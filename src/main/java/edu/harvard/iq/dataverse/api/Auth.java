--- conflicted
+++ resolved
@@ -1,6 +1,5 @@
 package edu.harvard.iq.dataverse.api;
 
-import edu.harvard.iq.dataverse.UserServiceBean;
 import edu.harvard.iq.dataverse.authorization.ApiKey;
 import edu.harvard.iq.dataverse.authorization.AuthenticatedUser;
 import edu.harvard.iq.dataverse.authorization.AuthenticatedUserLookup;
@@ -8,25 +7,18 @@
 import edu.harvard.iq.dataverse.authorization.RoleAssigneeDisplayInfo;
 import java.util.ArrayList;
 import java.util.List;
-import javax.ejb.EJB;
 import javax.json.Json;
 import javax.json.JsonArrayBuilder;
 import javax.json.JsonObjectBuilder;
 import javax.ws.rs.GET;
 import javax.ws.rs.Path;
 import javax.ws.rs.PathParam;
-<<<<<<< HEAD
 import static edu.harvard.iq.dataverse.util.json.JsonPrinter.json;
-=======
 import javax.ws.rs.QueryParam;
->>>>>>> 86d46040
 import javax.ws.rs.core.Response;
 
 @Path("auth")
 public class Auth extends AbstractApiBean {
-
-    @EJB
-    UserServiceBean userService;
 
     @GET
     public String get() {
@@ -63,10 +55,6 @@
     }
 
     @GET
-<<<<<<< HEAD
-    @Path("username/{username}")
-    public Response getAuthenicatedUserFromUsername(@PathParam("username") String username) {
-=======
     @Path("foo")
     public Response getFoo(@QueryParam("pretty") boolean prettyPrintResponse) {
         JsonArrayBuilder bar = Json.createArrayBuilder().add("foo").add("bar");
@@ -89,8 +77,7 @@
 
     @GET
     @Path(usernameEndpointSignature)
-    public String getAuthenicatedUserFromUsername(@PathParam(usernameParam) String username) {
->>>>>>> 86d46040
+    public Response getAuthenicatedUserFromUsername(@PathParam(usernameParam) String username) {
         AuthenticatedUser user = userService.findByUsername(username);
         if (user != null) {
             return okResponse( json(user) );
@@ -102,15 +89,9 @@
     private final String lookupEndpoint = "lookup";
 
     @GET
-<<<<<<< HEAD
     @Path("lookup/{idp}/{id}")
     public String getAuthenticatedUser(@PathParam("idp") String idp, @PathParam("id") String id) {
         AuthenticatedUserLookup userIdLookupString = userService.findByPersitentIdFromIdp(idp, id);
-=======
-    @Path(lookupEndpoint + "/{id}")
-    public String getAuthenticatedUser(@PathParam("id") String id) {
-        AuthenticatedUserLookup userIdLookupString = userService.findByPersitentIdFromIdp(id);
->>>>>>> 86d46040
         if (userIdLookupString != null) {
             AuthenticatedUser user = userIdLookupString.getAuthenticatedUser();
             if (user != null) {
@@ -126,15 +107,9 @@
     private final String apiKeyEndpoint = "apikey";
 
     @GET
-<<<<<<< HEAD
-    @Path("apikey/{key}")
+    @Path(apiKeyEndpoint + "/{key}")
     public Response getApiKeyInfo(@PathParam("key") String key) {
-=======
-    @Path(apiKeyEndpoint + "/{key}")
-    public String getApiKeyInfo(@PathParam("key") String key) {
->>>>>>> 86d46040
         ApiKey apiKey = userService.findApiKey(key);
-        Response notFound = errorResponse(Response.Status.NOT_FOUND, "Couldn't find a key based on " + key);
         if (apiKey != null) {
             AuthenticatedUser user = apiKey.getAuthenticatedUser();
             if (user != null) {
@@ -146,17 +121,10 @@
                         .add("expires", apiKey.getExpireTime().toString());
                 return okResponse(keyInfo);
             } else {
-<<<<<<< HEAD
                 return notFound("Couldn't find user based on " + key);
             }
         } else {
-            return notFound("Couldn't find user based on " + key);
-=======
-                return notFound.toString();
-            }
-        } else {
-            return error("Couldn't find a key based on " + key);
->>>>>>> 86d46040
+            return errorResponse(Response.Status.NOT_FOUND, "Couldn't find a key based on " + key);
         }
     }
 }