/*
 * To change this license header, choose License Headers in Project Properties.
 * To change this template file, choose Tools | Templates
 * and open the template in the editor.
 */
package edu.harvard.iq.dataverse;

import java.io.ByteArrayOutputStream;
import java.io.IOException;
import java.io.InputStream;
import java.io.UnsupportedEncodingException;
import java.util.ArrayList;
import java.util.Arrays;
import java.util.HashMap;
import java.util.List;
import java.util.logging.Level;
import java.util.logging.Logger;
<<<<<<< HEAD
import javax.ejb.EJB;
=======
>>>>>>> 529b1e76
import javax.ejb.Stateless;
import javax.persistence.EntityManager;
import javax.persistence.PersistenceContext;
import javax.persistence.TypedQuery;
import org.jsoup.Jsoup;
import org.jsoup.nodes.Document;
import org.jsoup.nodes.Element;
import org.jsoup.select.Elements;

/**
 *
 * @author luopc
 */
@Stateless
public class DOIDataCiteRegisterService {

    private static final Logger logger = Logger.getLogger(DOIDataCiteRegisterService.class.getCanonicalName());

    @PersistenceContext(unitName = "VDCNet-ejbPU")
    private EntityManager em;
    
    @EJB
    DataverseServiceBean dataverseService;

    private DataCiteRESTfullClient openClient() throws IOException {
        return new DataCiteRESTfullClient(System.getProperty("doi.baseurlstring"), System.getProperty("doi.username"), System.getProperty("doi.password"));
    }
    
    public String createIdentifierLocal(String identifier, HashMap<String, String> metadata, DvObject dvObject) {
        String xmlMetadata = getMetadataFromDvObject(identifier, metadata, dvObject);
        String status = metadata.get("_status").trim();
        String target = metadata.get("_target");
        String retString = "";
        DOIDataCiteRegisterCache rc = findByDOI(identifier);
        if (rc == null) {
            rc = new DOIDataCiteRegisterCache();
            rc.setDoi(identifier);
            rc.setXml(xmlMetadata);
            rc.setStatus("reserved");
            rc.setUrl(target);
            em.persist(rc);
        } else {
            rc.setDoi(identifier);
            rc.setXml(xmlMetadata);
            rc.setStatus("reserved");
            rc.setUrl(target);
        }
        retString = "success to reserved " + identifier;
        return retString;
    }
    
    public String registerIdentifier(String identifier, HashMap<String, String> metadata, DvObject dvObject) throws IOException {
        String retString = "";
        String xmlMetadata = getMetadataFromDvObject(identifier, metadata, dvObject);
        DOIDataCiteRegisterCache rc = findByDOI(identifier);
        String target = metadata.get("_target");
        if (rc != null) {
            rc.setDoi(identifier);
            rc.setXml(xmlMetadata);
            rc.setStatus("public");
            if (target == null || target.trim().length() == 0) {
                target = rc.getUrl();
            } else {
                rc.setUrl(target);
            }
            try (DataCiteRESTfullClient client = openClient()) {
                retString = client.postMetadata(xmlMetadata);
                client.postUrl(identifier.substring(identifier.indexOf(":") + 1), target);
            } catch (UnsupportedEncodingException ex) {
                Logger.getLogger(DOIDataCiteRegisterService.class.getName()).log(Level.SEVERE, null, ex);
            }
        }
        return retString;
    }
    
    public String deactivateIdentifier (String identifier, HashMap<String, String> metadata, DvObject dvObject){
        String retString = "";
                    DOIDataCiteRegisterCache rc = findByDOI(identifier);
            try (DataCiteRESTfullClient client = openClient()) {
                if (rc != null) {
                    rc.setStatus("unavailable");
                    retString = client.inactiveDataset(identifier.substring(identifier.indexOf(":") + 1));
                }
            } catch (IOException io) {

            }
            return retString;
    }
     
    private String getMetadataFromDvObject(String identifier, HashMap<String, String> metadata,DvObject dvObject) {
        
        Dataset dataset = null;
        
        if (dvObject.isInstanceofDataset()){
            dataset = (Dataset) dvObject;
        } else {
            dataset = (Dataset) dvObject.getOwner();
        }        
        
        DataCiteMetadataTemplate metadataTemplate = new DataCiteMetadataTemplate();
        metadataTemplate.setIdentifier(identifier.substring(identifier.indexOf(':') + 1));       
        metadataTemplate.setCreators(Util.getListFromStr(metadata.get("datacite.creator")));
        metadataTemplate.setAuthors(dataset.getLatestVersion().getDatasetAuthors());
        metadataTemplate.setDescription(dataset.getLatestVersion().getDescriptionPlainText());
        metadataTemplate.setContacts(dataset.getLatestVersion().getDatasetContacts());
        metadataTemplate.setProducers(dataset.getLatestVersion().getDatasetProducers());
        metadataTemplate.setTitle(dataset.getLatestVersion().getTitle());
        String producerString =  dataverseService.findRootDataverse().getName();
        if (producerString.isEmpty()) {
            producerString = ":unav";
        }
        metadataTemplate.setPublisher(producerString);
        metadataTemplate.setPublisherYear(metadata.get("datacite.publicationyear"));
        String xmlMetadata = metadataTemplate.generateXML();
<<<<<<< HEAD
        return xmlMetadata;
    }

    public String modifyIdentifier(String identifier, HashMap<String, String> metadata, DvObject dvObject) throws IOException {

        String xmlMetadata = getMetadataFromDvObject(identifier, metadata, dvObject);

        logger.fine("XML to send to DataCite: " + xmlMetadata);
=======
        logger.log(Level.FINE, "XML to send to DataCite: {0}", xmlMetadata);
>>>>>>> 529b1e76

        String status = metadata.get("_status").trim();
        String target = metadata.get("_target");
        String retString = "";
        if (status.equals("reserved")) {
            DOIDataCiteRegisterCache rc = findByDOI(identifier);
            if (rc == null) {
                rc = new DOIDataCiteRegisterCache();
                rc.setDoi(identifier);
                rc.setXml(xmlMetadata);
                rc.setStatus("reserved");
                rc.setUrl(target);
                em.persist(rc);
            } else {
                rc.setDoi(identifier);
                rc.setXml(xmlMetadata);
                rc.setStatus("reserved");
                rc.setUrl(target);
            }
            retString = "success to reserved " + identifier;
        } else if (status.equals("public")) {
            DOIDataCiteRegisterCache rc = findByDOI(identifier);
            if (rc != null) {
                rc.setDoi(identifier);
                rc.setXml(xmlMetadata);
                rc.setStatus("public");
                if (target == null || target.trim().length() == 0) {
                    target = rc.getUrl();
                } else {
                    rc.setUrl(target);
                }
                try (DataCiteRESTfullClient client = openClient()) {
                    retString = client.postMetadata(xmlMetadata);
                    client.postUrl(identifier.substring(identifier.indexOf(":") + 1), target);
                    
                } catch (UnsupportedEncodingException ex) {
                    logger.log(Level.SEVERE, null, ex);
                    
                } catch ( RuntimeException rte ) {
                    logger.log(Level.SEVERE, "Error creating DOI at DataCite: {0}", rte.getMessage());
                    logger.log(Level.SEVERE, "Exception", rte);
                    
                }
            }
        } else if (status.equals("unavailable")) {
            DOIDataCiteRegisterCache rc = findByDOI(identifier);
            try (DataCiteRESTfullClient client = openClient()) {
                if (rc != null) {
                    rc.setStatus("unavailable");
                    retString = client.inactiveDataset(identifier.substring(identifier.indexOf(":") + 1));
                }
            } catch (IOException io) {

            }
        }
        return retString;
    }

    public boolean testDOIExists(String identifier) {
        boolean doiExists;
        try (DataCiteRESTfullClient client = openClient()) {
            doiExists = client.testDOIExists(identifier.substring(identifier.indexOf(":") + 1));
        } catch (Exception e) {
            logger.log(Level.INFO, identifier, e);
            return false;
        }
        return doiExists;
    }

    public HashMap<String, String> getMetadata(String identifier) throws IOException {
        HashMap<String, String> metadata = new HashMap<>();
        try (DataCiteRESTfullClient client = openClient()) {
            String xmlMetadata = client.getMetadata(identifier.substring(identifier.indexOf(":") + 1));
            DataCiteMetadataTemplate template = new DataCiteMetadataTemplate(xmlMetadata);
            metadata.put("datacite.creator", Util.getStrFromList(template.getCreators()));
            metadata.put("datacite.title", template.getTitle());
            metadata.put("datacite.publisher", template.getPublisher());
            metadata.put("datacite.publicationyear", template.getPublisherYear());
            DOIDataCiteRegisterCache rc = findByDOI(identifier);
            if (rc != null) {
                metadata.put("_status", rc.getStatus());
            }
        } catch (RuntimeException e) {
            logger.log(Level.INFO, identifier, e);
        }
        return metadata;
    }

    public DOIDataCiteRegisterCache findByDOI(String doi) {
        TypedQuery<DOIDataCiteRegisterCache> query = em.createNamedQuery("DOIDataCiteRegisterCache.findByDoi",
                DOIDataCiteRegisterCache.class);
        query.setParameter("doi", doi);
        List<DOIDataCiteRegisterCache> rc = query.getResultList();
        if (rc.size() == 1) {
            return rc.get(0);
        }
        return null;
    }

    public void deleteIdentifier(String identifier) {
        DOIDataCiteRegisterCache rc = findByDOI(identifier);
        if (rc != null) {
            em.remove(rc);
        }
    }

}

class DataCiteMetadataTemplate {

    private static final Logger logger = Logger.getLogger("edu.harvard.iq.dataverse.DataCiteMetadataTemplate");
    private static String template;

    static {
        try (InputStream in = DataCiteMetadataTemplate.class.getResourceAsStream("datacite_metadata_template.xml")) {
            template = Util.readAndClose(in, "utf-8");
        } catch (Exception e) {
            logger.log(Level.SEVERE, "datacite metadata template load error");
            logger.log(Level.SEVERE, "String " + e.toString());
            logger.log(Level.SEVERE, "localized message " + e.getLocalizedMessage());
            logger.log(Level.SEVERE, "cause " + e.getCause());
            logger.log(Level.SEVERE, "message " + e.getMessage());
        }
    }

    private String xmlMetadata;
    private String identifier;
    private List<String> creators;
    private String title;
    private String publisher;
    private String publisherYear;
    private List<DatasetAuthor> authors;
    private String description;
    private List<String[]> contacts;
    private List<String[]> producers;

    public List<String[]> getProducers() {
        return producers;
    }

    public void setProducers(List<String[]> producers) {
        this.producers = producers;
    }

    public List<String[]> getContacts() {
        return contacts;
    }

    public void setContacts(List<String[]> contacts) {
        this.contacts = contacts;
    }

    public String getDescription() {
        return description;
    }

    public void setDescription(String description) {
        this.description = description;
    }

    public List<DatasetAuthor> getAuthors() {
        return authors;
    }

    public void setAuthors(List<DatasetAuthor> authors) {
        this.authors = authors;
    }

    public DataCiteMetadataTemplate() {
    }

    public DataCiteMetadataTemplate(String xmlMetaData) {
        this.xmlMetadata = xmlMetaData;
        Document doc = Jsoup.parseBodyFragment(xmlMetaData);
        Elements identifierElements = doc.select("identifier");
        if (identifierElements.size() > 0) {
            identifier = identifierElements.get(0).html();
        }
        Elements creatorElements = doc.select("creatorName");
        creators = new ArrayList<>();
        for (Element creatorElement : creatorElements) {
            creators.add(creatorElement.html());
        }
        Elements titleElements = doc.select("title");
        if (titleElements.size() > 0) {
            title = titleElements.get(0).html();
        }
        Elements publisherElements = doc.select("publisher");
        if (publisherElements.size() > 0) {
            publisher = publisherElements.get(0).html();
        }
        Elements publisherYearElements = doc.select("publicationYear");
        if (publisherYearElements.size() > 0) {
            publisherYear = publisherYearElements.get(0).html();
        }
    }

    public String generateXML() {
        xmlMetadata = template.replace("${identifier}", this.identifier.trim())
                .replace("${title}", this.title)
                .replace("${publisher}", this.publisher)
                .replace("${publisherYear}", this.publisherYear)
                .replace("${description}", this.description);
        StringBuilder creatorsElement = new StringBuilder();
        for (DatasetAuthor author : authors) {
            creatorsElement.append("<creator><creatorName>");
            creatorsElement.append(author.getName().getDisplayValue());
            creatorsElement.append("</creatorName>");

            if (author.getIdType() != null && author.getIdValue() != null && !author.getIdType().isEmpty() && !author.getIdValue().isEmpty() && author.getAffiliation() != null && !author.getAffiliation().getDisplayValue().isEmpty()) {

                if (author.getIdType().equals("ORCID")) {
                    creatorsElement.append("<nameIdentifier schemeURI=\"http://orcid.org/\" nameIdentifierScheme=\"ORCID\">" + author.getIdValue() + "</nameIdentifier>");
                }
                if (author.getIdType().equals("ISNI")) {
                    creatorsElement.append("<nameIdentifier schemeURI=\"http://isni.org/isni/\" nameIdentifierScheme=\"ISNI\">" + author.getIdValue() + "</nameIdentifier>");
                }
                if (author.getIdType().equals("LCNA")) {
                    creatorsElement.append("<nameIdentifier schemeURI=\"http://id.loc.gov/authorities/names/\" nameIdentifierScheme=\"LCNA\">" + author.getIdValue() + "</nameIdentifier>");
                }
            }
            if (author.getAffiliation() != null && !author.getAffiliation().getDisplayValue().isEmpty()) {
                creatorsElement.append("<affiliation>" + author.getAffiliation().getDisplayValue() + "</affiliation>");
            }
            creatorsElement.append("</creator>");
        }
        xmlMetadata = xmlMetadata.replace("${creators}", creatorsElement.toString());

        StringBuilder contributorsElement = new StringBuilder();
        for (String[] contact : this.getContacts()) {
            if (!contact[0].isEmpty()) {
                contributorsElement.append("<contributor contributorType=\"ContactPerson\"><contributorName>" + contact[0] + "</contributorName>");
                if (!contact[1].isEmpty()) {
                    contributorsElement.append("<affiliation>" + contact[1] + "</affiliation>");
                }
                contributorsElement.append("</contributor>");
            }
        }
        for (String[] producer : this.getProducers()) {
            contributorsElement.append("<contributor contributorType=\"Producer\"><contributorName>" + producer[0] + "</contributorName>");
            if (!producer[1].isEmpty()) {
                contributorsElement.append("<affiliation>" + producer[1] + "</affiliation>");
            }
            contributorsElement.append("</contributor>");
        }
        xmlMetadata = xmlMetadata.replace("{$contributors}", contributorsElement.toString());
        return xmlMetadata;
    }

    public static String getTemplate() {
        return template;
    }

    public static void setTemplate(String template) {
        DataCiteMetadataTemplate.template = template;
    }

    public String getIdentifier() {
        return identifier;
    }

    public void setIdentifier(String identifier) {
        this.identifier = identifier;
    }

    public List<String> getCreators() {
        return creators;
    }

    public void setCreators(List<String> creators) {
        this.creators = creators;
    }

    public String getTitle() {
        return title;
    }

    public void setTitle(String title) {
        this.title = title;
    }

    public String getPublisher() {
        return publisher;
    }

    public void setPublisher(String publisher) {
        this.publisher = publisher;
    }

    public String getPublisherYear() {
        return publisherYear;
    }

    public void setPublisherYear(String publisherYear) {
        this.publisherYear = publisherYear;
    }
}

class Util {

    public static void close(InputStream in) {
        if (in != null) {
            try {
                in.close();
            } catch (IOException e) {
                throw new RuntimeException("Fail to close InputStream");
            }
        }
    }

    public static String readAndClose(InputStream inStream, String encoding) {
        ByteArrayOutputStream outStream = new ByteArrayOutputStream();
        byte[] buf = new byte[128];
        String data;
        try {
            int cnt;
            while ((cnt = inStream.read(buf)) >= 0) {
                outStream.write(buf, 0, cnt);
            }
            data = outStream.toString(encoding);
        } catch (IOException ioe) {
            throw new RuntimeException("IOException");
        } finally {
            close(inStream);
        }
        return data;
    }

    public static List<String> getListFromStr(String str) {
        return Arrays.asList(str.split("; "));
//        List<String> authors = new ArrayList();
//        int preIdx = 0;
//        for(int i=0;i<str.length();i++){
//            if(str.charAt(i)==';'){
//                authors.add(str.substring(preIdx,i).trim());
//                preIdx = i+1;
//            }
//        }
//        return authors;
    }

    public static String getStrFromList(List<String> authors) {
        StringBuilder str = new StringBuilder();
        for (String author : authors) {
            if (str.length() > 0) {
                str.append("; ");
            }
            str.append(author);
        }
        return str.toString();
    }
}<|MERGE_RESOLUTION|>--- conflicted
+++ resolved
@@ -15,10 +15,7 @@
 import java.util.List;
 import java.util.logging.Level;
 import java.util.logging.Logger;
-<<<<<<< HEAD
 import javax.ejb.EJB;
-=======
->>>>>>> 529b1e76
 import javax.ejb.Stateless;
 import javax.persistence.EntityManager;
 import javax.persistence.PersistenceContext;
@@ -133,7 +130,7 @@
         metadataTemplate.setPublisher(producerString);
         metadataTemplate.setPublisherYear(metadata.get("datacite.publicationyear"));
         String xmlMetadata = metadataTemplate.generateXML();
-<<<<<<< HEAD
+        logger.log(Level.FINE, "XML to send to DataCite: {0}", xmlMetadata);
         return xmlMetadata;
     }
 
@@ -142,9 +139,6 @@
         String xmlMetadata = getMetadataFromDvObject(identifier, metadata, dvObject);
 
         logger.fine("XML to send to DataCite: " + xmlMetadata);
-=======
-        logger.log(Level.FINE, "XML to send to DataCite: {0}", xmlMetadata);
->>>>>>> 529b1e76
 
         String status = metadata.get("_status").trim();
         String target = metadata.get("_target");
