package edu.harvard.iq.dataverse.authorization.groups.impl.ipaddress;

<<<<<<< HEAD
import com.google.common.base.Objects;
=======
>>>>>>> e054b8ca
import edu.harvard.iq.dataverse.authorization.groups.GroupProvider;
import edu.harvard.iq.dataverse.authorization.groups.impl.PersistedGlobalGroup;
import edu.harvard.iq.dataverse.authorization.groups.impl.ipaddress.ip.IPv4Address;
import edu.harvard.iq.dataverse.authorization.groups.impl.ipaddress.ip.IPv4Range;
import edu.harvard.iq.dataverse.authorization.groups.impl.ipaddress.ip.IPv6Range;
import edu.harvard.iq.dataverse.authorization.groups.impl.ipaddress.ip.IpAddress;
import edu.harvard.iq.dataverse.authorization.groups.impl.ipaddress.ip.IpAddressRange;
import edu.harvard.iq.dataverse.engine.command.DataverseRequest;
import java.util.HashSet;
import java.util.Set;
import javax.persistence.CascadeType;
import javax.persistence.Entity;
import javax.persistence.NamedQueries;
import javax.persistence.NamedQuery;
import javax.persistence.OneToMany;
import javax.persistence.Transient;

@NamedQueries({
    @NamedQuery(name="IpGroup.findAll",
               query="SELECT g FROM IpGroup g"),
    @NamedQuery(name="IpGroup.findByPersistedGroupAlias",
               query="SELECT g FROM IpGroup g WHERE g.persistedGroupAlias=:persistedGroupAlias")
})
@Entity
public class IpGroup extends PersistedGlobalGroup {
    
    @OneToMany(mappedBy = "owner", cascade=CascadeType.ALL)
    private Set<IPv6Range> ipv6Ranges;

    @OneToMany(mappedBy = "owner", cascade=CascadeType.ALL)
    private Set<IPv4Range> ipv4Ranges;
    
    @Transient
    private IpGroupProvider provider;
    
    public IpGroup() {}
    
    public IpGroup(IpGroupProvider provider) {
        this.provider = provider;
    }
    
    @Override
    public boolean contains( DataverseRequest rq ) {
        IpAddress addr = rq.getSourceAddress();
        if ( addr == null ) return false;
        
        for ( IpAddressRange r : ((addr instanceof IPv4Address) ? ipv4Ranges : ipv6Ranges) ) {
           Boolean containment =  r.contains(addr);
           if ( (containment != null) && containment ) {
               return true;
           }
        }
        return false;
    }
    
    public <T extends IpAddressRange> T add( T range ) {
        if ( ipv4Ranges==null ) ipv4Ranges = new HashSet<>();
        if ( ipv6Ranges==null ) ipv6Ranges = new HashSet<>();
        
        range.setOwner(this);
        if ( range instanceof IPv4Range ) {
            ipv4Ranges.add((IPv4Range) range);
        } else {
            ipv6Ranges.add((IPv6Range) range);
        }
        return range;
    }
    
    @SuppressWarnings("element-type-mismatch")
    public void remove( IpAddressRange range ) {
        ( (range instanceof IPv4Range) ? ipv4Ranges : ipv6Ranges ).remove(range);
    }
    
    @Override
    public boolean isEditable() {
        return true;
    }
    
    public void setProvider( IpGroupProvider prv ) {
        provider = prv;
    }

    /**
     * Returns a <strong>read only</strong> set of all the ranges  in the group,
     * both IPv6 and IPv4.
     * @return 
     */
    public Set<IpAddressRange> getRanges() {
        Set<IpAddressRange> ranges = new HashSet<>();
        ranges.addAll( getIpv4Ranges() );
        ranges.addAll( getIpv6Ranges() );
        return ranges;
    }
    
    @Override
    public GroupProvider getGroupProvider() {
        return provider;
    }

    /**
     * Low-level JPA accessor
     * @return 
     * @see #getRanges() 
     */
    public Set<IPv6Range> getIpv6Ranges() {
        return ipv6Ranges;
    }

    /**
     * Low-level JPA accessor
     * @param ipv6Ranges 
     */
    public void setIpv6Ranges(Set<IPv6Range> ipv6Ranges) {
        this.ipv6Ranges = ipv6Ranges;
    }
    /**
     * Low-level JPA accessor
     * @return 
     * @see #getRanges() 
     */
    public Set<IPv4Range> getIpv4Ranges() {
        return ipv4Ranges;
    }

    public void setIpv4Ranges(Set<IPv4Range> ipv4Ranges) {
        this.ipv4Ranges = ipv4Ranges;
    }
<<<<<<< HEAD
    
    @Override
    public boolean equals( Object o ) {
        if ( o == null ) return false;
        if ( o == this ) return true;
        if ( ! (o instanceof IpGroup) ) return false;
        
        IpGroup other = (IpGroup) o;
        
        if ( ! Objects.equal(getId(), other.getId()) ) return false;
        if ( ! Objects.equal(getDescription(), other.getDescription()) ) return false;
        if ( ! Objects.equal(getDisplayName(), other.getDisplayName()) ) return false;
        if ( ! Objects.equal(getPersistedGroupAlias(), other.getPersistedGroupAlias()) ) return false;
        return getRanges().equals( other.getRanges() );
    }

    @Override
    public int hashCode() {
        return getPersistedGroupAlias().hashCode();
    }
    
    @Override
    public String toString() {
        return "[IpGroup alias:" + getPersistedGroupAlias() +" id:" + getId() + " ranges:" + getIpv4Ranges() + "," + getIpv6Ranges() + "]";
    }
    
=======

>>>>>>> e054b8ca
}<|MERGE_RESOLUTION|>--- conflicted
+++ resolved
@@ -1,9 +1,5 @@
 package edu.harvard.iq.dataverse.authorization.groups.impl.ipaddress;
 
-<<<<<<< HEAD
-import com.google.common.base.Objects;
-=======
->>>>>>> e054b8ca
 import edu.harvard.iq.dataverse.authorization.groups.GroupProvider;
 import edu.harvard.iq.dataverse.authorization.groups.impl.PersistedGlobalGroup;
 import edu.harvard.iq.dataverse.authorization.groups.impl.ipaddress.ip.IPv4Address;
@@ -13,6 +9,7 @@
 import edu.harvard.iq.dataverse.authorization.groups.impl.ipaddress.ip.IpAddressRange;
 import edu.harvard.iq.dataverse.engine.command.DataverseRequest;
 import java.util.HashSet;
+import java.util.Objects;
 import java.util.Set;
 import javax.persistence.CascadeType;
 import javax.persistence.Entity;
@@ -131,7 +128,6 @@
     public void setIpv4Ranges(Set<IPv4Range> ipv4Ranges) {
         this.ipv4Ranges = ipv4Ranges;
     }
-<<<<<<< HEAD
     
     @Override
     public boolean equals( Object o ) {
@@ -141,10 +137,10 @@
         
         IpGroup other = (IpGroup) o;
         
-        if ( ! Objects.equal(getId(), other.getId()) ) return false;
-        if ( ! Objects.equal(getDescription(), other.getDescription()) ) return false;
-        if ( ! Objects.equal(getDisplayName(), other.getDisplayName()) ) return false;
-        if ( ! Objects.equal(getPersistedGroupAlias(), other.getPersistedGroupAlias()) ) return false;
+        if ( ! Objects.equals(getId(), other.getId()) ) return false;
+        if ( ! Objects.equals(getDescription(), other.getDescription()) ) return false;
+        if ( ! Objects.equals(getDisplayName(), other.getDisplayName()) ) return false;
+        if ( ! Objects.equals(getPersistedGroupAlias(), other.getPersistedGroupAlias()) ) return false;
         return getRanges().equals( other.getRanges() );
     }
 
@@ -158,7 +154,4 @@
         return "[IpGroup alias:" + getPersistedGroupAlias() +" id:" + getId() + " ranges:" + getIpv4Ranges() + "," + getIpv6Ranges() + "]";
     }
     
-=======
-
->>>>>>> e054b8ca
 }