--- conflicted
+++ resolved
@@ -16,10 +16,7 @@
     <h:body>
         <ui:composition template="/dataverse_template.xhtml">
             <ui:param name="pageTitle" value="#{FilePage.fileMetadata.dataFile.displayName} - #{FilePage.file.owner.owner.displayName}"/>
-<<<<<<< HEAD
-=======
             <ui:param name="dataverse" value="#{FilePage.file.owner.owner}"/>
->>>>>>> 17f0eaed
             <ui:param name="showMessagePanel" value="#{true}"/>
             <ui:define name="body">
                 <f:metadata>
@@ -30,8 +27,51 @@
                 </f:metadata>
                 <h:form id="fileForm">
                     <div id="topDatasetBlock" class="row">
-<<<<<<< HEAD
-                        <div class="button-block pull-right">
+                        <div id="actionButtonBlock" class="col-xs-12">
+                            <!-- Metrics -->
+                            <div id="metrics-block" class="pull-left" jsf:rendered="#{!FilePage.fileMetadata.datasetVersion.deaccessioned}">
+                                <div class="pull-left text-center" id="metrics-label">
+                                    <span class="metrics-label-text small"><span class="glyphicon glyphicon-stats"/> #{bundle['metrics.title']}</span>
+                                </div>
+                                <div class="pull-left">
+                                    <div id="metrics-content" class="tab-content">
+                                        <div id="metrics-views" class="metrics-views tab-pane fade small text-center">
+                                            #{bundle['metrics.views']} <em>#{bundle['metrics.comingsoon']}</em>
+                                        </div>
+                                        <div id="metrics-downloads" class="metrics-downloads tab-pane small text-center active in">
+                                            <h:outputFormat value="{0} #{bundle['metrics.downloads']}">
+                                                <f:param value="#{guestbookResponseServiceBean.getCountGuestbookResponsesByDataFileId(FilePage.fileId)}"/>
+                                            </h:outputFormat>
+                                        </div>
+                                        <div id="metrics-citations" class="metrics-citations tab-pane fade small text-center">
+                                            #{bundle['metrics.citations']} <em>#{bundle['metrics.comingsoon']}</em>
+                                        </div>
+                                        <div id="metrics-shares" class="metrics-shares tab-pane fade small text-center">
+                                            #{bundle['metrics.shares']} <em>#{bundle['metrics.comingsoon']}</em>
+                                        </div>
+                                    </div>
+                                    <div id="metrics-tabs">
+                                        <!-- DISABLED TOGGLE UNTIL FURTHER DEVELOPMENT ON METRICS IS COMPLETED 
+                                            ADDED style="pointer-events:none;" ATTRIBUTE TO A-HREF ELEMENTS BELOW 
+                                            REMOVED fade CLASS FROM metrics-downloads DIV ABOVE AND ADDED active in -->
+                                        <div class="metrics-hover pull-left">
+                                            <a href="#metrics-views" style="pointer-events:none;" class="metrics-views" data-toggle="tab">&#160;</a>
+                                        </div>
+                                        <div class="metrics-hover pull-left">
+                                            <a href="#metrics-downloads" style="pointer-events:none;" class="metrics-downloads first" data-toggle="tab">&#160;</a>
+                                        </div>
+                                        <div class="metrics-hover pull-left">
+                                            <a href="#metrics-citations" style="pointer-events:none;" class="metrics-citations" data-toggle="tab">&#160;</a>
+                                        </div>
+                                        <div class="metrics-hover pull-left">
+                                            <a href="#metrics-shares" style="pointer-events:none;" class="metrics-shares" data-toggle="tab">&#160;</a>
+                                        </div>
+                                    </div>
+                                </div>
+                            </div>
+                            <!-- END: Metrics -->
+                            
+                            <div class="button-block pull-right">
                                 <!-- Edit Button Group -->
                                 <div class="btn-group pull-right" jsf:rendered="#{dataverseSession.user.authenticated
                                                          and permissionsWrapper.canIssueUpdateDatasetCommand(FilePage.fileMetadata.datasetVersion.dataset)}">
@@ -77,137 +117,6 @@
                                 <!-- END: Edit Button Group -->
 
                                 <!-- Explore/Map Data/Download/Request Button Block -->
-                                <div class="button-container pull-right">
-                                    <ui:include src="file-download-button-fragment.xhtml">
-                                        <ui:param name="fileMetadata" value="#{FilePage.fileMetadata}"/>
-                                        <ui:param name="canUpdateDataset" value="#{FilePage.canUpdateDataset()}"/>
-                                        <ui:param name="downloadPopupRequired" value="#{FilePage.downloadPopupRequired}"/>
-                                        <ui:param name="guestbookResponse" value="#{FilePage.guestbookResponse}"/>
-                                        <ui:param name="guestbookResponseService" value="#{FilePage.guestbookResponseService}"/>
-                                        <ui:param name="fileDownloadService" value="#{FilePage.fileDownloadService}"/>
-                                    </ui:include>
-                                </div>
-                                <!-- END: Explore/Map Data/Download/Request Button Block -->
-
-                                <!-- Email/Share Button Group -->
-                                <div class="btn-group pull-right" id="datasetButtonBar" role="group">
-                                    <p:commandLink class="btn btn-default bootstrap-button-tooltip" title="#{bundle['dataset.email.datasetContactBtn']}"
-                                                   update=":contactDialog" oncomplete="PF('contactForm').show()" actionListener="#{sendFeedbackDialog.initUserInput}">
-                                        <f:setPropertyActionListener target="#{sendFeedbackDialog.userMessage}" value=""/>
-                                        <f:setPropertyActionListener target="#{sendFeedbackDialog.userEmail}" value=""/>
-                                        <f:setPropertyActionListener target="#{sendFeedbackDialog.messageSubject}" value=""/>
-                                        <f:setPropertyActionListener target="#{sendFeedbackDialog.recipient}" value="#{DatasetPage.dataset}"/>
-                                        <span class="glyphicon glyphicon-envelope no-text"/>
-                                    </p:commandLink>
-                                    <p:commandLink styleClass="btn btn-default bootstrap-button-tooltip" rendered="#{!FilePage.fileMetadata.datasetVersion.deaccessioned}"
-                                                   title="#{bundle['dataset.share.datasetShare']}"
-                                                   oncomplete="PF('shareDialog').show();sharrre();">
-                                        <span class="glyphicon glyphicon-share no-text"/>
-                                    </p:commandLink>
-                                </div>
-                                <p:dialog id="shareDialog" header="#{bundle['dataset.share.datasetShare']}" widgetVar="shareDialog" modal="true"  rendered="#{!FilePage.fileMetadata.datasetVersion.deaccessioned}">
-                                    <p class="help-block"><span class="glyphicon glyphicon-info-sign"/> #{bundle['dataset.share.datasetShare.tip']}</p>
-
-                                        <div id="sharrre-widget" data-url="#{systemConfig.dataverseSiteUrl}/dataset.xhtml?persistentId=#{FilePage.fileMetadata.datasetVersion.dataset.globalId}" data-text="#{bundle['dataset.share.datasetShare.shareText']}"></div>
-
-                                    <div class="button-block">
-                                        <button type="button" onclick="PF('shareDialog').hide()" class="btn btn-default" value="#{bundle.close}">
-                                            #{bundle.close}
-                                        </button>
-                                    </div>
-                                </p:dialog>
-                                <!-- END: Email/Share Button Group -->
-                            </div>
-
-=======
-                        <div id="actionButtonBlock" class="col-xs-12">
->>>>>>> 17f0eaed
-                            <!-- Metrics -->
-                            <div id="metrics-block" class="pull-left" jsf:rendered="#{!FilePage.fileMetadata.datasetVersion.deaccessioned}">
-                                <div class="pull-left text-center" id="metrics-label">
-                                    <span class="metrics-label-text small"><span class="glyphicon glyphicon-stats"/> #{bundle['metrics.title']}</span>
-                                </div>
-                                <div class="pull-left">
-                                    <div id="metrics-content" class="tab-content">
-                                        <div id="metrics-views" class="metrics-views tab-pane fade small text-center">
-                                            #{bundle['metrics.views']} <em>#{bundle['metrics.comingsoon']}</em>
-                                        </div>
-                                        <div id="metrics-downloads" class="metrics-downloads tab-pane small text-center active in">
-                                            <h:outputFormat value="{0} #{bundle['metrics.downloads']}">
-                                                <f:param value="#{guestbookResponseServiceBean.getCountGuestbookResponsesByDataFileId(FilePage.fileId)}"/>
-                                            </h:outputFormat>
-                                        </div>
-                                        <div id="metrics-citations" class="metrics-citations tab-pane fade small text-center">
-                                            #{bundle['metrics.citations']} <em>#{bundle['metrics.comingsoon']}</em>
-                                        </div>
-                                        <div id="metrics-shares" class="metrics-shares tab-pane fade small text-center">
-                                            #{bundle['metrics.shares']} <em>#{bundle['metrics.comingsoon']}</em>
-                                        </div>
-                                    </div>
-                                    <div id="metrics-tabs">
-                                        <!-- DISABLED TOGGLE UNTIL FURTHER DEVELOPMENT ON METRICS IS COMPLETED 
-                                            ADDED style="pointer-events:none;" ATTRIBUTE TO A-HREF ELEMENTS BELOW 
-                                            REMOVED fade CLASS FROM metrics-downloads DIV ABOVE AND ADDED active in -->
-                                        <div class="metrics-hover pull-left">
-                                            <a href="#metrics-views" style="pointer-events:none;" class="metrics-views" data-toggle="tab">&#160;</a>
-                                        </div>
-                                        <div class="metrics-hover pull-left">
-                                            <a href="#metrics-downloads" style="pointer-events:none;" class="metrics-downloads first" data-toggle="tab">&#160;</a>
-                                        </div>
-                                        <div class="metrics-hover pull-left">
-                                            <a href="#metrics-citations" style="pointer-events:none;" class="metrics-citations" data-toggle="tab">&#160;</a>
-                                        </div>
-                                        <div class="metrics-hover pull-left">
-                                            <a href="#metrics-shares" style="pointer-events:none;" class="metrics-shares" data-toggle="tab">&#160;</a>
-                                        </div>
-                                    </div>
-                                </div>
-                            </div>
-                            <!-- END: Metrics -->
-                            
-<<<<<<< HEAD
-
-                        </div>
-=======
-                            <div class="button-block pull-right">
-                                <!-- Edit Button Group -->
-                                <div class="btn-group pull-right" jsf:rendered="#{dataverseSession.user.authenticated
-                                                         and permissionsWrapper.canIssueUpdateDatasetCommand(FilePage.fileMetadata.datasetVersion.dataset)}">
-                                    <button type="button" id="editFile" class="btn btn-default dropdown-toggle" data-toggle="dropdown">
-                                        <span class="glyphicon glyphicon-pencil"/> #{bundle['dataset.editBtn']} <span class="caret"></span>
-                                    </button>
-                                    <ul class="dropdown-menu pull-right text-left" role="menu">
-                                        <li>
-                                            <h:outputLink value="/editdatafiles.xhtml?selectedFileIds=#{FilePage.fileMetadata.dataFile.id}&#38;datasetId=#{FilePage.fileMetadata.datasetVersion.dataset.id}&#38;mode=SINGLE">
-                                                <h:outputText id="editFile-Multi-Link" value="Metadata"/>
-                                            </h:outputLink>
-                                        </li>
-                                        <li>
-                                            <ui:fragment rendered="#{!FilePage.fileMetadata.restricted}">
-                                                <li>
-                                                    <p:commandLink update="@form" actionListener="#{FilePage.restrictFile(true)}">
-                                                        <h:outputText value="#{bundle['file.restrict']}"/>
-                                                    </p:commandLink>
-                                                </li>
-                                            </ui:fragment>
-                                            <ui:fragment rendered="#{FilePage.fileMetadata.restricted}">
-                                                <li>
-                                                    <p:commandLink update="@form" actionListener="#{FilePage.restrictFile(false)}">
-                                                        <h:outputText value="#{bundle['file.unrestrict']}"/>
-                                                    </p:commandLink>
-                                                </li>
-                                            </ui:fragment>     
-                                        </li>
-                                        <li>
-                                            <p:commandLink title="#{bundle['file.delete']}" onclick="PF('deleteFileConfirmation').show();">
-                                                <h:outputText value= "#{bundle['file.delete']}"/>
-                                            </p:commandLink>
-                                        </li>
-                                    </ul>
-                                </div>
-                                <!-- END: Edit Button Group -->
-
-                                <!-- Explore/Map Data/Download/Request Button Block -->
                                 <div class="button-container pull-right" jsf:rendered="#{(!FilePage.fileMetadata.datasetVersion.deaccessioned or 
                                                               (FilePage.fileMetadata.datasetVersion.deaccessioned and FilePage.canUpdateDataset()))}">
                                     <ui:include src="file-download-button-fragment.xhtml">
@@ -252,7 +161,6 @@
                             </div>
                         </div>
                     </div>
->>>>>>> 17f0eaed
                     <!-- END topDatasetBlock -->
                     <div id="fileImageTitle" class="row">
                         <div id="file-preview-icon-block" class="col-xs-4">
@@ -266,13 +174,8 @@
                         <div class="col-xs-8 padding-none">
                             <div id="file-title-block" class="col-xs-12">
                                 <!-- Restricted File Icon -->
-<<<<<<< HEAD
-                                <span class="glyphicon glyphicon-lock text-danger" jsf:rendered="#{FilePage.fileMetadata.restricted and !(FilePage.fileDownloadHelper.canDownloadFile(FilePage.fileMetadata))}" />
-                                <span class="icon-unlock text-success" jsf:rendered="#{FilePage.fileMetadata.restricted  and FilePage.fileDownloadHelper.canDownloadFile(FilePage.fileMetadata) }" />
-=======
                                 <span class="glyphicon glyphicon-lock text-danger" jsf:rendered="#{FilePage.fileMetadata.restricted and !(fileDownloadHelper.canDownloadFile(FilePage.fileMetadata))}" />
                                 <span class="icon-unlock text-success" jsf:rendered="#{FilePage.fileMetadata.restricted  and fileDownloadHelper.canDownloadFile(FilePage.fileMetadata) }" />
->>>>>>> 17f0eaed
 
                                 <!-- Title/Label -->
                                 <h:outputText value="#{FilePage.fileMetadata.label}" styleClass="file-title-label"/>
@@ -286,11 +189,7 @@
                                     <div class="row">
                                         <div id="citation" class="#{FilePage.fileMetadata.datasetVersion.deaccessioned ? 'col-xs-12' : 'col-xs-7 col-md-8'}">
                                             <span id="citation-select" onclick="if (event.target) { selectText(event.target); } else{ selectText(this); }">
-<<<<<<< HEAD
-                                                <h:outputText value="#{FilePage.fileMetadata.fileCitation}" escape="false"/>
-=======
                                                 <h:outputText value="#{FilePage.fileMetadata.getFileCitation(true)}" escape="false"/>
->>>>>>> 17f0eaed
                                             </span>
                                             <span class="glyphicon glyphicon-question-sign text-primary" jsf:rendered="#{!FilePage.fileMetadata.datasetVersion.dataset.released}" data-toggle="tooltip" data-trigger="hover" data-placement="top" data-original-title="#{bundle['dataset.cite.title.released']}"/>
                                             <span class="glyphicon glyphicon-question-sign text-primary" jsf:rendered="#{FilePage.fileMetadata.datasetVersion.dataset.released and FilePage.fileMetadata.datasetVersion.draft}" data-toggle="tooltip" data-trigger="hover" data-placement="top" data-original-title="#{bundle['dataset.cite.title.draft']}"/>
@@ -298,11 +197,7 @@
                                         <div id="citation-download" class="col-sm-5 col-md-4 text-right" jsf:rendered="#{!FilePage.fileMetadata.datasetVersion.deaccessioned}">
                                             <div class="dropdown">
                                                 <button type="button" id="downloadCitation" class="btn btn-default dropdown-toggle" data-toggle="dropdown">
-<<<<<<< HEAD
-                                                    <span class="glyphicon glyphicon-list"/> #{bundle['dataset.cite.downloadBtn']} <span class="caret"></span>
-=======
                                                     <span class="glyphicon glyphicon-list"/> #{bundle['file.cite.downloadBtn']} <span class="caret"></span>
->>>>>>> 17f0eaed
                                                 </button>
                                                 <ul class="dropdown-menu pull-right text-left" role="menu">
                                                     <li>
@@ -342,15 +237,11 @@
                                     <h:outputText id="fileTypeOutputRegular" value="#{FilePage.fileMetadata.dataFile.friendlyType}" rendered="#{!(FilePage.fileMetadata.dataFile.tabularData)}"/>
                                     <h:outputText id="fileTypeOutputTabular" value="#{bundle['file.type.tabularData']}" rendered="#{FilePage.fileMetadata.dataFile.tabularData}"/>
                                     <h:outputText id="fileSize" value=" - #{FilePage.fileMetadata.dataFile.friendlySize}" />
-<<<<<<< HEAD
-                                    <h:outputText id="fileCreatePublishDate" value=" - #{FilePage.fileMetadata.fileDateToDisplay}" rendered="#{!(empty FilePage.fileMetadata.id)}"/>
-=======
                                     
                                     
                                     <h:outputText id="fileCreatePublishDate" value=" - #{bundle['file.lastupdated.label']}: #{FilePage.fileMetadata.fileDateToDisplay}" rendered="#{!(empty FilePage.fileMetadata.id)}"/>
                                     
                                     
->>>>>>> 17f0eaed
                                     <div class="checksum-block" jsf:rendered="#{!FilePage.file.tabularData}">
                                         <h:outputText id="file-checksum" value="#{FilePage.file.tabularData ? FilePage.file.originalChecksumType : FilePage.file.checksumType}: #{FilePage.file.checksumValue}"
                                                       rendered="#{!(empty FilePage.file.checksumValue)}"/>
@@ -391,13 +282,6 @@
                                                               (FilePage.fileMetadata.datasetVersion.deaccessioned and FilePage.canUpdateDataset()))}">
                                 
                                 <!-- Add + Edit Metadata Button -->
-<<<<<<< HEAD
-                                <div class="button-block tab-header margin-bottom text-right" jsf:rendered="#{dataverseSession.user.authenticated
-                                                     and permissionsWrapper.canIssueUpdateDatasetCommand(FilePage.fileMetadata.datasetVersion.dataset)}">
-                                    <h:outputLink class="btn btn-default" value="/editdatafiles.xhtml?selectedFileIds=#{FilePage.fileMetadata.dataFile.id}&#38;datasetId=#{FilePage.fileMetadata.datasetVersion.dataset.id}&#38;mode=SINGLE">
-                                            <span class="glyphicon glyphicon-pencil"/> #{bundle['file.dataFilesTab.metadata.addBtn']}
-                                    </h:outputLink>
-=======
                                 <div class="button-block tab-header margin-bottom text-right">
                                     <h:outputLink class="btn btn-default" value="/editdatafiles.xhtml?selectedFileIds=#{FilePage.fileMetadata.dataFile.id}&#38;datasetId=#{FilePage.fileMetadata.datasetVersion.dataset.id}&#38;mode=SINGLE"
                                                   rendered="#{dataverseSession.user.authenticated
@@ -419,7 +303,6 @@
                                             </ui:repeat>
                                         </ul>
                                     </div>
->>>>>>> 17f0eaed
                                 </div>
                                 <!-- END: Add + Edit Metadata Button -->
                                 
@@ -489,11 +372,7 @@
                                                     <h:outputText value="#{FilePage.file.dataTable.caseQuantity}"/>
                                                 </div>
                                             </div>
-<<<<<<< HEAD
-                                            <div class="form-group" jsf:rendered="#{!(empty FilePage.file.description)}">
-=======
                                             <div class="form-group" jsf:rendered="#{!(empty FilePage.fileMetadata.description)}">
->>>>>>> 17f0eaed
                                                 <label class="col-sm-3 control-label">
                                                    #{bundle['file.metadataTab.fileMetadata.description.label']}
                                                 </label>
@@ -501,8 +380,6 @@
                                                     <h:outputText value="#{FilePage.fileMetadata.description}"/>
                                                 </div>
                                             </div>
-<<<<<<< HEAD
-=======
                                             
                                             
                                             <div class="form-group">
@@ -515,7 +392,6 @@
                                             </div>
                                             
                                             
->>>>>>> 17f0eaed
                                         </div>
                                     </div>
                                 </div>
@@ -525,13 +401,7 @@
                                     <!-- Placeholder -->
                                     <em>Coming soon...</em>
                                 </p:tab>
-<<<<<<< HEAD
-                                <p:tab id="verionsTab" title="#{bundle['file.dataFilesTab.versions']}"
-                                       rendered="#{(!FilePage.fileMetadata.datasetVersion.deaccessioned or 
-                                                              (FilePage.fileMetadata.datasetVersion.deaccessioned and FilePage.canUpdateDataset()))}">
-=======
                                 <p:tab id="verionsTab" title="#{bundle['file.dataFilesTab.versions']}">
->>>>>>> 17f0eaed
                                     <!-- Placeholder -->
                                     <em>Coming soon...</em>
                                 </p:tab>
@@ -556,21 +426,13 @@
                             <ui:param name="downloadPopupRequired" value="#{FilePage.downloadPopupRequired}"/>
                             <ui:param name="guestbookResponse" value="#{FilePage.guestbookResponse}"/>
                             <ui:param name="guestbookResponseService" value="#{FilePage.guestbookResponseService}"/>
-<<<<<<< HEAD
-                            <ui:param name="fileDownloadHelper" value="#{FilePage.fileDownloadHelper}"/>
-=======
->>>>>>> 17f0eaed
                             <ui:param name="fileDownloadService" value="#{FilePage.fileDownloadService}"/>
                             <ui:param name="twoRavensHelper" value="#{FilePage.twoRavensHelper}"/>
                         </ui:include>
                     </p:dialog>
                     <p:dialog id="downloadDataSubsetPopup" styleClass="smallPopUp" header="Download Data Subset" widgetVar="downloadDataSubsetPopup"
                                modal="true">
-<<<<<<< HEAD
-                        <div class="form-inline clearfix" jsf:rendered="#{!(empty FilePage.fileMetadata)}">
-=======
                         <div class="form-inline clearfix" jsf:rendered="#{!(empty FilePage.fileMetadata) and FilePage.fileMetadata.dataFile.tabularData}">
->>>>>>> 17f0eaed
                             <ui:include src="/subset/gui_subset.xhtml">
                                 <ui:param name="dataFile" value="#{FilePage.fileMetadata.dataFile}"/>
                              </ui:include>
