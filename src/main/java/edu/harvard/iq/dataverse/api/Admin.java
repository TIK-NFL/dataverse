package edu.harvard.iq.dataverse.api;

import com.google.common.net.UrlEscapers;
import edu.harvard.iq.dataverse.BannerMessage;
import edu.harvard.iq.dataverse.BannerMessageServiceBean;
import edu.harvard.iq.dataverse.BannerMessageText;
import edu.harvard.iq.dataverse.DataFile;
import edu.harvard.iq.dataverse.DataFileServiceBean;
import edu.harvard.iq.dataverse.Dataset;
import edu.harvard.iq.dataverse.DatasetServiceBean;
import edu.harvard.iq.dataverse.DatasetVersion;
import edu.harvard.iq.dataverse.DatasetVersionServiceBean;
import edu.harvard.iq.dataverse.Dataverse;
import edu.harvard.iq.dataverse.DataverseRequestServiceBean;
import edu.harvard.iq.dataverse.DataverseSession;
import edu.harvard.iq.dataverse.DvObject;
import edu.harvard.iq.dataverse.EMailValidator;
import edu.harvard.iq.dataverse.EjbDataverseEngine;
import edu.harvard.iq.dataverse.GlobalId;
<<<<<<< HEAD
=======
import edu.harvard.iq.dataverse.RoleAssignment;
>>>>>>> 5cee7947
import edu.harvard.iq.dataverse.License;
import edu.harvard.iq.dataverse.LicenseServiceBean;
import edu.harvard.iq.dataverse.UserServiceBean;
import edu.harvard.iq.dataverse.actionlogging.ActionLogRecord;
import edu.harvard.iq.dataverse.api.dto.RoleDTO;
import edu.harvard.iq.dataverse.authorization.AuthenticatedUserDisplayInfo;
import edu.harvard.iq.dataverse.authorization.AuthenticationProvider;
import edu.harvard.iq.dataverse.authorization.UserIdentifier;
import edu.harvard.iq.dataverse.authorization.exceptions.AuthenticationProviderFactoryNotFoundException;
import edu.harvard.iq.dataverse.authorization.exceptions.AuthorizationSetupException;
import edu.harvard.iq.dataverse.authorization.groups.GroupServiceBean;
import edu.harvard.iq.dataverse.authorization.providers.AuthenticationProviderRow;
import edu.harvard.iq.dataverse.authorization.providers.builtin.BuiltinUser;
import edu.harvard.iq.dataverse.authorization.providers.builtin.BuiltinUserServiceBean;
import edu.harvard.iq.dataverse.authorization.providers.shib.ShibAuthenticationProvider;
import edu.harvard.iq.dataverse.authorization.providers.shib.ShibServiceBean;
import edu.harvard.iq.dataverse.authorization.providers.shib.ShibUtil;
import edu.harvard.iq.dataverse.authorization.users.AuthenticatedUser;
import edu.harvard.iq.dataverse.confirmemail.ConfirmEmailData;
import edu.harvard.iq.dataverse.confirmemail.ConfirmEmailException;
import edu.harvard.iq.dataverse.confirmemail.ConfirmEmailInitResponse;
import edu.harvard.iq.dataverse.dataaccess.DataAccess;
import edu.harvard.iq.dataverse.dataaccess.DataAccessOption;
import edu.harvard.iq.dataverse.dataaccess.StorageIO;
import edu.harvard.iq.dataverse.engine.command.impl.AbstractSubmitToArchiveCommand;
import edu.harvard.iq.dataverse.engine.command.impl.PublishDataverseCommand;
import edu.harvard.iq.dataverse.settings.Setting;
import edu.harvard.iq.dataverse.util.json.JsonPrinter;
<<<<<<< HEAD
=======
import java.net.URI;
>>>>>>> 5cee7947
import javax.json.Json;
import javax.json.JsonArrayBuilder;
import javax.json.JsonObjectBuilder;
import javax.ws.rs.DELETE;
import javax.ws.rs.GET;
import javax.ws.rs.POST;
import javax.ws.rs.PUT;
import javax.ws.rs.Path;
import javax.ws.rs.PathParam;
import javax.ws.rs.core.Response;
import static edu.harvard.iq.dataverse.util.json.NullSafeJsonBuilder.jsonObjectBuilder;
import static edu.harvard.iq.dataverse.util.json.JsonPrinter.*;

import java.io.InputStream;
import java.io.StringReader;
import java.util.Map;
import java.util.Map.Entry;
import java.util.logging.Level;
import java.util.logging.Logger;
import javax.ejb.EJB;
import javax.ejb.Stateless;
import javax.json.JsonObject;
import javax.json.JsonReader;
import javax.validation.ConstraintViolation;
import javax.validation.ConstraintViolationException;
import javax.ws.rs.Produces;
import javax.ws.rs.core.Response.Status;

import org.apache.commons.io.IOUtils;

import java.util.List;
import edu.harvard.iq.dataverse.authorization.AuthTestDataServiceBean;
import edu.harvard.iq.dataverse.authorization.AuthenticationProvidersRegistrationServiceBean;
import edu.harvard.iq.dataverse.authorization.DataverseRole;
import edu.harvard.iq.dataverse.authorization.RoleAssignee;
import edu.harvard.iq.dataverse.authorization.UserRecordIdentifier;
import edu.harvard.iq.dataverse.authorization.groups.impl.explicit.ExplicitGroupServiceBean;
import edu.harvard.iq.dataverse.authorization.users.User;
import edu.harvard.iq.dataverse.dataaccess.ImageThumbConverter;
import edu.harvard.iq.dataverse.dataset.DatasetThumbnail;
import edu.harvard.iq.dataverse.dataset.DatasetUtil;
import edu.harvard.iq.dataverse.engine.command.DataverseRequest;
import edu.harvard.iq.dataverse.engine.command.exception.CommandException;
<<<<<<< HEAD
=======
import edu.harvard.iq.dataverse.engine.command.impl.MergeInAccountCommand;
import edu.harvard.iq.dataverse.engine.command.impl.ChangeUserIdentifierCommand;
import edu.harvard.iq.dataverse.engine.command.impl.DeactivateUserCommand;
import edu.harvard.iq.dataverse.engine.command.impl.DeleteRoleCommand;
>>>>>>> 5cee7947
import edu.harvard.iq.dataverse.engine.command.impl.RegisterDvObjectCommand;
import edu.harvard.iq.dataverse.ingest.IngestServiceBean;
import edu.harvard.iq.dataverse.settings.SettingsServiceBean;
import edu.harvard.iq.dataverse.userdata.UserListMaker;
import edu.harvard.iq.dataverse.userdata.UserListResult;
import edu.harvard.iq.dataverse.util.ArchiverUtil;
import edu.harvard.iq.dataverse.util.BundleUtil;
import edu.harvard.iq.dataverse.util.FileUtil;
import java.io.IOException;
import java.io.OutputStream;

import java.util.ArrayList;
import java.util.Arrays;
import java.util.Date;
import javax.inject.Inject;
import javax.json.JsonArray;
import javax.persistence.Query;
import javax.ws.rs.QueryParam;
import javax.ws.rs.WebApplicationException;
import javax.ws.rs.core.StreamingOutput;

/**
 * Where the secure, setup API calls live.
 * 
 * @author michael
 */
@Stateless
@Path("admin")
public class Admin extends AbstractApiBean {

	private static final Logger logger = Logger.getLogger(Admin.class.getName());

        @EJB
        AuthenticationProvidersRegistrationServiceBean authProvidersRegistrationSvc;
	@EJB
	BuiltinUserServiceBean builtinUserService;
	@EJB
	ShibServiceBean shibService;
	@EJB
	AuthTestDataServiceBean authTestDataService;
	@EJB
	UserServiceBean userService;
	@EJB
	IngestServiceBean ingestService;
	@EJB
	DataFileServiceBean fileService;
	@EJB
	DatasetServiceBean datasetService;
	@EJB
	DatasetVersionServiceBean datasetversionService;
        @Inject
        DataverseRequestServiceBean dvRequestService;
        @EJB
        EjbDataverseEngine commandEngine;
        @EJB
        GroupServiceBean groupService;
        @EJB
        SettingsServiceBean settingsService;
        @EJB
        DatasetVersionServiceBean datasetVersionService;
        @EJB
        ExplicitGroupServiceBean explicitGroupService;
        @EJB
        BannerMessageServiceBean bannerMessageService;
        @EJB
<<<<<<< HEAD
		LicenseServiceBean licenseService;
        
=======
		    LicenseServiceBean licenseService;

>>>>>>> 5cee7947

	// Make the session available
	@Inject
	DataverseSession session;

	public static final String listUsersPartialAPIPath = "list-users";
	public static final String listUsersFullAPIPath = "/api/admin/" + listUsersPartialAPIPath;

	@Path("settings")
	@GET
	public Response listAllSettings() {
		JsonObjectBuilder bld = jsonObjectBuilder();
		settingsSvc.listAll().forEach(s -> bld.add(s.getName(), s.getContent()));
		return ok(bld);
	}

	@Path("settings/{name}")
	@PUT
	public Response putSetting(@PathParam("name") String name, String content) {
		Setting s = settingsSvc.set(name, content);
		return ok(jsonObjectBuilder().add(s.getName(), s.getContent()));
	}

	@Path("settings/{name}/lang/{lang}")
	@PUT
	public Response putSetting(@PathParam("name") String name, @PathParam("lang") String lang, String content) {
		Setting s = settingsSvc.set(name, lang, content);
		return ok("Setting " + name + " - " + lang + " - added.");
	}

	@Path("settings/{name}")
	@GET
	public Response getSetting(@PathParam("name") String name) {
		String s = settingsSvc.get(name);

		return (s != null) ? ok(s) : notFound("Setting " + name + " not found");
	}

	@Path("settings/{name}")
	@DELETE
	public Response deleteSetting(@PathParam("name") String name) {
		settingsSvc.delete(name);

		return ok("Setting " + name + " deleted.");
	}

	@Path("settings/{name}/lang/{lang}")
	@DELETE
	public Response deleteSetting(@PathParam("name") String name, @PathParam("lang") String lang) {
		settingsSvc.delete(name, lang);
		return ok("Setting " + name + " - " + lang + " deleted.");
	}

	@Path("authenticationProviderFactories")
	@GET
	public Response listAuthProviderFactories() {
		return ok(authSvc.listProviderFactories().stream()
				.map(f -> jsonObjectBuilder().add("alias", f.getAlias()).add("info", f.getInfo()))
				.collect(toJsonArray()));
	}

	@Path("authenticationProviders")
	@GET
	public Response listAuthProviders() {
		return ok(em.createNamedQuery("AuthenticationProviderRow.findAll", AuthenticationProviderRow.class)
				.getResultList().stream().map(r -> json(r)).collect(toJsonArray()));
	}

	@Path("authenticationProviders")
	@POST
	public Response addProvider(AuthenticationProviderRow row) {
		try {
			AuthenticationProviderRow managed = em.find(AuthenticationProviderRow.class, row.getId());
			if (managed != null) {
				managed = em.merge(row);
			} else {
				em.persist(row);
				managed = row;
			}
			if (managed.isEnabled()) {
				AuthenticationProvider provider = authProvidersRegistrationSvc.loadProvider(managed);
				authProvidersRegistrationSvc.deregisterProvider(provider.getId());
				authProvidersRegistrationSvc.registerProvider(provider);
			}
			return created("/api/admin/authenticationProviders/" + managed.getId(), json(managed));
		} catch (AuthorizationSetupException e) {
			return error(Response.Status.INTERNAL_SERVER_ERROR, e.getMessage());
		}
	}

	@Path("authenticationProviders/{id}")
	@GET
	public Response showProvider(@PathParam("id") String id) {
		AuthenticationProviderRow row = em.find(AuthenticationProviderRow.class, id);
		return (row != null) ? ok(json(row))
				: error(Status.NOT_FOUND, "Can't find authetication provider with id '" + id + "'");
	}

	@POST
	@Path("authenticationProviders/{id}/:enabled")
	public Response enableAuthenticationProvider_deprecated(@PathParam("id") String id, String body) {
		return enableAuthenticationProvider(id, body);
	}

	@PUT
	@Path("authenticationProviders/{id}/enabled")
	@Produces("application/json")
	public Response enableAuthenticationProvider(@PathParam("id") String id, String body) {
		body = body.trim();
		if (!Util.isBoolean(body)) {
			return error(Response.Status.BAD_REQUEST, "Illegal value '" + body + "'. Use 'true' or 'false'");
		}
		boolean enable = Util.isTrue(body);

		AuthenticationProviderRow row = em.find(AuthenticationProviderRow.class, id);
		if (row == null) {
			return notFound("Can't find authentication provider with id '" + id + "'");
		}

		row.setEnabled(enable);
		em.merge(row);

		if (enable) {
			// enable a provider
			if (authSvc.getAuthenticationProvider(id) != null) {
				return ok(String.format("Authentication provider '%s' already enabled", id));
			}
			try {
				authProvidersRegistrationSvc.registerProvider(authProvidersRegistrationSvc.loadProvider(row));
				return ok(String.format("Authentication Provider %s enabled", row.getId()));

			} catch (AuthenticationProviderFactoryNotFoundException ex) {
				return notFound(String.format("Can't instantiate provider, as there's no factory with alias %s",
						row.getFactoryAlias()));
			} catch (AuthorizationSetupException ex) {
				logger.log(Level.WARNING, "Error instantiating authentication provider: " + ex.getMessage(), ex);
				return error(Status.INTERNAL_SERVER_ERROR,
						String.format("Can't instantiate provider: %s", ex.getMessage()));
			}

		} else {
			// disable a provider
			authProvidersRegistrationSvc.deregisterProvider(id);
			return ok("Authentication Provider '" + id + "' disabled. "
					+ (authSvc.getAuthenticationProviderIds().isEmpty()
							? "WARNING: no enabled authentication providers left."
							: ""));
		}
	}

	@GET
	@Path("authenticationProviders/{id}/enabled")
	public Response checkAuthenticationProviderEnabled(@PathParam("id") String id) {
		List<AuthenticationProviderRow> prvs = em
				.createNamedQuery("AuthenticationProviderRow.findById", AuthenticationProviderRow.class)
				.setParameter("id", id).getResultList();
		if (prvs.isEmpty()) {
			return notFound("Can't find a provider with id '" + id + "'.");
		} else {
			return ok(Boolean.toString(prvs.get(0).isEnabled()));
		}
	}

	@DELETE
	@Path("authenticationProviders/{id}/")
	public Response deleteAuthenticationProvider(@PathParam("id") String id) {
		authProvidersRegistrationSvc.deregisterProvider(id);
		AuthenticationProviderRow row = em.find(AuthenticationProviderRow.class, id);
		if (row != null) {
			em.remove(row);
		}

		return ok("AuthenticationProvider " + id + " deleted. "
				+ (authSvc.getAuthenticationProviderIds().isEmpty()
						? "WARNING: no enabled authentication providers left."
						: ""));
	}

    @GET
    @Path("authenticatedUsers/{identifier}/")
    public Response getAuthenticatedUserByIdentifier(@PathParam("identifier") String identifier) {
        AuthenticatedUser authenticatedUser = authSvc.getAuthenticatedUser(identifier);
        if (authenticatedUser != null) {
            return ok(json(authenticatedUser));
        }
        return error(Response.Status.BAD_REQUEST, "User " + identifier + " not found.");
    }

    @DELETE
    @Path("authenticatedUsers/{identifier}/")
    public Response deleteAuthenticatedUser(@PathParam("identifier") String identifier) {
        AuthenticatedUser user = authSvc.getAuthenticatedUser(identifier);
        if (user != null) {
            return deleteAuthenticatedUser(user);
        }
        return error(Response.Status.BAD_REQUEST, "User " + identifier + " not found.");
    }
    
    @DELETE
    @Path("authenticatedUsers/id/{id}/")
    public Response deleteAuthenticatedUserById(@PathParam("id") Long id) {
        AuthenticatedUser user = authSvc.findByID(id);
        if (user != null) {
            return deleteAuthenticatedUser(user);
        }
        return error(Response.Status.BAD_REQUEST, "User " + id + " not found.");
    }

    private Response deleteAuthenticatedUser(AuthenticatedUser au) {
        
        //getDeleteUserErrorMessages does all of the tests to see
        //if the user is 'deletable' if it returns an empty string the user 
        //can be safely deleted.
        
        String errorMessages = authSvc.getDeleteUserErrorMessages(au);
        
        if (!errorMessages.isEmpty()) {
            return badRequest(errorMessages);
        }
        
        //if the user is deletable we will delete access requests and group membership
        // many-to-many relationships that couldn't be cascade deleted
        authSvc.removeAuthentictedUserItems(au);
        
        authSvc.deleteAuthenticatedUser(au.getId());
        return ok("AuthenticatedUser " + au.getIdentifier() + " deleted. ");

    }  

    @POST
    @Path("authenticatedUsers/{identifier}/deactivate")
    public Response deactivateAuthenticatedUser(@PathParam("identifier") String identifier) {
        AuthenticatedUser user = authSvc.getAuthenticatedUser(identifier);
        if (user != null) {
            return deactivateAuthenticatedUser(user);
        }
        return error(Response.Status.BAD_REQUEST, "User " + identifier + " not found.");
    }

    @POST
    @Path("authenticatedUsers/id/{id}/deactivate")
    public Response deactivateAuthenticatedUserById(@PathParam("id") Long id) {
        AuthenticatedUser user = authSvc.findByID(id);
        if (user != null) {
            return deactivateAuthenticatedUser(user);
        }
        return error(Response.Status.BAD_REQUEST, "User " + id + " not found.");
    }

    private Response deactivateAuthenticatedUser(AuthenticatedUser userToDisable) {
        AuthenticatedUser superuser = authSvc.getAdminUser();
        if (superuser == null) {
            return error(Response.Status.INTERNAL_SERVER_ERROR, "Cannot find superuser to execute DeactivateUserCommand.");
        }
        try {
            execCommand(new DeactivateUserCommand(createDataverseRequest(superuser), userToDisable));
            return ok("User " + userToDisable.getIdentifier() + " deactivated.");
        } catch (WrappedResponse ex) {
            return ex.getResponse();
        }
    }

	@POST
	@Path("publishDataverseAsCreator/{id}")
	public Response publishDataverseAsCreator(@PathParam("id") long id) {
		try {
			Dataverse dataverse = dataverseSvc.find(id);
			if (dataverse != null) {
				AuthenticatedUser authenticatedUser = dataverse.getCreator();
				return ok(json(execCommand(
						new PublishDataverseCommand(createDataverseRequest(authenticatedUser), dataverse))));
			} else {
				return error(Status.BAD_REQUEST, "Could not find dataverse with id " + id);
			}
		} catch (WrappedResponse wr) {
			return wr.getResponse();
		}
	}

	@Deprecated
	@GET
	@Path("authenticatedUsers")
	public Response listAuthenticatedUsers() {
		try {
			AuthenticatedUser user = findAuthenticatedUserOrDie();
			if (!user.isSuperuser()) {
				return error(Response.Status.FORBIDDEN, "Superusers only.");
			}
		} catch (WrappedResponse ex) {
			return error(Response.Status.FORBIDDEN, "Superusers only.");
		}
		JsonArrayBuilder userArray = Json.createArrayBuilder();
		authSvc.findAllAuthenticatedUsers().stream().forEach((user) -> {
			userArray.add(json(user));
		});
		return ok(userArray);
	}

	@GET
	@Path(listUsersPartialAPIPath)
	@Produces({ "application/json" })
	public Response filterAuthenticatedUsers(
			@QueryParam("searchTerm") String searchTerm,
			@QueryParam("selectedPage") Integer selectedPage,
			@QueryParam("itemsPerPage") Integer itemsPerPage,
			@QueryParam("sortKey") String sortKey
	) {

		User authUser;
		try {
			authUser = this.findUserOrDie();
		} catch (AbstractApiBean.WrappedResponse ex) {
			return error(Response.Status.FORBIDDEN,
					BundleUtil.getStringFromBundle("dashboard.list_users.api.auth.invalid_apikey"));
		}

		if (!authUser.isSuperuser()) {
			return error(Response.Status.FORBIDDEN,
					BundleUtil.getStringFromBundle("dashboard.list_users.api.auth.not_superuser"));
		}

		UserListMaker userListMaker = new UserListMaker(userService);

		// String sortKey = null;
		UserListResult userListResult = userListMaker.runUserSearch(searchTerm, itemsPerPage, selectedPage, sortKey);

		return ok(userListResult.toJSON());
	}

	/**
	 * @todo Make this support creation of BuiltInUsers.
	 *
	 * @todo Add way more error checking. Only the happy path is tested by AdminIT.
	 */
	@POST
	@Path("authenticatedUsers")
	public Response createAuthenicatedUser(JsonObject jsonObject) {
		logger.fine("JSON in: " + jsonObject);
		String persistentUserId = jsonObject.getString("persistentUserId");
		String identifier = jsonObject.getString("identifier");
		String proposedAuthenticatedUserIdentifier = identifier.replaceFirst("@", "");
		String firstName = jsonObject.getString("firstName");
		String lastName = jsonObject.getString("lastName");
		String emailAddress = jsonObject.getString("email");
		String position = null;
		String affiliation = null;
		UserRecordIdentifier userRecordId = new UserRecordIdentifier(jsonObject.getString("authenticationProviderId"),
				persistentUserId);
		AuthenticatedUserDisplayInfo userDisplayInfo = new AuthenticatedUserDisplayInfo(firstName, lastName,
				emailAddress, affiliation, position);
		boolean generateUniqueIdentifier = true;
		AuthenticatedUser authenticatedUser = authSvc.createAuthenticatedUser(userRecordId,
				proposedAuthenticatedUserIdentifier, userDisplayInfo, true);
		return ok(json(authenticatedUser));
	}

        //TODO: Delete this endpoint after 4.9.3. Was updated with change in docs. --MAD
	/**
	 * curl -X PUT -d "shib@mailinator.com"
	 * http://localhost:8080/api/admin/authenticatedUsers/id/11/convertShibToBuiltIn
	 *
	 * @deprecated We have documented this API endpoint so we'll keep in around for
	 *             a while but we should encourage everyone to switch to the
	 *             "convertRemoteToBuiltIn" endpoint and then remove this
	 *             Shib-specfic one.
	 */
	@PUT
	@Path("authenticatedUsers/id/{id}/convertShibToBuiltIn")
	@Deprecated
	public Response convertShibUserToBuiltin(@PathParam("id") Long id, String newEmailAddress) {
                try {
                        AuthenticatedUser user = findAuthenticatedUserOrDie();
			if (!user.isSuperuser()) {
				return error(Response.Status.FORBIDDEN, "Superusers only.");
			}
		} catch (WrappedResponse ex) {
			return error(Response.Status.FORBIDDEN, "Superusers only.");
		}
		try {
			BuiltinUser builtinUser = authSvc.convertRemoteToBuiltIn(id, newEmailAddress);
			if (builtinUser == null) {
				return error(Response.Status.BAD_REQUEST, "User id " + id
						+ " could not be converted from Shibboleth to BuiltIn. An Exception was not thrown.");
			}
                        AuthenticatedUser authUser = authSvc.getAuthenticatedUser(builtinUser.getUserName());
			JsonObjectBuilder output = Json.createObjectBuilder();
			output.add("email", authUser.getEmail());
			output.add("username", builtinUser.getUserName());
			return ok(output);
		} catch (Throwable ex) {
			StringBuilder sb = new StringBuilder();
			sb.append(ex + " ");
			while (ex.getCause() != null) {
				ex = ex.getCause();
				sb.append(ex + " ");
			}
			String msg = "User id " + id
					+ " could not be converted from Shibboleth to BuiltIn. Details from Exception: " + sb;
			logger.info(msg);
			return error(Response.Status.BAD_REQUEST, msg);
		}
	}

	@PUT
	@Path("authenticatedUsers/id/{id}/convertRemoteToBuiltIn")
	public Response convertOAuthUserToBuiltin(@PathParam("id") Long id, String newEmailAddress) {
                try {
			AuthenticatedUser user = findAuthenticatedUserOrDie();
			if (!user.isSuperuser()) {
				return error(Response.Status.FORBIDDEN, "Superusers only.");
			}
		} catch (WrappedResponse ex) {
			return error(Response.Status.FORBIDDEN, "Superusers only.");
		}
		try {
			BuiltinUser builtinUser = authSvc.convertRemoteToBuiltIn(id, newEmailAddress);
                        //AuthenticatedUser authUser = authService.getAuthenticatedUser(aUser.getUserName());
			if (builtinUser == null) {
				return error(Response.Status.BAD_REQUEST, "User id " + id
						+ " could not be converted from remote to BuiltIn. An Exception was not thrown.");
			}
                        AuthenticatedUser authUser = authSvc.getAuthenticatedUser(builtinUser.getUserName());
			JsonObjectBuilder output = Json.createObjectBuilder();
			output.add("email", authUser.getEmail());
			output.add("username", builtinUser.getUserName());
			return ok(output);
		} catch (Throwable ex) {
			StringBuilder sb = new StringBuilder();
			sb.append(ex + " ");
			while (ex.getCause() != null) {
				ex = ex.getCause();
				sb.append(ex + " ");
			}
			String msg = "User id " + id + " could not be converted from remote to BuiltIn. Details from Exception: "
					+ sb;
			logger.info(msg);
			return error(Response.Status.BAD_REQUEST, msg);
		}
	}

	/**
	 * This is used in testing via AdminIT.java but we don't expect sysadmins to use
	 * this.
	 */
	@Path("authenticatedUsers/convert/builtin2shib")
	@PUT
	public Response builtin2shib(String content) {
		logger.info("entering builtin2shib...");
		try {
			AuthenticatedUser userToRunThisMethod = findAuthenticatedUserOrDie();
			if (!userToRunThisMethod.isSuperuser()) {
				return error(Response.Status.FORBIDDEN, "Superusers only.");
			}
		} catch (WrappedResponse ex) {
			return error(Response.Status.FORBIDDEN, "Superusers only.");
		}
		boolean disabled = false;
		if (disabled) {
			return error(Response.Status.BAD_REQUEST, "API endpoint disabled.");
		}
		AuthenticatedUser builtInUserToConvert = null;
		String emailToFind;
		String password;
		String authuserId = "0"; // could let people specify id on authuser table. probably better to let them
									// tell us their
		String newEmailAddressToUse;
		try {
			String[] args = content.split(":");
			emailToFind = args[0];
			password = args[1];
			newEmailAddressToUse = args[2];
			// authuserId = args[666];
		} catch (ArrayIndexOutOfBoundsException ex) {
			return error(Response.Status.BAD_REQUEST, "Problem with content <<<" + content + ">>>: " + ex.toString());
		}
		AuthenticatedUser existingAuthUserFoundByEmail = shibService.findAuthUserByEmail(emailToFind);
		String existing = "NOT FOUND";
		if (existingAuthUserFoundByEmail != null) {
			builtInUserToConvert = existingAuthUserFoundByEmail;
			existing = existingAuthUserFoundByEmail.getIdentifier();
		} else {
			long longToLookup = Long.parseLong(authuserId);
			AuthenticatedUser specifiedUserToConvert = authSvc.findByID(longToLookup);
			if (specifiedUserToConvert != null) {
				builtInUserToConvert = specifiedUserToConvert;
			} else {
				return error(Response.Status.BAD_REQUEST,
						"No user to convert. We couldn't find a *single* existing user account based on " + emailToFind
								+ " and no user was found using specified id " + longToLookup);
			}
		}
		String shibProviderId = ShibAuthenticationProvider.PROVIDER_ID;
		Map<String, String> randomUser = authTestDataService.getRandomUser();
		// String eppn = UUID.randomUUID().toString().substring(0, 8);
		String eppn = randomUser.get("eppn");
		String idPEntityId = randomUser.get("idp");
		String notUsed = null;
		String separator = "|";
		UserIdentifier newUserIdentifierInLookupTable = new UserIdentifier(idPEntityId + separator + eppn, notUsed);
		String overwriteFirstName = randomUser.get("firstName");
		String overwriteLastName = randomUser.get("lastName");
		String overwriteEmail = randomUser.get("email");
		overwriteEmail = newEmailAddressToUse;
		logger.info("overwriteEmail: " + overwriteEmail);
		boolean validEmail = EMailValidator.isEmailValid(overwriteEmail, null);
		if (!validEmail) {
			// See https://github.com/IQSS/dataverse/issues/2998
			return error(Response.Status.BAD_REQUEST, "invalid email: " + overwriteEmail);
		}
		/**
		 * @todo If affiliation is not null, put it in RoleAssigneeDisplayInfo
		 *       constructor.
		 */
		/**
		 * Here we are exercising (via an API test) shibService.getAffiliation with the
		 * TestShib IdP and a non-production DevShibAccountType.
		 */
		idPEntityId = ShibUtil.testShibIdpEntityId;
		String overwriteAffiliation = shibService.getAffiliation(idPEntityId,
				ShibServiceBean.DevShibAccountType.RANDOM);
		logger.info("overwriteAffiliation: " + overwriteAffiliation);
		/**
		 * @todo Find a place to put "position" in the authenticateduser table:
		 *       https://github.com/IQSS/dataverse/issues/1444#issuecomment-74134694
		 */
		String overwritePosition = "staff;student";
		AuthenticatedUserDisplayInfo displayInfo = new AuthenticatedUserDisplayInfo(overwriteFirstName,
				overwriteLastName, overwriteEmail, overwriteAffiliation, overwritePosition);
		JsonObjectBuilder response = Json.createObjectBuilder();
		JsonArrayBuilder problems = Json.createArrayBuilder();
		if (password != null) {
			response.add("password supplied", password);
			boolean knowsExistingPassword = false;
			BuiltinUser oldBuiltInUser = builtinUserService.findByUserName(builtInUserToConvert.getUserIdentifier());
			if (oldBuiltInUser != null) {
                                if (builtInUserToConvert.isDeactivated()) {
                                        problems.add("builtin account has been deactivated");
                                        return error(Status.BAD_REQUEST, problems.build().toString());
                                }
				String usernameOfBuiltinAccountToConvert = oldBuiltInUser.getUserName();
				response.add("old username", usernameOfBuiltinAccountToConvert);
				AuthenticatedUser authenticatedUser = authSvc.canLogInAsBuiltinUser(usernameOfBuiltinAccountToConvert,
						password);
				if (authenticatedUser != null) {
					knowsExistingPassword = true;
					AuthenticatedUser convertedUser = authSvc.convertBuiltInToShib(builtInUserToConvert, shibProviderId,
							newUserIdentifierInLookupTable);
					if (convertedUser != null) {
						/**
						 * @todo Display name is not being overwritten. Logic must be in Shib backing
						 *       bean
						 */
						AuthenticatedUser updatedInfoUser = authSvc.updateAuthenticatedUser(convertedUser, displayInfo);
						if (updatedInfoUser != null) {
							response.add("display name overwritten with", updatedInfoUser.getName());
						} else {
							problems.add("couldn't update display info");
						}
					} else {
						problems.add("unable to convert user");
					}
				}
			} else {
				problems.add("couldn't find old username");
			}
			if (!knowsExistingPassword) {
				String message = "User doesn't know password.";
				problems.add(message);
				/**
				 * @todo Someday we should make a errorResponse method that takes JSON arrays
				 *       and objects.
				 */
				return error(Status.BAD_REQUEST, problems.build().toString());
			}
			// response.add("knows existing password", knowsExistingPassword);
		}

		response.add("user to convert", builtInUserToConvert.getIdentifier());
		response.add("existing user found by email (prompt to convert)", existing);
		response.add("changing to this provider", shibProviderId);
		response.add("value to overwrite old first name", overwriteFirstName);
		response.add("value to overwrite old last name", overwriteLastName);
		response.add("value to overwrite old email address", overwriteEmail);
		if (overwriteAffiliation != null) {
			response.add("affiliation", overwriteAffiliation);
		}
		response.add("problems", problems);
		return ok(response);
	}

	/**
	 * This is used in testing via AdminIT.java but we don't expect sysadmins to use
	 * this.
	 */
	@Path("authenticatedUsers/convert/builtin2oauth")
	@PUT
	public Response builtin2oauth(String content) {
		logger.info("entering builtin2oauth...");
		try {
			AuthenticatedUser userToRunThisMethod = findAuthenticatedUserOrDie();
			if (!userToRunThisMethod.isSuperuser()) {
				return error(Response.Status.FORBIDDEN, "Superusers only.");
			}
		} catch (WrappedResponse ex) {
			return error(Response.Status.FORBIDDEN, "Superusers only.");
		}
		boolean disabled = false;
		if (disabled) {
			return error(Response.Status.BAD_REQUEST, "API endpoint disabled.");
		}
		AuthenticatedUser builtInUserToConvert = null;
		String emailToFind;
		String password;
		String authuserId = "0"; // could let people specify id on authuser table. probably better to let them
									// tell us their
		String newEmailAddressToUse;
		String newProviderId;
		String newPersistentUserIdInLookupTable;
		logger.info("content: " + content);
		try {
			String[] args = content.split(":");
			emailToFind = args[0];
			password = args[1];
			newEmailAddressToUse = args[2];
			newProviderId = args[3];
			newPersistentUserIdInLookupTable = args[4];
			// authuserId = args[666];
		} catch (ArrayIndexOutOfBoundsException ex) {
			return error(Response.Status.BAD_REQUEST, "Problem with content <<<" + content + ">>>: " + ex.toString());
		}
		AuthenticatedUser existingAuthUserFoundByEmail = shibService.findAuthUserByEmail(emailToFind);
		String existing = "NOT FOUND";
		if (existingAuthUserFoundByEmail != null) {
			builtInUserToConvert = existingAuthUserFoundByEmail;
			existing = existingAuthUserFoundByEmail.getIdentifier();
		} else {
			long longToLookup = Long.parseLong(authuserId);
			AuthenticatedUser specifiedUserToConvert = authSvc.findByID(longToLookup);
			if (specifiedUserToConvert != null) {
				builtInUserToConvert = specifiedUserToConvert;
			} else {
				return error(Response.Status.BAD_REQUEST,
						"No user to convert. We couldn't find a *single* existing user account based on " + emailToFind
								+ " and no user was found using specified id " + longToLookup);
			}
		}
		// String shibProviderId = ShibAuthenticationProvider.PROVIDER_ID;
		Map<String, String> randomUser = authTestDataService.getRandomUser();
		// String eppn = UUID.randomUUID().toString().substring(0, 8);
		String eppn = randomUser.get("eppn");
		String idPEntityId = randomUser.get("idp");
		String notUsed = null;
		String separator = "|";
		// UserIdentifier newUserIdentifierInLookupTable = new
		// UserIdentifier(idPEntityId + separator + eppn, notUsed);
		UserIdentifier newUserIdentifierInLookupTable = new UserIdentifier(newPersistentUserIdInLookupTable, notUsed);
		String overwriteFirstName = randomUser.get("firstName");
		String overwriteLastName = randomUser.get("lastName");
		String overwriteEmail = randomUser.get("email");
		overwriteEmail = newEmailAddressToUse;
		logger.info("overwriteEmail: " + overwriteEmail);
		boolean validEmail = EMailValidator.isEmailValid(overwriteEmail, null);
		if (!validEmail) {
			// See https://github.com/IQSS/dataverse/issues/2998
			return error(Response.Status.BAD_REQUEST, "invalid email: " + overwriteEmail);
		}
		/**
		 * @todo If affiliation is not null, put it in RoleAssigneeDisplayInfo
		 *       constructor.
		 */
		/**
		 * Here we are exercising (via an API test) shibService.getAffiliation with the
		 * TestShib IdP and a non-production DevShibAccountType.
		 */
		// idPEntityId = ShibUtil.testShibIdpEntityId;
		// String overwriteAffiliation = shibService.getAffiliation(idPEntityId,
		// ShibServiceBean.DevShibAccountType.RANDOM);
		String overwriteAffiliation = null;
		logger.info("overwriteAffiliation: " + overwriteAffiliation);
		/**
		 * @todo Find a place to put "position" in the authenticateduser table:
		 *       https://github.com/IQSS/dataverse/issues/1444#issuecomment-74134694
		 */
		String overwritePosition = "staff;student";
		AuthenticatedUserDisplayInfo displayInfo = new AuthenticatedUserDisplayInfo(overwriteFirstName,
				overwriteLastName, overwriteEmail, overwriteAffiliation, overwritePosition);
		JsonObjectBuilder response = Json.createObjectBuilder();
		JsonArrayBuilder problems = Json.createArrayBuilder();
		if (password != null) {
			response.add("password supplied", password);
			boolean knowsExistingPassword = false;
			BuiltinUser oldBuiltInUser = builtinUserService.findByUserName(builtInUserToConvert.getUserIdentifier());
			if (oldBuiltInUser != null) {
				String usernameOfBuiltinAccountToConvert = oldBuiltInUser.getUserName();
				response.add("old username", usernameOfBuiltinAccountToConvert);
				AuthenticatedUser authenticatedUser = authSvc.canLogInAsBuiltinUser(usernameOfBuiltinAccountToConvert,
						password);
				if (authenticatedUser != null) {
					knowsExistingPassword = true;
					AuthenticatedUser convertedUser = authSvc.convertBuiltInUserToRemoteUser(builtInUserToConvert,
							newProviderId, newUserIdentifierInLookupTable);
					if (convertedUser != null) {
						/**
						 * @todo Display name is not being overwritten. Logic must be in Shib backing
						 *       bean
						 */
						AuthenticatedUser updatedInfoUser = authSvc.updateAuthenticatedUser(convertedUser, displayInfo);
						if (updatedInfoUser != null) {
							response.add("display name overwritten with", updatedInfoUser.getName());
						} else {
							problems.add("couldn't update display info");
						}
					} else {
						problems.add("unable to convert user");
					}
				}
			} else {
				problems.add("couldn't find old username");
			}
			if (!knowsExistingPassword) {
				String message = "User doesn't know password.";
				problems.add(message);
				/**
				 * @todo Someday we should make a errorResponse method that takes JSON arrays
				 *       and objects.
				 */
				return error(Status.BAD_REQUEST, problems.build().toString());
			}
			// response.add("knows existing password", knowsExistingPassword);
		}

		response.add("user to convert", builtInUserToConvert.getIdentifier());
		response.add("existing user found by email (prompt to convert)", existing);
		response.add("changing to this provider", newProviderId);
		response.add("value to overwrite old first name", overwriteFirstName);
		response.add("value to overwrite old last name", overwriteLastName);
		response.add("value to overwrite old email address", overwriteEmail);
		if (overwriteAffiliation != null) {
			response.add("affiliation", overwriteAffiliation);
		}
		response.add("problems", problems);
		return ok(response);
	}




	@Path("roles")
	@POST
	public Response createNewBuiltinRole(RoleDTO roleDto) {
		ActionLogRecord alr = new ActionLogRecord(ActionLogRecord.ActionType.Admin, "createBuiltInRole")
				.setInfo(roleDto.getAlias() + ":" + roleDto.getDescription());
		try {
			return ok(json(rolesSvc.save(roleDto.asRole())));
		} catch (Exception e) {
			alr.setActionResult(ActionLogRecord.Result.InternalError);
			alr.setInfo(alr.getInfo() + "// " + e.getMessage());
			return error(Response.Status.INTERNAL_SERVER_ERROR, e.getMessage());
		} finally {
			actionLogSvc.log(alr);
		}
	}

	@Path("roles")
	@GET
	public Response listBuiltinRoles() {
		try {
			return ok(rolesToJson(rolesSvc.findBuiltinRoles()));
		} catch (Exception e) {
			return error(Response.Status.INTERNAL_SERVER_ERROR, e.getMessage());
		}
	}

    @DELETE
    @Path("roles/{id}")
    public Response deleteRole(@PathParam("id") String id) {

        return response(req -> {
            DataverseRole doomed = findRoleOrDie(id);
            execCommand(new DeleteRoleCommand(req, doomed));
            return ok("role " + doomed.getName() + " deleted.");
        });
    }

	@Path("superuser/{identifier}")
	@POST
	public Response toggleSuperuser(@PathParam("identifier") String identifier) {
		ActionLogRecord alr = new ActionLogRecord(ActionLogRecord.ActionType.Admin, "toggleSuperuser")
				.setInfo(identifier);
		try {
			AuthenticatedUser user = authSvc.getAuthenticatedUser(identifier);
                        if (user.isDeactivated()) {
                            return error(Status.BAD_REQUEST, "You cannot make a deactivated user a superuser.");
                        }

			user.setSuperuser(!user.isSuperuser());

			return ok("User " + user.getIdentifier() + " " + (user.isSuperuser() ? "set" : "removed")
					+ " as a superuser.");
		} catch (Exception e) {
			alr.setActionResult(ActionLogRecord.Result.InternalError);
			alr.setInfo(alr.getInfo() + "// " + e.getMessage());
			return error(Response.Status.INTERNAL_SERVER_ERROR, e.getMessage());
		} finally {
			actionLogSvc.log(alr);
		}
	}

    @GET
    @Path("validate/datasets")
    @Produces({"application/json"})
    public Response validateAllDatasets(@QueryParam("variables") boolean includeVariables) {
        
        // Streaming output: the API will start producing 
        // the output right away, as it goes through the list 
        // of the datasets; there's potentially a lot of content 
        // to validate, so we don't want to wait for the process 
        // to finish. Or to wait to encounter the first invalid 
        // object - so we'll be reporting both the success and failure
        // outcomes for all the validated datasets, to give the user
        // an indication of the progress. 
        // This is the first streaming API that produces json that 
        // we have; there may be better ways to stream json - but 
        // what I have put together below works. -- L.A. 
        StreamingOutput stream = new StreamingOutput() {

            @Override
            public void write(OutputStream os) throws IOException,
                    WebApplicationException {
                os.write("{\"datasets\": [\n".getBytes());
                
                boolean wroteObject = false;
                for (Long datasetId : datasetService.findAllLocalDatasetIds()) {
                    // Potentially, there's a godzillion datasets in this Dataverse. 
                    // This is why we go through the list of ids here, and instantiate 
                    // only one dataset at a time. 
                    boolean success = false;
                    boolean constraintViolationDetected = false;
                     
                    JsonObjectBuilder output = Json.createObjectBuilder();
                    output.add("datasetId", datasetId);

                    
                    try {
                        datasetService.instantiateDatasetInNewTransaction(datasetId, includeVariables);
                        success = true;
                    } catch (Exception ex) {
                        Throwable cause = ex;
                        while (cause != null) {
                            if (cause instanceof ConstraintViolationException) {
                                ConstraintViolationException constraintViolationException = (ConstraintViolationException) cause;
                                for (ConstraintViolation<?> constraintViolation : constraintViolationException
                                        .getConstraintViolations()) {
                                    String databaseRow = constraintViolation.getLeafBean().toString();
                                    String field = constraintViolation.getPropertyPath().toString();
                                    String invalidValue = null;
                                    if (constraintViolation.getInvalidValue() != null) {
                                        invalidValue = constraintViolation.getInvalidValue().toString();
                                    }
                                    output.add("status", "invalid");
                                    output.add("entityClassDatabaseTableRowId", databaseRow);
                                    output.add("field", field);
                                    output.add("invalidValue", invalidValue == null ? "NULL" : invalidValue);
                                    
                                    constraintViolationDetected = true; 
                                    
                                    break; 
                                    
                                }
                            }
                            cause = cause.getCause();
                        }
                    }
                    
                    
                    if (success) {
                        output.add("status", "valid");
                    } else if (!constraintViolationDetected) {
                        output.add("status", "unknown");
                    }
                    
                    // write it out:
                    
                    if (wroteObject) {
                        os.write(",\n".getBytes());
                    }

                    os.write(output.build().toString().getBytes("UTF8"));
                    
                    if (!wroteObject) {
                        wroteObject = true;
                    }
                }
                
                
                os.write("\n]\n}\n".getBytes());
            }
            
        };
        return Response.ok(stream).build();
    }
        
    @Path("validate/dataset/{id}")
    @GET
    public Response validateDataset(@PathParam("id") String id, @QueryParam("variables") boolean includeVariables) {
        Dataset dataset;
        try {
            dataset = findDatasetOrDie(id);
        } catch (Exception ex) {
            return error(Response.Status.NOT_FOUND, "No Such Dataset");
        }

        Long dbId = dataset.getId();

        String msg = "unknown";
        try {
            datasetService.instantiateDatasetInNewTransaction(dbId, includeVariables);
            msg = "valid";
        } catch (Exception ex) {
            Throwable cause = ex;
            while (cause != null) {
                if (cause instanceof ConstraintViolationException) {
                    ConstraintViolationException constraintViolationException = (ConstraintViolationException) cause;
                    for (ConstraintViolation<?> constraintViolation : constraintViolationException
                            .getConstraintViolations()) {
                        String databaseRow = constraintViolation.getLeafBean().toString();
                        String field = constraintViolation.getPropertyPath().toString();
                        String invalidValue = null; 
                        if (constraintViolation.getInvalidValue() != null) {
                            invalidValue = constraintViolation.getInvalidValue().toString();
                        }
                        JsonObjectBuilder violation = Json.createObjectBuilder();
                        violation.add("entityClassDatabaseTableRowId", databaseRow);
                        violation.add("field", field);
                        violation.add("invalidValue", invalidValue == null ? "NULL" : invalidValue);
                        return ok(violation);
                    }
                }
                cause = cause.getCause();
            }
        }
        return ok(msg);
    }
    
    // This API does the same thing as /validateDataFileHashValue/{fileId}, 
    // but for all the files in the dataset, with streaming output.
    @GET
    @Path("validate/dataset/files/{id}")
    @Produces({"application/json"})
    public Response validateDatasetDatafiles(@PathParam("id") String id) {
        
        // Streaming output: the API will start producing 
        // the output right away, as it goes through the list 
        // of the datafiles in the dataset.
        // The streaming mechanism is modeled after validate/datasets API.
        StreamingOutput stream = new StreamingOutput() {

            @Override
            public void write(OutputStream os) throws IOException,
                    WebApplicationException {
                Dataset dataset;
        
                try {
                    dataset = findDatasetOrDie(id);
                } catch (Exception ex) {
                    throw new IOException(ex.getMessage());
                }
                
                os.write("{\"dataFiles\": [\n".getBytes());
                
                boolean wroteObject = false;
                for (DataFile dataFile : dataset.getFiles()) {
                    // Potentially, there's a godzillion datasets in this Dataverse. 
                    // This is why we go through the list of ids here, and instantiate 
                    // only one dataset at a time. 
                    boolean success = false;
                    boolean constraintViolationDetected = false;
                     
                    JsonObjectBuilder output = Json.createObjectBuilder();
                    output.add("datafileId", dataFile.getId());
                    output.add("storageIdentifier", dataFile.getStorageIdentifier());

                    
                    try {
                        FileUtil.validateDataFileChecksum(dataFile);
                        success = true;
                    } catch (IOException ex) {
                        output.add("status", "invalid");
                        output.add("errorMessage", ex.getMessage());
                    }
                    
                    if (success) {
                        output.add("status", "valid");
                    } 
                    
                    // write it out:
                    
                    if (wroteObject) {
                        os.write(",\n".getBytes());
                    }

                    os.write(output.build().toString().getBytes("UTF8"));
                    
                    if (!wroteObject) {
                        wroteObject = true;
                    }
                }
                
                os.write("\n]\n}\n".getBytes());
            }
            
        };
        return Response.ok(stream).build();
    }

	@Path("assignments/assignees/{raIdtf: .*}")
	@GET
	public Response getAssignmentsFor(@PathParam("raIdtf") String raIdtf) {

		JsonArrayBuilder arr = Json.createArrayBuilder();
		roleAssigneeSvc.getAssignmentsFor(raIdtf).forEach(a -> arr.add(json(a)));

		return ok(arr);
	}

	/**
	 * This method is used in integration tests.
	 *
	 * @param userId
	 *            The database id of an AuthenticatedUser.
	 * @return The confirm email token.
	 */
	@Path("confirmEmail/{userId}")
	@GET
	public Response getConfirmEmailToken(@PathParam("userId") long userId) {
		AuthenticatedUser user = authSvc.findByID(userId);
		if (user != null) {
			ConfirmEmailData confirmEmailData = confirmEmailSvc.findSingleConfirmEmailDataByUser(user);
			if (confirmEmailData != null) {
				return ok(Json.createObjectBuilder().add("token", confirmEmailData.getToken()));
			}
		}
		return error(Status.BAD_REQUEST, "Could not find confirm email token for user " + userId);
	}

	/**
	 * This method is used in integration tests.
	 *
	 * @param userId
	 *            The database id of an AuthenticatedUser.
	 */
	@Path("confirmEmail/{userId}")
	@POST
	public Response startConfirmEmailProcess(@PathParam("userId") long userId) {
		AuthenticatedUser user = authSvc.findByID(userId);
		if (user != null) {
			try {
				ConfirmEmailInitResponse confirmEmailInitResponse = confirmEmailSvc.beginConfirm(user);
				ConfirmEmailData confirmEmailData = confirmEmailInitResponse.getConfirmEmailData();
				return ok(Json.createObjectBuilder().add("tokenCreated", confirmEmailData.getCreated().toString())
						.add("identifier", user.getUserIdentifier()));
			} catch (ConfirmEmailException ex) {
				return error(Status.BAD_REQUEST,
						"Could not start confirm email process for user " + userId + ": " + ex.getLocalizedMessage());
			}
		}
		return error(Status.BAD_REQUEST, "Could not find user based on " + userId);
	}

	/**
	 * This method is used by an integration test in UsersIT.java to exercise bug
	 * https://github.com/IQSS/dataverse/issues/3287 . Not for use by users!
	 */
	@Path("convertUserFromBcryptToSha1")
	@POST
	public Response convertUserFromBcryptToSha1(String json) {
		JsonReader jsonReader = Json.createReader(new StringReader(json));
		JsonObject object = jsonReader.readObject();
		jsonReader.close();
		BuiltinUser builtinUser = builtinUserService.find(new Long(object.getInt("builtinUserId")));
		builtinUser.updateEncryptedPassword("4G7xxL9z11/JKN4jHPn4g9iIQck=", 0); // password is "sha-1Pass", 0 means
																				// SHA-1
		BuiltinUser savedUser = builtinUserService.save(builtinUser);
		return ok("foo: " + savedUser);

	}

	@Path("permissions/{dvo}")
	@GET
	public Response findPermissonsOn(@PathParam("dvo") String dvo) {
		try {
			DvObject dvObj = findDvo(dvo);
			if (dvObj == null) {
				return notFound("DvObject " + dvo + " not found");
			}
			try {
				User aUser = findUserOrDie();
				JsonObjectBuilder bld = Json.createObjectBuilder();
				bld.add("user", aUser.getIdentifier());
				bld.add("permissions", json(permissionSvc.permissionsFor(createDataverseRequest(aUser), dvObj)));
				return ok(bld);

			} catch (WrappedResponse wr) {
				return wr.getResponse();
			}
		} catch (Exception e) {
			logger.log(Level.SEVERE, "Error while testing permissions", e);
			return error(Response.Status.INTERNAL_SERVER_ERROR, e.getMessage());
		}
	}

	@Path("assignee/{idtf}")
	@GET
	public Response findRoleAssignee(@PathParam("idtf") String idtf) {
		RoleAssignee ra = roleAssigneeSvc.getRoleAssignee(idtf);
		return (ra == null) ? notFound("Role Assignee '" + idtf + "' not found.") : ok(json(ra.getDisplayInfo()));
	}

	@Path("datasets/integrity/{datasetVersionId}/fixmissingunf")
	@POST
	public Response fixUnf(@PathParam("datasetVersionId") String datasetVersionId,
			@QueryParam("forceRecalculate") boolean forceRecalculate) {
		JsonObjectBuilder info = datasetVersionSvc.fixMissingUnf(datasetVersionId, forceRecalculate);
		return ok(info);
	}

	@Path("datafiles/integrity/fixmissingoriginaltypes")
	@GET
	public Response fixMissingOriginalTypes() {
		JsonObjectBuilder info = Json.createObjectBuilder();

		List<Long> affectedFileIds = fileService.selectFilesWithMissingOriginalTypes();

		if (affectedFileIds.isEmpty()) {
			info.add("message",
					"All the tabular files in the database already have the original types set correctly; exiting.");
		} else {
			for (Long fileid : affectedFileIds) {
				logger.info("found file id: " + fileid);
			}
			info.add("message", "Found " + affectedFileIds.size()
					+ " tabular files with missing original types. Kicking off an async job that will repair the files in the background.");
		}

		ingestService.fixMissingOriginalTypes(affectedFileIds);

		return ok(info);
	}
        
    @Path("datafiles/integrity/fixmissingoriginalsizes")
    @GET
    public Response fixMissingOriginalSizes(@QueryParam("limit") Integer limit) {
        JsonObjectBuilder info = Json.createObjectBuilder();

        List<Long> affectedFileIds = fileService.selectFilesWithMissingOriginalSizes();

        if (affectedFileIds.isEmpty()) {
            info.add("message",
                    "All the tabular files in the database already have the original sizes set correctly; exiting.");
        } else {
            
            int howmany = affectedFileIds.size();
            String message = "Found " + howmany + " tabular files with missing original sizes. "; 
            
            if (limit == null || howmany <= limit) {
                message = message.concat(" Kicking off an async job that will repair the files in the background.");
            } else {
                affectedFileIds.subList(limit, howmany-1).clear();
                message = message.concat(" Kicking off an async job that will repair the " + limit + " files in the background.");                        
            }
            info.add("message", message);
        }

        ingestService.fixMissingOriginalSizes(affectedFileIds);
        return ok(info);
    }

	/**
	 * This method is used in API tests, called from UtilIt.java.
	 */
	@GET
	@Path("datasets/thumbnailMetadata/{id}")
	public Response getDatasetThumbnailMetadata(@PathParam("id") Long idSupplied) {
		Dataset dataset = datasetSvc.find(idSupplied);
		if (dataset == null) {
			return error(Response.Status.NOT_FOUND, "Could not find dataset based on id supplied: " + idSupplied + ".");
		}
		JsonObjectBuilder data = Json.createObjectBuilder();
		DatasetThumbnail datasetThumbnail = dataset.getDatasetThumbnail(ImageThumbConverter.DEFAULT_CARDIMAGE_SIZE);
		data.add("isUseGenericThumbnail", dataset.isUseGenericThumbnail());
		data.add("datasetLogoPresent", DatasetUtil.isDatasetLogoPresent(dataset, ImageThumbConverter.DEFAULT_CARDIMAGE_SIZE));
		if (datasetThumbnail != null) {
			data.add("datasetThumbnailBase64image", datasetThumbnail.getBase64image());
			DataFile dataFile = datasetThumbnail.getDataFile();
			if (dataFile != null) {
				/**
				 * @todo Change this from a String to a long.
				 */
				data.add("dataFileId", dataFile.getId().toString());
			}
		}
		return ok(data);
	}

	/**
	 * validatePassword
	 * <p>
	 * Validate a password with an API call
	 *
	 * @param password
	 *            The password
	 * @return A response with the validation result.
	 */
	@Path("validatePassword")
	@POST
	public Response validatePassword(String password) {

		final List<String> errors = passwordValidatorService.validate(password, new Date(), false);
		final JsonArrayBuilder errorArray = Json.createArrayBuilder();
		errors.forEach(errorArray::add);
		return ok(Json.createObjectBuilder().add("password", password).add("errors", errorArray));
	}

	@GET
	@Path("/isOrcid")
	public Response isOrcidEnabled() {
		return authSvc.isOrcidEnabled() ? ok("Orcid is enabled") : ok("no orcid for you.");
	}

    @POST
    @Path("{id}/reregisterHDLToPID")
    public Response reregisterHdlToPID(@PathParam("id") String id) {
        logger.info("Starting to reregister  " + id + " Dataset Id. (from hdl to doi)" + new Date());
        try {
            if (settingsSvc.get(SettingsServiceBean.Key.Protocol.toString()).equals(GlobalId.HDL_PROTOCOL)) {
                logger.info("Bad Request protocol set to handle  " );
                return error(Status.BAD_REQUEST, BundleUtil.getStringFromBundle("admin.api.migrateHDL.failure.must.be.set.for.doi"));
            }
            
            User u = findUserOrDie();
            if (!u.isSuperuser()) {
                logger.info("Bad Request Unauthor " );
                return error(Status.UNAUTHORIZED, BundleUtil.getStringFromBundle("admin.api.auth.mustBeSuperUser"));
            }

            DataverseRequest r = createDataverseRequest(u);
            Dataset ds = findDatasetOrDie(id);
            if (ds.getIdentifier() != null && !ds.getIdentifier().isEmpty() && ds.getProtocol().equals(GlobalId.HDL_PROTOCOL)) {
                execCommand(new RegisterDvObjectCommand(r, ds, true));
            } else {
                return error(Status.BAD_REQUEST, BundleUtil.getStringFromBundle("admin.api.migrateHDL.failure.must.be.hdl.dataset"));
            }

        } catch (WrappedResponse r) {
            logger.info("Failed to migrate Dataset Handle id: " + id);
            return badRequest(BundleUtil.getStringFromBundle("admin.api.migrateHDL.failure", Arrays.asList(id)));
        } catch (Exception e) {
            logger.info("Failed to migrate Dataset Handle id: " + id + " Unexpected Exception " + e.getMessage());
            List<String> args = Arrays.asList(id,e.getMessage());
            return badRequest(BundleUtil.getStringFromBundle("admin.api.migrateHDL.failureWithException", args));
        }
        
        return ok(BundleUtil.getStringFromBundle("admin.api.migrateHDL.success"));
    }

	@GET
	@Path("{id}/registerDataFile")
	public Response registerDataFile(@PathParam("id") String id) {
		logger.info("Starting to register  " + id + " file id. " + new Date());

		try {
			User u = findUserOrDie();
			DataverseRequest r = createDataverseRequest(u);
			DataFile df = findDataFileOrDie(id);
			if (df.getIdentifier() == null || df.getIdentifier().isEmpty()) {
				execCommand(new RegisterDvObjectCommand(r, df));
			} else {
				return ok("File was already registered. ");
			}

		} catch (WrappedResponse r) {
			logger.info("Failed to register file id: " + id);
		} catch (Exception e) {
			logger.info("Failed to register file id: " + id + " Unexpecgted Exception " + e.getMessage());
		}
		return ok("Datafile registration complete. File registered successfully.");
	}

	@GET
	@Path("/registerDataFileAll")
	public Response registerDataFileAll() {
		Integer count = fileService.findAll().size();
		Integer successes = 0;
		Integer alreadyRegistered = 0;
		Integer released = 0;
		Integer draft = 0;
		logger.info("Starting to register: analyzing " + count + " files. " + new Date());
		logger.info("Only unregistered, published files will be registered.");
		for (DataFile df : fileService.findAll()) {
			try {
				if ((df.getIdentifier() == null || df.getIdentifier().isEmpty())) {
					if (df.isReleased()) {
						released++;
						User u = findAuthenticatedUserOrDie();
						DataverseRequest r = createDataverseRequest(u);
						execCommand(new RegisterDvObjectCommand(r, df));
						successes++;
						if (successes % 100 == 0) {
							logger.info(successes + " of  " + count + " files registered successfully. " + new Date());
						}
					} else {
						draft++;
						logger.info(draft + " of  " + count + " files not yet published");
					}
				} else {
					alreadyRegistered++;
					logger.info(alreadyRegistered + " of  " + count + " files are already registered. " + new Date());
				}
			} catch (WrappedResponse ex) {
				released++;
				logger.info("Failed to register file id: " + df.getId());
				Logger.getLogger(Datasets.class.getName()).log(Level.SEVERE, null, ex);
			} catch (Exception e) {
				logger.info("Unexpected Exception: " + e.getMessage());
			}
		}
		logger.info("Final Results:");
		logger.info(alreadyRegistered + " of  " + count + " files were already registered. " + new Date());
		logger.info(draft + " of  " + count + " files are not yet published. " + new Date());
		logger.info(released + " of  " + count + " unregistered, published files to register. " + new Date());
		logger.info(successes + " of  " + released + " unregistered, published files registered successfully. "
				+ new Date());

		return ok("Datafile registration complete." + successes + " of  " + released
				+ " unregistered, published files registered successfully.");
	}

	@GET
	@Path("/updateHashValues/{alg}")
	public Response updateHashValues(@PathParam("alg") String alg, @QueryParam("num") int num) {
		Integer count = fileService.findAll().size();
		Integer successes = 0;
		Integer alreadyUpdated = 0;
		Integer rehashed = 0;
		Integer harvested=0;
		
		if (num <= 0)
			num = Integer.MAX_VALUE;
		DataFile.ChecksumType cType = null;
		try {
			cType = DataFile.ChecksumType.fromString(alg);
		} catch (IllegalArgumentException iae) {
			return error(Status.BAD_REQUEST, "Unknown algorithm");
		}
		logger.info("Starting to rehash: analyzing " + count + " files. " + new Date());
		logger.info("Hashes not created with " + alg + " will be verified, and, if valid, replaced with a hash using "
				+ alg);
		try {
			User u = findAuthenticatedUserOrDie();
			if (!u.isSuperuser())
				return error(Status.UNAUTHORIZED, "must be superuser");
		} catch (WrappedResponse e1) {
			return error(Status.UNAUTHORIZED, "api key required");
		}

		for (DataFile df : fileService.findAll()) {
			if (rehashed.intValue() >= num)
				break;
			InputStream in = null;
			InputStream in2 = null; 
			try {
				if (df.isHarvested()) {
					harvested++;
				} else {
					if (!df.getChecksumType().equals(cType)) {

						rehashed++;
						logger.fine(rehashed + ": Datafile: " + df.getFileMetadata().getLabel() + ", "
								+ df.getIdentifier());
						// verify hash and calc new one to replace it
						StorageIO<DataFile> storage = df.getStorageIO();
						storage.open(DataAccessOption.READ_ACCESS);
						if (!df.isTabularData()) {
							in = storage.getInputStream();
						} else {
							// if this is a tabular file, read the preserved original "auxiliary file"
							// instead:
							in = storage.getAuxFileAsInputStream(FileUtil.SAVED_ORIGINAL_FILENAME_EXTENSION);
						}
						if (in == null)
							logger.warning("Cannot retrieve file.");
						String currentChecksum = FileUtil.calculateChecksum(in, df.getChecksumType());
						if (currentChecksum.equals(df.getChecksumValue())) {
							logger.fine("Current checksum for datafile: " + df.getFileMetadata().getLabel() + ", "
									+ df.getIdentifier() + " is valid");
							storage.open(DataAccessOption.READ_ACCESS);
							if (!df.isTabularData()) {
								in2 = storage.getInputStream();
							} else {
								// if this is a tabular file, read the preserved original "auxiliary file"
								// instead:
								in2 = storage.getAuxFileAsInputStream(FileUtil.SAVED_ORIGINAL_FILENAME_EXTENSION);
							}
							if (in2 == null)
								logger.warning("Cannot retrieve file to calculate new checksum.");
							String newChecksum = FileUtil.calculateChecksum(in2, cType);

							df.setChecksumType(cType);
							df.setChecksumValue(newChecksum);
							successes++;
							if (successes % 100 == 0) {
								logger.info(
										successes + " of  " + count + " files rehashed successfully. " + new Date());
							}
						} else {
							logger.warning("Problem: Current checksum for datafile: " + df.getFileMetadata().getLabel()
									+ ", " + df.getIdentifier() + " is INVALID");
						}
					} else {
						alreadyUpdated++;
						if (alreadyUpdated % 100 == 0) {
							logger.info(alreadyUpdated + " of  " + count
									+ " files are already have hashes with the new algorithm. " + new Date());
						}
					}
				}
			} catch (Exception e) {
				logger.warning("Unexpected Exception: " + e.getMessage());

			} finally {
				IOUtils.closeQuietly(in);
				IOUtils.closeQuietly(in2);
			}
		}
		logger.info("Final Results:");
		logger.info(harvested + " harvested files skipped.");
		logger.info(
				alreadyUpdated + " of  " + count + " files already had hashes with the new algorithm. " + new Date());
		logger.info(rehashed + " of  " + count + " files to rehash. " + new Date());
		logger.info(
				successes + " of  " + rehashed + " files successfully rehashed with the new algorithm. " + new Date());

		return ok("Datafile rehashing complete." + successes + " of  " + rehashed + " files successfully rehashed.");
	}
        
    @POST
    @Path("/computeDataFileHashValue/{fileId}/algorithm/{alg}")
    public Response computeDataFileHashValue(@PathParam("fileId") String fileId, @PathParam("alg") String alg) {

        try {
            User u = findAuthenticatedUserOrDie();
            if (!u.isSuperuser()) {
                return error(Status.UNAUTHORIZED, "must be superuser");
            }
        } catch (WrappedResponse e1) {
            return error(Status.UNAUTHORIZED, "api key required");
        }

        DataFile fileToUpdate = null;
        try {
            fileToUpdate = findDataFileOrDie(fileId);
        } catch (WrappedResponse r) {
            logger.info("Could not find file with the id: " + fileId);
            return error(Status.BAD_REQUEST, "Could not find file with the id: " + fileId);
        }

        if (fileToUpdate.isHarvested()) {
            return error(Status.BAD_REQUEST, "File with the id: " + fileId + " is harvested.");
        }

        DataFile.ChecksumType cType = null;
        try {
            cType = DataFile.ChecksumType.fromString(alg);
        } catch (IllegalArgumentException iae) {
            return error(Status.BAD_REQUEST, "Unknown algorithm: " + alg);
        }

        String newChecksum = "";

        InputStream in = null;
        try {

            StorageIO<DataFile> storage = fileToUpdate.getStorageIO();
            storage.open(DataAccessOption.READ_ACCESS);
            if (!fileToUpdate.isTabularData()) {
                in = storage.getInputStream();
            } else {
                in = storage.getAuxFileAsInputStream(FileUtil.SAVED_ORIGINAL_FILENAME_EXTENSION);
            }
            if (in == null) {
                return error(Status.NOT_FOUND, "Could not retrieve file with the id: " + fileId);
            }
            newChecksum = FileUtil.calculateChecksum(in, cType);
            fileToUpdate.setChecksumType(cType);
            fileToUpdate.setChecksumValue(newChecksum);

        } catch (Exception e) {
            logger.warning("Unexpected Exception: " + e.getMessage());

        } finally {
            IOUtils.closeQuietly(in);
        }

        return ok("Datafile rehashing complete. " + fileId + "  successfully rehashed. New hash value is: " + newChecksum);
    }
    
    @POST
    @Path("/validateDataFileHashValue/{fileId}")
    public Response validateDataFileHashValue(@PathParam("fileId") String fileId) {

        try {
            User u = findAuthenticatedUserOrDie();
            if (!u.isSuperuser()) {
                return error(Status.UNAUTHORIZED, "must be superuser");
            }
        } catch (WrappedResponse e1) {
            return error(Status.UNAUTHORIZED, "api key required");
        }

        DataFile fileToValidate = null;
        try {
            fileToValidate = findDataFileOrDie(fileId);
        } catch (WrappedResponse r) {
            logger.info("Could not find file with the id: " + fileId);
            return error(Status.BAD_REQUEST, "Could not find file with the id: " + fileId);
        }

        if (fileToValidate.isHarvested()) {
            return error(Status.BAD_REQUEST, "File with the id: " + fileId + " is harvested.");
        }

        DataFile.ChecksumType cType = null;
        try {
            String checkSumTypeFromDataFile = fileToValidate.getChecksumType().toString();
            cType = DataFile.ChecksumType.fromString(checkSumTypeFromDataFile);
        } catch (IllegalArgumentException iae) {
            return error(Status.BAD_REQUEST, "Unknown algorithm");
        }

        String currentChecksum = fileToValidate.getChecksumValue();
        String calculatedChecksum = "";
        InputStream in = null;
        try {

            StorageIO<DataFile> storage = fileToValidate.getStorageIO();
            storage.open(DataAccessOption.READ_ACCESS);
            if (!fileToValidate.isTabularData()) {
                in = storage.getInputStream();
            } else {
                in = storage.getAuxFileAsInputStream(FileUtil.SAVED_ORIGINAL_FILENAME_EXTENSION);
            }
            if (in == null) {
                return error(Status.NOT_FOUND, "Could not retrieve file with the id: " + fileId);
            }
            calculatedChecksum = FileUtil.calculateChecksum(in, cType);

        } catch (Exception e) {
            logger.warning("Unexpected Exception: " + e.getMessage());
            return error(Status.BAD_REQUEST, "Checksum Validation Unexpected Exception: " + e.getMessage());
        } finally {
            IOUtils.closeQuietly(in);

        }

        if (currentChecksum.equals(calculatedChecksum)) {
            return ok("Datafile validation complete for " + fileId + ". The hash value is: " + calculatedChecksum);
        } else {
            return error(Status.EXPECTATION_FAILED, "Datafile validation failed for " + fileId + ". The saved hash value is: " + currentChecksum + " while the recalculated hash value for the stored file is: " + calculatedChecksum);
        }

    }

    @GET
    @Path("/submitDataVersionToArchive/{id}/{version}")
    public Response submitDatasetVersionToArchive(@PathParam("id") String dsid, @PathParam("version") String versionNumber) {

        try {
            AuthenticatedUser au = findAuthenticatedUserOrDie();
			// Note - the user is being set in the session so it becomes part of the
			// DataverseRequest and is sent to the back-end command where it is used to get
			// the API Token which is then used to retrieve files (e.g. via S3 direct
			// downloads) to create the Bag
            session.setUser(au); // TODO: Stop using session. Use createDataverseRequest instead.
            Dataset ds = findDatasetOrDie(dsid);

            DatasetVersion dv = datasetversionService.findByFriendlyVersionNumber(ds.getId(), versionNumber);
            if (dv.getArchivalCopyLocation() == null) {
                String className = settingsService.getValueForKey(SettingsServiceBean.Key.ArchiverClassName);
                AbstractSubmitToArchiveCommand cmd = ArchiverUtil.createSubmitToArchiveCommand(className, dvRequestService.getDataverseRequest(), dv);
                if (cmd != null) {
                    new Thread(new Runnable() {
                        public void run() {
                            try {
                                DatasetVersion dv = commandEngine.submit(cmd);
                                if (dv.getArchivalCopyLocation() != null) {
                                    logger.info("DatasetVersion id=" + ds.getGlobalId().toString() + " v" + versionNumber + " submitted to Archive at: "
                                            + dv.getArchivalCopyLocation());
                                } else {
                                    logger.severe("Error submitting version due to conflict/error at Archive");
                                }
                            } catch (CommandException ex) {
                                logger.log(Level.SEVERE, "Unexpected Exception calling  submit archive command", ex);
                            }
                        }
                    }).start();
                    return ok("Archive submission using " + cmd.getClass().getCanonicalName() + " started. Processing can take significant time for large datasets. View log and/or check archive for results.");
                } else {
                    logger.log(Level.SEVERE, "Could not find Archiver class: " + className);
                    return error(Status.INTERNAL_SERVER_ERROR, "Could not find Archiver class: " + className);
                }
            } else {
                return error(Status.BAD_REQUEST, "Version already archived at: " + dv.getArchivalCopyLocation());
            }
        } catch (WrappedResponse e1) {
            return error(Status.UNAUTHORIZED, "api key required");
        }
    }
    
	@DELETE
	@Path("/clearMetricsCache")
	public Response clearMetricsCache() {
		em.createNativeQuery("DELETE FROM metric").executeUpdate();
		return ok("all metric caches cleared.");
	}

	@DELETE
	@Path("/clearMetricsCache/{name}")
	public Response clearMetricsCacheByName(@PathParam("name") String name) {
		Query deleteQuery = em.createNativeQuery("DELETE FROM metric where metricname = ?");
		deleteQuery.setParameter(1, name);
		deleteQuery.executeUpdate();
		return ok("metric cache " + name + " cleared.");
	}

    @GET
    @Path("/dataverse/{alias}/addRoleAssignmentsToChildren")
    public Response addRoleAssignementsToChildren(@PathParam("alias") String alias) throws WrappedResponse {
        Dataverse owner = dataverseSvc.findByAlias(alias);
        if (owner == null) {
            return error(Response.Status.NOT_FOUND, "Could not find dataverse based on alias supplied: " + alias + ".");
        }
        try {
            AuthenticatedUser user = findAuthenticatedUserOrDie();
            if (!user.isSuperuser()) {
                return error(Response.Status.FORBIDDEN, "Superusers only.");
            }
        } catch (WrappedResponse wr) {
            return wr.getResponse();
        }
        boolean inheritAllRoles = false;
        String rolesString = settingsSvc.getValueForKey(SettingsServiceBean.Key.InheritParentRoleAssignments, "");
        if (rolesString.length() > 0) {
            ArrayList<String> rolesToInherit = new ArrayList<String>(Arrays.asList(rolesString.split("\\s*,\\s*")));
            if (!rolesToInherit.isEmpty()) {
                if (rolesToInherit.contains("*")) {
                    inheritAllRoles = true;
                }
                return ok(dataverseSvc.addRoleAssignmentsToChildren(owner, rolesToInherit, inheritAllRoles));
            }
        }
        return error(Response.Status.BAD_REQUEST,
                "InheritParentRoleAssignments does not list any roles on this instance");
    }
    
    @GET
    @Path("/dataverse/{alias}/storageDriver")
    public Response getStorageDriver(@PathParam("alias") String alias) throws WrappedResponse {
    	Dataverse dataverse = dataverseSvc.findByAlias(alias);
    	if (dataverse == null) {
    		return error(Response.Status.NOT_FOUND, "Could not find dataverse based on alias supplied: " + alias + ".");
    	}
    	try {
    		AuthenticatedUser user = findAuthenticatedUserOrDie();
    		if (!user.isSuperuser()) {
    			return error(Response.Status.FORBIDDEN, "Superusers only.");
    		}
    	} catch (WrappedResponse wr) {
    		return wr.getResponse();
    	}
    	//Note that this returns what's set directly on this dataverse. If null/DataAccess.UNDEFINED_STORAGE_DRIVER_IDENTIFIER, the user would have to recurse the chain of parents to find the effective storageDriver
    	return ok(dataverse.getStorageDriverId());
    }
    
    @PUT
    @Path("/dataverse/{alias}/storageDriver")
    public Response setStorageDriver(@PathParam("alias") String alias, String label) throws WrappedResponse {
    	Dataverse dataverse = dataverseSvc.findByAlias(alias);
    	if (dataverse == null) {
    		return error(Response.Status.NOT_FOUND, "Could not find dataverse based on alias supplied: " + alias + ".");
    	}
    	try {
    		AuthenticatedUser user = findAuthenticatedUserOrDie();
    		if (!user.isSuperuser()) {
    			return error(Response.Status.FORBIDDEN, "Superusers only.");
    		}
    	} catch (WrappedResponse wr) {
    		return wr.getResponse();
    	}
    	for (Entry<String, String> store: DataAccess.getStorageDriverLabels().entrySet()) {
    		if(store.getKey().equals(label)) {
    			dataverse.setStorageDriverId(store.getValue());
    			return ok("Storage set to: " + store.getKey() + "/" + store.getValue());
    		}
    	}
    	return error(Response.Status.BAD_REQUEST,
    			"No Storage Driver found for : " + label);
    }

    @DELETE
    @Path("/dataverse/{alias}/storageDriver")
    public Response resetStorageDriver(@PathParam("alias") String alias) throws WrappedResponse {
    	Dataverse dataverse = dataverseSvc.findByAlias(alias);
    	if (dataverse == null) {
    		return error(Response.Status.NOT_FOUND, "Could not find dataverse based on alias supplied: " + alias + ".");
    	}
    	try {
    		AuthenticatedUser user = findAuthenticatedUserOrDie();
    		if (!user.isSuperuser()) {
    			return error(Response.Status.FORBIDDEN, "Superusers only.");
    		}
    	} catch (WrappedResponse wr) {
    		return wr.getResponse();
    	}
    	dataverse.setStorageDriverId("");
    	return ok("Storage reset to default: " + DataAccess.DEFAULT_STORAGE_DRIVER_IDENTIFIER);
    }
    
    @GET
    @Path("/dataverse/storageDrivers")
    public Response listStorageDrivers() throws WrappedResponse {
    	try {
    		AuthenticatedUser user = findAuthenticatedUserOrDie();
    		if (!user.isSuperuser()) {
    			return error(Response.Status.FORBIDDEN, "Superusers only.");
    		}
    	} catch (WrappedResponse wr) {
    		return wr.getResponse();
    	}
    	JsonObjectBuilder bld = jsonObjectBuilder();
    	DataAccess.getStorageDriverLabels().entrySet().forEach(s -> bld.add(s.getKey(), s.getValue()));
		return ok(bld);
    }
    
    @POST
    @Path("/bannerMessage")
    public Response addBannerMessage(JsonObject jsonObject) throws WrappedResponse {

        BannerMessage toAdd = new BannerMessage();
        try {
            String dismissible = jsonObject.getString("dismissibleByUser");

            boolean dismissibleByUser = false;
            if (dismissible.equals("true")) {
                dismissibleByUser = true;
            }
            toAdd.setDismissibleByUser(dismissibleByUser);
            toAdd.setBannerMessageTexts(new ArrayList());
            toAdd.setActive(true);
            JsonArray jsonArray = jsonObject.getJsonArray("messageTexts");
            for (int i = 0; i < jsonArray.size(); i++) {
                JsonObject obj = (JsonObject) jsonArray.get(i);
                String message = obj.getString("message");
                String lang = obj.getString("lang");
                BannerMessageText messageText = new BannerMessageText();
                messageText.setMessage(message);
                messageText.setLang(lang);
                messageText.setBannerMessage(toAdd);
                toAdd.getBannerMessageTexts().add(messageText);
            }
                bannerMessageService.save(toAdd);
                return ok("Banner Message added successfully.");

        } catch (Exception e) {
            logger.warning("Unexpected Exception: " + e.getMessage());
            return error(Status.BAD_REQUEST, "Add Banner Message unexpected exception: " + e.getMessage());
        }

    }
    
    @DELETE
    @Path("/bannerMessage/{id}")
    public Response deleteBannerMessage(@PathParam("id") Long id) throws WrappedResponse {
 
        BannerMessage message = em.find(BannerMessage.class, id);
        if (message == null){
            return error(Response.Status.NOT_FOUND, "Message id = "  + id + " not found.");
        }
        bannerMessageService.deleteBannerMessage(id);
        
        return ok("Message id =  " + id + " deleted.");

    }
    
    @PUT
    @Path("/bannerMessage/{id}/deactivate")
    public Response deactivateBannerMessage(@PathParam("id") Long id) throws WrappedResponse {
        BannerMessage message = em.find(BannerMessage.class, id);
        if (message == null){
            return error(Response.Status.NOT_FOUND, "Message id = "  + id + " not found.");
        }
        bannerMessageService.deactivateBannerMessage(id);
        
        return ok("Message id =  " + id + " deactivated.");

    }
    
    @GET
    @Path("/bannerMessage")
    public Response getBannerMessages(@PathParam("id") Long id) throws WrappedResponse {

        return ok(bannerMessageService.findAllBannerMessages().stream()
                .map(m -> jsonObjectBuilder().add("id", m.getId()).add("displayValue", m.getDisplayValue()))
                .collect(toJsonArray()));

    }
    
    @GET
    @Path("/licenses")
    public Response getLicenses() {
    	JsonArrayBuilder arrayBuilder = Json.createArrayBuilder();
		for(License license : licenseService.listAll()) {
			arrayBuilder.add(JsonPrinter.json(license));
		}
        return ok(arrayBuilder);
    }

    @GET
    @Path("/licenses/id/{id}")
    public Response getLicenseById(@PathParam("id") long id) {
		try {
			License license = licenseService.getById(id);
        	return ok(json(license));
		} catch (FetchException e) {
			return error(Response.Status.NOT_FOUND, e.getMessage());
		}
	}

    @GET
    @Path("/licenses/name/{name}")
    public Response getLicenseByName(@PathParam("name") String name) {
		try {
			License license = licenseService.getByName(name);
        	return ok(json(license));
		} catch (FetchException e) {
			return error(Response.Status.NOT_FOUND, e.getMessage());
		}
	}

    @POST
    @Path("/licenses")
<<<<<<< HEAD
    public Response addLicense(License license) {
        try {
            licenseService.save(license);
            return created("/api/admin/licenses", Json.createObjectBuilder().add("message", "License created"));
        } catch (RequestBodyException e) {
			return error(Response.Status.BAD_REQUEST, e.getMessage());
		} catch(ConflictException e) {
            return error(Response.Status.CONFLICT, e.getMessage());
=======
    public Response addLicense(JsonObject jsonObject) {
        try {
            License license = new License();
            license.setName(jsonObject.getString("name"));
            license.setShortDescription(jsonObject.getString("shortDescription"));
            license.setUri(new URI(jsonObject.getString("uri")));
            license.setIconUrl(new URI(jsonObject.getString("iconUrl")));
            license.setActive(jsonObject.getBoolean("active"));
            licenseService.save(license);
			String location = "/api/admin/licenses/name/" + UrlEscapers.urlFragmentEscaper().escape(license.getName());
			return created(location, Json.createObjectBuilder().add("message", "License created"));
        } catch (RequestBodyException e) {
            return error(Response.Status.BAD_REQUEST, e.getMessage());
        } catch (Exception e) {
            return error(Response.Status.BAD_REQUEST, "Something went wrong.");
>>>>>>> 5cee7947
        }
	}

    @PUT
    @Path("/licenses/id/{id}")
    public Response putLicenseById(@PathParam("id") long id, License license) {
		try {
			licenseService.setById(id, license.getName(), license.getShortDescription(), license.getUri(), license.getIconUrl(), license.isActive());
		} catch (UpdateException e) {
			return error(Response.Status.BAD_REQUEST, e.getMessage());
		}
		return ok("License with ID " + id + " was replaced.");
    }

    @PUT
    @Path("/licenses/name/{name}")
<<<<<<< HEAD
    public Response putLicenseByName(@PathParam("name") String nameArg, License license) {
		try {
			licenseService.setByName(nameArg, license.getName(), license.getShortDescription(), license.getUri(), license.getIconUrl(), license.isActive());
		} catch (UpdateException e) {
			return error(Response.Status.BAD_REQUEST, e.getMessage());
		}
		return ok("License with name " + nameArg + " was replaced.");
=======
    public Response putLicenseByName(@PathParam("name") String name, License license) {
		try {
			licenseService.setByName(license.getName(), license.getShortDescription(), license.getUri(), license.getIconUrl(), license.isActive());
		} catch (UpdateException e) {
			return error(Response.Status.BAD_REQUEST, e.getMessage());
		}
		return ok("License with name " + name + " was replaced.");
>>>>>>> 5cee7947
    }

    @DELETE
    @Path("/licenses/id/{id}")
    public Response deleteLicenseById(@PathParam("id") long id) {
        int result = licenseService.deleteById(id);
        if (result == 1) {
            return ok("OK. License with ID " + id + " was deleted.");
        }
        return error(Response.Status.NOT_FOUND, "A license with ID " + id + " doesn't exist.");
    }

    @DELETE
    @Path("/licenses/name/{name}")
    public Response deleteLicenseByName(@PathParam("name") String name) {
        int result = licenseService.deleteByName(name);
        if (result == 1) {
            return ok("OK. License with name " + name + " was deleted.");
        }
        return error(Response.Status.NOT_FOUND, "A license with name " + name + " doesn't exist.");
    }
<<<<<<< HEAD
    
=======

>>>>>>> 5cee7947
}<|MERGE_RESOLUTION|>--- conflicted
+++ resolved
@@ -17,10 +17,7 @@
 import edu.harvard.iq.dataverse.EMailValidator;
 import edu.harvard.iq.dataverse.EjbDataverseEngine;
 import edu.harvard.iq.dataverse.GlobalId;
-<<<<<<< HEAD
-=======
 import edu.harvard.iq.dataverse.RoleAssignment;
->>>>>>> 5cee7947
 import edu.harvard.iq.dataverse.License;
 import edu.harvard.iq.dataverse.LicenseServiceBean;
 import edu.harvard.iq.dataverse.UserServiceBean;
@@ -49,10 +46,6 @@
 import edu.harvard.iq.dataverse.engine.command.impl.PublishDataverseCommand;
 import edu.harvard.iq.dataverse.settings.Setting;
 import edu.harvard.iq.dataverse.util.json.JsonPrinter;
-<<<<<<< HEAD
-=======
-import java.net.URI;
->>>>>>> 5cee7947
 import javax.json.Json;
 import javax.json.JsonArrayBuilder;
 import javax.json.JsonObjectBuilder;
@@ -96,13 +89,10 @@
 import edu.harvard.iq.dataverse.dataset.DatasetUtil;
 import edu.harvard.iq.dataverse.engine.command.DataverseRequest;
 import edu.harvard.iq.dataverse.engine.command.exception.CommandException;
-<<<<<<< HEAD
-=======
 import edu.harvard.iq.dataverse.engine.command.impl.MergeInAccountCommand;
 import edu.harvard.iq.dataverse.engine.command.impl.ChangeUserIdentifierCommand;
 import edu.harvard.iq.dataverse.engine.command.impl.DeactivateUserCommand;
 import edu.harvard.iq.dataverse.engine.command.impl.DeleteRoleCommand;
->>>>>>> 5cee7947
 import edu.harvard.iq.dataverse.engine.command.impl.RegisterDvObjectCommand;
 import edu.harvard.iq.dataverse.ingest.IngestServiceBean;
 import edu.harvard.iq.dataverse.settings.SettingsServiceBean;
@@ -168,13 +158,7 @@
         @EJB
         BannerMessageServiceBean bannerMessageService;
         @EJB
-<<<<<<< HEAD
-		LicenseServiceBean licenseService;
-        
-=======
-		    LicenseServiceBean licenseService;
-
->>>>>>> 5cee7947
+        LicenseServiceBean licenseService;
 
 	// Make the session available
 	@Inject
@@ -2025,7 +2009,6 @@
 
     @POST
     @Path("/licenses")
-<<<<<<< HEAD
     public Response addLicense(License license) {
         try {
             licenseService.save(license);
@@ -2034,23 +2017,6 @@
 			return error(Response.Status.BAD_REQUEST, e.getMessage());
 		} catch(ConflictException e) {
             return error(Response.Status.CONFLICT, e.getMessage());
-=======
-    public Response addLicense(JsonObject jsonObject) {
-        try {
-            License license = new License();
-            license.setName(jsonObject.getString("name"));
-            license.setShortDescription(jsonObject.getString("shortDescription"));
-            license.setUri(new URI(jsonObject.getString("uri")));
-            license.setIconUrl(new URI(jsonObject.getString("iconUrl")));
-            license.setActive(jsonObject.getBoolean("active"));
-            licenseService.save(license);
-			String location = "/api/admin/licenses/name/" + UrlEscapers.urlFragmentEscaper().escape(license.getName());
-			return created(location, Json.createObjectBuilder().add("message", "License created"));
-        } catch (RequestBodyException e) {
-            return error(Response.Status.BAD_REQUEST, e.getMessage());
-        } catch (Exception e) {
-            return error(Response.Status.BAD_REQUEST, "Something went wrong.");
->>>>>>> 5cee7947
         }
 	}
 
@@ -2067,7 +2033,6 @@
 
     @PUT
     @Path("/licenses/name/{name}")
-<<<<<<< HEAD
     public Response putLicenseByName(@PathParam("name") String nameArg, License license) {
 		try {
 			licenseService.setByName(nameArg, license.getName(), license.getShortDescription(), license.getUri(), license.getIconUrl(), license.isActive());
@@ -2075,15 +2040,6 @@
 			return error(Response.Status.BAD_REQUEST, e.getMessage());
 		}
 		return ok("License with name " + nameArg + " was replaced.");
-=======
-    public Response putLicenseByName(@PathParam("name") String name, License license) {
-		try {
-			licenseService.setByName(license.getName(), license.getShortDescription(), license.getUri(), license.getIconUrl(), license.isActive());
-		} catch (UpdateException e) {
-			return error(Response.Status.BAD_REQUEST, e.getMessage());
-		}
-		return ok("License with name " + name + " was replaced.");
->>>>>>> 5cee7947
     }
 
     @DELETE
@@ -2105,9 +2061,5 @@
         }
         return error(Response.Status.NOT_FOUND, "A license with name " + name + " doesn't exist.");
     }
-<<<<<<< HEAD
     
-=======
-
->>>>>>> 5cee7947
 }