--- conflicted
+++ resolved
@@ -152,13 +152,11 @@
     private String varHeader;
     private String errorMessage;
 
-<<<<<<< HEAD
     private String temporarySwiftUrl;
     private String tempUrlExpiry;
     private String tempUrlSignature;
-=======
+
     private String swiftContainerName;
->>>>>>> 146be77b
 
     private Boolean isLocalFile = false;
     private Boolean isRemoteAccess = false;
@@ -172,7 +170,6 @@
     
     //for hash
     private static final String HMAC_SHA1_ALGORITHM = "HmacSHA1";
-    private String swiftContainerName;
     private String swiftFileName;
 
 
@@ -248,7 +245,6 @@
         return remoteUrl;
     }
 
-<<<<<<< HEAD
     public String getTemporarySwiftUrl(){
         return temporarySwiftUrl;
     }
@@ -264,9 +260,7 @@
     public String getSwiftFileName() {
         return swiftFileName;
     }
-    
-=======
->>>>>>> 146be77b
+
     public String getSwiftContainerName(){
         return swiftContainerName;
     }
@@ -356,7 +350,6 @@
         remoteUrl = u;
     }
 
-<<<<<<< HEAD
     public void setTemporarySwiftUrl(String u){
         temporarySwiftUrl = u;
     }
@@ -372,9 +365,7 @@
     public void setTempUrlSignature(String u){
         tempUrlSignature = u;
     }
-    
-=======
->>>>>>> 146be77b
+
     public void setSwiftContainerName(String u){
         swiftContainerName = u;
     }
