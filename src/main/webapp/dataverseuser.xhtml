--- conflicted
+++ resolved
@@ -525,22 +525,15 @@
                                         </span>
                                     </label>
                                     <div class="col-sm-9">
-<<<<<<< HEAD
-                                        <p class="help-block"><span class="glyphicon glyphicon-info-sign"/> <h:outputFormat value="#{bundle['user.updatePassword.password']}" escape="false">
+                                        <p class="help-block"><span class="glyphicon glyphicon-info-sign"/>
+                                            <h:outputFormat value="#{bundle['user.updatePassword.password']}" escape="false">
                                                 <f:param value="#{PasswordResetPage.goodPasswordDescription}"/>
                                             </h:outputFormat>
                                         </p>
-                                        <p:panelGrid columns="2" styleClass="noBorders">
-                                            <p:password id="inputPassword" tabindex="2" label="#{DataverseUserPage.editMode == 'CREATE' ? 'Password' : 'New Password'}" styleClass="form-control" match="retypePassword" value="#{DataverseUserPage.inputPassword}" validator="#{DataverseUserPage.validateNewPassword}"  />
-                                            <p:message for="inputPassword" display="text" />
-                                        </p:panelGrid>
-=======
-                                        <p class="help-block"><span class="glyphicon glyphicon-info-sign"/> #{bundle['user.updatePassword.password']}</p>
                                     </div>
                                     <div class="col-sm-4 col-sm-offset-3">
                                         <p:password id="inputPassword" tabindex="2" label="#{DataverseUserPage.editMode == 'CREATE' ? 'Password' : 'New Password'}" styleClass="form-control" match="retypePassword" value="#{DataverseUserPage.inputPassword}" validator="#{DataverseUserPage.validateNewPassword}"  />
                                         <p:message for="inputPassword" display="text" />
->>>>>>> 0ac3227e
                                     </div>
                                 </div>
                                 <div class="form-group" jsf:rendered="#{DataverseUserPage.editMode == 'CREATE' or DataverseUserPage.editMode == DataverseUserPage.changePasswordMode}">
