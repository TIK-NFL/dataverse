package edu.harvard.iq.dataverse;

import edu.harvard.iq.dataverse.authorization.users.AuthenticatedUser;
import edu.harvard.iq.dataverse.util.BundleUtil;
import edu.harvard.iq.dataverse.util.DateUtil;

import java.io.Serializable;
import java.sql.Timestamp;
import java.text.SimpleDateFormat;
import java.util.Set;
import java.util.StringTokenizer;
import java.util.Collections;
import java.util.HashSet;
import java.util.stream.Collectors;
import javax.persistence.Column;
import javax.persistence.Entity;
import javax.persistence.Enumerated;
import javax.persistence.GeneratedValue;
import javax.persistence.GenerationType;
import javax.persistence.Id;
import javax.persistence.Index;
import javax.persistence.JoinColumn;
import javax.persistence.ManyToOne;
import javax.persistence.Table;
import javax.persistence.Transient;

/**
 *
 * @author xyang
 */
@Entity
@Table(indexes = {@Index(columnList="user_id")})

public class UserNotification implements Serializable {
    // Keep in sync with list at admin/user-administration.rst
    public enum Type {
        ASSIGNROLE, REVOKEROLE, CREATEDV, CREATEDS, CREATEACC, SUBMITTEDDS, RETURNEDDS, 
        PUBLISHEDDS, REQUESTFILEACCESS, GRANTFILEACCESS, REJECTFILEACCESS, FILESYSTEMIMPORT, 
        CHECKSUMIMPORT, CHECKSUMFAIL, CONFIRMEMAIL, APIGENERATED, INGESTCOMPLETED, INGESTCOMPLETEDWITHERRORS, 
<<<<<<< HEAD
        PUBLISHFAILED_PIDREG, WORKFLOW_SUCCESS, WORKFLOW_FAILURE, STATUSUPDATED, DATASETCREATED,
        GLOBUSUPLOADCOMPLETED, GLOBUSUPLOADCOMPLETEDWITHERRORS,
        GLOBUSDOWNLOADCOMPLETED, GLOBUSDOWNLOADCOMPLETEDWITHERRORS;
=======
        PUBLISHFAILED_PIDREG, WORKFLOW_SUCCESS, WORKFLOW_FAILURE, STATUSUPDATED, DATASETCREATED;
        
        public String getDescription() {
            return BundleUtil.getStringFromBundle("notification.typeDescription." + this.name());
        }

        public boolean hasDescription() {
            final String description = getDescription();
            return description != null && !description.isEmpty();
        }

        public static Set<Type> tokenizeToSet(String tokens) {
            if (tokens == null || tokens.isEmpty()) {
                return new HashSet<>();
            }
            return Collections.list(new StringTokenizer(tokens, ",")).stream()
                .map(token -> Type.valueOf(((String) token).trim()))
                .collect(Collectors.toSet());
        }

        public static String toStringValue(Set<Type> typesSet) {
            if (typesSet == null || typesSet.isEmpty()) {
                return null;
            }
            return String.join(",", typesSet.stream().map(x -> x.name()).collect(Collectors.toList()));
        }
>>>>>>> 49479926
    };
    
    private static final long serialVersionUID = 1L;
    
    @Id
    @GeneratedValue(strategy = GenerationType.IDENTITY)
    private Long id;

    @ManyToOne
    @JoinColumn( nullable = false )
    private AuthenticatedUser user;
    @ManyToOne
    /** Requestor now has a more general meaning of 'actor' - the person who's action is causing the emails.
     * The original use of that was for people requesting dataset access
     * This is also now used for DATASETCREATED messages where it indicates who created the dataset
    */
    @JoinColumn( nullable = true )
    private AuthenticatedUser requestor;
    private Timestamp sendDate;
    private boolean readNotification;
    
    @Enumerated
    @Column( nullable = false )
    private Type type;
    private Long objectId;

    @Transient
    private boolean displayAsRead;
    
    @Transient 
    String roleString;

    private boolean emailed;

    public Long getId() {
        return id;
    }

    public void setId(Long id) {
        this.id = id;
    }

    public AuthenticatedUser getUser() {
        return user;
    }

    public void setUser(AuthenticatedUser user) {
        this.user = user;
    }
        
    public AuthenticatedUser getRequestor() {
        return requestor;
    }

    public void setRequestor(AuthenticatedUser requestor) {
        this.requestor = requestor;
    }

    public String getSendDate() {
        return new SimpleDateFormat("MMMM d, yyyy h:mm a z").format(sendDate);
    }

    public Timestamp getSendDateTimestamp() {
        return sendDate;
    }

    public void setSendDate(Timestamp sendDate) {
        this.sendDate = sendDate;
    }

    public boolean isReadNotification() {
        return readNotification;
    }

    public void setReadNotification(boolean readNotification) {
        this.readNotification = readNotification;
    }

    public Type getType() {
        return type;
    }

    public void setType(Type type) {
        this.type = type;
    }
    
    public Long getObjectId() {
        return objectId;
    }

    public void setObjectId(Long objectId) {
        this.objectId = objectId;
    }
    
    @Transient 
    private Object theObject;

    public Object getTheObject() {
        return theObject;
    }

    public void setTheObject(Object theObject) {
        this.theObject = theObject;
    }
    
        
    public boolean isDisplayAsRead() {
        return displayAsRead;
    }

    public void setDisplayAsRead(boolean displayAsRead) {
        this.displayAsRead = displayAsRead;
    }

    public boolean isEmailed() {
        return emailed;
    }

    public void setEmailed(boolean emailed) {
        this.emailed = emailed;
    }    
    
    public String getRoleString() {
        return roleString;
    }

    public void setRoleString(String roleString) {
        this.roleString = roleString;
    }

    public String getLocaleSendDate() {
        return DateUtil.formatDate(sendDate);
    }
}<|MERGE_RESOLUTION|>--- conflicted
+++ resolved
@@ -37,12 +37,9 @@
         ASSIGNROLE, REVOKEROLE, CREATEDV, CREATEDS, CREATEACC, SUBMITTEDDS, RETURNEDDS, 
         PUBLISHEDDS, REQUESTFILEACCESS, GRANTFILEACCESS, REJECTFILEACCESS, FILESYSTEMIMPORT, 
         CHECKSUMIMPORT, CHECKSUMFAIL, CONFIRMEMAIL, APIGENERATED, INGESTCOMPLETED, INGESTCOMPLETEDWITHERRORS, 
-<<<<<<< HEAD
         PUBLISHFAILED_PIDREG, WORKFLOW_SUCCESS, WORKFLOW_FAILURE, STATUSUPDATED, DATASETCREATED,
         GLOBUSUPLOADCOMPLETED, GLOBUSUPLOADCOMPLETEDWITHERRORS,
         GLOBUSDOWNLOADCOMPLETED, GLOBUSDOWNLOADCOMPLETEDWITHERRORS;
-=======
-        PUBLISHFAILED_PIDREG, WORKFLOW_SUCCESS, WORKFLOW_FAILURE, STATUSUPDATED, DATASETCREATED;
         
         public String getDescription() {
             return BundleUtil.getStringFromBundle("notification.typeDescription." + this.name());
@@ -68,7 +65,6 @@
             }
             return String.join(",", typesSet.stream().map(x -> x.name()).collect(Collectors.toList()));
         }
->>>>>>> 49479926
     };
     
     private static final long serialVersionUID = 1L;
