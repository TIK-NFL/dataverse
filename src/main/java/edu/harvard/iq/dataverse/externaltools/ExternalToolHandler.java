package edu.harvard.iq.dataverse.externaltools;

import edu.harvard.iq.dataverse.DataFile;
import edu.harvard.iq.dataverse.Dataset;
import edu.harvard.iq.dataverse.FileMetadata;
import edu.harvard.iq.dataverse.authorization.users.ApiToken;
<<<<<<< HEAD
import edu.harvard.iq.dataverse.util.SystemConfig;
import edu.harvard.iq.dataverse.util.URLTokenUtil;

import edu.harvard.iq.dataverse.util.UrlSignerUtil;
import edu.harvard.iq.dataverse.util.json.JsonUtil;

import java.io.IOException;
=======
import edu.harvard.iq.dataverse.util.URLTokenUtil;

>>>>>>> bf5c7154
import java.io.StringReader;
import java.io.StringWriter;
import java.net.HttpURLConnection;
import java.net.URI;
import java.net.http.HttpClient;
import java.net.http.HttpRequest;
import java.net.http.HttpResponse;
import java.util.ArrayList;
import java.util.List;
<<<<<<< HEAD
import java.util.function.Consumer;
import java.util.logging.Level;
import java.util.logging.Logger;
=======
>>>>>>> bf5c7154

import javax.json.Json;
import javax.json.JsonArray;
import javax.json.JsonArrayBuilder;
import javax.json.JsonObject;
import javax.json.JsonReader;
import javax.json.JsonString;
import javax.json.JsonWriter;
import javax.ws.rs.HttpMethod;

/**
 * Handles an operation on a specific file. Requires a file id in order to be
 * instantiated. Applies logic based on an {@link ExternalTool} specification,
 * such as constructing a URL to access that file.
 */
public class ExternalToolHandler extends URLTokenUtil {
<<<<<<< HEAD

    /**
     * @param user the user to set
     */
    public void setUser(String user) {
        this.user = user;
    }

    private final ExternalTool externalTool;

    private String requestMethod;
    private String toolContext;
    private String user;

    
=======

    private final ExternalTool externalTool;
>>>>>>> bf5c7154
    /**
     * File level tool
     *
     * @param externalTool The database entity.
     * @param dataFile Required.
     * @param apiToken The apiToken can be null because "explore" tools can be
     * used anonymously.
     */
    public ExternalToolHandler(ExternalTool externalTool, DataFile dataFile, ApiToken apiToken, FileMetadata fileMetadata, String localeCode) {
        super(dataFile, apiToken, fileMetadata, localeCode);
        this.externalTool = externalTool;
<<<<<<< HEAD
        toolContext = externalTool.getToolUrl();
=======
>>>>>>> bf5c7154
    }

    /**
     * Dataset level tool
     *
     * @param externalTool The database entity.
     * @param dataset Required.
     * @param apiToken The apiToken can be null because "explore" tools can be
     * used anonymously.
     */
    public ExternalToolHandler(ExternalTool externalTool, Dataset dataset, ApiToken apiToken, String localeCode) {
        super(dataset, apiToken, localeCode);
        this.externalTool = externalTool;
    }

    // TODO: rename to handleRequest() to someday handle sending headers as well as query parameters.
    public String handleRequest() {
        return handleRequest(false);
    }
    
    // TODO: rename to handleRequest() to someday handle sending headers as well as query parameters.
    public String handleRequest(boolean preview) {
        JsonObject obj = JsonUtil.getJsonObject(externalTool.getToolParameters());
        JsonString method = obj.getJsonString("httpMethod");
        requestMethod = method!=null?method.getString():HttpMethod.GET;
        JsonArray queryParams = obj.getJsonArray("queryParameters");
        List<String> params = new ArrayList<>();
        if (requestMethod.equals(HttpMethod.GET)) {
            if (queryParams == null || queryParams.isEmpty()) {
                return "";
            }
            queryParams.getValuesAs(JsonObject.class).forEach((queryParam) -> {
                queryParam.keySet().forEach((key) -> {
                    String value = queryParam.getString(key);
                    String param = getQueryParam(key, value);
                    if (param != null && !param.isEmpty()) {
                        params.add(param);
                    }
                });
            });
        }

        //ToDo - if the allowedApiCalls() are defined, could/should we send them to tools using GET as well?
        
        if (requestMethod.equals(HttpMethod.POST)) {
            JsonArrayBuilder jsonArrayBuilder = Json.createArrayBuilder();
            try {
                queryParams.getValuesAs(JsonObject.class).forEach((queryParam) -> {
                    queryParam.keySet().forEach((key) -> {
                        String value = queryParam.getString(key);
                        String param = getPostBodyParam(key, value);
                        if (param != null && !param.isEmpty()) {
                            params.add(param);
                        }
                    });
                });
                String addVal = String.join(",", params);
                String kvp = "{\"queryParameters\":{" + addVal;

                String allowedApis;

                JsonObject objApis = JsonUtil.getJsonObject(externalTool.getAllowedApiCalls());

                JsonArray apis = objApis.getJsonArray("apis");
                apis.getValuesAs(JsonObject.class).forEach(((apiObj) -> {
                    String name = apiObj.getJsonString("name").getString();
                    String httpmethod = apiObj.getJsonString("method").getString();
                    int timeout = apiObj.getInt("timeOut");
                    String urlTemplate = apiObj.getJsonString("urlTemplate").getString();
                    logger.fine("URL Template: " + urlTemplate);
                    String apiPath = replaceTokensWithValues(urlTemplate);
                    logger.fine("URL WithTokens: " + apiPath);
                    String url = UrlSignerUtil.signUrl(apiPath, timeout, user, httpmethod, System.getProperty(SystemConfig.API_SIGNING_SECRET, "") + getApiToken().getTokenString());
                    logger.fine("Signed URL: " + url);
                    jsonArrayBuilder.add(Json.createObjectBuilder().add("name", name).add("httpMethod", httpmethod)
                            .add("signedUrl", url).add("timeOut", timeout));
                }));
                JsonArray allowedApiCallsArray = jsonArrayBuilder.build();
                allowedApis = "\"signedUrls\":" + JsonUtil.prettyPrint(allowedApiCallsArray) + "}";
                logger.fine("Sending these signed URLS: " + allowedApis);
                String body = kvp + "}," + allowedApis;
                logger.info(body);
                return postFormData(body);
            } catch (IOException | InterruptedException ex) {
                Logger.getLogger(ExternalToolHandler.class.getName()).log(Level.SEVERE, null, ex);
            }
        }
        if (!preview) {
            return "?" + String.join("&", params);
        } else {
            return "?" + String.join("&", params) + "&preview=true";
        }
    }

<<<<<<< HEAD
    
    private String postFormData(String allowedApis ) throws IOException, InterruptedException{
        String url = null;
        HttpClient client = HttpClient.newHttpClient();
        HttpRequest request = HttpRequest.newBuilder().POST(HttpRequest.BodyPublishers.ofString(allowedApis)).uri(URI.create(externalTool.getToolUrl()))
                .header("Content-Type", "application/json")
                .build();
        HttpResponse<String> response = client.send(request, HttpResponse.BodyHandlers.ofString());
        boolean redirect=false;
        int status = response.statusCode();
        if (status != HttpURLConnection.HTTP_OK) {
            if (status == HttpURLConnection.HTTP_MOVED_TEMP
                    || status == HttpURLConnection.HTTP_MOVED_PERM
                    || status == HttpURLConnection.HTTP_SEE_OTHER) {
                redirect = true;
            }
        }
        if (redirect==true){
            String newUrl = response.headers().firstValue("location").get();
//            toolContext = "http://" + response.uri().getAuthority();
            
            url = newUrl;
        }
        return url;
    }
            
=======
>>>>>>> bf5c7154
    public String getToolUrlWithQueryParams() {
        String params = ExternalToolHandler.this.handleRequest();
        return toolContext + params;
    }
    
    public String getToolUrlForPreviewMode() {
        return externalTool.getToolUrl() + handleRequest(true);
    }

    public ExternalTool getExternalTool() {
        return externalTool;
    }

    public void setApiToken(ApiToken apiToken) {
        this.apiToken = apiToken;
    }

    /**
     * @return Returns Javascript that opens the explore tool in a new browser
     * tab if the browser allows it.If not, it shows an alert that popups must
     * be enabled in the browser.
     */
    public String getExploreScript() {
        String toolUrl = this.getToolUrlWithQueryParams();
        logger.fine("Exploring with " + toolUrl);
        return getScriptForUrl(toolUrl);
    }
}<|MERGE_RESOLUTION|>--- conflicted
+++ resolved
@@ -4,7 +4,6 @@
 import edu.harvard.iq.dataverse.Dataset;
 import edu.harvard.iq.dataverse.FileMetadata;
 import edu.harvard.iq.dataverse.authorization.users.ApiToken;
-<<<<<<< HEAD
 import edu.harvard.iq.dataverse.util.SystemConfig;
 import edu.harvard.iq.dataverse.util.URLTokenUtil;
 
@@ -12,12 +11,6 @@
 import edu.harvard.iq.dataverse.util.json.JsonUtil;
 
 import java.io.IOException;
-=======
-import edu.harvard.iq.dataverse.util.URLTokenUtil;
-
->>>>>>> bf5c7154
-import java.io.StringReader;
-import java.io.StringWriter;
 import java.net.HttpURLConnection;
 import java.net.URI;
 import java.net.http.HttpClient;
@@ -25,20 +18,14 @@
 import java.net.http.HttpResponse;
 import java.util.ArrayList;
 import java.util.List;
-<<<<<<< HEAD
-import java.util.function.Consumer;
 import java.util.logging.Level;
 import java.util.logging.Logger;
-=======
->>>>>>> bf5c7154
 
 import javax.json.Json;
 import javax.json.JsonArray;
 import javax.json.JsonArrayBuilder;
 import javax.json.JsonObject;
-import javax.json.JsonReader;
 import javax.json.JsonString;
-import javax.json.JsonWriter;
 import javax.ws.rs.HttpMethod;
 
 /**
@@ -47,7 +34,6 @@
  * such as constructing a URL to access that file.
  */
 public class ExternalToolHandler extends URLTokenUtil {
-<<<<<<< HEAD
 
     /**
      * @param user the user to set
@@ -63,10 +49,6 @@
     private String user;
 
     
-=======
-
-    private final ExternalTool externalTool;
->>>>>>> bf5c7154
     /**
      * File level tool
      *
@@ -78,10 +60,7 @@
     public ExternalToolHandler(ExternalTool externalTool, DataFile dataFile, ApiToken apiToken, FileMetadata fileMetadata, String localeCode) {
         super(dataFile, apiToken, fileMetadata, localeCode);
         this.externalTool = externalTool;
-<<<<<<< HEAD
         toolContext = externalTool.getToolUrl();
-=======
->>>>>>> bf5c7154
     }
 
     /**
@@ -176,7 +155,6 @@
         }
     }
 
-<<<<<<< HEAD
     
     private String postFormData(String allowedApis ) throws IOException, InterruptedException{
         String url = null;
@@ -203,8 +181,6 @@
         return url;
     }
             
-=======
->>>>>>> bf5c7154
     public String getToolUrlWithQueryParams() {
         String params = ExternalToolHandler.this.handleRequest();
         return toolContext + params;
