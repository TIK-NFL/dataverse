--- conflicted
+++ resolved
@@ -122,12 +122,8 @@
                 <div class="col-xs-7 text-right">
                     <p:outputPanel id="filesButtons">
                         <div jsf:id="uploadComputeBlock" class="button-block pull-right no-margin-top"
-<<<<<<< HEAD
-                              jsf:rendered="#{(DatasetPage.canUpdateDataset()
-=======
                              jsf:rendered="#{!(DatasetPage.editMode == 'FILE' or DatasetPage.editMode == 'CREATE')
                                              and (DatasetPage.canUpdateDataset()
->>>>>>> 65d93caa
                                              or (!(empty DatasetPage.workingVersion.fileMetadatas) and DatasetPage.workingVersion.fileMetadatas.size() > 1))}">
                             <!-- DOWNLOAD DCM SCRIPT BUTTON -->
                             <h:commandLink id="rsyncDLFF" actionListener="#{DatasetPage.downloadRsyncScript()}" styleClass="btn btn-default"
@@ -588,39 +584,17 @@
             widgetVar="filesTree"
             value="#{DatasetPage.filesTreeRoot}"
             var="node">
-<<<<<<< HEAD
-=======
-
->>>>>>> 65d93caa
         <p:treeNode expandedIcon="ui-icon ui-icon-folder-open" collapsedIcon="ui-icon ui-icon-folder-collapsed">
             <!-- For a folder, the node payload is just its name as a String object, that we display here: -->
             <h:outputText value="#{node}"/>
         </p:treeNode>
         <p:treeNode type="customFileNode">
             <!-- For a file, the payload data ("node") is the corresponding FileMetadata object: -->
-<<<<<<< HEAD
             <span class="icon-#{dataFileServiceBean.getFileThumbnailClass(node.dataFile)} text-muted"/>
             <!-- conditional render in file page links, if file has global id, use that; if not, we use database id -->
             <a href="#{widgetWrapper.wrapURL('/file.xhtml?'.concat(!empty node.dataFile.globalIdString ? 'persistentId=' : 'fileId=').concat(!empty node.dataFile.globalIdString ? node.dataFile.globalIdString : node.dataFile.id).concat('&amp;version=').concat(DatasetPage.workingVersion.friendlyVersionNumber))}">
                 #{node.label}
             </a>
-=======
-            <span class="icon-#{dataFileServiceBean.getFileThumbnailClass(node.dataFile)} text-muted" />
-
-            <!-- same approach to rendering file page links, as in the file table above: -->
-            <!-- if the file has the global id, we use that; if not, we use the database id in the url. -->
-            <ui:fragment rendered="#{!empty node.dataFile.globalIdString}">
-                <a href="#{widgetWrapper.wrapURL('/file.xhtml?persistentId='.concat(node.dataFile.globalIdString).concat('&amp;version=').concat(DatasetPage.workingVersion.friendlyVersionNumber))}">
-                    #{node.label}
-                </a>
-            </ui:fragment>
-            <ui:fragment rendered="#{empty node.dataFile.globalIdString}">
-                <a href="#{widgetWrapper.wrapURL('/file.xhtml?fileId='.concat(node.dataFile.id).concat('&amp;version=').concat(DatasetPage.workingVersion.friendlyVersionNumber))}">
-                    #{node.label}
-                </a>
-            </ui:fragment>
-
->>>>>>> 65d93caa
             <span class="text-muted">(#{node.dataFile.friendlySize})</span>
         </p:treeNode>
     </p:tree>      
