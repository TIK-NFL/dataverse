<ui:composition xmlns="http://www.w3.org/1999/xhtml"
                xmlns:h="http://java.sun.com/jsf/html"
                xmlns:f="http://java.sun.com/jsf/core"
                xmlns:ui="http://java.sun.com/jsf/facelets"
                xmlns:p="http://primefaces.org/ui"
                xmlns:jsf="http://xmlns.jcp.org/jsf">
    
    <ui:remove>
    <!--       
    Parameters:
    dataserVersion - the datasetversion object to associate with this view
    fileMetadataForAction - used by DatasetPage popups to identify single file (also clears for selected files)
    bean - the named value of the backing bean for the below method(s)
    restrictFileAction - name of the method on the above bean to call for restrict (method must take a boolean)    
    deleteFileAction - name of method on the above bean to delete files
    -->            
    </ui:remove>
    
    <p:dialog id="fileAlreadyDeletedPrevious" styleClass="smallPopUp"
              header="#{bundle['file.alreadyDeleted.warning.header']}" widgetVar="fileAlreadyDeletedPrevious" modal="true">
        <p class="text-danger"><span class="glyphicon glyphicon-exclamation-sign"/> #{bundle['file.alreadyDeleted.previous.warningMessage']}</p>
        <div class="button-block">
            <button class="btn btn-default" onclick="PF('fileAlreadyDeletedPrevious').hide();" type="button">
                #{bundle.close}
            </button>
        </div>
    </p:dialog>     

    <p:dialog id="accessPopup" styleClass="smallPopUp" 
              header="#{bean.hasValidTermsOfAccess ? bundle['dataset.access.accessHeader'] : bundle['dataset.access.accessHeader.invalid.state'] }" 
              widgetVar="accessPopup" modal="true">
        <p:focus context="accessPopup"/>
        <p class="help-block">
            <h:outputFormat value=" #{bundle['dataset.access.description']}" escape="false">
                <f:param value="#{systemConfig.guidesBaseUrl}"/>
                <f:param value="#{systemConfig.guidesVersion}"/>
            </h:outputFormat>
        </p>
        <div class="form-horizontal">
            <div class="form-group">
<<<<<<< HEAD
                <label for="requestAccess" class="col-sm-3 control-label">
                  #{bundle['file.dataFilesTab.terms.list.termsOfAccess.requestAccess']}
=======
                <label for="datasetForm:termsAccessInput" class="col-sm-3 control-label">
                    #{bundle['file.dataFilesTab.terms.list.termsOfAccess.termsOfsAccess']}
>>>>>>> 40c6f304
                    <span class="glyphicon glyphicon-question-sign tooltip-icon"
                          data-toggle="tooltip" data-placement="auto right" data-original-title="#{bundle['file.dataFilesTab.terms.list.termsOfAccess.requestAccess.title']}"></span>
                </label>
                <div class="col-sm-9">
                    <p:selectBooleanCheckbox id="requestAccess2" itemLabel="#{bundle['file.dataFilesTab.terms.list.termsOfAccess.requestAccess.enableBtn']}"
                                             value="#{bean.fileAccessRequest}" widgetVar="inputfar">
                    <p:ajax event="change" update="restrictFileButton" />
                    </p:selectBooleanCheckbox>
                </div>
            </div>
            <div class="form-group">
                <label for="termsAccessInput" class="col-sm-3 control-label">
                    #{bundle['file.dataFilesTab.terms.list.termsOfAccess.termsOfsAccess']}
                    <span class="glyphicon glyphicon-question-sign tooltip-icon"
                          data-toggle="tooltip" data-placement="auto right" data-original-title="#{bundle['file.dataFilesTab.terms.list.termsOfAccess.termsOfsAccess.title']}"></span>
                </label>
                <div class="col-sm-9">
                    <p:inputTextarea id="termsAccessInput" 
                                     value="#{bean.termsOfAccess}" autoResize="false" rows="5" styleClass="form-control" widgetVar="inputtoa">
                     <p:ajax event="keyup" update="restrictFileButton" />
                    </p:inputTextarea> 
                </div>
            </div>
        </div>

            <div class="ui-message ui-message-error ui-widget ui-corner-all" aria-live="polite" jsf:rendered="#{!empty termsOfUseAndAccess.validationMessage}">
                           <span class="ui-message-error-detail">#{termsOfUseAndAccess.validationMessage}</span>
            </div>
        <div class="button-block">
            <p:commandLink id="restrictFileButton"  styleClass="btn btn-default" value="#{bundle.saveChanges}" 
                             action="#{bean[restrictFileAction](true)}"
                             disabled="#{empty bean.termsOfAccess  and !bean.fileAccessRequest}"
                             update=":messagePanel" />
            <button class="btn btn-link" onclick="PF('accessPopup').hide();" type="button">
                #{bundle.cancel}
            </button> 

        </div>
    </p:dialog>  

    <!-- Embargo Dialog-->
    <p:dialog id="fileEmbargoPopup" styleClass="smallPopUp" resizable="false" header="#{bundle['file.editEmbargo']}" widgetVar="fileEmbargoPopup" modal="true" rendered="#{bean != EditDatafilesPage}">
        <p:focus for="fileEmbargoDate"/>
        <p class="help-block" jsf:rendered="#{bean.validEmbargoSelection}">#{bundle['file.editEmbargoDialog.tip']}</p>
        <p class="text-warning embargo" jsf:rendered="#{bean.validEmbargoSelection and !bean.embargoForWholeSelection}"><span class="glyphicon glyphicon-warning-sign"/>#{bundle['file.editEmbargoDialog.some.tip']} #{bundle['file.editEmbargoDialog.partial.tip']}</p>
        <p class="text-danger embargo" jsf:rendered="#{!bean.validEmbargoSelection}"><span class="glyphicon glyphicon-exclamation-sign"/>#{bundle['file.editEmbargoDialog.none.tip']}</p>

        <h:panelGroup id="embargoInputs">
            <div class="embargo">

                <div class="form-horizontal"
                    jsf:rendered="#{bean.validEmbargoSelection}">
                    <div class="col-lg-3">
                        <h:outputText class="embargolabel"
                            value="#{bundle[ 'file.editEmbargo.add']}" />
                    </div>
                    <div class="col-lg-9">
                        <div>
                            <label class="help-block" for="datasetForm:fileEmbargoDate_input">
                                #{bundle['file.editEmbargoDialog.newDate']} <span
                                    class="glyphicon glyphicon-asterisk text-danger"
                                    jsf:rendered="#{!bean.removeEmbargo}" />
                            </label>
                            <p:datePicker id="fileEmbargoDate"
                                value="#{bean.selectionEmbargo.dateAvailable}"
                                locale="#{dataverseSession.localeCode}"
                                mindate="#{settingsWrapper.minEmbargoDate}" pattern="yyyy-MM-dd"
                                maxdate="#{settingsWrapper.maxEmbargoDate}"
                                disabled="#{bean.removeEmbargo}"
                                validator="#{settingsWrapper.validateEmbargoDate}" >
                                <p:ajax process="#{updateElements}"
                                    update="#{updateElements}"
                                    />
                                </p:datePicker>
                            <div>
                                <h:message for="fileEmbargoDate"
                                    styleClass="bg-danger text-danger" />
                            </div>
                        </div>
                        <div class="p-field p-col-12 p-md-4">
                            <p class="help-block">#{bundle['file.editEmbargoDialog.reason.tip']}</p>
                            <p:inputText id="fileEmbargoAddReason" styleClass="form-control"
                                disabled="#{bean.removeEmbargo}" type="text"
                                value="#{bean.selectionEmbargo.reason}"
                                placeholder="#{bundle['file.editEmbargoDialog.newReason']}"
                                onkeypress="if (event.keyCode == 13) { return false;}" />
                        </div>
                    </div>
                </div>
            </div>
            <div class="embargo">
                <div jsf:rendered="#{bean.existingEmbargo}" class="embargocheckbox">
                    <div class="col-lg-3">
                        <h:outputText class="embargolabel"
                            value="#{bundle[ 'file.editEmbargo.delete']}" />
                    </div>
                    <div class="col-lg-9">
                        <p:selectBooleanCheckbox value="#{bean.removeEmbargo}" id="embargoCheckbox"
                            itemLabel="#{bundle['file.editEmbargoDialog.remove']}"
                            disabled="#{facesContext.validationFailed}">
                            <p:ajax process="#{updateElements}"
                                update="#{updateElements}"
                                />
                        </p:selectBooleanCheckbox>
                    </div>
                </div>
            </div>
        </h:panelGroup>
        <div class="button-block">
            <p:commandButton rendered="#{bean.validEmbargoSelection}" styleClass="btn btn-default" id="fileEmbargoPopupSaveButton" value="#{bundle.saveChanges}" 
            oncomplete="if (args &amp;&amp; !args.validationFailed) PF('fileEmbargoPopup').hide();return false;" update="#{updateElements}" action="#{bean[saveEmbargoAction]}"/>
            <p:commandButton styleClass="btn btn-link" id="fileEmbargoPopupCancelButton" value="#{bundle.cancel}" onclick="PF('fileEmbargoPopup').hide();
                    PF('blockDatasetForm').hide();" action="#{bean.clearEmbargoPopup()}" update="#{updateElements}" immediate="true"/>
        </div>
    </p:dialog>
    
    <p:dialog id="deleteFileConfirm" styleClass="smallPopUp" header="#{bundle['file.deleteFileDialog.header']}" widgetVar="deleteFileConfirmation" modal="true">
        <p class="text-warning"><span class="glyphicon glyphicon-warning-sign"/> #{bundle['file.deleteFileDialog.immediate']}</p>
        <ui:fragment rendered="#{datasetVersion.dataset.released}">
            <p class="text-warning"><span class="glyphicon glyphicon-warning-sign"/> #{bundle['file.deleteFileDialog.failed.tip']}</p>
        </ui:fragment>
        <div class="button-block">
            <p:commandButton styleClass="btn btn-default" value="#{bundle['file.delete']}" onclick="PF('deleteFileConfirmation').hide()" 
                             action="#{bean[deleteFileAction]}"/>
            <button class="btn btn-link" onclick="PF('deleteFileConfirmation').hide()" type="button">
                #{bundle.cancel}
            </button>
        </div>
    </p:dialog>

    <p:dialog id="configureToolPopup" styleClass="smallPopUp" header="#{configureFragmentBean.configurePopupToolHandler.externalTool.getDisplayNameLang()}" widgetVar="configureToolPopup" modal="true">
        <ui:include src="file-configure-popup-fragment.xhtml" />
    </p:dialog>
    
  

    <!-- Simple Popup For Select Files-->
    <p:dialog id="selectFiles" styleClass="smallPopUp"
              header="#{bundle['dataset.noSelectedFiles.header']}" widgetVar="selectFiles" modal="true">
        <p class="text-danger"><span class="glyphicon glyphicon-exclamation-sign"/> #{bundle['dataset.noSelectedFiles']}</p>
        <div class="button-block">
            <button class="btn btn-default" onclick="PF('selectFiles').hide();" type="button">
                #{bundle.close}
            </button>
        </div>
    </p:dialog> 
       
</ui:composition><|MERGE_RESOLUTION|>--- conflicted
+++ resolved
@@ -38,13 +38,8 @@
         </p>
         <div class="form-horizontal">
             <div class="form-group">
-<<<<<<< HEAD
-                <label for="requestAccess" class="col-sm-3 control-label">
-                  #{bundle['file.dataFilesTab.terms.list.termsOfAccess.requestAccess']}
-=======
                 <label for="datasetForm:termsAccessInput" class="col-sm-3 control-label">
                     #{bundle['file.dataFilesTab.terms.list.termsOfAccess.termsOfsAccess']}
->>>>>>> 40c6f304
                     <span class="glyphicon glyphicon-question-sign tooltip-icon"
                           data-toggle="tooltip" data-placement="auto right" data-original-title="#{bundle['file.dataFilesTab.terms.list.termsOfAccess.requestAccess.title']}"></span>
                 </label>
