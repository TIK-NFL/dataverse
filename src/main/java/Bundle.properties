dataverse=Dataverse
newDataverse=New Dataverse
hostDataverse=Host Dataverse
passwd=Password
dataset=Dataset
newDataset=New Dataset
files=Files
file=File
restricted=Restricted
restrictedaccess=Restricted Access
find=Find
search=Search
unpublished=Unpublished
cancel=Cancel
saveChanges=Save Changes
acceptTerms=Accept
submit=Submit
signup=Sign Up
login=Log In
email=Email
account=Account
requiredField=Required field
new=New
identifier=Identifier
description=Description
subject=Subject
close=Close
continue=Continue
name=Name
institution=Institution
position=Position
affiliation=Affiliation
createDataverse=Create Dataverse
remove=Remove
done=Done
editor=Contributor
manager=Manager
curator=Curator
explore=Explore
download=Download
deaccession=Deaccession
linked=Linked
harvested=Harvested
add=Add
delete=Delete
yes=Yes
no=No
previous=Previous
next=Next
more=More...
less=Less...
select=Select...
selectedFiles=Selected Files
htmlAllowedTitle=Allowed HTML Tags
htmlAllowedMsg=This field supports only certain <span class="text-info popoverHTML">HTML tags</span>.
htmlAllowedTags=<a>, <b>, <blockquote>, <br>, <code>, <del>, <dd>, <dl>, <dt>, <em>, <hr>, <h1>-<h3>, <i>, <img>, <kbd>, <li>, <ol>, <p>, <pre>, <s>, <sup>, <sub>, <strong>, <strike>, <ul>

# dataverse_header.xhtml

header.status.header=Status
header.search.title=Search all dataverses...
header.about=About
header.support=Support
header.guides=Guides
header.guides.user=User Guide
header.guides.developers=Developers Guide
header.guides.installation=Installation Guide
header.guides.api=API Guide
header.signUp=Sign Up
header.logOut=Log Out
header.accountInfo=Account Information
header.user.selectTab.dataRelated=My Unpublished Data
header.user.selectTab.notifications=Notifications
header.user.selectTab.groupsAndRoles=Groups + Roles

# dataverse_template.xhtml

head.meta.description=The Dataverse Project is an open source software application to share, cite and archive data. Dataverse provides a robust infrastructure for data stewards to host and archive data, while offering researchers an easy way to share and get credit for their data.
body.skip=Skip to main content
footer.codeAvailable=Code available at
footer.dataverseOnGitHub=Dataverse On GitHub
footer.dataverseProjectOn=Dataverse Project on
footer.Twitter=Twitter
footer.dataScienceIQSS=<a href="http://datascience.iq.harvard.edu/" title="Data Science at The Institute for Quantitative and Social Science" target="_blank">Data Science</a> at <a href="http://www.iq.harvard.edu/" title="The Institute for Quantitative and Social Science" target="_blank">The Institute for Quantitative and Social Science</a>
footer.copyright=Copyright &#169; 2015, The President &#38; Fellows of Harvard College
footer.privacyPolicy=Privacy Policy
footer.poweredby=Powered by
footer.dataverseProject=The Dataverse Project

# contactFormFragment.xhtml

contact.header=Contact Dataverse Support
contact.dataverse.header=Email Dataverse Contact
contact.dataset.header=Email Dataset Contact
contact.to=To
contact.support=Dataverse Support
contact.from=From
contact.from.required=User email is required.
contact.from.invalid=Email is invalid.
contact.subject=Subject
contact.subject.required=Subject is required.
contact.subject.selectTab.top=Select subject...
contact.subject.selectTab.support=Support Question
contact.subject.selectTab.dataIssue=Data Issue
contact.msg=Message
contact.msg.required=Message text is required.
contact.send=Send Message
contact.question=Please fill this out to prove you are not a robot.
contact.sum.required=Value is required.
contact.sum.invalid=Incorrect sum, please try again.
contact.sum.converterMessage=Please enter a number.
contact.contact=Contact

# dataverseuser.xhtml

account.info=Account Information
account.edit=Edit Account
apiTaken=API Token
user.toEditDetail=You are logged in through your institution. If you need to update any of this information, please contact your institution.
user.lostPasswdTip=If you have lost or forgotten your password, please enter your username or email address below and click Submit. We will send you an e-mail with your new password.
user.dataRelatedToMe=My Unpublished Data
wasCreatedIn=, was created in
wasCreatedTo=, was added to
wasSubmittedForReview=, was submitted for review to be published in
wasPublished=, was published in
wasReturnedByReviewer=, was returned by the curator of 
toReview=Don't forget to publish it or send it back to the contributor!
worldMap.added=dataset had a WorldMap layer data added to it.
notification.welcome=Welcome to Dataverse 4.0! Please take a look around, try everything out, and check out our <a href="https://groups.google.com/forum/#!forum/dataverse-community" title="Dataverse Community - Google Group" target="_blank">Google Group</a> to leave feedback.
notification.requestFileAccess=File access requested for dataset: <a href="/permissions-manage-files.xhtml?id={0,number,#########}" title="{1}">{1}</a>.
notification.grantFileAccess=Access granted for files in dataset: <a href="/dataset.xhtml?persistentId={0}" title="{1}">{1}</a>.
notification.rejectFileAccess=Access rejected for requested files in dataset: <a href="/dataset.xhtml?persistentId={0}" title="{1}">{1}</a>.
<<<<<<< HEAD
notification.createDataverse=<a href="/dataverse/{0}" title="{1}">{1}</a> was created in <a href="/dataverse/{2}" title="{3}">{3}</a>. To learn more about what you can do with your dataverse, check out the <a href="http://guides.dataverse.org/en/latest/user/dataverse-management.html" title="Dataverse Management - Dataverse User Guide" target="_blank">User Guide</a>. 
notification.createDataset=<a href="/dataset.xhtml?persistentId={0}" title="{1}">{1}</a> was created in <a href="/dataverse/{2}" title="{3}">{3}</a>. To learn more about what you can do with a dataset, check out the <a href="http://guides.dataverse.org/en/latest/user/dataset-management.html" title="Dataset Management - Dataset User Guide" target="_blank">User Guide</a>.
notification.wasSubmittedForReview=<a href="/dataset.xhtml?persistentId={0}" title="{1}">{1}</a>, was submitted for review to be published in <a href="/dataverse/{2}" title="{3}">{3}</a>. Please don't forget to publish it or send it back to the contributor\!
=======
notification.createDataverse=<a href="/dataverse/{0}" title="{1}">{1}</a> was created in <a href="/dataverse/{2}" title="{3}">{3}</a>. To learn more about what you can do with your dataverse, check out the <a href="{4}/{5}/user/dataverse-management.html" title="Dataverse Management - Dataverse User Guide" target="_blank">User Guide</a>. 
notification.createDataset=<a href="/dataset.xhtml?persistentId={0}" title="{1}">{1}</a> was created in <a href="/dataverse/{2}" title="{3}">{3}</a>. To learn more about what you can do with a dataset, check out the <a href="{4}/{5}/user/dataset-management.html" title="Dataset Management - Dataset User Guide" target="_blank">User Guide</a>.
notification.wasSubmittedForReview=<a href="/dataset.xhtml?persistentId={0}" title="{1}">{1}</a>, was submitted for review to be published in <a href="/dataverse/{2}" title="{3}">{3}</a>. Don't forget to publish it or send it back to the contributor\!
>>>>>>> 21bd3544
notification.wasReturnedByReviewer=<a href="/dataset.xhtml?persistentId={0}" title="{1}">{1}</a>, was returned by the curator of <a href="/dataverse/{2}" title="{3}">{3}</a>.
notification.wasPublished=<a href="/dataset.xhtml?persistentId={0}" title="{1}">{1}</a>, was published in <a href="/dataverse/{2}" title="{3}">{3}</a>.
notification.worldMap.added=<a href="/dataset.xhtml?persistentId={0}" title="{1}">{1}</a>, dataset had WorldMap layer data added to it.
notification.generic.objectDeleted=The dataverse, dataset, or file for this notification has been deleted.
removeNotification=Remove Notification
groupAndRoles.manageTips=Here is where you can access and manage all the groups you belong to, and the roles you have been assigned.
user.institutionLogIn.tip=Want to create your account through your institution? <a href="/loginpage.xhtml" title="Dataverse Log In">Log In</a> here.
user.username.illegal.tip=Between 2-60 characters, and can use "a-z", "0-9", "_" for your username.
user.username=Username
user.username.taken=This username is already taken.
user.noPasswd=No Password
user.currentPasswd=Current Password
user.currentPasswd.tip=Please enter the current password for this account.
user.passwd.illegal.tip=Password needs to be at least 6 characters, include one letter and one number, and special characters may be used.
user.rePasswd=Retype Password
user.rePasswd.tip=Please retype the password you entered above.
user.firstName=Given Name
user.firstName.tip=The first name or name you would like to use for this account.
user.lastName=Family Name
user.lastName.tip=The last name you would like to use for this account.
user.email.tip=A valid email address you have access to in order to be contacted.
user.email.taken=This email address is already taken.
user.affiliation.tip=The organization with which you are affiliated.
user.position=Position
user.position.tip=Your role or title at the organization you are affiliated with; such as staff, faculty, student, etc.
user.acccountterms=General Terms of Use
user.acccountterms.tip=The terms and conditions for using the application and services.
user.acccountterms.required=Please check the box to indicate your acceptance of the General Terms of Use.
user.acccountterms.iagree=I have read and accept the Dataverse General Terms of Use as outlined above.
user.createBtn=Create Account
user.updatePassword.welcome=Welcome to Dataverse {0}, {1}
user.updatePassword.warning=With the release of our new Dataverse 4.0 upgrade, the password requirements and General Terms of Use have updated. As this is the first time you are using Dataverse since the update, you need to create a new password and agree to the new General Terms of Use.
user.updatePassword.password=Create a password that is minimum six characters long and uses at least one letter or number.
authenticationProvidersAvailable.tip={0}There are no active authentication providers{1}If you are a system administrator, please enable one using the API.{2}If you are not a system administrator, please contact the one for your institution.
login.System=Login System
login.forgot.text=Forgot your password?
login.institution=Institution Log In
login.invaliduserpassword=The username and/or password you entered is invalid. Need assistance accessing your account?
login.error=Error validating the username and/or password. Please try again. If the problem persists, contact an administrator.

#shib.xhtml
shib.btn.acceptAndConvert=Accept Terms and Convert Account
shib.btn.acceptAndCreate=Accept Terms and Create Account
shib.welcome=Welcome,
shib.welcomeExistingUserMessage=The email provided by {0} authentication matches an existing Dataverse account. If you would like to associate your existing Dataverse account with {0} authentication, please enter the password of your existing Dataverse account, review the General Terms of Use, and then click the Accept Terms and Convert Account button.
shib.dataverseUsername=Dataverse Username
shib.currentDataversePassword=Current Dataverse Password
shib.accountInformation=Account Information
shib.offerToCreateNewAccount=Please agree to the Dataverse Terms of Use to create your account.
shib.passwordRejected=Your account can only be converted if you provide the correct password for your existing account.

#apitoken.xhtml
apitoken.title=API Token
apitoken.message=Here is your API Token. Check out our {0}API Guide{1} for more information.
apitoken.generateBtn=Generate Token

#MailServiceBean.java

notification.email.create.dataverse.subject=Dataverse: Your dataverse has been created
notification.email.create.dataset.subject=Dataverse: Your dataset has been created
notification.email.request.file.access.subject=Dataverse: Access has been requested for a restricted file
notification.email.grant.file.access.subject=Dataverse: You have been granted access to restricted file 
notification.email.rejected.file.access.subject=Dataverse: Your request for access to restricted file has been rejected              
notification.email.update.maplayer=Dataverse: WorldMap layer added to dataset
notification.email.submit.dataset.subject=Dataverse: Your dataset has been submitted for review
notification.email.publish.dataset.subject=Dataverse: Your dataset has been published
notification.email.returned.dataset.subject=Dataverse: Your dataset has been returned 
notification.email.create.account.subject=Dataverse: Your account has been created 

notification.email.greeting=Hello, \n
notification.email.welcome=Welcome to Dataverse 4.0! Please take a look around, try everything out, and contact support@dataverse.org if you have questions or feedback.
notification.email.requestFileAccess=File access requested for dataset: {0}. Manage permissions at {1}.
notification.email.grantFileAccess=Access granted for files in dataset: {0} (view at {1}).
notification.email.rejectFileAccess=Access rejected for requested files in dataset: {0} (view at {1}).
<<<<<<< HEAD
notification.email.createDataverse=Your new dataverse named {0} (view at {1}) was created in {2} (view at {3}). To learn more about what you can do with your dataverse, check out the Dataverse Management - Dataverse User Guide at http://guides.dataverse.org/en/latest/user/dataverse-management.html. 
notification.email.createDataset=Your new dataset named {0} (view at {1}) was created in {2} (view at {3}). To learn more about what you can do with a dataset, check out the Dataset Management - Dataset User Guide at http://guides.dataverse.org/en/latest/user/dataset-management.html.
notification.email.wasSubmittedForReview={0} (view at {1}) was submitted for review to be published in {2}  (view at {3}). Please don't forget to publish it or send it back to the contributor\!
=======
# Bundle file editors, please note that "notification.email.createDataverse" is used in a unit test
notification.email.createDataverse=Your new dataverse named {0} (view at {1} ) was created in {2} (view at {3} ). To learn more about what you can do with your dataverse, check out the Dataverse Management - Dataverse User Guide at {4}/{5}/user/dataverse-management.html .
# Bundle file editors, please note that "notification.email.createDataset" is used in a unit test
notification.email.createDataset=Your new dataset named {0} (view at {1} ) was created in {2} (view at {3} ). To learn more about what you can do with a dataset, check out the Dataset Management - Dataset User Guide at {4}/{5}/user/dataset-management.html .
notification.email.wasSubmittedForReview={0} (view at {1}) was submitted for review to be published in {2}  (view at {3}). Don't forget to publish it or send it back to the contributor\!
>>>>>>> 21bd3544
notification.email.wasReturnedByReviewer={0} (view at {1}) was returned by the curator of {2} (view at {3}).
notification.email.wasPublished={0} (view at {1}) was published in {2} (view at {3}).
notification.email.worldMap.added={0} (view at {1}) had WorldMap layer data added to it.
notification.email.closing=\n\nThank you,\nThe Dataverse Project

# passwordreset.xhtml

pageTitle.passwdReset.pre=Account Password Reset
passwdReset.token=token :
passwdReset.userLookedUp=user looked up :
passwdReset.emailSubmitted=email submitted :
passwdReset.details={0} Password Reset{1} - To initiate the password reset process, please provide your email address.
passwdReset.submitRequest=Submit Password Request
passwdReset.successSubmit.tip=If this email is associated with an account, then an email will be sent with further instructions to {0}.
passwdReset.debug=DEBUG
passwdReset.resetUrl=The reset URL is
passwdReset.noEmail.tip=No email was actually sent because a user could not be found using the provided email address {0} but we don't mention this because we don't malicious users to use the form to determine if there is an account associated with an email address.
passwdReset.illegalLink.tip=Your password reset link is not valid. If you need to reset your password, {0}click here{1} in order to request that your password to be reset again.
passwdReset.newPasswd.details={0} New Password{1} \u2013 Please pick a strong password that is at least six characters long and contains at least one letter and one number.
passwdReset.newPasswd=New Password
passwdReset.rePasswd=Retype Password
passwdReset.resetBtn=Reset Password

# dataverse.xhtml

dataverse.title=The project, department, university, or professor this dataverse will contain data for.
dataverse.enterName=Enter name...
dataverse.host.title=The dataverse which contains this data.
dataverse.identifier.title=Short name used for the URL of this dataverse.
dataverse.affiliation.title=The organization with which this dataverse is affiliated.

dataverse.category=Category
dataverse.category.title=The type that most closely reflects this dataverse.
dataverse.type.selectTab.top=Select one...
dataverse.type.selectTab.researchers=Researcher
dataverse.type.selectTab.researchProjects=Research Project
dataverse.type.selectTab.journals=Journal
dataverse.type.selectTab.organizationsAndInsitutions=Organization or Institution
dataverse.type.selectTab.teachingCourses=Teaching Course
dataverse.type.selectTab.uncategorized=Uncategorized

dataverse.description.title=A summary describing the purpose, nature, or scope of this dataverse.
dataverse.email=Email
dataverse.email.title=The e-mail address(es) of the contact(s) for the dataverse.
dataverse.share.dataverseShare=Share Dataverse
dataverse.share.dataverseShare.tip=Share this dataverse on your favorite social media networks.
dataverse.share.dataverseShare.shareText=View this dataverse.

dataverse.subject.title=Subject(s) covered in this dataverse.

dataverse.metadataElements=Metadata Fields
dataverse.metadataElements.tip=Choose the metadata fields to use in dataset templates and when adding a dataset to this dataverse.
dataverse.metadataElements.from.tip=Use metadata fields from {0}
dataverse.resetModifications=Reset Modifications
dataverse.resetModifications.text=Are you sure you want to reset the selected metadata fields? If you do this, any customizations (hidden, required, optional) you have done will no longer appear.
dataverse.field.required=(Required)
dataverse.field.example1= (Examples:
dataverse.field.example2=)
dataverse.field.set.tip=[+] View fields + set as hidden, required, or optional
dataverse.field.set.view=[+] View fields
dataverse.field.requiredByDataverse=Required by Dataverse
dataverse.facetPickList.text=Browse/Search Facets
dataverse.facetPickList.tip=Choose the metadata fields to use as facets for browsing datasets and dataverses in this dataverse.
dataverse.facetPickList.facetsFromHost.text=Use browse/search facets from {0}
dataverse.facetPickList.metadataBlockList.all=All Metadata Fields

dataverse.edit=Edit
dataverse.option.generalInfo=General Information
dataverse.option.themeAndWidgets=Theme + Widgets
dataverse.option.featuredDataverse=Featured Dataverses
dataverse.option.permissions=Permissions
dataverse.option.datasetTemplates=Dataset Templates
dataverse.option.datasetGuestbooks=Dataset Guestbooks
dataverse.option.deleteDataverse=Delete Dataverse
dataverse.publish.btn=Publish
dataverse.publish.header=Publish Dataverse
dataverse.nopublished=No Published Dataverses
dataverse.nopublished.tip=In order to use this feature you must have at least one published dataverse.
dataverse.contact=Email Dataverse Contact
dataset.link=Link Dataset
dataverse.link=Link Dataverse
dataverse.link.btn.tip=Link to Your Dataverse
dataverse.link.yourDataverses=Your {0, choice, 1#Dataverse|2#Dataverses}
dataverse.link.save=Save Linked Dataverse
dataset.link.save=Save Linked Dataset
dataverse.link.dataverse.choose=Choose which of your dataverses you would like to link this dataverse to.
dataverse.link.dataset.choose=Choose which of your dataverses you would like to link this dataset to.
dataverse.link.no.choice=You have one dataverse you can add linked dataverses and datasets in.
dataverse.link.no.linkable=To be able to link a dataverse or dataset, you need to have your own dataverse. Click on the Add Data button on the homepage to get started.
dataverse.link.no.linkable.remaining=You have already linked all of your eligible dataverses.
dataverse.savedsearch.link=Link Search
dataverse.savedsearch.searchquery=Search
dataverse.savedsearch.filterQueries=Facets
dataverse.savedsearch.save=Save Linked Search
dataverse.savedsearch.dataverse.choose=Choose which of your dataverses you would like to link this search to.
dataverse.savedsearch.no.choice=You have one dataverse to which you may add a saved search.

dataverse.page.pre=Previous
dataverse.page.next=Next
dataverse.byCategory=Dataverses by Category
dataverse.displayFeatured=Display the dataverses selected below on the homepage for this dataverse.
dataverse.selectToFeature=Select dataverses to feature on the homepage of this dataverse.
dataverse.publish.tip=Are you sure you want to publish your dataverse? Once you do so it must remain published.
dataverse.publish.failed.tip=This dataverse cannot be published because the dataverse it is in has not been published.
dataverse.publish.failed=Cannot publish dataverse.
dataverse.publish.success=Your dataverse is now public.
dataverse.publish.failure=This dataverse was not able to be published.
dataverse.delete.tip=Are you sure you want to delete your dataverse? You cannot undelete this dataverse.
dataverse.delete=Delete Dataverse
dataverse.delete.success=Your dataverse has been deleted.
dataverse.delete.failure=This dataverse was not able to be deleted.
# Bundle file editors, please note that "dataverse.create.success" is used in a unit test because it's so fancy with two parameters
dataverse.create.success=You have successfully created your dataverse! To learn more about what you can do with your dataverse, check out the <a href="{0}/{1}/user/dataverse-management.html" title="Dataverse Management - Dataverse User Guide" target="_blank">User Guide</a>.
dataverse.create.failure=This dataverse was not able to be created.
dataverse.create.authenticatedUsersOnly=Only authenticated users can create dataverses.
dataverse.update.success=You have successfully updated your dataverse!
dataverse.update.failure=This dataverse was not able to be updated.

# rolesAndPermissionsFragment.xhtml

# advanced.xhtml
advanced.search.header.dataverses=Dataverses
advanced.search.dataverses.name.tip=The project, department, university, or professor this Dataverse will contain data for.
advanced.search.dataverses.affiliation.tip=The organization with which this Dataverse is affiliated.
advanced.search.dataverses.description.tip=A summary describing the purpose, nature, or scope of this Dataverse.
advanced.search.dataverses.subject.tip=Domain-specific Subject Categories that are topically relevant to this Dataverse.
advanced.search.header.datasets=Datasets
advanced.search.header.files=Files
advanced.search.files.name.tip=The name given to identify the file.
advanced.search.files.description.tip=A summary describing the file and its variables.
advanced.search.files.fileType=File Type
advanced.search.files.fileType.tip=The extension for a file, e.g. CSV, zip, Stata, R, PDF, JPEG, etc.
advanced.search.files.variableName=Variable Name
advanced.search.files.variableName.tip=The name of the variable's column in the data frame.
advanced.search.files.variableLabel=Variable Label
advanced.search.files.variableLabel.tip=A short description of the variable.

# search-include-fragment.xhtml

dataverse.search.advancedSearch=Advanced Search
dataverse.search.input.watermark=Search this dataverse...
account.search.input.watermark=Search this data...
dataverse.search.btn.find=Find

dataverse.results.btn.addData=Add Data
dataverse.results.btn.addData.newDataverse=New Dataverse
dataverse.results.btn.addData.newDataset=New Dataset
dataverse.results.dialog.addDataGuest.header=Add Data
dataverse.results.dialog.addDataGuest.msg=You need to <a href="/loginpage.xhtml{0}" title="Log into your Dataverse Account">Log In</a> to create a dataverse or add a dataset.
dataverse.results.dialog.addDataGuest.msg.signup=You need to <a href="/dataverseuser.xhtml{0}&amp;editMode=CREATE" title="Sign Up for a Dataverse Account">Sign Up</a> or <a href="/loginpage.xhtml{0}" title="Log into your Dataverse Account">Log In</a> to create a dataverse or add a dataset.
dataverse.results.types.dataverses=Dataverses
dataverse.results.types.datasets=Datasets
dataverse.results.types.files=Files
dataverse.results.empty.zero=There are no dataverses, datasets, or files that match your search. Please try a new search by using other or broader terms. You can also check out the <a href="/guides/user/find-use-data.html" title="Finding &amp; Using Data - Dataverse User Guide" target="_blank">search guide</a> for tips.
dataverse.results.empty.hidden=There are no search results based on how you have narrowed your search. You can check out the <a href="/guides/user/find-use-data.html" title="Finding &amp; Using Data - Dataverse User Guide" target="_blank">search guide</a> for tips.
dataverse.results.empty.browse.guest.zero=This dataverse currently has no dataverses, datasets, or files. Please <a href="/loginpage.xhtml{0}" title="Log into your Dataverse Account">log in</a> to see if you are able to add to it.
dataverse.results.empty.browse.guest.hidden=There are no dataverses within this dataverse. Please <a href="/loginpage.xhtml{0}" title="Log into your Dataverse Account">log in</a> to see if you are able to add to it.
dataverse.results.empty.browse.loggedin.noperms.zero=This dataverse currently has no dataverses, datasets, or files. You can use the Email Dataverse Contact button above to ask about this dataverse or request access for this dataverse.
dataverse.results.empty.browse.loggedin.noperms.hidden=There are no dataverses within this dataverse.
dataverse.results.empty.browse.loggedin.perms.zero=This dataverse currently has no dataverses, datasets, or files. You can add to it by using the Add Data button on this page.
account.results.empty.browse.loggedin.perms.zero=You have no dataverses, datasets, or files associated with your account. You can add a dataverse or dataset by clicking the Add Data button above. Read more about adding data in the <a href="{0}/{1}/user/dataverse-management.html" title="Dataverse Management - Dataverse User Guide" target="_blank">User Guide</a>.
dataverse.results.empty.browse.loggedin.perms.hidden=There are no dataverses within this dataverse. You can add to it by using the Add Data button on this page.
dataverse.results.empty.link.technicalDetails=More technical details

dataverse.results.count.toofresults={0} to {1} of {2} {2, choice, 0#results|1#result|2#results}
dataverse.results.paginator.current=(Current)
dataverse.results.btn.sort=Sort
dataverse.results.btn.sort.option.nameAZ=Name (A-Z)
dataverse.results.btn.sort.option.nameZA=Name (Z-A)
dataverse.results.btn.sort.option.newest=Newest
dataverse.results.btn.sort.option.oldest=Oldest
dataverse.results.btn.sort.option.relevance=Relevance

dataverse.results.cards.foundInMetadata=Found in Metadata Fields:
dataverse.results.cards.files.tabularData=Tabular Data

dataverse.results.solrIsDown=Please note: Due to an internal error, browsing and searching is not available.

# themeAndWidgetsFragment.xhtml

dataverse.theme.title=Theme
dataverse.theme.inheritCustomization.title=Check this to use the existing theme.
dataverse.theme.inheritCustomization.label=Inherit Customization
dataverse.theme.inheritCustomization.checkbox=Inherit customization from {0}
dataverse.theme.logo=Logo
dataverse.theme.logo.tip=Files larger than 500 kb cannot be uploaded. Maximum display for files is 940 pixels wide by 120 pixels high.
dataverse.theme.logo.format=Logo Format
dataverse.theme.logo.format.selectTab.square=Square
dataverse.theme.logo.format.selectTab.rectangle=Rectangle
dataverse.theme.logo.alignment=Logo Alignment
dataverse.theme.logo.alignment.selectTab.left=Left
dataverse.theme.logo.alignment.selectTab.center=Center
dataverse.theme.logo.alignment.selectTab.right=Right
dataverse.theme.logo.backColor=Logo Background Color
dataverse.theme.logo.image.upload=Upload Image
dataverse.theme.tagline=Tagline
dataverse.theme.website=Website
dataverse.theme.linkColor=Link Color
dataverse.theme.txtColor=Text Color
dataverse.theme.backColor=Background Color
dataverse.theme.success=You have successfully updated the theme for this dataverse!
dataverse.theme.failure=The dataverse theme has not been updated.
dataverse.theme.logo.image=Logo Image
dataverse.theme.logo.image.title=The logo or image file you wish to display in the header of this dataverse.
dataverse.theme.logo.image.uploadNewFile=Upload New File
dataverse.theme.logo.image.invalidMsg=The image could not be uploaded. Please try again with a jpeg, tiff, or png file.
dataverse.theme.logo.image.uploadImgFile=Upload Image File
dataverse.theme.logo.format.title=The shape for the logo or image file you upload for this dataverse.
dataverse.theme.logo.format.selectTab.square2=Square
dataverse.theme.logo.format.selectTab.rectangle2=Rectangle
dataverse.theme.logo.alignment.title=Where the logo or image should display in the header.
dataverse.theme.logo.alignment.selectTab.left2=Left
dataverse.theme.logo.alignment.selectTab.center2=Center
dataverse.theme.logo.alignment.selectTab.right2=Right
dataverse.theme.logo.backColor.title=Select a color to display behind the logo of this dataverse.
dataverse.theme.headerColor=Header Colors
dataverse.theme.headerColor.tip=Colors you select to style the header of this dataverse.
dataverse.theme.backColor.title=Color for the header area that contains the image, tagline, URL, and text.
dataverse.theme.linkColor.title=Color for the link to display as.
dataverse.theme.txtColor.title=Color for the tagline text and the name of this dataverse.
dataverse.theme.tagline.title=A phrase or sentence that describes this dataverse.
dataverse.theme.tagline.tip=Provide a tagline that is 140 characters or less. 
dataverse.theme.website.title=URL for your personal website, institution, or any website that relates to this dataverse.
dataverse.theme.website.tip=The website will be linked behind the tagline. To have a website listed, you must also provide a tagline. 
dataverse.theme.website.watermark=Your personal site, http://...
dataverse.theme.website.invalidMsg=Invalid URL.

dataverse.widgets.title=Widgets
dataverse.widgets.tip=Copy and paste this code into the HTML on your site.
dataverse.widgets.searchBox.txt=Dataverse Search Box
dataverse.widgets.searchBox.tip=Add a way for visitors on your website to be able to search Dataverse.
dataverse.widgets.dataverseListing.txt=Dataverse Listing
dataverse.widgets.dataverseListing.tip=Add a way for visitors on your website to be able to view your dataverses and datasets, sort, or page through them.

# permissions-manage.xhtml

dataverse.permissions.title=Permissions
dataverse.permissions.dataset.title=Dataset Permissions
dataverse.permissions.access.accessBtn=Edit Access
dataverse.permissions.usersOrGroups=Users/Groups
dataverse.permissions.usersOrGroups.assignBtn=Assign Roles to Users/Groups
dataverse.permissions.usersOrGroups.createGroupBtn=Create Group
dataverse.permissions.usersOrGroups.description=Here are all the users and groups that have access to your dataverse.
dataverse.permissions.usersOrGroups.tabHeader.userOrGroup=User/Group Name (Affiliation)
dataverse.permissions.usersOrGroups.tabHeader.id=ID
dataverse.permissions.usersOrGroups.tabHeader.role=Role
dataverse.permissions.usersOrGroups.tabHeader.action=Action
dataverse.permissions.usersOrGroups.assignedAt=Role assigned at {0}
dataverse.permissions.usersOrGroups.removeBtn=Remove Assigned Role
dataverse.permissions.usersOrGroups.removeBtn.confirmation=Are you sure you want to remove this role assignment?

dataverse.permissions.roles=Roles
dataverse.permissions.roles.add=Add New Role
dataverse.permissions.roles.description=Here are all the roles set up in your dataverse, that you can assign to users and groups.
dataverse.permissions.roles.edit=Edit Role
dataverse.permissions.roles.copy=Copy Role

# permissions-manage-files.xhtml

dataverse.permissionsFiles.title=File Permissions

dataverse.permissionsFiles.usersOrGroups=Users/Groups
dataverse.permissionsFiles.usersOrGroups.assignBtn=Grant Access to Users/Groups
dataverse.permissionsFiles.usersOrGroups.description=Here are all the users and groups that have access to files in this dataset.
dataverse.permissionsFiles.usersOrGroups.tabHeader.userOrGroup=User/Group Name (Affiliation)
dataverse.permissionsFiles.usersOrGroups.tabHeader.id=ID
dataverse.permissionsFiles.usersOrGroups.tabHeader.files=Files
dataverse.permissionsFiles.usersOrGroups.tabHeader.access=Access
dataverse.permissionsFiles.usersOrGroups.file=File
dataverse.permissionsFiles.usersOrGroups.files=Files
dataverse.permissionsFiles.usersOrGroups.invalidMsg=There are no users or groups with access to the restricted files in this dataset.

dataverse.permissionsFiles.files=Files
dataverse.permissionsFiles.files.description=These are all the restricted files in this dataset.
dataverse.permissionsFiles.files.tabHeader.fileName=File Name
dataverse.permissionsFiles.files.tabHeader.roleAssignees=Users/Groups
dataverse.permissionsFiles.files.tabHeader.access=Access
dataverse.permissionsFiles.files.tabHeader.publishedRestrictedState=Published
dataverse.permissionsFiles.files.tabHeader.draftRestrictedState=Draft
dataverse.permissionsFiles.files.deleted=Deleted
dataverse.permissionsFiles.files.public=Public
dataverse.permissionsFiles.files.restricted=Restricted
dataverse.permissionsFiles.files.roleAssignee=User/Group
dataverse.permissionsFiles.files.roleAssignees=Users/Groups
dataverse.permissionsFiles.files.assignBtn=Assign Access
dataverse.permissionsFiles.files.invalidMsg=There are no restricted files in this dataset.

dataverse.permissionsFiles.viewRemoveDialog.header=File Access
dataverse.permissionsFiles.viewRemoveDialog.removeBtn=Remove Access
dataverse.permissionsFiles.viewRemoveDialog.removeBtn.confirmation=Are you sure you want to remove access to this file? Once access has been removed, the user or group will no longer be able to download this file.

dataverse.permissionsFiles.assignDialog.header=Grant File Access
dataverse.permissionsFiles.assignDialog.description=Grant file access to users and groups.
dataverse.permissionsFiles.assignDialog.userOrGroup=User/Group
dataverse.permissionsFiles.assignDialog.userOrGroup.title=User/Group
dataverse.permissionsFiles.assignDialog.userOrGroup.enterName=Enter User/Group Name
dataverse.permissionsFiles.assignDialog.userOrGroup.invalidMsg=No matches found.
dataverse.permissionsFiles.assignDialog.userOrGroup.requiredMsg=Please select at least one user or group.
dataverse.permissionsFiles.assignDialog.file=File
dataverse.permissionsFiles.assignDialog.grantBtn=Grant
dataverse.permissionsFiles.assignDialog.rejectBtn=Reject

# permissions-configure.xhtml
dataverse.permissions.accessDialog.header=Edit Access
dataverse.permissions.description=Here is the current access configuration to your dataverse.
dataverse.permissions.Q1=Who can add to this dataverse?
dataverse.permissions.Q1.answer1=Anyone adding to this dataverse needs to be given access
dataverse.permissions.Q1.answer2=Anyone with a Dataverse account can add sub dataverses
dataverse.permissions.Q1.answer3=Anyone with a Dataverse account can add datasets
dataverse.permissions.Q1.answer4=Anyone with a Dataverse account can add sub dataverses and datasets
dataverse.permissions.Q2=What should be the default role for someone adding datasets to this dataverse?
dataverse.permissions.Q2.answer.editor.description=- Edit metadata, upload files, and edit files, edit Terms, Guestbook, Submit datasets for review
dataverse.permissions.Q2.answer.manager.description=- Edit metadata, upload files, and edit files, edit Terms, Guestbook, File Restrictions (Files Access + Use)
dataverse.permissions.Q2.answer.curator.description=- Edit metadata, upload files, and edit files, edit Terms, Guestbook, File Restrictions (Files Access + Use), Edit Permissions/Assign Roles + Publish

# roles-assign.xhtml

dataverse.permissions.usersOrGroups.assignDialog.header=Assign Role
dataverse.permissions.usersOrGroups.assignDialog.description=Grant permissions to users and groups by assigning them a role.
dataverse.permissions.usersOrGroups.assignDialog.userOrGroup=User/Group
dataverse.permissions.usersOrGroups.assignDialog.userOrGroup.enterName=Enter User/Group Name
dataverse.permissions.usersOrGroups.assignDialog.userOrGroup.invalidMsg=No matches found.
dataverse.permissions.usersOrGroups.assignDialog.userOrGroup.requiredMsg=Please select at least one user or group.
dataverse.permissions.usersOrGroups.assignDialog.role.description=These are the permissions associated with the selected role.
dataverse.permissions.usersOrGroups.assignDialog.role.requiredMsg=Please select a role to assign.

# roles-edit.xhtml

dataverse.permissions.roles.header=Edit Role
dataverse.permissions.roles.name=Role Name
dataverse.permissions.roles.name.title=Enter a name for the role.
dataverse.permissions.roles.id=Identifier
dataverse.permissions.roles.id.title=Enter a name for the alias.
dataverse.permissions.roles.description.title=Describe the role (1000 characters max).
dataverse.permissions.roles.description.counter={0} characters remaining
dataverse.permissions.roles.roleList.header=Role Permissions

# explicitGroup-new-dialog.xhtml

dataverse.permissions.explicitGroupEditDialog.title.new=Create Group
dataverse.permissions.explicitGroupEditDialog.title.edit=Edit Group {0}
dataverse.permissions.explicitGroupEditDialog.help=Add users or other groups to this group.
dataverse.permissions.explicitGroupEditDialog.groupIdentifier=Group Identifier
dataverse.permissions.explicitGroupEditDialog.groupIdentifier.required=Group identifier cannot be empty
dataverse.permissions.explicitGroupEditDialog.groupIdentifier.invalid=Group identifier can contain only letters, digits, underscores (_) and dashes (-)
dataverse.permissions.explicitGroupEditDialog.groupIdentifier.helpText=Consists of letters, digits, underscores (_) and dashes (-)
dataverse.permissions.explicitGroupEditDialog.groupIdentifier.taken=Group identifier already used in this dataverse
dataverse.permissions.explicitGroupEditDialog.groupName=Group Name
dataverse.permissions.explicitGroupEditDialog.groupName.required=Group name cannot be empty
dataverse.permissions.explicitGroupEditDialog.groupDescription=Description
dataverse.permissions.explicitGroupEditDialog.roleAssigneeName=User/Group
dataverse.permissions.explicitGroupEditDialog.roleAssigneeNames=Users/Groups
dataverse.permissions.explicitGroupEditDialog.createGroup=Create Group

# manage-templates.xhtml

dataset.manageTemplates.pageTitle=Manage Dataset Templates
dataset.manageTemplates.select.txt=Include Templates from {0}
dataset.manageTemplates.createBtn=Create Dataset Template
dataset.manageTemplates.noTemplates.why.header=Why Use Templates?
dataset.manageTemplates.noTemplates.why.reason1=Templates are useful when you have several datasets that have the same information in multiple metadata fields that you would prefer not to have to keep manually typing in.
dataset.manageTemplates.noTemplates.why.reason2=Templates can be used to input instructions for those uploading datasets into your dataverse if you have a specific way you want a metadata field to be filled out.
dataset.manageTemplates.noTemplates.how.header=How To Use Templates
dataset.manageTemplates.noTemplates.how.tip1=Templates are created at the dataverse level, can be deleted (so it does not show for future datasets), set to default (not required), and can be copied so you do not have to start over when creating a new template with similar metadata from another template. When a template is deleted, it does not impact the datasets that have used the template already.
dataset.manageTemplates.noTemplates.how.tip2=Please note that the ability to choose which metadata fields are hidden, required, or optional is done on the <a href="/dataverse/{0}?editMode=INFO" title="Dataverse General Information">General Information</a> page for this dataverse.
dataset.manageTemplates.noTemplates.getStarted=To get started, click on the Create Dataset Template button above. To learn more about templates, visit the <a href="{0}/{1}/user/dataverse-management.html#dataset-templates" title="Dataset Templates - Dataverse User Guide" target="_blank">Dataset Templates</a> section of the User Guide.
dataset.manageTemplates.tab.header.templte=Template Name
dataset.manageTemplates.tab.header.date=Date Created
dataset.manageTemplates.tab.header.usage=Usage
dataset.manageTemplates.tab.header.action=Action
dataset.manageTemplates.tab.action.btn.makeDefault=Make Default
dataset.manageTemplates.tab.action.btn.default=Default
dataset.manageTemplates.tab.action.btn.view=View
dataset.manageTemplates.tab.action.btn.copy=Copy
dataset.manageTemplates.tab.action.btn.edit=Edit
dataset.manageTemplates.tab.action.btn.delete=Delete
dataset.manageTemplates.tab.action.btn.delete.dialog.tip=Are you sure you want to delete this template? A new dataset will not be able to use this template.
dataset.manageTemplates.tab.action.btn.delete.dialog.header=Delete Template
dataset.manageTemplates.tab.action.btn.view.dialog.header=Dataset Template Preview
dataset.manageTemplates.tab.action.btn.view.dialog.datasetTemplate=Dataset Template
dataset.manageTemplates.tab.action.btn.view.dialog.datasetTemplate.title=The dataset template which prepopulates info into the form automatically.
dataset.manageTemplates.delete.usedAsDefault=This template is the default template for the following dataverse(s). It will be removed as default as well.
dataset.manageTemplates.info.message.notEmptyTable=Create, clone, edit, view, or delete dataset templates. Create a dataset template to prefill metadata fields with standard values, such as author affiliation, to help users create datasets in this dataverse. You can also add watermarks or help text to the metadata fields to guide users on what to add to in these metadata fields.

# metadataFragment.xhtml

# template.xhtml

dataset.template.name.tip=The name of the dataset template.
dataset.template.returnBtn=Return to Manage Templates
dataset.template.name.title=Enter a unique name for the template.
template.asterisk.tip=Asterisks indicate metadata fields that users will be required to fill out while adding a dataset to this dataverse.

# manage-guestbooks.xhtml

dataset.manageGuestbooks.pageTitle=Manage Dataset Guestbooks
dataset.manageGuestbooks.include=Include Guestbooks from {0}
dataset.manageGuestbooks.createBtn=Create Dataset Guestbook
dataset.manageGuestbooks.noGuestbooks.why.header=Why Use Guestbooks?
dataset.manageGuestbooks.noGuestbooks.why.reason1=Guestbooks allow you to collect data about who is downloading the files from your datasets. You can decide to collect account information (username, given name & last name, affiliation, etc.) as well as create custom questions (e.g., What do you plan to use this data for?).
dataset.manageGuestbooks.noGuestbooks.why.reason2=You can download the data collected from the enabled guestbooks to be able to store it outside of Dataverse.
dataset.manageGuestbooks.noGuestbooks.how.header=How To Use Guestbooks
dataset.manageGuestbooks.noGuestbooks.how.tip1=A guestbook can be used for multiple datasets but only one guestbook can be used for a dataset.
dataset.manageGuestbooks.noGuestbooks.how.tip2=Custom questions can have free form text answers or have a user select an answer from several options.
dataset.manageGuestbooks.noGuestbooks.getStarted=To get started, click on the Create Dataset Guestbook button above. To learn more about Guestbooks, visit the <a href="{0}/{1}/user/dataverse-management.html#dataset-guestbooks" title="Dataset Guestbook - Dataverse User Guide" target="_blank">Dataset Guestbook</a> section of the User Guide.
dataset.manageGuestbooks.tab.header.name=Guestbook Name
dataset.manageGuestbooks.tab.header.date=Date Created
dataset.manageGuestbooks.tab.header.usage=Usage
dataset.manageGuestbooks.tab.header.responses=Responses
dataset.manageGuestbooks.tab.header.action=Action
dataset.manageGuestbooks.tab.action.btn.view=View
dataset.manageGuestbooks.tab.action.btn.copy=Copy
dataset.manageGuestbooks.tab.action.btn.enable=Enable
dataset.manageGuestbooks.tab.action.btn.disable=Disable
dataset.manageGuestbooks.tab.action.btn.edit=Edit
dataset.manageGuestbooks.tab.action.btn.viewCollectedData=View Collected Data
dataset.manageGuestbooks.tab.action.btn.delete=Delete
dataset.manageGuestbooks.tab.action.btn.delete.dialog.header=Delete Guestbook
dataset.manageGuestbooks.tab.action.btn.delete.dialog.tip=Are you sure you want to delete this guestbook? You cannot undelete a guestbook.
dataset.manageGuestbooks.tab.action.btn.view.dialog.header=Dataset Guestbook
dataset.manageGuestbooks.tab.action.btn.view.dialog.datasetGuestbook.title=Upon downloading files the guestbook asks for the following information.
dataset.manageGuestbooks.tab.action.btn.view.dialog.datasetGuestbook=Guestbook Name
dataset.manageGuestbooks.tab.action.btn.viewCollectedData.dialog.header=Dataset Guestbook Collected Data
dataset.manageGuestbooks.tab.action.btn.view.dialog.userCollectedData.title=User data collected by the guestbook.
dataset.manageGuestbooks.tab.action.btn.view.dialog.userCollectedData=Collected Data
dataset.manageGuestbooks.message.deleteSuccess=The guestbook has been deleted.
dataset.manageGuestbooks.message.deleteFailure=The guestbook cannot be deleted.
dataset.manageGuestbooks.message.editSuccess=The guestbook has been updated.
dataset.manageGuestbooks.message.editFailure=The guestbook could not be updated.
dataset.manageGuestbooks.message.enableSuccess=The guestbook has been enabled.
dataset.manageGuestbooks.message.enableFailure=The guestbook could not be enabled.
dataset.manageGuestbooks.message.disableSuccess=The guestbook has been disabled.
dataset.manageGuestbooks.message.disableFailure=The guestbook could not be disabled.
dataset.guestbooksResponses.dataset=Dataset
dataset.guestbooksResponses.date=Date
dataset.guestbooksResponses.type=Type
dataset.guestbooksResponses.file=File

# guestbook-responses.xhtml
dataset.guestbookResponses.pageTitle=View Guestbook Responses

# guestbook.xhtml

dataset.manageGuestbooks.guestbook.name=Guestbook Name
dataset.manageGuestbooks.guestbook.name.tip=Enter a unique name for this Guestbook.
dataset.manageGuestbooks.guestbook.dataCollected=Data Collected
dataset.manageGuestbooks.guestbook.dataCollected.description=Dataverse account information that will be collected when a user downloads a file. Check the ones that will be required.
dataset.manageGuestbooks.guestbook.customQuestions=Custom Questions
dataset.manageGuestbooks.guestbook.customQuestions.description=Create your own questions to have users provide more than their account information when they download a file. Questions can be required or optional and answers can be text or multiple choice.
dataset.manageGuestbooks.guestbook.customQuestions.questionType=Question Type
dataset.manageGuestbooks.guestbook.customQuestions.questionText=Question Text
dataset.manageGuestbooks.guestbook.customQuestions.responseOptions=Response Options
dataset.manageGuestbooks.guestbook.customQuestions.questionType.text=Text
dataset.manageGuestbooks.guestbook.customQuestions.questionType.multiple=Multiple Choice

# guestbookResponseFragment.xhtml

dataset.guestbookResponse.guestbook.additionalQuestions=Additional Questions

# dataset.xhtml

dataset.pageTitle=Add New Dataset
dataset.editBtn=Edit
dataset.editBtn.itemLabel.upload=Files (Upload + Edit)
dataset.editBtn.itemLabel.metadata=Metadata
dataset.editBtn.itemLabel.terms=Terms
dataset.editBtn.itemLabel.permissions=Permissions
dataset.editBtn.itemLabel.deleteDataset=Delete Dataset
dataset.editBtn.itemLabel.deleteDraft=Delete Draft Version
dataset.editBtn.itemLabel.deaccession=Deaccession Dataset
metrics.title=Metrics
metrics.comingsoon=Coming soon...
metrics.views=Views
metrics.downloads={0, choice, 0#Downloads|1#Download|2#Downloads}
metrics.citations=Citations
metrics.shares=Shares
dataset.publish.btn=Publish
dataset.publish.header=Publish Dataset
dataset.rejectBtn=Return to Author
dataset.submitBtn=Submit for Review
dataset.disabledSubmittedBtn=Submitted for Review
dataset.submitMessage=Submit this dataset for review by the curator of this dataverse for possible publishing.
dataset.rejectMessage=Return this dataset to contributor for modification.
dataset.publish.tip=Are you sure you want to publish this dataset? Once you do so it must remain published.
dataset.publishBoth.tip=Once you publish this dataset it must remain published.
dataset.unregistered.tip= This dataset is unregistered. We will attempt to register it before publishing.
dataset.republish.tip=Are you sure you want to republish this dataset?
dataset.selectVersionNumber=Select if this is a minor or major version update.
dataset.majorRelease=Major Release
dataset.minorRelease=Minor Release
dataset.majorRelease.tip=Due to the nature of changes to the current draft this will be a major release ({0})
dataset.mayNotBePublished=Cannot publish dataset.
dataset.mayNotPublish.administrator= This dataset cannot be published until <a href="/dataverse.xhtml?alias={0}" title="{1}">{1}</a> is published by its administrator.
dataset.mayNotPublish.both= This dataset cannot be published until <a href="/dataverse.xhtml?alias={0}" title="{1}">{1}</a> is published. Would you like to publish both right now?
dataset.mayNotPublish.twoGenerations= This dataset cannot be published until <a href="/dataverse.xhtml?alias={0}" title="{1}">{1}</a> and <a href="/dataverse.xhtml?alias={2}" title="{3}">{3}</a> are published.
dataset.mayNotBePublished.both.button=Yes, Publish Both
dataset.viewVersion.unpublished=View Unpublished Version
dataset.viewVersion.published=View Published Version
dataset.email.datasetContactBtn=Email Dataset Contact
dataset.email.hiddenMessage= 
dataset.email.messageSubject=Test Message Subject
dataset.email.datasetLinkBtn.tip=Link Dataset to Your Dataverse
dataset.share.datasetShare=Share Dataset
dataset.share.datasetShare.tip=Share this dataset on your favorite social media networks.
dataset.share.datasetShare.shareText=View this dataset.

dataset.versionUI.draft=Draft
dataset.versionUI.unpublished=Unpublished
dataset.versionUI.deaccessioned=Deaccessioned
dataset.cite.title.released=DRAFT VERSION will be replaced in the citation with V1 once the dataset has been published.
dataset.cite.title.draft=DRAFT VERSION will be replaced in the citation with the selected version once the dataset has been published.
dataset.cite.title.deassessioned=DEACCESSIONED VERSION has been added to the citation for this version since it is no longer available.
dataset.cite.whyCite=Why Cite?
dataset.cite.whyCite.tip=If you use these data, please add this citation to your scholarly resources.
dataset.cite.downloadBtn=Download Citation
dataset.cite.downloadBtn.xml=EndNote XML
dataset.cite.downloadBtn.ris=RIS Format
dataset.create.authenticatedUsersOnly=Only authenticated users can create datasets.
dataset.deaccession.reason=Deaccession Reason
dataset.beAccessedAt=The dataset can now be accessed at:
dataset.descriptionDisplay.title=Description
dataset.keywordDisplay.title=Keyword
dataset.subjectDisplay.title=Subject
dataset.contact.tip=Use email button above to contact.
dataset.asterisk.tip=Asterisks indicate required fields
dataset.message.editFiles=Upload + Edit Dataset Files - You can drag and drop files from your desktop, directly into the upload widget.
dataset.message.editMetadata=Edit Dataset Metadata - Add more metadata about this dataset to help others easily find it.
dataset.message.editTerms=Edit Dataset Terms - Update this dataset's terms of use.
dataset.message.createSuccess=This dataset has been created.
dataset.message.linkSuccess=This dataset is now linked to
dataset.message.metadataSuccess=The metadata for this dataset has been updated.
dataset.message.termsSuccess=The terms for this dataset has been updated.
dataset.message.filesSuccess=The files for this dataset have been updated.
dataset.message.publishSuccess=This dataset has been published.
dataset.message.deleteSuccess=This dataset has been deleted.
datasetVersion.message.deleteSuccess=This dataset draft has been deleted.
datasetVersion.message.deaccessionSuccess=The selected version(s) have been deaccessioned.
dataset.message.deaccessionSuccess=This dataset has been deaccessioned.
dataset.message.files.ingestSuccess=The file(s) have been successfully ingested. You can now explore them with TwoRavens or download them in alternative formats.
dataset.message.validationError=Validation Error - Required fields were missed or there was a validation error. Please scroll down to see details.
dataset.message.publishFailure=The dataset could not be published.
dataset.message.metadataFailure=The metadata could not be updated.
dataset.message.filesFailure=The files could not be updated.
dataset.message.files.ingestFailure=The file(s) could not be ingested. 
dataset.message.deleteFailure=This dataset draft could not be deleted.
dataset.message.deaccessionFailure=This dataset could not be deaccessioned.
dataset.message.createFailure=The dataset could not be created.
dataset.message.termsFailure=The dataset terms could not be updated.
dataset.metadata.publicationDate=Publication Date
dataset.metadata.publicationDate.tip=The publication date of a dataset.
dataset.metadata.persistentId=Dataset Persistent ID
dataset.metadata.persistentId.tip=The unique persistent identifier for a Dataset, which can be a Handle or DOI in Dataverse.

dataset.noTemplate.label=No template - clear default values

file.selectToAddBtn=Select Files to Add
file.selectToAdd.tip=For more information about supported file formats, please refer to the <a href="{0}/{1}/user/dataset-management.html#file-handling-and-uploading" title="File Handling and Uploading - Dataverse User Guide" target="_blank">User Guide</a>.
file.fromDropbox=Upload from Dropbox
file.fromDropbox.tip=Files can also be uploaded directly from Dropbox.
file.fromDropbox.description=Drag and drop files here.

file.uploadOrEdit=Upload + Edit Files
file.notFound.tip=There are no files in this dataset.
file.delete=Delete
file.deleted.success=Files {0} will be permanently deleted from this version of this dataset once you click on the Save Changes button.
file.restrict=Restrict
file.unrestrict=Unrestrict
file.restricted.success=The file(s) {0} will be restricted after you click on the Save Changes button on the bottom of this page.
file.download.header=Download
file.preview=Preview:
file.fileName=File Name
file.type.tabularData=Tabular Data
file.MD5=MD5
file.MD5.origal=Original File MD5
file.MD5.exists.tip=A file with this MD5 already exists in the dataset.
file.selectedThumbnail=Thumbnail
file.selectedThumbnail.tip=The thumbnail for this file is used as the default thumbnail for the dataset. Click 'Advanced Options' button of another file to select that file.

file.metaData.dataFile.dataTab.variables=Variables,
file.metaData.dataFile.dataTab.observations=Observations
file.metaData.viewOnWorldMap=View on WorldMap
file.addDescription=Add file description...
file.editTags=Edit Tags
file.editTagsDialog.tip=Select existing file tags or create new tags to describe your files. Creating a new tag will add it as a tag option for all files in this dataset. Each file can have more than one tag.
file.editTagsDialog.select=File Tags
file.editTagsDialog.add=Custom File Tag
file.editTagsDialog.newName=Add new file tag...
file.setThumbnail=Set Thumbnail
file.setThumbnail.header=Set Dataset Thumbnail
file.datasetThumbnail=Dataset Thumbnail
file.datasetThumbnail.tip=Select to use this image as the thumbnail image that is displayed in the search results card for this dataset.
file.useThisIamge=Use this image as the dataset thumbnail image
file.advancedOptions=Advanced Options
file.advancedIngestOptions=Advanced Ingest Options
file.assignedDataverseImage.success={0} has been saved as the thumbnail for this dataset.
file.assignedTabFileTags.success=The tag(s) were successfully added for {0}.
file.tabularDataTags=Tabular Data Tags
file.tabularDataTags.title=Tags to describe the type of data file this file is.
file.tabularDataTags.tip=Select one or more tags to describe the type of data file this file is.
file.spss-savEncoding=Language Encoding
file.spss-savEncoding.title=Select the language used for encoding this SPSS (sav) Data file.
file.spss-savEncoding.current=Current Selection:
file.spss-porExtraLabels=Variable Labels
file.spss-porExtraLabels.title=Upload an additional text file with extra variable labels.
file.spss-porExtraLabels.selectToAddBtn=Select File to Add
file.ingestFailed=Tabular Data Ingest Failed
file.mapData=Map Data
file.mapData.viewMap=Explore
file.mapData.unpublished.header=Data Not Published
file.mapData.unpublished.message=In order to map your data with WorldMap, your data must be published. Please publish this dataset, then retry the Map Data feature.
file.downloadBtn.format.all=All File Formats + Information
file.downloadBtn.format.tab=Tab-Delimited
file.downloadBtn.format.original=Original File Format ({0})
file.downloadBtn.format.rdata=RData Format
file.downloadBtn.format.var=Variable Metadata
file.downloadBtn.format.citation=Data File Citation

file.requestAccess=Request Access
file.requestAccess.dialog.msg=You need to <a href="/loginpage.xhtml{0}" title="Log into your Dataverse Account">Log In</a> to request access to this file.
file.requestAccess.dialog.msg.signup=You need to <a href="/dataverseuser.xhtml{0}&amp;editMode=CREATE" title="Sign Up for a Dataverse Account">Sign Up</a> or <a href="/loginpage.xhtml{0}" title="Log into your Dataverse Account">Log In</a> to request access to this file.
file.accessRequested=Access Requested

file.ingestInproGress=Ingest in progress...

file.dataFilesTab.metadata.header=Metadata
file.dataFilesTab.metadata.addBtn=Add + Edit Metadata
file.dataFilesTab.terms.header=Terms
file.dataFilesTab.terms.editTermsBtn=Edit Terms Requirements
file.dataFilesTab.terms.list.termsOfUse.header=Terms of Use
file.dataFilesTab.terms.list.termsOfUse.waiver=Waiver
file.dataFilesTab.terms.list.termsOfUse.waiver.title=The waiver informs data downloaders how they can use this dataset.
file.dataFilesTab.terms.list.termsOfUse.waiver.txt=CC0 - "Public Domain Dedication"
file.dataFilesTab.terms.list.termsOfUse.waiver.description=Datasets will default to a <a href="https://creativecommons.org/publicdomain/zero/1.0/" title="Public Domain Dedication - Creative Commons" target="_blank">CC0 public domain dedication </a>. CC0 facilitates reuse and extensibility of research data. Our <a href="http://best-practices.dataverse.org/harvard-policies/community-norms.html" title="Dataverse Community Norms - Dataverse Best Practices" target="_blank">Community Norms</a> as well as good scientific practices expect that proper credit is given via citation. If you are unable to give datasets a CC0 waiver you may enter custom Terms of Use for datasets.
file.dataFilesTab.terms.list.termsOfUse.no.waiver.txt=No waiver has been selected for this dataset.
file.dataFilesTab.terms.list.termsOfUse.waiver.txt.description=Our <a href="http://best-practices.dataverse.org/harvard-policies/community-norms.html" title="Dataverse Community Norms - Dataverse Best Practices" target="_blank">Community Norms</a> as well as good scientific practices expect that proper credit is given via citation. Please use the data citation above, generated by the Dataverse.
file.dataFilesTab.terms.list.termsOfUse.waiver.select.CCO=Yes, apply CC0 - "Public Domain Dedication" 
file.dataFilesTab.terms.list.termsOfUse.waiver.select.notCCO=No, do not apply CC0 - "Public Domain Dedication" 
file.dataFilesTab.terms.list.termsOfUse.waiver.select.tip=This is what end users will see displayed on this dataset
file.dataFilesTab.terms.list.termsOfUse.termsOfUse=Terms of Use
file.dataFilesTab.terms.list.termsOfUse.termsOfUse.title=Outlines how this data can be used once downloaded.
file.dataFilesTab.terms.list.termsOfUse.termsOfUse.description=If you are unable to use CC0 for datasets you are able to set custom terms of use. Here is an example of a <a href="http://best-practices.dataverse.org/harvard-policies/sample-dua.html" title="Sample Data Usage Agreement - Dataverse Best Practices" target="_blank">Data Usage Agreement</a> for datasets that have de-identified human subject data.
file.dataFilesTab.terms.list.termsOfUse.addInfo=Additional Information
file.dataFilesTab.terms.list.termsOfUse.addInfo.declaration=Confidentiality Declaration
file.dataFilesTab.terms.list.termsOfUse.addInfo.declaration.title=Indicates whether signing of a confidentiality declaration is needed to access a resource.
file.dataFilesTab.terms.list.termsOfUse.addInfo.permissions=Special Permissions
file.dataFilesTab.terms.list.termsOfUse.addInfo.permissions.title=Determine if any special permissions are required to access a resource (e.g., if form is a needed and where to access the form).
file.dataFilesTab.terms.list.termsOfUse.addInfo.restrictions=Restrictions
file.dataFilesTab.terms.list.termsOfUse.addInfo.restrictions.title=Any restrictions on access to or use of the collection, such as privacy certification or distribution restrictions, should be indicated here. These can be restrictions applied by the author, producer, or disseminator of the data collection. If the data are restricted to only a certain class of user, specify which type.
file.dataFilesTab.terms.list.termsOfUse.addInfo.citationRequirements=Citation Requirements
file.dataFilesTab.terms.list.termsOfUse.addInfo.citationRequirements.title=Include special/explicit citation requirements for data to be cited properly in articles or other publications that are based on analysis of the data. For standard data citation requirements refer to our Community Norms.
file.dataFilesTab.terms.list.termsOfUse.addInfo.depositorRequirements=Depositor Requirements
file.dataFilesTab.terms.list.termsOfUse.addInfo.depositorRequirements.title=Information regarding user responsibility for informing Dataset Depositors, Authors or Curators of their use of data through providing citations to the published work or providing copies of the manuscripts.
file.dataFilesTab.terms.list.termsOfUse.addInfo.conditions=Conditions
file.dataFilesTab.terms.list.termsOfUse.addInfo.conditions.title=Any additional information that will assist the user in understanding the access and use conditions of the Dataset.
file.dataFilesTab.terms.list.termsOfUse.addInfo.disclaimer=Disclaimer
file.dataFilesTab.terms.list.termsOfUse.addInfo.disclaimer.title=Information regarding responsibility for uses of the Dataset.

file.dataFilesTab.terms.list.termsOfAccess.header=Restricted Files + Terms of Access
file.dataFilesTab.terms.list.termsOfAccess.restrictedFiles=Restricted Files
file.dataFilesTab.terms.list.termsOfAccess.restrictedFiles.title=The number of restricted files in this dataset.
file.dataFilesTab.terms.list.termsOfAccess.restrictedFiles.txt=There {0, choice, 0#are|1#is|2#are} {0} restricted {0, choice, 0#files|1#file|2#files} in this dataset.
file.dataFilesTab.terms.list.termsOfAccess.termsOfsAccess=Terms of Access
file.dataFilesTab.terms.list.termsOfAccess.termsOfsAccess.title=Information on how and if users can gain access to the restricted files in this dataset.
file.dataFilesTab.terms.list.termsOfAccess.requestAccess=Request Access
file.dataFilesTab.terms.list.termsOfAccess.requestAccess.title=If checked, users can request access to the restricted files in this dataset.
file.dataFilesTab.terms.list.termsOfAccess.requestAccess.request=Users may request access to files.
file.dataFilesTab.terms.list.termsOfAccess.requestAccess.notRequest=Users may not request access to files.
file.dataFilesTab.terms.list.termsOfAccess.requestAccess.enableBtn=Enable access request

file.dataFilesTab.terms.list.termsOfAccess.addInfo.dataAccessPlace=Data Access Place
file.dataFilesTab.terms.list.termsOfAccess.addInfo.dataAccessPlace.title=If the data is not only in Dataverse, list the location(s) where the data are currently stored.
file.dataFilesTab.terms.list.termsOfAccess.addInfo.originalArchive=Original Archive
file.dataFilesTab.terms.list.termsOfAccess.addInfo.originalArchive.title=Archive from which the data was obtained.
file.dataFilesTab.terms.list.termsOfAccess.addInfo.availabilityStatus=Availability Status
file.dataFilesTab.terms.list.termsOfAccess.addInfo.availabilityStatus.title=Statement of Dataset availability. A depositor may need to indicate that a Dataset is unavailable because it is embargoed for a period of time, because it has been superseded, because a new edition is imminent, etc.
file.dataFilesTab.terms.list.termsOfAccess.addInfo.contactForAccess=Contact for Access
file.dataFilesTab.terms.list.termsOfAccess.addInfo.contactForAccess.title=If different from the Dataset Contact, this is the Contact person or organization (include email or full address, and telephone number if available) that controls access to a collection.
file.dataFilesTab.terms.list.termsOfAccess.addInfo.sizeOfCollection=Size of Collection
file.dataFilesTab.terms.list.termsOfAccess.addInfo.sizeOfCollection.tip=Summary of the number of physical files that exist in a Dataset, recording the number of files that contain data and noting whether the collection contains machine readable documentation and/or other supplementary files and information, such as code, data dictionaries, data definition statements, or data collection instruments.
file.dataFilesTab.terms.list.termsOfAccess.addInfo.studyCompletion=Study Completion
file.dataFilesTab.terms.list.termsOfAccess.addInfo.studyCompletion.title=Relationship of the data collected to the amount of data coded and stored in the Dataset. Information as to why certain items of collected information were not included in the dataset or a specific data file should be provided.

file.dataFilesTab.terms.list.guestbook=Guestbook
file.dataFilesTab.terms.list.guestbook.title=User information (i.e., name, email, institution, and position) will be collected when files are downloaded.
file.dataFilesTab.terms.list.guestbook.noSelected.tip=No guestbook is assigned to this dataset, you will not be prompted to provide any information on file download.
file.dataFilesTab.terms.list.guestbook.noSelected.admin.tip=There are no guestbooks available in {0} Dataverse to assign to this dataset.
file.dataFilesTab.terms.list.guestbook.inUse.tip=The following guestbook will prompt a user to provide additional information when downloading a file.
file.dataFilesTab.terms.list.guestbook.viewBtn=Preview Guestbook
file.dataFilesTab.terms.list.guestbook.select.tip=Select a guestbook to have a user provide additional information when downloading a file.
file.dataFilesTab.terms.list.guestbook.noAvailable.tip=There are no guestbooks enabled in {0} Dataverse. To create a guestbook, return to {0} Dataverse, click the "Edit" button and select the "Dataset Guestbooks" option.
file.dataFilesTab.terms.list.guestbook.clearBtn=Clear Selection

file.dataFilesTab.versions=Versions
file.dataFilesTab.versions.viewDiffBtn=View Differences
file.dataFilesTab.versions.citationMetadata=Citation Metadata:
file.dataFilesTab.versions.added=Added
file.dataFilesTab.versions.removed=Removed
file.dataFilesTab.versions.changed=Changed
file.dataFilesTab.versions.additionalCitationMetadata=Additional Citation Metadata:
file.dataFilesTab.versions.description.draft=This is a draft version.
file.dataFilesTab.versions.description.deaccessioned=Due to the previous version being deaccessioned, there are no difference notes available for this published version.
file.dataFilesTab.versions.description.firstPublished=This is the first published version.
file.dataFilesTab.versions.description.deaccessionedReason=Deaccessioned Reason:
file.dataFilesTab.versions.description.beAccessedAt=The dataset can now be accessed at:
file.dataFilesTab.versions.viewDetails.btn=View Details
file.deleteDialog.tip=Are you sure you want to delete this dataset? You cannot undelete this dataset.
file.deleteDialog.header=Delete Dataset
file.deleteDraftDialog.tip=Are you sure you want to delete this draft version? You cannot undelete this draft.
file.deleteDraftDialog.header=Delete Draft Version
file.deleteFileDialog.tip=The file(s) will be deleted after you click on the Save Changes button on the bottom of this page.
file.deleteFileDialog.header=Delete Files
file.deleteFileDialog.failed.tip=Files will not be removed from previously published versions of the dataset.
file.deaccessionDialog.tip=Once you deaccession this dataset it will no longer be viewable by the public.
file.deaccessionDialog.version=Version
file.deaccessionDialog.reason.question1=Which version(s) do you want to deaccession?
file.deaccessionDialog.reason.question2=What is the reason for deaccession?
file.deaccessionDialog.reason.selectItem.identifiable=There is identifiable data in one or more files
file.deaccessionDialog.reason.selectItem.beRetracted=The research article has been retracted
file.deaccessionDialog.reason.selectItem.beTransferred=The dataset has been transferred to another repository
file.deaccessionDialog.reason.selectItem.IRB=IRB request
file.deaccessionDialog.reason.selectItem.legalIssue=Legal issue or Data Usage Agreement
file.deaccessionDialog.reason.selectItem.notValid=Not a valid dataset
file.deaccessionDialog.reason.selectItem.other=Other (Please type reason in space provided below)
file.deaccessionDialog.enterInfo=Please enter additional information about the reason for deaccession.
file.deaccessionDialog.leaveURL=If applicable, please leave a URL where this dataset can be accessed after deaccessioning.
file.deaccessionDialog.leaveURL.watermark=Optional dataset site, http://...
file.deaccessionDialog.deaccession.tip=Are you sure you want to deaccession? The selected version(s) will no longer be viewable by the public.
file.deaccessionDialog.deaccessionDataset.tip=Are you sure you want to deaccession this dataset? It will no longer be viewable by the public.
file.deaccessionDialog.dialog.selectVersion.tip=Please select version(s) for deaccessioning.
file.deaccessionDialog.dialog.selectVersion.header=Please Select Version(s)
file.deaccessionDialog.dialog.reason.tip=Please select reason for deaccessioning.
file.deaccessionDialog.dialog.reason.header=Please Select Reason
file.deaccessionDialog.dialog.url.tip=Please enter valid forwarding URL.
file.deaccessionDialog.dialog.url.header=Invalid URL
file.deaccessionDialog.dialog.textForReason.tip=Please enter text for reason for deaccessioning.
file.deaccessionDialog.dialog.textForReason.header=Enter additional information
file.deaccessionDialog.dialog.limitChar.tip=Text for reason for deaccessioning may be no longer than 1000 characters.
file.deaccessionDialog.dialog.limitChar.header=Limit 1000 characters
file.viewDiffDialog.header=Version Differences Details
file.viewDiffDialog.dialog.warning=Please select two versions to view the differences.
file.viewDiffDialog.version=Version
file.viewDiffDialog.lastUpdated=Last Updated
file.viewDiffDialog.fileID=File ID
file.viewDiffDialog.fileName=Name
file.viewDiffDialog.fileType=Type
file.viewDiffDialog.fileSize=Size
file.viewDiffDialog.category=Category
file.viewDiffDialog.description=Description
file.metadataTip=Metadata Tip: After adding the dataset, click the Edit Dataset button to add more metadata.
file.addBtn=Save Dataset

file.downloadDialog.header=Download File
file.downloadDialog.tip=Please confirm and/or complete the information needed below in order to download files in this dataset.
file.downloadDialog.termsTip=I accept these Terms of Use.

# 500.xhtml
error.500.page.title=500 Internal Server Error
error.500.message=<strong>Internal Server Error</strong> - An unexpected error was encountered, no more information is available.

# 404.xhtml
error.404.page.title=404 Not Found
error.404.message=<strong>Page Not Found</strong> - The page you are looking for was not found.<|MERGE_RESOLUTION|>--- conflicted
+++ resolved
@@ -130,15 +130,9 @@
 notification.requestFileAccess=File access requested for dataset: <a href="/permissions-manage-files.xhtml?id={0,number,#########}" title="{1}">{1}</a>.
 notification.grantFileAccess=Access granted for files in dataset: <a href="/dataset.xhtml?persistentId={0}" title="{1}">{1}</a>.
 notification.rejectFileAccess=Access rejected for requested files in dataset: <a href="/dataset.xhtml?persistentId={0}" title="{1}">{1}</a>.
-<<<<<<< HEAD
-notification.createDataverse=<a href="/dataverse/{0}" title="{1}">{1}</a> was created in <a href="/dataverse/{2}" title="{3}">{3}</a>. To learn more about what you can do with your dataverse, check out the <a href="http://guides.dataverse.org/en/latest/user/dataverse-management.html" title="Dataverse Management - Dataverse User Guide" target="_blank">User Guide</a>. 
-notification.createDataset=<a href="/dataset.xhtml?persistentId={0}" title="{1}">{1}</a> was created in <a href="/dataverse/{2}" title="{3}">{3}</a>. To learn more about what you can do with a dataset, check out the <a href="http://guides.dataverse.org/en/latest/user/dataset-management.html" title="Dataset Management - Dataset User Guide" target="_blank">User Guide</a>.
-notification.wasSubmittedForReview=<a href="/dataset.xhtml?persistentId={0}" title="{1}">{1}</a>, was submitted for review to be published in <a href="/dataverse/{2}" title="{3}">{3}</a>. Please don't forget to publish it or send it back to the contributor\!
-=======
 notification.createDataverse=<a href="/dataverse/{0}" title="{1}">{1}</a> was created in <a href="/dataverse/{2}" title="{3}">{3}</a>. To learn more about what you can do with your dataverse, check out the <a href="{4}/{5}/user/dataverse-management.html" title="Dataverse Management - Dataverse User Guide" target="_blank">User Guide</a>. 
 notification.createDataset=<a href="/dataset.xhtml?persistentId={0}" title="{1}">{1}</a> was created in <a href="/dataverse/{2}" title="{3}">{3}</a>. To learn more about what you can do with a dataset, check out the <a href="{4}/{5}/user/dataset-management.html" title="Dataset Management - Dataset User Guide" target="_blank">User Guide</a>.
 notification.wasSubmittedForReview=<a href="/dataset.xhtml?persistentId={0}" title="{1}">{1}</a>, was submitted for review to be published in <a href="/dataverse/{2}" title="{3}">{3}</a>. Don't forget to publish it or send it back to the contributor\!
->>>>>>> 21bd3544
 notification.wasReturnedByReviewer=<a href="/dataset.xhtml?persistentId={0}" title="{1}">{1}</a>, was returned by the curator of <a href="/dataverse/{2}" title="{3}">{3}</a>.
 notification.wasPublished=<a href="/dataset.xhtml?persistentId={0}" title="{1}">{1}</a>, was published in <a href="/dataverse/{2}" title="{3}">{3}</a>.
 notification.worldMap.added=<a href="/dataset.xhtml?persistentId={0}" title="{1}">{1}</a>, dataset had WorldMap layer data added to it.
@@ -213,17 +207,11 @@
 notification.email.requestFileAccess=File access requested for dataset: {0}. Manage permissions at {1}.
 notification.email.grantFileAccess=Access granted for files in dataset: {0} (view at {1}).
 notification.email.rejectFileAccess=Access rejected for requested files in dataset: {0} (view at {1}).
-<<<<<<< HEAD
-notification.email.createDataverse=Your new dataverse named {0} (view at {1}) was created in {2} (view at {3}). To learn more about what you can do with your dataverse, check out the Dataverse Management - Dataverse User Guide at http://guides.dataverse.org/en/latest/user/dataverse-management.html. 
-notification.email.createDataset=Your new dataset named {0} (view at {1}) was created in {2} (view at {3}). To learn more about what you can do with a dataset, check out the Dataset Management - Dataset User Guide at http://guides.dataverse.org/en/latest/user/dataset-management.html.
-notification.email.wasSubmittedForReview={0} (view at {1}) was submitted for review to be published in {2}  (view at {3}). Please don't forget to publish it or send it back to the contributor\!
-=======
 # Bundle file editors, please note that "notification.email.createDataverse" is used in a unit test
 notification.email.createDataverse=Your new dataverse named {0} (view at {1} ) was created in {2} (view at {3} ). To learn more about what you can do with your dataverse, check out the Dataverse Management - Dataverse User Guide at {4}/{5}/user/dataverse-management.html .
 # Bundle file editors, please note that "notification.email.createDataset" is used in a unit test
 notification.email.createDataset=Your new dataset named {0} (view at {1} ) was created in {2} (view at {3} ). To learn more about what you can do with a dataset, check out the Dataset Management - Dataset User Guide at {4}/{5}/user/dataset-management.html .
 notification.email.wasSubmittedForReview={0} (view at {1}) was submitted for review to be published in {2}  (view at {3}). Don't forget to publish it or send it back to the contributor\!
->>>>>>> 21bd3544
 notification.email.wasReturnedByReviewer={0} (view at {1}) was returned by the curator of {2} (view at {3}).
 notification.email.wasPublished={0} (view at {1}) was published in {2} (view at {3}).
 notification.email.worldMap.added={0} (view at {1}) had WorldMap layer data added to it.
