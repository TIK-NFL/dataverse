package edu.harvard.iq.dataverse.api;

import io.restassured.http.ContentType;
import io.restassured.path.json.JsonPath;
import io.restassured.response.Response;

import java.io.*;
import java.util.UUID;
import java.util.logging.Logger;
import jakarta.json.Json;
import jakarta.json.JsonObjectBuilder;
import jakarta.json.JsonArrayBuilder;
import jakarta.json.JsonObject;

import static jakarta.ws.rs.core.Response.Status.CREATED;

import java.nio.charset.StandardCharsets;
import java.nio.file.Files;
import java.nio.file.Paths;
import java.time.LocalDateTime;
import java.util.logging.Level;
import edu.harvard.iq.dataverse.api.datadeposit.SwordConfigurationImpl;
import io.restassured.path.xml.XmlPath;
import edu.harvard.iq.dataverse.mydata.MyDataFilterParams;
import org.apache.commons.lang3.StringUtils;
import org.junit.jupiter.api.Test;
import edu.harvard.iq.dataverse.settings.SettingsServiceBean;
import io.restassured.specification.RequestSpecification;
import java.util.List;
import com.mashape.unirest.http.Unirest;
import com.mashape.unirest.http.exceptions.UnirestException;
import com.mashape.unirest.request.GetRequest;
import edu.harvard.iq.dataverse.util.FileUtil;
import java.util.Base64;
import org.apache.commons.io.IOUtils;
import java.nio.file.Path;
import java.util.ArrayList;
import org.apache.commons.lang3.math.NumberUtils;
import org.hamcrest.BaseMatcher;
import org.hamcrest.Description;
import org.hamcrest.Matcher;

import static edu.harvard.iq.dataverse.api.ApiConstants.*;
import static io.restassured.path.xml.XmlPath.from;
import static io.restassured.RestAssured.given;
import edu.harvard.iq.dataverse.DatasetField;
import edu.harvard.iq.dataverse.DatasetFieldType;
import edu.harvard.iq.dataverse.DatasetFieldValue;
import edu.harvard.iq.dataverse.settings.FeatureFlags;
import edu.harvard.iq.dataverse.util.StringUtil;

import java.util.Collections;

import static org.junit.jupiter.api.Assertions.*;

public class UtilIT {

    private static final Logger logger = Logger.getLogger(UtilIT.class.getCanonicalName());

    public static final String API_TOKEN_HTTP_HEADER = "X-Dataverse-key";
    private static final String USERNAME_KEY = "userName";
    private static final String EMAIL_KEY = "email";
    private static final String API_TOKEN_KEY = "apiToken";
    private static final String BUILTIN_USER_KEY = "burrito";
    private static final String EMPTY_STRING = "";
    public static final int MAXIMUM_INGEST_LOCK_DURATION = 15;
    public static final int MAXIMUM_PUBLISH_LOCK_DURATION = 20;
    public static final int GENERAL_LONG_DURATION = 45; //Useful when multiple adds/publishes, etc/ all get done in sequence
    public static final int MAXIMUM_IMPORT_DURATION = 1;

    private static SwordConfigurationImpl swordConfiguration = new SwordConfigurationImpl();
    
    static Matcher<String> equalToCI( String value ) {
        String valueLc = value.toLowerCase();
        
        return new BaseMatcher<String>(){
            @Override
            public boolean matches(Object o) {
                if ( ! (o instanceof String) ) return false;
                return ((String)o).toLowerCase().equals(valueLc);
            }

            @Override
            public void describeTo(Description d) {
                d.appendText("Should be equal to (case insensitive): '"+value+"'");
            }
        };
    }
    
    static String getRestAssuredBaseUri() {
        String saneDefaultInDev = "http://localhost:8080";
        String restAssuredBaseUri = saneDefaultInDev;
        String specifiedUri = System.getProperty("dataverse.test.baseurl");
        if (specifiedUri != null) {
            restAssuredBaseUri = specifiedUri;
        }
        logger.info("Base URL for tests: " + restAssuredBaseUri);
        return restAssuredBaseUri;
    }

    /**
     * Begin each username with a prefix
     *
     * @param usernamePrefix
     * @return
     */
    public static Response createRandomUser(String usernamePrefix) {
        String randomString = getRandomUsername(usernamePrefix);
        logger.info("Creating random test user " + randomString);
        String userAsJson = getUserAsJsonString(randomString, randomString, randomString);
        String password = getPassword(userAsJson);
        Response response = given()
                .body(userAsJson)
                .contentType(ContentType.JSON)
                .post("/api/builtin-users?key=" + BUILTIN_USER_KEY + "&password=" + password);
        return response;
    }
    
    public static Response createRandomUser() {

        return createRandomUser("user");
    }

    /**
     * A convenience method for creating a random test user, when all you need
     * is the api token.
     * @return apiToken
     */
    public static String createRandomUserGetToken(){
        Response createUser = createRandomUser();
        return getApiTokenFromResponse(createUser);
    }

    public static Response createUser(String username, String email) {
        logger.info("Creating user " + username);
        String userAsJson = getUserAsJsonString(username, username, username, email);
        String password = getPassword(userAsJson);
        Response response = given()
                .body(userAsJson)
                .contentType(ContentType.JSON)
                .post("/api/builtin-users?key=" + BUILTIN_USER_KEY + "&password=" + password);
        return response;
    }

    private static String getUserAsJsonString(String username, String firstName, String lastName, String email) {
        JsonObjectBuilder builder = Json.createObjectBuilder();
        builder.add(USERNAME_KEY, username);
        builder.add("firstName", firstName);
        builder.add("lastName", lastName);
        builder.add(EMAIL_KEY, email);
        String userAsJson = builder.build().toString();
        logger.fine("User to create: " + userAsJson);
        return userAsJson;
    }

    private static String getUserAsJsonString(String username, String firstName, String lastName) {
        JsonObjectBuilder builder = Json.createObjectBuilder();
        builder.add(USERNAME_KEY, username);
        builder.add("firstName", firstName);
        builder.add("lastName", lastName);
        builder.add(EMAIL_KEY, getEmailFromUserName(username));
        String userAsJson = builder.build().toString();
        logger.fine("User to create: " + userAsJson);
        return userAsJson;
    }

    public static Response createRandomAuthenticatedUser(String authenticationProviderId) {
        String randomString = getRandomUsername();
        String userAsJson = getAuthenticatedUserAsJsonString(randomString, randomString, randomString, authenticationProviderId, "@" + randomString);
        logger.fine("createRandomAuthenticatedUser: " + userAsJson);
        Response response = given()
                .body(userAsJson)
                .contentType(ContentType.JSON)
                .post("/api/admin/authenticatedUsers");
        return response;
    }
    
    public static Response migrateDatasetIdentifierFromHDLToPId(String datasetIdentifier, String apiToken) {
        Response response = given()
                .body(datasetIdentifier)
                .contentType(ContentType.JSON)
                .post("/api/admin/" + datasetIdentifier + "/reregisterHDLToPID?key=" + apiToken);
        return response;
    }

    public static Response getPid(String persistentId, String apiToken) {
        Response response = given()
                .header(API_TOKEN_HTTP_HEADER, apiToken)
                .get("/api/pids?persistentId=" + persistentId);
        return response;
    }

    public static Response getUnreservedPids(String apiToken) {
        Response response = given()
                .header(API_TOKEN_HTTP_HEADER, apiToken)
                .get("/api/pids/unreserved");
        return response;
    }

    public static Response reservePid(String persistentId, String apiToken) {
        Response response = given()
                .header(API_TOKEN_HTTP_HEADER, apiToken)
                .post("/api/pids/:persistentId/reserve?persistentId=" + persistentId);
        return response;
    }

    public static Response deletePid(String persistentId, String apiToken) {
        Response response = given()
                .header(API_TOKEN_HTTP_HEADER, apiToken)
                .delete("/api/pids/:persistentId/delete?persistentId=" + persistentId);
        return response;
    }

    public static Response computeDataFileHashValue(String fileId, String alg, String apiToken) {
        Response response = given()
                .body(fileId)
                .contentType(ContentType.JSON)
                .post("/api/admin/computeDataFileHashValue/" + fileId + "/algorithm/" + alg + "?key=" + apiToken);
        return response;
    }
    
    public static Response validateDataFileHashValue(String fileId,  String apiToken) {
        Response response = given()
                .body(fileId)
                .contentType(ContentType.JSON)
                .post("/api/admin/validateDataFileHashValue/" + fileId + "?key=" + apiToken);
        return response;
    }

    public static Response clearThumbnailFailureFlags() {
        Response response = given()
                .delete("/api/admin/clearThumbnailFailureFlag");
        return response;
    }

    public static Response clearThumbnailFailureFlag(long fileId) {
        Response response = given()
                .delete("/api/admin/clearThumbnailFailureFlag/" + fileId);
        return response;
    }

    private static String getAuthenticatedUserAsJsonString(String persistentUserId, String firstName, String lastName, String authenticationProviderId, String identifier) {
        JsonObjectBuilder builder = Json.createObjectBuilder();
        builder.add("authenticationProviderId", authenticationProviderId);
        builder.add("persistentUserId", persistentUserId);
        builder.add("identifier", identifier);
        builder.add("firstName", firstName);
        builder.add("lastName", lastName);
        builder.add(EMAIL_KEY, getEmailFromUserName(persistentUserId));
        String userAsJson = builder.build().toString();
        logger.fine("User to create: " + userAsJson);
        return userAsJson;
    }

    private static String getEmailFromUserName(String username) {
        return username + "@mailinator.com";
    }

    private static String getPassword(String jsonStr) {
        String password = JsonPath.from(jsonStr).get(USERNAME_KEY);
        return password;
    }

    private static String getRandomUsername(String usernamePrefix) {

        if (usernamePrefix == null) {
            return getRandomUsername();
        }
        return usernamePrefix + getRandomIdentifier().substring(0, 8);
    }

    public static String getRandomString(int length) {
//is it worth replacing with something that doesn't error out on getRandomString(8)
        if (length < 0) {
            length = 3;
        }
        return getRandomIdentifier().substring(0, length + 1);
    }

    private static String getRandomUsername() {
        return "user" + getRandomIdentifier().substring(0, 8);
    }

    public static String getRandomIdentifier() {
        return UUID.randomUUID().toString().substring(0, 8);
    }

    public static String getRandomDvAlias() {
        return "dv" + getRandomIdentifier();
    }

    static String getUsernameFromResponse(Response createUserResponse) {
        JsonPath createdUser = JsonPath.from(createUserResponse.body().asString());
        String username = createdUser.getString("data.user." + USERNAME_KEY);
        logger.info("Username found in create user response: " + username);
        return username;
    }

    static String getApiTokenFromResponse(Response createUserResponse) {
        JsonPath createdUser = JsonPath.from(createUserResponse.body().asString());
        String apiToken = createdUser.getString("data." + API_TOKEN_KEY);
        logger.info("API token found in create user response: " + apiToken);
        return apiToken;
    }

    static String getAliasFromResponse(Response createDataverseResponse) {
        JsonPath createdDataverse = JsonPath.from(createDataverseResponse.body().asString());
        String alias = createdDataverse.getString("data.alias");
        logger.info("Alias found in create dataverse response: " + alias);
        return alias;
    }

    static Integer getDataverseIdFromResponse(Response createDataverseResponse) {
        JsonPath createdDataverse = JsonPath.from(createDataverseResponse.body().asString());
        int dataverseId = createdDataverse.getInt("data.id");
        logger.info("Id found in create dataverse response: " + dataverseId);
        return dataverseId;
    }

    static Integer getDatasetIdFromResponse(Response createDatasetResponse) {
        JsonPath createdDataset = JsonPath.from(createDatasetResponse.body().asString());
        int datasetId = createdDataset.getInt("data.id");
        logger.info("Id found in create dataset response: " + datasetId);
        return datasetId;
    }
    
    static Integer getSearchCountFromResponse(Response searchResponse) {
        JsonPath createdDataset = JsonPath.from(searchResponse.body().asString());
        int searchCount = createdDataset.getInt("data.total_count");
        logger.info("Search Count found: " + searchCount);
        return searchCount;
    }

    static String getDatasetPersistentIdFromResponse(Response createDatasetResponse) {
        JsonPath createdDataset = JsonPath.from(createDatasetResponse.body().asString());
        String persistentDatasetId = createdDataset.getString("data.persistentId");
        logger.info("Persistent id found in create dataset response: " + persistentDatasetId);
        return persistentDatasetId;
    }
    
    static String getDatasetPersistentIdFromSwordResponse(Response createDatasetResponse) {
        String xml = createDatasetResponse.body().asString();
        String datasetSwordIdUrl = from(xml).get("entry.id");
        /**
         * @todo stop assuming the last 22 characters are the doi/globalId
         */
        int doiPos = datasetSwordIdUrl.indexOf("doi");
        return datasetSwordIdUrl.substring(doiPos, datasetSwordIdUrl.length());
    }

    public static Response getServiceDocument(String apiToken) {
        Response response = given()
                .auth().basic(apiToken, EMPTY_STRING)
                .get(swordConfiguration.getBaseUrlPathCurrent() + "/service-document");
        return response;
    }

    //This method creates a dataverse off root, for more nesting use createSubDataverse
    static Response createDataverse(String alias, String category, String apiToken) {
        return createSubDataverse(alias, category, apiToken, ":root");
    }

    static Response createSubDataverse(String alias, String category, String apiToken, String parentDV) {
        return createSubDataverse(alias, category, apiToken, parentDV, null, null, null);
    }

    static Response createSubDataverse(String alias, String category, String apiToken, String parentDV, String[] inputLevelNames, String[] facetIds, String[] metadataBlockNames) {
        JsonArrayBuilder contactArrayBuilder = Json.createArrayBuilder();
        contactArrayBuilder.add(Json.createObjectBuilder().add("contactEmail", getEmailFromUserName(getRandomIdentifier())));
        JsonArrayBuilder subjectArrayBuilder = Json.createArrayBuilder();
        subjectArrayBuilder.add("Other");
        JsonObjectBuilder objectBuilder = Json.createObjectBuilder()
                .add("alias", alias)
                .add("name", alias)
                .add("dataverseContacts", contactArrayBuilder)
                .add("dataverseSubjects", subjectArrayBuilder)
                // don't send "dataverseType" if category is null, must be a better way
                .add(category != null ? "dataverseType" : "notTheKeyDataverseType", category != null ? category : "whatever");

        JsonObjectBuilder metadataBlocksObjectBuilder = Json.createObjectBuilder();

        if (inputLevelNames != null) {
            JsonArrayBuilder inputLevelsArrayBuilder = Json.createArrayBuilder();
            for(String inputLevelName : inputLevelNames) {
                inputLevelsArrayBuilder.add(Json.createObjectBuilder()
                        .add("datasetFieldTypeName", inputLevelName)
                        .add("required", true)
                        .add("include", true)
                );
            }
            metadataBlocksObjectBuilder.add("inputLevels", inputLevelsArrayBuilder);
        }

        if (metadataBlockNames != null) {
            JsonArrayBuilder metadataBlockNamesArrayBuilder = Json.createArrayBuilder();
            for(String metadataBlockName : metadataBlockNames) {
                metadataBlockNamesArrayBuilder.add(metadataBlockName);
            }
            metadataBlocksObjectBuilder.add("metadataBlockNames", metadataBlockNamesArrayBuilder);
        }

        objectBuilder.add("metadataBlocks", metadataBlocksObjectBuilder);

        if (facetIds != null) {
            JsonArrayBuilder facetIdsArrayBuilder = Json.createArrayBuilder();
            for(String facetId : facetIds) {
                facetIdsArrayBuilder.add(facetId);
            }
            objectBuilder.add("facetIds", facetIdsArrayBuilder);
        }

        JsonObject dvData = objectBuilder.build();
        Response createDataverseResponse = given()
                .body(dvData.toString()).contentType(ContentType.JSON)
                .when().post("/api/dataverses/" + parentDV + "?key=" + apiToken);
        return createDataverseResponse;
    }

    static Response createDataverse(JsonObject dvData, String apiToken) {
        Response createDataverseResponse = given()
                .body(dvData.toString()).contentType(ContentType.JSON)
                .when().post("/api/dataverses/:root?key=" + apiToken);
        return createDataverseResponse;
    }

    static Response createRandomDataverse(String apiToken) {
        // Add any string (i.e. "dv") to avoid possibility of "Alias should not be a number" https://github.com/IQSS/dataverse/issues/211
        String alias = "dv" + getRandomIdentifier();
        String category = null;
        return createDataverse(alias, category, apiToken);
    }

    /**
     * A convenience method for creating a random collection and getting its
     * alias in one step.
     * @param apiToken
     * @return alias
     */
    static String createRandomCollectionGetAlias(String apiToken){

        Response createCollectionResponse = createRandomDataverse(apiToken);
        //createDataverseResponse.prettyPrint();
        createCollectionResponse.then().assertThat().statusCode(CREATED.getStatusCode());
        return UtilIT.getAliasFromResponse(createCollectionResponse);
    }

    static Response showDataverseContents(String alias, String apiToken) {
        return given()
                .header(API_TOKEN_HTTP_HEADER, apiToken)
                .when().get("/api/dataverses/" + alias + "/contents");
    }

    static Response getGuestbookResponses(String dataverseAlias, Long guestbookId, String apiToken) {
        RequestSpecification requestSpec = given()
                .header(API_TOKEN_HTTP_HEADER, apiToken);
        if (guestbookId != null) {
            requestSpec.queryParam("guestbookId", guestbookId);
        }
        return requestSpec.get("/api/dataverses/" + dataverseAlias + "/guestbookResponses/");
    }

    static Response getCollectionSchema(String dataverseAlias, String apiToken) {
        Response getCollectionSchemaResponse = given()
                .header(API_TOKEN_HTTP_HEADER, apiToken)
                .contentType("application/json")
                .get("/api/dataverses/" + dataverseAlias + "/datasetSchema");
        return getCollectionSchemaResponse;
    }

    static Response validateDatasetJson(String dataverseAlias, String datasetJson, String apiToken) {
        Response getValidateDatasetJsonResponse = given()
                .header(API_TOKEN_HTTP_HEADER, apiToken)
                .body(datasetJson)
                .contentType("application/json")
                .post("/api/dataverses/" + dataverseAlias + "/validateDatasetJson");
        return getValidateDatasetJsonResponse;
    }

    static Response createRandomDatasetViaNativeApi(String dataverseAlias, String apiToken) {
        return createRandomDatasetViaNativeApi(dataverseAlias, apiToken, false);
    }

    static Response createRandomDatasetViaNativeApi(String dataverseAlias, String apiToken, boolean withNoLicense) {
        String jsonIn = getDatasetJson(withNoLicense);
        Response createDatasetResponse = given()
                .header(API_TOKEN_HTTP_HEADER, apiToken)
                .body(jsonIn)
                .contentType("application/json")
                .post("/api/dataverses/" + dataverseAlias + "/datasets");
        return createDatasetResponse;
    }

    private static String getDatasetJson() {
        return getDatasetJson(false); 
    }
     
    private static String getDatasetJson(boolean nolicense) {
        File datasetVersionJson; 
        if (nolicense) {
            datasetVersionJson = new File("scripts/search/tests/data/dataset-finch1-nolicense.json");
        } else {
            datasetVersionJson = new File("scripts/search/tests/data/dataset-finch1.json");
        }
        try {
            String datasetVersionAsJson = new String(Files.readAllBytes(Paths.get(datasetVersionJson.getAbsolutePath())));
            return datasetVersionAsJson;
        } catch (IOException ex) {
            Logger.getLogger(UtilIT.class.getName()).log(Level.SEVERE, null, ex);
            return null;
        }
    }

    static Response createDatasetViaNativeApi(String dataverseAlias, String pathToJsonFile, String apiToken) {
        String jsonIn = getDatasetJson(pathToJsonFile);
        
        Response createDatasetResponse = given()               
                .header(API_TOKEN_HTTP_HEADER, apiToken)
                .body(jsonIn)
                .contentType("application/json")
                .post("/api/dataverses/" + dataverseAlias + "/datasets");
        return createDatasetResponse;
    }

    static Response createDataset(String dataverseAlias, JsonObjectBuilder datasetJson, String apiToken) {
        return createDataset(dataverseAlias, datasetJson.build().toString(), apiToken);
    }

    static Response createDataset(String dataverseAlias, String datasetJson, String apiToken) {
        System.out.println("creating with " + datasetJson);
        Response createDatasetResponse = given()
                .header(API_TOKEN_HTTP_HEADER, apiToken)
                .body(datasetJson)
                .contentType("application/json")
                .post("/api/dataverses/" + dataverseAlias + "/datasets");
        return createDatasetResponse;
    }

    static Response createDatasetSemantic(String dataverseAlias, String datasetJson, String apiToken) {
        Response response = given()
                .header(API_TOKEN_HTTP_HEADER, apiToken)
                .body(datasetJson)
                .contentType("application/ld+json")
                .post("/api/dataverses/" + dataverseAlias + "/datasets");
        return response;
    }

    static String getDatasetJson(String pathToJsonFile) {
        File datasetVersionJson = new File(pathToJsonFile);
        try {
            String datasetVersionAsJson = new String(Files.readAllBytes(Paths.get(datasetVersionJson.getAbsolutePath())));
            return datasetVersionAsJson;
        } catch (IOException ex) {
            Logger.getLogger(UtilIT.class.getName()).log(Level.SEVERE, null, ex);
            return null;
        } catch (Exception e){
            Logger.getLogger(UtilIT.class.getName()).log(Level.SEVERE, null, e);
            return null;
        }
    }

    static Response createRandomDatasetViaSwordApi(String dataverseToCreateDatasetIn, String apiToken) {
        String xmlIn = getDatasetXml(getRandomIdentifier(), getRandomIdentifier(), getRandomIdentifier());
        return createDatasetViaSwordApiFromXML(dataverseToCreateDatasetIn, xmlIn, apiToken);
    }

    static Response createDatasetViaSwordApi(String dataverseToCreateDatasetIn, String title, String apiToken) {
        String xmlIn = getDatasetXml(title, "Lastname, Firstname", getRandomIdentifier());
        return createDatasetViaSwordApiFromXML(dataverseToCreateDatasetIn, xmlIn, apiToken);
    }

    static Response createDatasetViaSwordApi(String dataverseToCreateDatasetIn, String title, String description, String apiToken) {
        String xmlIn = getDatasetXml(title, "Lastname, Firstname", description);
        return createDatasetViaSwordApiFromXML(dataverseToCreateDatasetIn, xmlIn, apiToken);
    }

    static Response createDatasetViaSwordApi(String dataverseToCreateDatasetIn, String title, String description, String license, String apiToken) {
        String nullRights = null;
        String xmlIn = getDatasetXml(title, "Lastname, Firstname", description, license, nullRights);
        return createDatasetViaSwordApiFromXML(dataverseToCreateDatasetIn, xmlIn, apiToken);
    }

    static Response createDatasetViaSwordApi(String dataverseToCreateDatasetIn, String title, String description, String license, String rights, String apiToken) {
        String xmlIn = getDatasetXml(title, "Lastname, Firstname", description, license, rights);
        return createDatasetViaSwordApiFromXML(dataverseToCreateDatasetIn, xmlIn, apiToken);
    }

    public static Response createDatasetViaSwordApiFromXML(String dataverseToCreateDatasetIn, String xmlIn, String apiToken) {
        Response createDatasetResponse = given()
                .auth().basic(apiToken, EMPTY_STRING)
                .body(xmlIn)
                .contentType("application/atom+xml")
                .post(swordConfiguration.getBaseUrlPathCurrent() + "/collection/dataverse/" + dataverseToCreateDatasetIn);
        return createDatasetResponse;
    }

    static Response migrateDataset(String filename, String parentDataverse, String apiToken) throws IOException {
        if (filename == null || filename.isEmpty()) {
            throw new IOException("null or empty filename");
        }
        logger.info(parentDataverse + "dataverse targeted for import of " + filename);
        Response response = given()
                .contentType("application/atom+xml")
                .get("/api/batch/migrate/?dv=" + parentDataverse + "&key=" + apiToken + "&path=" + filename + "&createDV=true");
        return response;
    }

    static Response listDatasetsViaSword(String dataverseAlias, String apiToken) {
        Response response = given()
                .auth().basic(apiToken, EMPTY_STRING)
                .get(swordConfiguration.getBaseUrlPathCurrent() + "/collection/dataverse/" + dataverseAlias);
        return response;
    }

    static Response updateDatasetTitleViaSword(String persistentId, String newTitle, String apiToken) {
        String xmlIn = getDatasetXml(newTitle, getRandomIdentifier(), getRandomIdentifier());
        Response updateDatasetResponse = given()
                .auth().basic(apiToken, EMPTY_STRING)
                .body(xmlIn)
                .contentType("application/atom+xml")
                .put(swordConfiguration.getBaseUrlPathCurrent() + "/edit/study/" + persistentId);
        return updateDatasetResponse;
    }

    // https://github.com/IQSS/dataverse/issues/3777
    static Response updateDatasetMetadataViaNative(String persistentId, String pathToJsonFile, String apiToken) {
        String jsonIn = getDatasetJson(pathToJsonFile);
        Response response = given()
                .header(API_TOKEN_HTTP_HEADER, apiToken)
                .body(jsonIn)
                .contentType("application/json")
                .put("/api/datasets/:persistentId/versions/" + DS_VERSION_DRAFT + "?persistentId=" + persistentId);
        return response;
    }
    
    // https://github.com/IQSS/dataverse/issues/3777
    static Response addDatasetMetadataViaNative(String persistentId, String pathToJsonFile, String apiToken) {
        String jsonIn = getDatasetJson(pathToJsonFile);
        Response response = given()
                .header(API_TOKEN_HTTP_HEADER, apiToken)
                .body(jsonIn)
                .contentType("application/json")
                .put("/api/datasets/:persistentId/editMetadata/?persistentId=" + persistentId);
        return response;
    }
    
    
    static Response deleteDatasetMetadataViaNative(String persistentId, String pathToJsonFile, String apiToken) {
        String jsonIn = getDatasetJson(pathToJsonFile);

        Response response = given()
                .header(API_TOKEN_HTTP_HEADER, apiToken)
                .body(jsonIn)
                .contentType("application/json")
                .put("/api/datasets/:persistentId/deleteMetadata/?persistentId=" + persistentId);
        return response;
    }
    
    static Response updateFieldLevelDatasetMetadataViaNative(String persistentId, String pathToJsonFile, String apiToken) {
        String jsonIn = getDatasetJson(pathToJsonFile);
        Response response = given()
                .header(API_TOKEN_HTTP_HEADER, apiToken)
                .body(jsonIn)
                .contentType("application/json")
                .put("/api/datasets/:persistentId/editMetadata/?persistentId=" + persistentId + "&replace=true");
        return response;
    }
    
    static Response updateDatasetPIDMetadata(String persistentId,  String apiToken) {
        Response response = given()
                .header(API_TOKEN_HTTP_HEADER, apiToken)
                .contentType("application/json")
                .post("/api/datasets/:persistentId/modifyRegistrationMetadata/?persistentId=" + persistentId);
        return response;
    }

    /**
     * Deprecated because once there are new fields in the database that Solr
     * doesn't know about, dataset creation could be prevented, or at least
     * subsequent search operations could fail because the dataset can't be
     * indexed.
     */
    @Deprecated    
    static Response loadMetadataBlock(String apiToken, byte[] body) {
        return given()
          .header(API_TOKEN_HTTP_HEADER, apiToken)
          .contentType("text/tab-separated-values; charset=utf-8")
          .body(body)
          .post("/api/admin/datasetfield/load");
    }

    static Response setMetadataBlocks(String dataverseAlias, JsonArrayBuilder blocks, String apiToken) {
        return given()
                .header(API_TOKEN_HTTP_HEADER, apiToken)
                .contentType("application/json")
                .body(blocks.build().toString())
                .post("/api/dataverses/" + dataverseAlias + "/metadatablocks");
    }

    static Response listMetadataBlocks(String dataverseAlias, boolean onlyDisplayedOnCreate, boolean returnDatasetFieldTypes, String apiToken) {
        return given()
                .header(API_TOKEN_HTTP_HEADER, apiToken)
                .queryParam("onlyDisplayedOnCreate", onlyDisplayedOnCreate)
                .queryParam("returnDatasetFieldTypes", returnDatasetFieldTypes)
                .get("/api/dataverses/" + dataverseAlias + "/metadatablocks");
    }

    static Response listMetadataBlocks(boolean onlyDisplayedOnCreate, boolean returnDatasetFieldTypes) {
        return given()
                .queryParam("onlyDisplayedOnCreate", onlyDisplayedOnCreate)
                .queryParam("returnDatasetFieldTypes", returnDatasetFieldTypes)
                .get("/api/metadatablocks");
    }

    static Response getMetadataBlock(String block) {
        return given()
                .get("/api/metadatablocks/" + block);
    }

    static private String getDatasetXml(String title, String author, String description) {
        String nullLicense = null;
        String nullRights = null;
        return getDatasetXml(title, author, description, nullLicense, nullRights);
    }

    static private String getDatasetXml(String title, String author, String description, String license, String rights) {
        String optionalLicense = "";
        if (license != null) {
            optionalLicense = "   <dcterms:license>" + license + "</dcterms:license>\n";
        }
        String optionalRights = "";
        if (rights != null) {
            optionalRights = "   <dcterms:rights>" + rights + "</dcterms:rights>\n";
        }
        String xmlIn = "<?xml version=\"1.0\"?>\n"
                + "<entry xmlns=\"http://www.w3.org/2005/Atom\" xmlns:dcterms=\"http://purl.org/dc/terms/\">\n"
                + "   <dcterms:title>" + title + "</dcterms:title>\n"
                + "   <dcterms:creator>" + author + "</dcterms:creator>\n"
                + "   <dcterms:description>" + description + "</dcterms:description>\n"
                + optionalLicense
                + optionalRights
                + "</entry>\n"
                + "";
        return xmlIn;
    }
    
    static Response createDatasetLink(Long linkedDatasetId, String linkingDataverseAlias, String apiToken) {
        Response response = given()
            .header(API_TOKEN_HTTP_HEADER, apiToken)
            .put("api/datasets/" + linkedDatasetId + "/link/" + linkingDataverseAlias);
        return response;
    } 
    
    static Response deleteDatasetLink(Long linkedDatasetId, String linkingDataverseAlias, String apiToken) {
        Response response = given()
            .header(API_TOKEN_HTTP_HEADER, apiToken)
            .delete("api/datasets/" + linkedDatasetId + "/deleteLink/" + linkingDataverseAlias);
        return response;
    } 

    public static Response uploadRandomFile(String persistentId, String apiToken) {
        String zipfilename = "trees.zip";
        return uploadFile(persistentId, zipfilename, apiToken);
    }

    /**
     * @deprecated switch to uploadZipFileViaSword where the path isn't hard
     * coded.
     */
    @Deprecated
    public static Response uploadFile(String persistentId, String zipfilename, String apiToken) {
        String pathToFileName = "scripts/search/data/binary/" + zipfilename;
        byte[] bytes = null;
        try {
            bytes = Files.readAllBytes(Paths.get(pathToFileName));
            logger.info("Number of bytes to upload: " + bytes.length);
        } catch (IOException ex) {
            throw new RuntimeException("Problem getting bytes from " + pathToFileName + ": " + ex);
        }
        Response swordStatementResponse = given()
                .body(bytes)
                .header("Packaging", "http://purl.org/net/sword/package/SimpleZip")
                .header("Content-Disposition", "filename=" + zipfilename)
                /**
                 * It's unclear why we need to add "preemptive" to auth but
                 * without it we can't use send bytes using the body/content
                 * method. See
                 * https://github.com/jayway/rest-assured/issues/507#issuecomment-162963787
                 */
                .auth().preemptive().basic(apiToken, EMPTY_STRING)
                .post(swordConfiguration.getBaseUrlPathCurrent() + "/edit-media/study/" + persistentId);
        return swordStatementResponse;

    }

    public static Response uploadZipFileViaSword(String persistentId, String pathToZipFile, String apiToken) {
        File file = new File(pathToZipFile);
        String zipfilename = file.getName();
        byte[] bytes = null;
        try {
            Path path = Paths.get(pathToZipFile);
            bytes = Files.readAllBytes(path);
            logger.info("Number of bytes to upload: " + bytes.length);
        } catch (IOException ex) {
            throw new RuntimeException("Problem getting bytes from " + pathToZipFile + ": " + ex);
        }
        Response swordStatementResponse = given()
                .body(bytes)
                .header("Packaging", "http://purl.org/net/sword/package/SimpleZip")
                .header("Content-Disposition", "filename=" + zipfilename)
                /**
                 * It's unclear why we need to add "preemptive" to auth but
                 * without it we can't use send bytes using the body/content
                 * method. See
                 * https://github.com/jayway/rest-assured/issues/507#issuecomment-162963787
                 */
                .auth().preemptive().basic(apiToken, EMPTY_STRING)
                .post(swordConfiguration.getBaseUrlPathCurrent() + "/edit-media/study/" + persistentId);
        return swordStatementResponse;

    }

    /**
     * For test purposes, datasetId can be non-numeric
     *
     * @param datasetId
     * @param pathToFile
     * @param apiToken
     * @return
     */
    static Response uploadFileViaNative(String datasetId, String pathToFile, String apiToken) {
        String jsonAsString = null;
        return uploadFileViaNative(datasetId, pathToFile, jsonAsString, apiToken);
    }

    static Response uploadFileViaNative(String datasetId, String pathToFile, JsonObject jsonObject, String apiToken) {
        return uploadFileViaNative(datasetId, pathToFile, jsonObject.toString(), apiToken);
    }

    static Response uploadFileViaNative(String datasetId, String pathToFile, String jsonAsString, String apiToken) {
        String nullMimeType = null;
        return uploadFileViaNative(datasetId, pathToFile, jsonAsString, nullMimeType, apiToken);
    }

    static Response uploadFileViaNative(String datasetId, String pathToFile, String jsonAsString, String mimeType, String apiToken) {
        RequestSpecification requestSpecification = given()
                .header(API_TOKEN_HTTP_HEADER, apiToken)
                .multiPart("datasetId", datasetId)
                .multiPart("file", new File(pathToFile), mimeType);
        if (jsonAsString != null) {
            requestSpecification.multiPart("jsonData", jsonAsString);
        }
        return requestSpecification.post("/api/datasets/" + datasetId + "/add");
    }

    static Response addRemoteFile(String datasetId, String jsonAsString, String apiToken) {
        RequestSpecification requestSpecification = given()
                .header(API_TOKEN_HTTP_HEADER, apiToken)
                .multiPart("datasetId", datasetId);
        if (jsonAsString != null) {
            requestSpecification.multiPart("jsonData", jsonAsString);
        }
        return requestSpecification.post("/api/datasets/" + datasetId + "/add");
    }

    static Response uploadAuxFile(Long fileId, String pathToFile, String formatTag, String formatVersion, String mimeType, boolean isPublic, String type, String apiToken) {
        String nullOrigin = null;
        return uploadAuxFile(fileId, pathToFile, formatTag, formatVersion, mimeType, isPublic, type, nullOrigin, apiToken);
    }

    static Response uploadAuxFile(Long fileId, String pathToFile, String formatTag, String formatVersion, String mimeType, boolean isPublic, String type, String origin, String apiToken) {
        RequestSpecification requestSpecification = given()
                .header(API_TOKEN_HTTP_HEADER, apiToken)
                .multiPart("file", new File(pathToFile), mimeType)
                .multiPart("isPublic", isPublic);
        if (mimeType != null) {
            requestSpecification.multiPart("file", new File(pathToFile), mimeType);
        } else {
            requestSpecification.multiPart("file", new File(pathToFile));
        }
        if (type != null) {
            requestSpecification.multiPart("type", type);
        }
        if (origin != null) {
            requestSpecification.multiPart("origin", origin);
        }
        return requestSpecification.post("/api/access/datafile/" + fileId + "/auxiliary/" + formatTag + "/" + formatVersion);
    }

    static Response downloadAuxFile(Long fileId, String formatTag, String formatVersion, String apiToken) {
        RequestSpecification requestSpecification = given();
        if (apiToken != null) {
            requestSpecification.header(API_TOKEN_HTTP_HEADER, apiToken);
        }
        return requestSpecification.get("/api/access/datafile/" + fileId + "/auxiliary/" + formatTag + "/" + formatVersion);
    }

    static Response listAuxFilesByOrigin(Long fileId, String origin, String apiToken) {
        Response response = given()
                .header(API_TOKEN_HTTP_HEADER, apiToken)
                .get("/api/access/datafile/" + fileId + "/auxiliary/" + origin);
        return response;
    }

    static Response listAllAuxFiles(Long fileId, String apiToken) {
        Response response = given()
                .header(API_TOKEN_HTTP_HEADER, apiToken)
                .get("/api/access/datafile/" + fileId + "/auxiliary");
        return response;
    }

    
    static Response deleteAuxFile(Long fileId, String formatTag, String formatVersion, String apiToken) {
        Response response = given()
                .header(API_TOKEN_HTTP_HEADER, apiToken)
                .delete("/api/access/datafile/" + fileId + "/auxiliary/" + formatTag + "/" + formatVersion);
        return response;
    }

    static Response getCrawlableFileAccess(String datasetId, String folderName, String apiToken) {
        RequestSpecification requestSpecification = given()
                .header(API_TOKEN_HTTP_HEADER, apiToken);
        String apiPath = "/api/datasets/" + datasetId + "/dirindex?version=" + DS_VERSION_DRAFT;
        if (StringUtil.nonEmpty(folderName)) {
            apiPath = apiPath.concat("&folder="+folderName);
        }
        return requestSpecification.get(apiPath);
    }

    static Response replaceFile(String fileIdOrPersistentId, String pathToFile, String apiToken) {
        String jsonAsString = null;
        return replaceFile(fileIdOrPersistentId, pathToFile, jsonAsString, apiToken);
    }

    static Response replaceFile(String fileIdOrPersistentId, String pathToFile, JsonObject jsonObject, String apiToken) {
        return replaceFile(fileIdOrPersistentId, pathToFile, jsonObject.toString(), apiToken);
    }

    static Response replaceFile(String fileIdOrPersistentId, String pathToFile, String jsonAsString, String apiToken) {
        String idInPath = fileIdOrPersistentId; // Assume it's a number.
        String optionalQueryParam = ""; // If idOrPersistentId is a number we'll just put it in the path.
        if (!NumberUtils.isCreatable(fileIdOrPersistentId)) {
            idInPath = ":persistentId";
            optionalQueryParam = "?persistentId=" + fileIdOrPersistentId;
        }
        RequestSpecification requestSpecification = given()
                .header(API_TOKEN_HTTP_HEADER, apiToken)
                .multiPart("file", new File(pathToFile));
        if (jsonAsString != null) {
            requestSpecification.multiPart("jsonData", jsonAsString);
        }
        return requestSpecification
                .post("/api/files/" + idInPath + "/replace" + optionalQueryParam);
    }

    static Response deleteFileApi(Integer fileId, String apiToken) {
        return given()
                .header(API_TOKEN_HTTP_HEADER, apiToken)
                .delete("/api/files/" + fileId);
    }
    
    static Response updateFileMetadata(String fileIdOrPersistentId, String jsonAsString, String apiToken) {
        String idInPath = fileIdOrPersistentId; // Assume it's a number.
        String optionalQueryParam = ""; // If idOrPersistentId is a number we'll just put it in the path.
        if (!NumberUtils.isCreatable(fileIdOrPersistentId)) {
            idInPath = ":persistentId";
            optionalQueryParam = "?persistentId=" + fileIdOrPersistentId;
        }
        RequestSpecification requestSpecification = given()
                .header(API_TOKEN_HTTP_HEADER, apiToken);
        if (jsonAsString != null) {
            requestSpecification.multiPart("jsonData", jsonAsString);
        }
        return requestSpecification
                .post("/api/files/" + idInPath + "/metadata" + optionalQueryParam);
    }

    static Response downloadFile(Integer fileId) {
        return given()
                //                .header(API_TOKEN_HTTP_HEADER, apiToken)
                .get("/api/access/datafile/" + fileId);
    }

    static Response downloadFile(Integer fileId, String apiToken) {
        String nullByteRange = null;
        String nullFormat = null;
        String nullImageThumb = null;
        return downloadFile(fileId, nullByteRange, nullFormat, nullImageThumb, apiToken);
    }

    static Response downloadFile(Integer fileId, String byteRange, String format, String imageThumb, String apiToken) {
        RequestSpecification requestSpecification = given();
        if (byteRange != null) {
            requestSpecification.header("Range", "bytes=" + byteRange);
        }
        String optionalFormat = "";
        if (format != null) {
            optionalFormat = "&format=" + format;
        }
        String optionalImageThumb = "";
        if (format != null) {
            optionalImageThumb = "&imageThumb=" + imageThumb;
        }
        /**
         * Data Access API does not support X-Dataverse-key header -
         * https://github.com/IQSS/dataverse/issues/2662
         *
         * Actually, these days it does. We could switch.
         */
        //.header(API_TOKEN_HTTP_HEADER, apiToken)
        return requestSpecification.get("/api/access/datafile/" + fileId + "?key=" + apiToken + optionalFormat + optionalImageThumb);
    }
    
    static Response downloadTabularFile(Integer fileId) {
        return given()
                // this downloads a tabular file, explicitly requesting the format by name
                .get("/api/access/datafile/" + fileId + "?format=tab");
    }

    static Response downloadFileOriginal(Integer fileId) {
        return given()
                .get("/api/access/datafile/" + fileId + "?format=original");
    }
    
    static Response downloadTabularFileNoVarHeader(Integer fileId) {
        return given()
                .get("/api/access/datafile/" + fileId + "?noVarHeader=true");
    }
    
    static Response downloadFileOriginal(Integer fileId, String apiToken) {
        return given()
                .get("/api/access/datafile/" + fileId + "?format=original&key=" + apiToken);
    }
    
    static Response downloadFiles(Integer[] fileIds) {
        String getString = "/api/access/datafiles/";
        for(Integer fileId : fileIds) {
            getString += fileId + ",";
        }
        return given().get(getString);
    }
    
    static Response downloadFiles(Integer[] fileIds, String apiToken) {
        String getString = "/api/access/datafiles/";
        for(Integer fileId : fileIds) {
            getString += fileId + ",";
        }
        return given().get(getString + "?key=" + apiToken);
    }
    
    static Response downloadFilesOriginal(Integer[] fileIds) {
        String getString = "/api/access/datafiles/";
        for(Integer fileId : fileIds) {
            getString += fileId + ",";
        }
        return given().get(getString + "?format=original");
    }
    
    static Response downloadFilesOriginal(Integer[] fileIds, String apiToken) {
        String getString = "/api/access/datafiles/";
        for(Integer fileId : fileIds) {
            getString += fileId + ",";
        }
        return given().get(getString + "?format=original&key=" + apiToken);
    }

    public enum DownloadFormat {
        original
    }

    static Response downloadFiles(String datasetIdOrPersistentId, String apiToken) {
        String datasetVersion = null;
        DownloadFormat format = null;
        return downloadFiles(datasetIdOrPersistentId, datasetVersion, format, apiToken);
    }

    static Response downloadFiles(String datasetIdOrPersistentId, DownloadFormat format, String apiToken) {
        String datasetVersion = null;
        return downloadFiles(datasetIdOrPersistentId, datasetVersion, format, apiToken);
    }

    static Response downloadFiles(String datasetIdOrPersistentId, String datasetVersion, String apiToken) {
        DownloadFormat format = null;
        return downloadFiles(datasetIdOrPersistentId, datasetVersion, format, apiToken);
    }

    static Response downloadFiles(String datasetIdOrPersistentId, String datasetVersion, DownloadFormat format, String apiToken) {
        String idInPath = datasetIdOrPersistentId; // Assume it's a number.
        String optionalQueryParam = ""; // If idOrPersistentId is a number we'll just put it in the path.
        if (!NumberUtils.isCreatable(datasetIdOrPersistentId)) {
            idInPath = ":persistentId";
            optionalQueryParam = "?persistentId=" + datasetIdOrPersistentId;
        }
        RequestSpecification requestSpecification = given();
        if (apiToken != null) {
            requestSpecification = given()
                    .header(UtilIT.API_TOKEN_HTTP_HEADER, apiToken);
        }
        String optionalVersion = "";
        if (datasetVersion != null) {
            optionalVersion = "/versions/" + datasetVersion;
        }
        String optionalFormat = "";
        if (format != null) {
            if (!"".equals(optionalQueryParam)) {
                optionalFormat = "&format=" + format;
            } else {
                optionalFormat = "?format=" + format;
            }
        }
        return requestSpecification.get("/api/access/dataset/" + idInPath + optionalVersion + optionalQueryParam + optionalFormat);
    }

    static Response subset(String fileId, String variables, String apiToken) {
        return given()
                .header(API_TOKEN_HTTP_HEADER, apiToken)
                .get("/api/access/datafile/" + fileId + "?format=subset&variables=" + variables);
    }

    static Response getFileMetadata(String fileIdOrPersistentId, String optionalFormat, String apiToken) {
        String idInPath = fileIdOrPersistentId; // Assume it's a number.
        String optionalQueryParam = ""; // If idOrPersistentId is a number we'll just put it in the path.
        if (!NumberUtils.isCreatable(fileIdOrPersistentId)) {
            idInPath = ":persistentId";
            optionalQueryParam = "&persistentId=" + fileIdOrPersistentId;
        }
        String optionalFormatInPath = "";
        if (optionalFormat != null) {
            optionalFormatInPath = "/" + optionalFormat;
        }
        System.out.println("/api/access/datafile/" + idInPath + "/metadata" + optionalFormatInPath + "?key=" + apiToken + optionalQueryParam);
        return given()
                .urlEncodingEnabled(false)
                .get("/api/access/datafile/" + idInPath + "/metadata" + optionalFormatInPath + "?key=" + apiToken + optionalQueryParam);
    }

    static Response getFileMetadata(String fileIdOrPersistentId, String optionalFormat) {
        String idInPath = fileIdOrPersistentId; // Assume it's a number.
        String optionalQueryParam = ""; // If idOrPersistentId is a number we'll just put it in the path.
        if (!NumberUtils.isCreatable(fileIdOrPersistentId)) {
            idInPath = ":persistentId";
            optionalQueryParam = "?persistentId=" + fileIdOrPersistentId;
        }
        String optionalFormatInPath = "";
        if (optionalFormat != null) {
            optionalFormatInPath = "/" + optionalFormat;
        }
        return given()
                .urlEncodingEnabled(false)
                .get("/api/access/datafile/" + idInPath + "/metadata" + optionalFormatInPath + optionalQueryParam);
    }

    static Response getFileData(String fileId, String apiToken) {
        return given()
                .header(API_TOKEN_HTTP_HEADER, apiToken)
                .get("/api/files/" + fileId);
    }

    static Response getFileData(String fileId, String apiToken, String datasetVersionId) {
        return getFileData(fileId, apiToken, datasetVersionId, false, false);
    }

    static Response getFileData(String fileId, String apiToken, String datasetVersionId, boolean includeDeaccessioned, boolean returnDatasetVersion) {
        return given()
                .header(API_TOKEN_HTTP_HEADER, apiToken)
                .queryParam("includeDeaccessioned", includeDeaccessioned)
                .queryParam("returnDatasetVersion", returnDatasetVersion)
                .get("/api/files/" + fileId + "/versions/" + datasetVersionId);
    }

    static Response testIngest(String fileName, String fileType) {
        return given()
                .get("/api/ingest/test/file?fileName=" + fileName + "&fileType=" + fileType);
    }

    static Response redetectFileType(String fileId, boolean dryRun, String apiToken) {
        return given()
                .header(API_TOKEN_HTTP_HEADER, apiToken)
                .post("/api/files/" + fileId + "/redetect?dryRun=" + dryRun);
    }

    static Response getSwordAtomEntry(String persistentId, String apiToken) {
        Response response = given()
                .auth().basic(apiToken, EMPTY_STRING)
                .get(swordConfiguration.getBaseUrlPathCurrent() + "/edit/study/" + persistentId);
        return response;
    }

    static Response getSwordStatement(String persistentId, String apiToken) {
        Response swordStatementResponse = given()
                .auth().basic(apiToken, EMPTY_STRING)
                .get(swordConfiguration.getBaseUrlPathCurrent() + "/statement/study/" + persistentId);
        return swordStatementResponse;
    }

    static Integer getFileIdFromSwordStatementResponse(Response swordStatement) {
        Integer fileId = getFileIdFromSwordStatementBody(swordStatement.body().asString());
        return fileId;
    }

    private static Integer getFileIdFromSwordStatementBody(String swordStatement) {
        XmlPath xmlPath = new XmlPath(swordStatement);
        try {
            String fileIdAsString = xmlPath.get("feed.entry[0].id").toString().split("/")[10];
            Integer fileIdAsInt = Integer.parseInt(fileIdAsString);
            return fileIdAsInt;
        } catch (IndexOutOfBoundsException ex) {
            return null;
        }
    }

    static String getFilenameFromSwordStatementResponse(Response swordStatement) {
        String filename = getFirstFilenameFromSwordStatementResponse(swordStatement.body().asString());
        return filename;
    }

    private static String getFirstFilenameFromSwordStatementResponse(String swordStatement) {
        XmlPath xmlPath = new XmlPath(swordStatement);
        try {
            String filename = xmlPath.get("feed.entry[0].id").toString().split("/")[11];
            return filename;
        } catch (IndexOutOfBoundsException ex) {
            return null;
        }
    }

    static String getTitleFromSwordStatementResponse(Response swordStatement) {
        return getTitleFromSwordStatement(swordStatement.getBody().asString());
    }

    private static String getTitleFromSwordStatement(String swordStatement) {
        return new XmlPath(swordStatement).getString("feed.title");
    }

    static Response createGroup(String dataverseToCreateGroupIn, String aliasInOwner, String displayName, String apiToken) {
        JsonObjectBuilder groupBuilder = Json.createObjectBuilder();
        groupBuilder.add("aliasInOwner", aliasInOwner);
        groupBuilder.add("displayName", displayName);
        Response response = given()
                .header(API_TOKEN_HTTP_HEADER, apiToken)
                .body(groupBuilder.build().toString())
                .contentType(ContentType.JSON)
                .post("/api/dataverses/" + dataverseToCreateGroupIn + "/groups");
        return response;
    }

    static Response getIpGroups() {
        Response response = given()
                .get("api/admin/groups/ip");
        return response;
    }

    static Response getIpGroup(String ipGroupIdentifier) {
        Response response = given()
                .get("api/admin/groups/ip/" + ipGroupIdentifier);
        return response;
    }

    static Response createIpGroup(JsonObject jsonObject) {
        Response response = given()
                .body(jsonObject.toString())
                .contentType(ContentType.JSON)
                .post("api/admin/groups/ip");
        return response;
    }

    static Response deleteIpGroup(String ipGroupIdentifier) {
        Response response = given()
                .delete("api/admin/groups/ip/" + ipGroupIdentifier);
        return response;
    }

    static Response addToGroup(String dataverseThatGroupBelongsIn, String groupIdentifier, List<String> roleAssigneesToAdd, String apiToken) {
        JsonArrayBuilder groupBuilder = Json.createArrayBuilder();
        roleAssigneesToAdd.stream().forEach((string) -> {
            groupBuilder.add(string);
        });
        Response response = given()
                .header(API_TOKEN_HTTP_HEADER, apiToken)
                .body(groupBuilder.build().toString())
                .contentType(ContentType.JSON)
                .post("/api/dataverses/" + dataverseThatGroupBelongsIn + "/groups/" + groupIdentifier + "/roleAssignees");
        return response;
    }

    static public Response grantRoleOnDataverse(String definitionPoint, String role, String roleAssignee, String apiToken) {
        JsonObjectBuilder roleBuilder = Json.createObjectBuilder();
        roleBuilder.add("assignee", roleAssignee);
        roleBuilder.add("role", role);
        JsonObject roleObject = roleBuilder.build();
        logger.info("Granting role on dataverse alias \"" + definitionPoint + "\": " + roleObject);
        return given()
                .body(roleObject.toString())
                .contentType(ContentType.JSON)
                .post("api/dataverses/" + definitionPoint + "/assignments?key=" + apiToken);
    }

    public static Response deactivateUser(String username) {
        Response deactivateUserResponse = given()
                .post("/api/admin/authenticatedUsers/" + username + "/deactivate");
        return deactivateUserResponse;
    }

    public static Response deactivateUser(Long userId) {
        Response deactivateUserResponse = given()
                .post("/api/admin/authenticatedUsers/id/" + userId + "/deactivate");
        return deactivateUserResponse;
    }

    public static Response deleteUser(String username) {
        Response deleteUserResponse = given()
                .delete("/api/admin/authenticatedUsers/" + username + "/");
        return deleteUserResponse;
    }

    public static Response deleteUserRoles(String username, String apiToken) {
        Response deleteUserResponse = given()
                .header(API_TOKEN_HTTP_HEADER, apiToken)
                .post("/api/users/" + username + "/removeRoles");
        return deleteUserResponse;
    }

    public static Response getUserTraces(String username, String apiToken) {
        Response response = given()
                .header(API_TOKEN_HTTP_HEADER, apiToken)
                .get("/api/users/" + username + "/traces");
        return response;
    }

    public static Response reingestFile(Long fileId, String apiToken) {
        Response response = given()
                .header(API_TOKEN_HTTP_HEADER, apiToken)
                .post("/api/files/" + fileId + "/reingest");
        return response;
    }

    public static Response uningestFile(Long fileId, String apiToken) {
        
        Response uningestFileResponse = given()
                .post("/api/files/" + fileId + "/uningest/?key=" + apiToken);
        return uningestFileResponse;
    }

    public static Response extractNcml(Long fileId, String apiToken) {
        Response response = given()
                .header(API_TOKEN_HTTP_HEADER, apiToken)
                .post("/api/files/" + fileId + "/extractNcml");
        return response;
    }

    //I don't understand why this blows up when I remove the key
    public static Response getDataFileMetadata(Long fileId, String apiToken) {
        Response fileResponse = given()
                .get("api/files/" + fileId + "/metadata/?key=" + apiToken);
        return fileResponse;
    }
    
    public static Response getDataFileMetadataDraft(Long fileId, String apiToken) {
        Response fileResponse = given()
                .get("api/files/" + fileId + "/metadata/draft?key=" + apiToken);
        return fileResponse;
    }

    public static Response deleteDataverse(String doomed, String apiToken) {
        return given().delete("/api/dataverses/" + doomed + "?key=" + apiToken);
    }

    public static Response deleteDatasetViaNativeApi(Integer datasetId, String apiToken) {
        return given()
                .header(API_TOKEN_HTTP_HEADER, apiToken)
                .delete("/api/datasets/" + datasetId);
    }

    public static Response deleteDatasetVersionViaNativeApi(Integer datasetId, String versionId, String apiToken) {
        return given()
                .header(API_TOKEN_HTTP_HEADER, apiToken)
                .delete("/api/datasets/" + datasetId + "/versions/" + versionId);
    }

    static Response deleteLatestDatasetVersionViaSwordApi(String persistentId, String apiToken) {
        return given()
                .auth().basic(apiToken, EMPTY_STRING)
                .relaxedHTTPSValidation()
                .delete(swordConfiguration.getBaseUrlPathCurrent() + "/edit/study/" + persistentId);
    }

    static Response destroyDataset(Integer datasetId, String apiToken) {
        return given()
                .header(API_TOKEN_HTTP_HEADER, apiToken)
                .delete("/api/datasets/" + datasetId + "/destroy");
    }

    static Response destroyDataset(String pid, String apiToken) {
        return given()
                .header(API_TOKEN_HTTP_HEADER, apiToken)
                .delete("/api/datasets/:persistentId/destroy?persistentId=" + pid);
    }

    static Response deleteFile(Integer fileId, String apiToken) {
        return given()
                .auth().basic(apiToken, EMPTY_STRING)
                .relaxedHTTPSValidation()
                .delete(swordConfiguration.getBaseUrlPathCurrent() + "/edit-media/file/" + fileId);
    }

    static Response publishDatasetViaSword(String persistentId, String apiToken) {
        Response publishResponse =  given()
                .auth().basic(apiToken, EMPTY_STRING)
                .header("In-Progress", "false")
                .post(swordConfiguration.getBaseUrlPathCurrent() + "/edit/study/" + persistentId);
        
        // Wait for the dataset to get unlocked, if/as needed:
        sleepForLock(persistentId, "finalizePublication", apiToken, UtilIT.MAXIMUM_PUBLISH_LOCK_DURATION);
        return publishResponse;
    }

    static Response publishDatasetViaNativeApi(String idOrPersistentId, String majorOrMinor, String apiToken) {
        return publishDatasetViaNativeApi(idOrPersistentId, majorOrMinor, apiToken, false);
    }
    
    static Response publishDatasetViaNativeApi(String idOrPersistentId, String majorOrMinor, String apiToken, boolean mustBeIndexed) {

        String idInPath = idOrPersistentId; // Assume it's a number.
        String optionalQueryParam = ""; // If idOrPersistentId is a number we'll just put it in the path.
        if (!NumberUtils.isCreatable(idOrPersistentId)) {
            idInPath = ":persistentId";
            optionalQueryParam = "&persistentId=" + idOrPersistentId;
        }
        if(mustBeIndexed) {
            optionalQueryParam = optionalQueryParam+"&assureIsIndexed=true";
        }
        RequestSpecification requestSpecification = given();
        if (apiToken != null) {
            requestSpecification = given()
                    .urlEncodingEnabled(false)
                    .header(UtilIT.API_TOKEN_HTTP_HEADER, apiToken);
        }
        Response publishResponse = requestSpecification.post("/api/datasets/" + idInPath + "/actions/:publish?type=" + majorOrMinor + optionalQueryParam);
        
        // Wait for the dataset to get unlocked, if/as needed:
        sleepForLock(idOrPersistentId, "finalizePublication", apiToken, UtilIT.MAXIMUM_PUBLISH_LOCK_DURATION);
        
        return publishResponse;
    }

    static Response publishDatasetViaNativeApiDeprecated(String persistentId, String majorOrMinor, String apiToken) {
        /**
         * @todo This should be a POST rather than a GET:
         * https://github.com/IQSS/dataverse/issues/2431
         */
        Response publishResponse = given()
                .header(API_TOKEN_HTTP_HEADER, apiToken)
                .urlEncodingEnabled(false)
                .get("/api/datasets/:persistentId/actions/:publish?type=" + majorOrMinor + "&persistentId=" + persistentId);
        
        // Wait for the dataset to get unlocked, if/as needed:
        sleepForLock(persistentId, "finalizePublication", apiToken, UtilIT.MAXIMUM_PUBLISH_LOCK_DURATION);
        
        return publishResponse;
    }
   
    // Compatibility method wrapper (takes Integer for the dataset id) 
    // It used to use the GET version of the publish API; I'm switching it to 
    // use the new POST variant. The explicitly marked @deprecated method above
    // should be sufficient for testing the deprecated API call. 
    static Response publishDatasetViaNativeApi(Integer datasetId, String majorOrMinor, String apiToken) {
        return publishDatasetViaNativeApi(datasetId.toString(), majorOrMinor, apiToken);
    }
    
    static Response modifyDatasetPIDMetadataViaApi(String persistentId,  String apiToken) {
        /**
         * @todo This should be a POST rather than a GET:
         * https://github.com/IQSS/dataverse/issues/2431
         */
        return given()
                .header(API_TOKEN_HTTP_HEADER, apiToken)
                .urlEncodingEnabled(false)
                .get("/api/datasets/:persistentId/&persistentId=" + persistentId);
    }

    static Response publishDataverseViaSword(String alias, String apiToken) {
        return given()
                .auth().basic(apiToken, EMPTY_STRING)
                .header("In-Progress", "false")
                .post(swordConfiguration.getBaseUrlPathCurrent() + "/edit/dataverse/" + alias);
    }

    static Response publishDataverseViaNativeApi(String dataverseAlias, String apiToken) {
        return given()
                .header(API_TOKEN_HTTP_HEADER, apiToken)
                .urlEncodingEnabled(false)
                .post("/api/dataverses/" + dataverseAlias + "/actions/:publish");
    }

    static Response submitDatasetForReview(String datasetPersistentId, String apiToken) {
        RequestSpecification requestSpecification = given();
        if (apiToken != null) {
            requestSpecification = given()
                    .header(UtilIT.API_TOKEN_HTTP_HEADER, apiToken);
        }
        return requestSpecification.post("/api/datasets/:persistentId/submitForReview?persistentId=" + datasetPersistentId);
    }

    static Response returnDatasetToAuthor(String datasetPersistentId, JsonObject jsonObject, String apiToken) {
        String jsonIn = jsonObject.toString();
        RequestSpecification requestSpecification = given();
        if (apiToken != null) {
            requestSpecification = given()
                    .header(UtilIT.API_TOKEN_HTTP_HEADER, apiToken)
                    .body(jsonIn)
                    .contentType("application/json");
        }
        return requestSpecification
                .post("/api/datasets/:persistentId/returnToAuthor?persistentId=" + datasetPersistentId);
    }

    static Response getNotifications(String apiToken) {
        RequestSpecification requestSpecification = given();
        if (apiToken != null) {
            requestSpecification = given()
                    .header(UtilIT.API_TOKEN_HTTP_HEADER, apiToken);
        }
        return requestSpecification.get("/api/notifications/all");
    }

    static Response deleteNotification(long id, String apiToken) {
        RequestSpecification requestSpecification = given();
        if (apiToken != null) {
            requestSpecification = given()
                    .header(UtilIT.API_TOKEN_HTTP_HEADER, apiToken);
        }
        return requestSpecification.delete("/api/notifications/" + id);
    }

    static Response nativeGetUsingPersistentId(String persistentId, String apiToken) {
        Response response = given()
                .header(API_TOKEN_HTTP_HEADER, apiToken)
                .get("/api/datasets/:persistentId/?persistentId=" + persistentId);
        return response;
    }

    static Response getDatasetVersion(String persistentId, String versionNumber, String apiToken) {
        return getDatasetVersion(persistentId, versionNumber, apiToken, false, false);
    }

    static Response getDatasetVersion(String persistentId, String versionNumber, String apiToken, boolean excludeFiles, boolean includeDeaccessioned) {
        return given()
                .header(API_TOKEN_HTTP_HEADER, apiToken)
                .queryParam("includeDeaccessioned", includeDeaccessioned)
                .get("/api/datasets/:persistentId/versions/"
                        + versionNumber
                        + "?persistentId="
                        + persistentId
                        + (excludeFiles ? "&excludeFiles=true" : ""));
    }
    
    static Response getDatasetWithOwners(String persistentId,  String apiToken, boolean returnOwners) {
        return given()
                .header(API_TOKEN_HTTP_HEADER, apiToken)
                .get("/api/datasets/:persistentId/"
                        + "?persistentId="
                        + persistentId
                        + (returnOwners ? "&returnOwners=true" : ""));
    }
    
    static Response getFileWithOwners(String datafileId,  String apiToken, boolean returnOwners) {
        return given()
                .header(API_TOKEN_HTTP_HEADER, apiToken)
                .get("/api/files/"
                        + datafileId
                        + (returnOwners ? "/?returnOwners=true" : ""));
    }
    
    static Response getDataverseWithOwners(String alias,  String apiToken, boolean returnOwners) {
        return given()
                .header(API_TOKEN_HTTP_HEADER, apiToken)
                .get("/api/dataverses/"
                        + alias
                        + (returnOwners ? "/?returnOwners=true" : ""));
    }

    static Response getMetadataBlockFromDatasetVersion(String persistentId, String versionNumber, String metadataBlock, String apiToken) {
        return given()
                .header(API_TOKEN_HTTP_HEADER, apiToken)
                .get("/api/datasets/:persistentId/versions/" + DS_VERSION_LATEST_PUBLISHED + "/metadata/citation?persistentId=" + persistentId);
    }

    @Deprecated
    static Response makeSuperUser(String username) {
        Response response = given().post("/api/admin/superuser/" + username);
        return response;
    }

    static Response setSuperuserStatus(String username, Boolean isSuperUser) {
        Response response = given().body(isSuperUser).put("/api/admin/superuser/" + username);
        return response;
    }

    static Response reindexDataset(String persistentId) {
        Response response = given()
                .get("/api/admin/index/dataset?persistentId=" + persistentId);
        return response;
    }
    
    static Response indexClearDataset(Integer datasetId) {
        return given()
                .delete("/api/admin/index/datasets/"+datasetId);
    }
    
    static Response reindexDataverse(String dvId) {
        Response response = given()
                .get("/api/admin/index/dataverses/" + dvId);
        return response;
    }

    static Response listAuthenticatedUsers(String apiToken) {
        Response response = given()
                .header(API_TOKEN_HTTP_HEADER, apiToken)
                .get("/api/admin/authenticatedUsers");
        return response;
    }

    // TODO: Consider removing apiToken since it isn't used by the API itself.
    static Response getAuthenticatedUser(String userIdentifier, String apiToken) {
        Response response = given()
                .header(API_TOKEN_HTTP_HEADER, apiToken)
                .get("/api/admin/authenticatedUsers/" + userIdentifier);
        return response;
    }
    
    static Response getAuthenticatedUserByToken(String apiToken) {
        Response response = given()
                .header(API_TOKEN_HTTP_HEADER, apiToken)
                .urlEncodingEnabled(false)
                .get("/api/users/:me");
        return response;
    }

    /**
     * Used to the test the filter Authenticated Users API endpoint
     *
     * Note 1 : All params are optional for endpoint to work EXCEPT
     * superUserApiToken Note 2 : sortKey exists in API call but not currently
     * used
     *
     * @param apiToken
     * @return
     */
    static Response filterAuthenticatedUsers(String superUserApiToken,
            String searchTerm,
            Integer selectedPage,
            Integer itemsPerPage,
            String sortKey
    ) {

        List<String> queryParams = new ArrayList<String>();
        if (searchTerm != null) {
            queryParams.add("searchTerm=" + searchTerm);
        }
        if (selectedPage != null) {
            queryParams.add("selectedPage=" + selectedPage.toString());
        }
        if (itemsPerPage != null) {
            queryParams.add("itemsPerPage=" + itemsPerPage.toString());
        }
        if (StringUtils.isNotBlank(sortKey)) {
            queryParams.add("sortKey=" + sortKey);
        }

        String queryString = "";
        if (queryParams.size() > 0) {
            queryString = "?" + String.join("&", queryParams);
        }

        Response response = given()
                .header(API_TOKEN_HTTP_HEADER, superUserApiToken)
                .get("/api/admin/list-users" + queryString);

        return response;
    }

    static Response getAuthProviders(String apiToken) {
        Response response = given()
                .header(API_TOKEN_HTTP_HEADER, apiToken)
                .get("/api/admin/authenticationProviders");
        return response;
    }

    static Response migrateShibToBuiltin(Long userIdToConvert, String newEmailAddress, String apiToken) {
        Response response = given()
                .header(API_TOKEN_HTTP_HEADER, apiToken)
                .body(newEmailAddress)
                .put("/api/admin/authenticatedUsers/id/" + userIdToConvert + "/convertShibToBuiltIn");
        return response;
    }

    static Response migrateOAuthToBuiltin(Long userIdToConvert, String newEmailAddress, String apiToken) {
        Response response = given()
                .header(API_TOKEN_HTTP_HEADER, apiToken)
                .body(newEmailAddress)
                .put("/api/admin/authenticatedUsers/id/" + userIdToConvert + "/convertRemoteToBuiltIn");
        return response;
    }

    static Response migrateBuiltinToShib(String data, String apiToken) {
        Response response = given()
                .header(API_TOKEN_HTTP_HEADER, apiToken)
                .body(data)
                .put("/api/admin/authenticatedUsers/convert/builtin2shib");
        return response;
    }

    static Response migrateBuiltinToOAuth(String data, String apiToken) {
        Response response = given()
                .header(API_TOKEN_HTTP_HEADER, apiToken)
                .body(data)
                .put("/api/admin/authenticatedUsers/convert/builtin2oauth");
        return response;
    }

    static Response restrictFile(String fileIdOrPersistentId, boolean restrict, String apiToken) {
        String idInPath = fileIdOrPersistentId; // Assume it's a number.
        String optionalQueryParam = ""; // If idOrPersistentId is a number we'll just put it in the path.
        if (!NumberUtils.isCreatable(fileIdOrPersistentId)) {
            idInPath = ":persistentId";
            optionalQueryParam = "?persistentId=" + fileIdOrPersistentId;
        }
        Response response = given()
                .header(API_TOKEN_HTTP_HEADER, apiToken)
                .body(restrict)
                .put("/api/files/" + idInPath + "/restrict" + optionalQueryParam);
        return response;
    }
    
    static Response allowAccessRequests(String datasetIdOrPersistentId, boolean allowRequests, String apiToken) {
        String idInPath = datasetIdOrPersistentId; // Assume it's a number.
        String optionalQueryParam = ""; // If idOrPersistentId is a number we'll just put it in the path.
        if (!NumberUtils.isCreatable(datasetIdOrPersistentId)) {
            idInPath = ":persistentId";
            optionalQueryParam = "?persistentId=" + datasetIdOrPersistentId;
        }
        Response response = given()
                .header(API_TOKEN_HTTP_HEADER, apiToken)
                .body(allowRequests)
                .put("/api/access/" + idInPath + "/allowAccessRequest" + optionalQueryParam);
        return response;
    }

    static Response requestFileAccess(String fileIdOrPersistentId, String apiToken) {
        System.out.print ("Reuest file acceess + fileIdOrPersistentId: " + fileIdOrPersistentId);
        System.out.print ("Reuest file acceess + apiToken: " + apiToken);
        String idInPath = fileIdOrPersistentId; // Assume it's a number.
        String optionalQueryParam = ""; // If idOrPersistentId is a number we'll just put it in the path.
        if (!NumberUtils.isCreatable(fileIdOrPersistentId)) {
            idInPath = ":persistentId";
            optionalQueryParam = "?persistentId=" + fileIdOrPersistentId;
        }

        String keySeparator = "&";
        if (optionalQueryParam.isEmpty()) {
            keySeparator = "?";
        }
        System.out.print ("URL:  " + "/api/access/datafile/" + idInPath + "/requestAccess" + optionalQueryParam + keySeparator + "key=" + apiToken);
        Response response = given()
                .put("/api/access/datafile/" + idInPath + "/requestAccess" + optionalQueryParam + keySeparator + "key=" + apiToken);
        return response;
    }

    static Response grantFileAccess(String fileIdOrPersistentId, String identifier, String apiToken) {
        String idInPath = fileIdOrPersistentId; // Assume it's a number.
        String optionalQueryParam = ""; // If idOrPersistentId is a number we'll just put it in the path.
        if (!NumberUtils.isCreatable(fileIdOrPersistentId)) {
            idInPath = ":persistentId";
            optionalQueryParam = "?persistentId=" + fileIdOrPersistentId;
        }
        String keySeparator = "&";
        if (optionalQueryParam.isEmpty()) {
            keySeparator = "?";
        }
        Response response = given()
                .put("/api/access/datafile/" + idInPath + "/grantAccess/" + identifier + "/" + optionalQueryParam + keySeparator + "key=" + apiToken);
        return response;
    }

    static Response getAccessRequestList(String fileIdOrPersistentId, String apiToken) {
        String idInPath = fileIdOrPersistentId; // Assume it's a number.
        String optionalQueryParam = ""; // If idOrPersistentId is a number we'll just put it in the path.
        if (!NumberUtils.isCreatable(fileIdOrPersistentId)) {
            idInPath = ":persistentId";
            optionalQueryParam = "?persistentId=" + fileIdOrPersistentId;
        }
        String keySeparator = "&";
        if (optionalQueryParam.isEmpty()) {
            keySeparator = "?";
        }
        Response response = given()
                .get("/api/access/datafile/" + idInPath + "/listRequests/" + optionalQueryParam + keySeparator + "key=" + apiToken);
        return response;
    }

    static Response rejectFileAccessRequest(String fileIdOrPersistentId, String identifier, String apiToken) {
        String idInPath = fileIdOrPersistentId; // Assume it's a number.
        String optionalQueryParam = ""; // If idOrPersistentId is a number we'll just put it in the path.
        if (!NumberUtils.isCreatable(fileIdOrPersistentId)) {
            idInPath = ":persistentId";
            optionalQueryParam = "?persistentId=" + fileIdOrPersistentId;
        }
        String keySeparator = "&";
        if (optionalQueryParam.isEmpty()) {
            keySeparator = "?";
        }
        Response response = given()
                .put("/api/access/datafile/" + idInPath + "/rejectAccess/" + identifier + "/" + optionalQueryParam + keySeparator + "key=" + apiToken);
        return response;
    }

    static Response moveDataverse(String movedDataverseAlias, String targetDataverseAlias, Boolean force, String apiToken) {
        Response response = given()
                .header(API_TOKEN_HTTP_HEADER, apiToken)
                .post("api/dataverses/" + movedDataverseAlias + "/move/" + targetDataverseAlias + "?forceMove=" + force + "&key=" + apiToken);
        return response;
    }

    static Response moveDataset(String idOrPersistentIdOfDatasetToMove, String destinationDataverseAlias, String apiToken) {
        return moveDataset(idOrPersistentIdOfDatasetToMove, destinationDataverseAlias, false, apiToken);
    }

    static Response moveDataset(String idOrPersistentIdOfDatasetToMove, String destinationDataverseAlias, boolean force, String apiToken) {
        String forceMoveQueryParam = "";
        if (force) {
            // FIXME: Make "&" version work (instead of "?").
            forceMoveQueryParam = "?forceMove=true";
        }
        String idInPath = idOrPersistentIdOfDatasetToMove; // Assume it's a number.
        String optionalQueryParam = ""; // If idOrPersistentId is a number we'll just put it in the path.
        if (!NumberUtils.isCreatable(idOrPersistentIdOfDatasetToMove)) {
            idInPath = ":persistentId";
            optionalQueryParam = "?persistentId=" + idOrPersistentIdOfDatasetToMove;
        }
        RequestSpecification requestSpecification = given();
        if (apiToken != null) {
            requestSpecification = given()
                    .header(UtilIT.API_TOKEN_HTTP_HEADER, apiToken);
        }
        return requestSpecification.post("/api/datasets/" + idInPath + "/move/" + destinationDataverseAlias + optionalQueryParam + forceMoveQueryParam);
    }

    static Response linkDataset(String datasetToLinkPid, String dataverseAlias, String apiToken) {
        Response response = given()
                .header(API_TOKEN_HTTP_HEADER, apiToken)
                .put("api/datasets/:persistentId/link/" + dataverseAlias + "?persistentId=" + datasetToLinkPid);
        return response;
    }

    static Response getDatasetLinks(String datasetToLinkPid, String apiToken) {
        Response response = given()
                .header(API_TOKEN_HTTP_HEADER, apiToken)
                .get("api/datasets/:persistentId/links" + "?persistentId=" + datasetToLinkPid);
        return response;
    }

    static Response createDataverseLink(String linkedDataverseAlias, String linkingDataverseAlias, String apiToken) {
        Response response = given()
            .header(API_TOKEN_HTTP_HEADER, apiToken)
            .put("api/dataverses/" + linkedDataverseAlias + "/link/" + linkingDataverseAlias);
        return response;
    }
    
    static Response deleteDataverseLink(String linkedDataverseAlias, String linkingDataverseAlias, String apiToken) {
        Response response = given()
            .header(API_TOKEN_HTTP_HEADER, apiToken)
            .delete("api/dataverses/" + linkedDataverseAlias + "/deleteLink/" + linkingDataverseAlias);
        return response;
    }

    static Response nativeGet(Integer datasetId, String apiToken) {
        Response response = given()
                .header(API_TOKEN_HTTP_HEADER, apiToken)
                .get("/api/datasets/" + datasetId);
        return response;
    }

    static Response privateUrlGet(Integer datasetId, String apiToken) {
        Response response = given()
                .header(API_TOKEN_HTTP_HEADER, apiToken)
                .get("/api/datasets/" + datasetId + "/privateUrl");
        return response;
    }

    static Response privateUrlCreate(Integer datasetId, String apiToken, boolean anonymizedAccess) {
        Response response = given()
                .header(API_TOKEN_HTTP_HEADER, apiToken)
                .queryParam("anonymizedAccess", anonymizedAccess)
                .post("/api/datasets/" + datasetId + "/privateUrl");
        return response;
    }

    static Response privateUrlDelete(Integer datasetId, String apiToken) {
        Response response = given()
                .header(API_TOKEN_HTTP_HEADER, apiToken)
                .delete("/api/datasets/" + datasetId + "/privateUrl");
        return response;
    }

    static Response showDatasetThumbnailCandidates(String datasetPersistentId, String apiToken) {
        return given()
                .header(API_TOKEN_HTTP_HEADER, apiToken)
                .get("/api/datasets/:persistentId/thumbnail/candidates" + "?persistentId=" + datasetPersistentId);
    }

    static Response getDatasetThumbnail(String datasetPersistentId, String apiToken) {
        return given()
                .header(API_TOKEN_HTTP_HEADER, apiToken)
                .get("/api/datasets/:persistentId/thumbnail" + "?persistentId=" + datasetPersistentId);
    }

    static Response getDatasetThumbnailMetadata(Integer datasetId, String apiToken) {
        return given()
                .header(API_TOKEN_HTTP_HEADER, apiToken)
                .get("/api/admin/datasets/thumbnailMetadata/" + datasetId);
    }

    /**
     * @param trueOrWidthInPixels Passing "true" will result in the default width in pixels (64).
     */
    static Response getFileThumbnail(String fileDatabaseId, String trueOrWidthInPixels, String apiToken) {
        return given()
                .header(API_TOKEN_HTTP_HEADER, apiToken)
                .get("/api/access/datafile/" + fileDatabaseId + "?imageThumb=" + trueOrWidthInPixels);
    }

    static Response useThumbnailFromDataFile(String datasetPersistentId, long dataFileId1, String apiToken) {
        return given()
                .header(API_TOKEN_HTTP_HEADER, apiToken)
                .post("/api/datasets/:persistentId/thumbnail/" + dataFileId1 + "?persistentId=" + datasetPersistentId);
    }

    static Response uploadDatasetLogo(String datasetPersistentId, String pathToImageFile, String apiToken) {
        return given()
                .header(API_TOKEN_HTTP_HEADER, apiToken)
                .multiPart("file", new File(pathToImageFile))
                .post("/api/datasets/:persistentId/thumbnail" + "?persistentId=" + datasetPersistentId);
    }

    static Response removeDatasetThumbnail(String datasetPersistentId, String apiToken) {
        return given()
                .header(API_TOKEN_HTTP_HEADER, apiToken)
                .delete("/api/datasets/:persistentId/thumbnail" + "?persistentId=" + datasetPersistentId);
    }
    
    static Response getDatasetVersions(String idOrPersistentId, String apiToken) {
        return getDatasetVersions(idOrPersistentId, apiToken, false);
    }

    static Response getDatasetVersions(String idOrPersistentId, String apiToken, boolean excludeFiles) {
        return getDatasetVersions(idOrPersistentId, apiToken, null, null, excludeFiles);
    }

    static Response getDatasetVersions(String idOrPersistentId, String apiToken, Integer offset, Integer limit) {
        return getDatasetVersions(idOrPersistentId, apiToken, offset, limit, false);
    }

    static Response getDatasetVersions(String idOrPersistentId, String apiToken, Integer offset, Integer limit, boolean excludeFiles) {
        logger.info("Getting Dataset Versions");
        String idInPath = idOrPersistentId; // Assume it's a number.
        String optionalQueryParam = ""; // If idOrPersistentId is a number we'll just put it in the path.
        if (!NumberUtils.isCreatable(idOrPersistentId)) {
            idInPath = ":persistentId";
            optionalQueryParam = "?persistentId=" + idOrPersistentId;
        }
        if (excludeFiles) {
            if ("".equals(optionalQueryParam)) {
                optionalQueryParam = "?excludeFiles=true";
            } else {
                optionalQueryParam = optionalQueryParam.concat("&excludeFiles=true");
            }
        }
        if (offset != null) {
            if ("".equals(optionalQueryParam)) {
                optionalQueryParam = "?offset="+offset;
            } else {
                optionalQueryParam = optionalQueryParam.concat("&offset="+offset);
            }
        }
        if (limit != null) {
            if ("".equals(optionalQueryParam)) {
                optionalQueryParam = "?limit="+limit;
            } else {
                optionalQueryParam = optionalQueryParam.concat("&limit="+limit);
            }
        }
        RequestSpecification requestSpecification = given();
        if (apiToken != null) {
            requestSpecification = given()
                    .header(UtilIT.API_TOKEN_HTTP_HEADER, apiToken);
        }
        
        return requestSpecification.get("/api/datasets/" + idInPath + "/versions" + optionalQueryParam);
    }

    //TODO: this probably should return a file not a string, but I've mainly implemented it for testing purposes
    static Response getProvJson(String idOrPersistentId, String apiToken) {
        logger.info("Getting Provenance JSON");
        String idInPath = idOrPersistentId; // Assume it's a number.
        String optionalQueryParam = ""; // If idOrPersistentId is a number we'll just put it in the path.
        if (!NumberUtils.isCreatable(idOrPersistentId)) {
            idInPath = ":persistentId";
            optionalQueryParam = "?persistentId=" + idOrPersistentId;
        }
        RequestSpecification requestSpecification = given();
        if (apiToken != null) {
            requestSpecification = given()
                    .header(UtilIT.API_TOKEN_HTTP_HEADER, apiToken);
        }
        return requestSpecification.get("/api/files/" + idInPath + "/prov-json" + optionalQueryParam);
    }
    
    static Response getProvFreeForm(String idOrPersistentId, String apiToken) {
         logger.info("Getting Provenance Free Form");
        String idInPath = idOrPersistentId; // Assume it's a number.
        String optionalQueryParam = ""; // If idOrPersistentId is a number we'll just put it in the path.
        if (!NumberUtils.isCreatable(idOrPersistentId)) {
            idInPath = ":persistentId";
            optionalQueryParam = "?persistentId=" + idOrPersistentId;
        }
        RequestSpecification requestSpecification = given();
        if (apiToken != null) {
            requestSpecification = given()
                    .header(UtilIT.API_TOKEN_HTTP_HEADER, apiToken);
        }
        return requestSpecification.get("/api/files/" + idInPath + "/prov-freeform" + optionalQueryParam);
    }
    
    static Response uploadProvJson(String idOrPersistentId, JsonObject jsonObject, String apiToken, String entityName) {
        logger.info("Uploading Provenance JSON");
        String idInPath = idOrPersistentId; // Assume it's a number.
        String optionalQueryParam = ""; // If idOrPersistentId is a number we'll just put it in the path.
        if (!NumberUtils.isCreatable(idOrPersistentId)) {
            idInPath = ":persistentId";
            optionalQueryParam = "?persistentId=" + idOrPersistentId;
        }
        optionalQueryParam += "?entityName="+entityName;
        RequestSpecification requestSpecification = given();
        if (apiToken != null) {
            requestSpecification = given()
                    .header(UtilIT.API_TOKEN_HTTP_HEADER, apiToken)
                    // This "[]" is here to quickly test that a JSON array is considered invalid.
                    //.body("[]")
                    .body(jsonObject.toString())
                    .contentType("application/json");
        }
        return requestSpecification.post("/api/files/" + idInPath + "/prov-json" + optionalQueryParam);
    }
    
    static Response deleteProvJson(String idOrPersistentId, String apiToken) {
        logger.info("Deleting Provenance JSON");
        //TODO: Repeated code, refactor
        String idInPath = idOrPersistentId; // Assume it's a number.
        String optionalQueryParam = ""; // If idOrPersistentId is a number we'll just put it in the path.
        if (!NumberUtils.isCreatable(idOrPersistentId)) {
            idInPath = ":persistentId";
            optionalQueryParam = "?persistentId=" + idOrPersistentId;
        }
        RequestSpecification requestSpecification = given();
        if (apiToken != null) {
            requestSpecification = given()
                    .header(UtilIT.API_TOKEN_HTTP_HEADER, apiToken);
        }
        return requestSpecification.delete("/api/files/" + idInPath + "/prov-json" + optionalQueryParam);
    }

    static Response uploadProvFreeForm(String idOrPersistentId, JsonObject jsonObject, String apiToken) {
        logger.info("Uploading Provenance Free Form");
        String idInPath = idOrPersistentId; // Assume it's a number.
        String optionalQueryParam = ""; // If idOrPersistentId is a number we'll just put it in the path.
        if (!NumberUtils.isCreatable(idOrPersistentId)) {
            idInPath = ":persistentId";
            optionalQueryParam = "?persistentId=" + idOrPersistentId;
        }
        RequestSpecification requestSpecification = given();
        if (apiToken != null) {
            requestSpecification = given()
                    .header(UtilIT.API_TOKEN_HTTP_HEADER, apiToken)
                    // This "[]" is here to quickly test that a JSON array is considered invalid.
                    //.body("[]")
                    .body(jsonObject.toString())
                    .contentType("application/json");
        }
        return requestSpecification.post("/api/files/" + idInPath + "/prov-freeform" + optionalQueryParam);
    }
    
//    static Response deleteProvFreeForm(String idOrPersistentId, String apiToken) {
//         logger.info("Deleting Provenance Free Form");
//        //TODO: Repeated code, refactor
//        String idInPath = idOrPersistentId; // Assume it's a number.
//        String optionalQueryParam = ""; // If idOrPersistentId is a number we'll just put it in the path.
//        if (!NumberUtils.isCreatable(idOrPersistentId)) {
//            idInPath = ":persistentId";
//            optionalQueryParam = "?persistentId=" + idOrPersistentId;
//        }
//        RequestSpecification requestSpecification = given();
//        if (apiToken != null) {
//            requestSpecification = given()
//                    .header(UtilIT.API_TOKEN_HTTP_HEADER, apiToken);
//        }
//        return requestSpecification.delete("/api/files/" + idInPath + "/prov-freeform" + optionalQueryParam);
//    }
    static Response exportDataset(String datasetPersistentId, String exporter) {
        return exportDataset(datasetPersistentId, exporter, null);
    }

    static Response exportDataset(String datasetPersistentId, String exporter, String apiToken) {
//        http://localhost:8080/api/datasets/export?exporter=dataverse_json&persistentId=doi%3A10.5072/FK2/W6WIMQ
        RequestSpecification requestSpecification = given();
        if (apiToken != null) {
            requestSpecification = given()
                    .header(UtilIT.API_TOKEN_HTTP_HEADER, apiToken);
        }
        return requestSpecification
                //                .header(API_TOKEN_HTTP_HEADER, apiToken)
                //                .get("/api/datasets/:persistentId/export" + "?persistentId=" + datasetPersistentId + "&exporter=" + exporter);
                .get("/api/datasets/export" + "?persistentId=" + datasetPersistentId + "&exporter=" + exporter);
    }

    static Response reexportDatasetAllFormats(String idOrPersistentId) {
        String idInPath = idOrPersistentId; // Assume it's a number.
        String optionalQueryParam = ""; // If idOrPersistentId is a number we'll just put it in the path.
        if (!NumberUtils.isDigits(idOrPersistentId)) {
            idInPath = ":persistentId";
            optionalQueryParam = "?persistentId=" + idOrPersistentId;
        }
        return given()
                .get("/api/admin/metadata/" + idInPath + "/reExportDataset" + optionalQueryParam);
    }

    static Response exportDataverse(String identifier, String apiToken) {
        return given()
                .header(API_TOKEN_HTTP_HEADER, apiToken)
                .get("/api/dataverses/" + identifier );
    }
    
    static Response search(String query, String apiToken, String parameterString) {
        sleepForDatasetIndex(query, apiToken);
        RequestSpecification requestSpecification = given();
        if (apiToken != null) {
            requestSpecification = given()
                    .header(UtilIT.API_TOKEN_HTTP_HEADER, apiToken);
        }
        return requestSpecification.get("/api/search?q=" + query + parameterString);
    }

    private static void sleepForDatasetIndex(String query, String apiToken) {
        if (query.contains("id:dataset") || query.contains("id:datafile")) {
            String[] splitted = query.split("_");
            if (splitted.length >= 2) {
                boolean ok = UtilIT.sleepForReindex(String.valueOf(splitted[1]), apiToken, 5);
                if (!ok) {
                    logger.info("Still indexing after 5 seconds");
                }
            }
        }
    }

    static Response search(String query, String apiToken) {
        return search(query, apiToken, "");
    }

    static Response searchAndShowFacets(String query, String apiToken) {
        sleepForDatasetIndex(query, apiToken);
        RequestSpecification requestSpecification = given();
        if (apiToken != null) {
            requestSpecification = given()
                    .header(UtilIT.API_TOKEN_HTTP_HEADER, apiToken);
        }
        return requestSpecification.get("/api/search?q=" + query + "&show_facets=true");
    }

    static Response indexClear() {
        return given()
                .get("/api/admin/index/clear");
    }
    
    static Response index() {
        return given()
                .get("/api/admin/index");
    }

    static Response enableSetting(SettingsServiceBean.Key settingKey) {
        Response response = given().body("true").when().put("/api/admin/settings/" + settingKey);
        return response;
    }

    static Response deleteSetting(SettingsServiceBean.Key settingKey) {
        Response response = given().when().delete("/api/admin/settings/" + settingKey);
        return response;
    }

    /**
     * @param settingKey Include the colon like :BagItLocalPath
     */
    static Response deleteSetting(String settingKey) {
        Response response = given().when().delete("/api/admin/settings/" + settingKey);
        return response;
    }

    static Response getSetting(SettingsServiceBean.Key settingKey) {
        Response response = given().when().get("/api/admin/settings/" + settingKey);
        return response;
    }

    static Response setSetting(SettingsServiceBean.Key settingKey, String value) {
        Response response = given().body(value).when().put("/api/admin/settings/" + settingKey);
        return response;
    }

    /**
     * @param settingKey Include the colon like :BagItLocalPath
     */
    public static Response setSetting(String settingKey, String value) {
        Response response = given().body(value).when().put("/api/admin/settings/" + settingKey);
        return response;
    }

    static Response getFeatureFlags() {
        Response response = given().when().get("/api/admin/featureFlags");
        return response;
    }

    static Response getFeatureFlag(FeatureFlags featureFlag) {
        Response response = given().when().get("/api/admin/featureFlags/" + featureFlag);
        return response;
    }

    static Response getRoleAssignmentsOnDataverse(String dataverseAliasOrId, String apiToken) {
        String url = "/api/dataverses/" + dataverseAliasOrId + "/assignments";
        return given()
                .header(API_TOKEN_HTTP_HEADER, apiToken)
                .get(url);
    }
    
    static Response updateDefaultContributorsRoleOnDataverse(String dataverseAliasOrId,String roleAlias, String apiToken) {
        String url = "/api/dataverses/" + dataverseAliasOrId + "/defaultContributorRole/" + roleAlias;
        System.out.println("URL: " + url);
        return given()
                .header(API_TOKEN_HTTP_HEADER, apiToken)
                .put(url);
    }

    static Response getRoleAssignmentsOnDataset(String datasetId, String persistentId, String apiToken) {
        String url = "/api/datasets/" + datasetId + "/assignments";
        System.out.println("URL: " + url);
        return given()
                .header(API_TOKEN_HTTP_HEADER, apiToken)
                .get(url);
    }

    static Response grantRoleOnDataset(String definitionPoint, String role, String roleAssignee, String apiToken) {

        JsonObjectBuilder roleBuilder = Json.createObjectBuilder();
        roleBuilder.add("assignee", roleAssignee);
        roleBuilder.add("role", role);
        
        JsonObject roleObject = roleBuilder.build();
        logger.info("Granting role on dataset \"" + definitionPoint + "\": " + role);
        return given()
                .body(roleObject.toString())
                .contentType(ContentType.JSON)
                .post("api/datasets/:persistentId/assignments?key=" + apiToken + "&persistentId=" + definitionPoint);
    }

    static Response revokeRole(String definitionPoint, long doomed, String apiToken) {
        return given()
                .header(API_TOKEN_HTTP_HEADER, apiToken)
                .delete("api/dataverses/" + definitionPoint + "/assignments/" + doomed);
    }
    
    static Response revokeRoleOnDataset(String definitionPoint, long doomed, String apiToken) {
        
        return given()
                .header(API_TOKEN_HTTP_HEADER, apiToken)
                .delete("api/datasets/:persistentId/assignments/" + doomed + "?persistentId=" + definitionPoint);
    }
    
    static Response revokeFileAccess(String definitionPoint, String doomed, String apiToken) {
        return given()
                .header(API_TOKEN_HTTP_HEADER, apiToken)
                .delete("api/access/datafile/" + definitionPoint + "/revokeAccess/" + doomed);
    }
    

    static Response findPermissionsOn(String dvObject, String apiToken) {
        return given()
                .header(API_TOKEN_HTTP_HEADER, apiToken)
                .get("api/admin/permissions/" + dvObject);
    }

    static Response findRoleAssignee(String roleAssignee, String apiToken) {
        return given()
                .header(API_TOKEN_HTTP_HEADER, apiToken)
                .get("api/admin/assignee/" + roleAssignee);
    }

    /**
     * Used to test Dataverse page query parameters
     *
     * @param alias
     * @param queryParamString - do not include the "?"
     * @return
     */
    static Response testDataverseQueryParamWithAlias(String alias, String queryParamString) {

        System.out.println("testDataverseQueryParamWithAlias");
        String testUrl;
        if (alias.isEmpty()) {
            testUrl = " ?" + queryParamString;
        } else {
            testUrl = "/dataverse/" + alias + "?" + queryParamString;
        }
        System.out.println("testUrl: " + testUrl);

        return given()
                .urlEncodingEnabled(false)
                .get(testUrl);
    }

    /**
     * Used to test Dataverse page query parameters
     *
     * The parameters may include "id={dataverse id}
     *
     * @param queryParamString
     * @return
     */
    static Response testDataverseXhtmlQueryParam(String queryParamString) {

        return given()
                //.urlEncodingEnabled(false)
                .get("dataverse.xhtml?" + queryParamString);
    }

    static Response setDataverseLogo(String dataverseAlias, String pathToImageFile, String apiToken) {
        return given()
                .header(API_TOKEN_HTTP_HEADER, apiToken)
                .multiPart("file", new File(pathToImageFile))
                .put("/api/dataverses/" + dataverseAlias + "/logo");
    }
    
    static Response setCollectionAttribute(String dataverseAlias, String attribute, String value, String apiToken) {
        return given()
                .header(API_TOKEN_HTTP_HEADER, apiToken)
                .put("/api/dataverses/" + dataverseAlias + "/attribute/" + attribute + "?value=" + value);
    }

    /**
     * Deprecated as the apiToken is not used by the call.
     */
    @Deprecated
    static InputStream getInputStreamFromUnirest(String url, String apiToken) {
        GetRequest unirestOut = Unirest.get(url);
        try {
            InputStream unirestInputStream = unirestOut.asBinary().getBody();
            return unirestInputStream;
        } catch (UnirestException ex) {
            return null;
        }
    }

    public static String inputStreamToDataUrlSchemeBase64Png(InputStream inputStream) {
        if (inputStream == null) {
            logger.fine("In inputStreamToDataUrlSchemeBase64Png but InputStream was null. Returning null.");
            return null;
        }
        byte[] bytes = inputStreamToBytes(inputStream);
        if (bytes == null) {
            logger.fine("In inputStreamToDataUrlSchemeBase64Png but bytes was null. Returning null.");
            return null;
        }
        String base64image = Base64.getEncoder().encodeToString(bytes);
        return FileUtil.DATA_URI_SCHEME + base64image;
    }

    /**
     * @todo When Java 9 comes out, switch to
     * http://download.java.net/java/jdk9/docs/api/java/io/InputStream.html#readAllBytes--
     */
    private static byte[] inputStreamToBytes(InputStream inputStream) {
        try {
            return IOUtils.toByteArray(inputStream);
        } catch (IOException ex) {
            logger.fine("In inputStreamToBytes but caught an IOUtils.toByteArray Returning null.");
            return null;
        }
    }

    static Response getRsyncScript(String datasetPersistentId, String apiToken) {
        RequestSpecification requestSpecification = given();
        if (apiToken != null) {
            requestSpecification = given()
                    .header(UtilIT.API_TOKEN_HTTP_HEADER, apiToken);
        }
        return requestSpecification.get("/api/datasets/:persistentId/dataCaptureModule/rsync?persistentId=" + datasetPersistentId);
    }

    static Response dataCaptureModuleChecksumValidation(String datasetPersistentId, JsonObject jsonObject, String apiToken) {
        String persistentIdInPath = datasetPersistentId; // Assume it's a number.
        String optionalQueryParam = ""; // If datasetPersistentId is a number we'll just put it in the path.
        if (!NumberUtils.isCreatable(datasetPersistentId)) {
            persistentIdInPath = ":persistentId";
            optionalQueryParam = "?persistentId=" + datasetPersistentId;
        }
        RequestSpecification requestSpecification = given();
        if (apiToken != null) {
            requestSpecification = given()
                    .body(jsonObject.toString())
                    .contentType(ContentType.JSON)
                    .header(UtilIT.API_TOKEN_HTTP_HEADER, apiToken);
        }
        return requestSpecification.post("/api/datasets/" + persistentIdInPath + "/dataCaptureModule/checksumValidation" + optionalQueryParam);
    }

    static Response getApiTokenUsingUsername(String username, String password) {
        Response response = given()
                .contentType(ContentType.JSON)
                .get("/api/builtin-users/" + username + "/api-token?username=" + username + "&password=" + password);
        return response;
    }

    static Response getExternalTools() {
        return given()
                .get("/api/admin/externalTools");
    }

    static Response getExternalTool(long id) {
        return given()
                .get("/api/admin/externalTools/" + id);
    }

    static Response addExternalTool(JsonObject jsonObject) {
        RequestSpecification requestSpecification = given();
        requestSpecification = given()
                .body(jsonObject.toString())
                .contentType(ContentType.JSON);
        return requestSpecification.post("/api/admin/externalTools");
    }

    static Response deleteExternalTool(long externalToolid) {
        return given()
                .delete("/api/admin/externalTools/" + externalToolid);
    }

    static Response getExternalToolsForDataset(String idOrPersistentIdOfDataset, String type, String apiToken) {
        String idInPath = idOrPersistentIdOfDataset; // Assume it's a number.
        String optionalQueryParam = ""; // If idOrPersistentId is a number we'll just put it in the path.
        if (!NumberUtils.isCreatable(idOrPersistentIdOfDataset)) {
            idInPath = ":persistentId";
            optionalQueryParam = "&persistentId=" + idOrPersistentIdOfDataset;
        }
        RequestSpecification requestSpecification = given();
        if (apiToken != null) {
            requestSpecification = given()
                    .header(UtilIT.API_TOKEN_HTTP_HEADER, apiToken);
        }
        return requestSpecification.get("/api/admin/test/datasets/" + idInPath + "/externalTools?type=" + type + optionalQueryParam);
    }
    
    static Response getExternalToolForDatasetById(String idOrPersistentIdOfDataset, String type, String apiToken, String toolId) {
        String idInPath = idOrPersistentIdOfDataset; // Assume it's a number.
        String optionalQueryParam = ""; // If idOrPersistentId is a number we'll just put it in the path.
        if (!NumberUtils.isCreatable(idOrPersistentIdOfDataset)) {
            idInPath = ":persistentId";
            optionalQueryParam = "&persistentId=" + idOrPersistentIdOfDataset;
        }
        RequestSpecification requestSpecification = given();
        if (apiToken != null) {
            requestSpecification = given()
                    .header(UtilIT.API_TOKEN_HTTP_HEADER, apiToken);
        }
        return requestSpecification.get("/api/admin/test/datasets/" + idInPath + "/externalTool/" + toolId + "?type=" + type + optionalQueryParam);
    }

    static Response getExternalToolsForFile(String idOrPersistentIdOfFile, String type, String apiToken) {
        String idInPath = idOrPersistentIdOfFile; // Assume it's a number.
        String optionalQueryParam = ""; // If idOrPersistentId is a number we'll just put it in the path.
        if (!NumberUtils.isCreatable(idOrPersistentIdOfFile)) {
            idInPath = ":persistentId";
            optionalQueryParam = "&persistentId=" + idOrPersistentIdOfFile;
        }
        RequestSpecification requestSpecification = given();
        if (apiToken != null) {
            requestSpecification = given()
                    .header(UtilIT.API_TOKEN_HTTP_HEADER, apiToken);
        }
        return requestSpecification.get("/api/admin/test/files/" + idInPath + "/externalTools?type=" + type + optionalQueryParam);
    }
    
    static Response getExternalToolForFileById(String idOrPersistentIdOfFile, String type, String apiToken, String toolId) {
        String idInPath = idOrPersistentIdOfFile; // Assume it's a number.
        String optionalQueryParam = ""; // If idOrPersistentId is a number we'll just put it in the path.
        if (!NumberUtils.isCreatable(idOrPersistentIdOfFile)) {
            idInPath = ":persistentId";
            optionalQueryParam = "&persistentId=" + idOrPersistentIdOfFile;
        }
        RequestSpecification requestSpecification = given();
        if (apiToken != null) {
            requestSpecification = given()
                    .header(UtilIT.API_TOKEN_HTTP_HEADER, apiToken);
        }
        return requestSpecification.get("/api/admin/test/files/" + idInPath + "/externalTool/" + toolId + "?type=" + type + optionalQueryParam);
    }

    static Response submitFeedback(JsonObjectBuilder job) {
        return given()
                .body(job.build().toString())
                .contentType("application/json")
                .post("/api/admin/feedback");
    }

    static Response listStorageSites() {
        return given()
                .get("/api/admin/storageSites");
    }

    static Response getStorageSitesById(long id) {
        return given()
                .get("/api/admin/storageSites/" + id);
    }

    static Response setPrimaryLocationBoolean(long id, String input) {
        return given()
                .body(input)
                .put("/api/admin/storageSites/" + id + "/primaryStorage");
    }

    static Response addStorageSite(JsonObject jsonObject) {
        RequestSpecification requestSpecification = given();
        requestSpecification = given()
                .body(jsonObject.toString())
                .contentType(ContentType.JSON);
        return requestSpecification.post("/api/admin/storageSites");
    }

    static Response deleteStorageSite(long storageSiteId) {
        return given()
                .delete("/api/admin/storageSites/" + storageSiteId);
    }

    static Response listStorageDrivers(String apiToken) {
        return given()
                .header(API_TOKEN_HTTP_HEADER, apiToken)
                .get("/api/admin/dataverse/storageDrivers");
    }

    static Response getStorageDriver(String dvAlias, String apiToken) {
        return given()
                .header(API_TOKEN_HTTP_HEADER, apiToken)
                .get("/api/admin/dataverse/" + dvAlias + "/storageDriver");
    }

    static Response setStorageDriver(String dvAlias, String label, String apiToken) {
        return given()
                .header(API_TOKEN_HTTP_HEADER, apiToken)
                .body(label)
                .put("/api/admin/dataverse/" + dvAlias + "/storageDriver");
    }

    static Response getUploadUrls(String idOrPersistentIdOfDataset, long sizeInBytes, String apiToken) {
        String idInPath = idOrPersistentIdOfDataset; // Assume it's a number.
        String optionalQueryParam = ""; // If idOrPersistentId is a number we'll just put it in the path.
        if (!NumberUtils.isCreatable(idOrPersistentIdOfDataset)) {
            idInPath = ":persistentId";
            optionalQueryParam = "&persistentId=" + idOrPersistentIdOfDataset;
        }
        RequestSpecification requestSpecification = given();
        if (apiToken != null) {
            requestSpecification = given()
                    .header(API_TOKEN_HTTP_HEADER, apiToken);
        }
        return requestSpecification.get("/api/datasets/" + idInPath + "/uploadurls?size=" + sizeInBytes + optionalQueryParam);
    }

    /**
     * If you set dataverse.files.localstack1.disable-tagging=true you will see
     * an error like below.
     *
     * To avoid it, don't send the x-amz-tagging header.
     */
    /*
    <Error>
      <Code>AccessDenied</Code>
      <Message>There were headers present in the request which were not signed</Message>
      <RequestId>25ff2bb0-13c7-420e-8ae6-3d92677e4bd9</RequestId>
      <HostId>9Gjjt1m+cjU4OPvX9O9/8RuvnG41MRb/18Oux2o5H5MY7ISNTlXN+Dz9IG62/ILVxhAGI0qyPfg=</HostId>
      <HeadersNotSigned>x-amz-tagging</HeadersNotSigned>
    </Error>
     */
    static Response uploadFileDirect(String url, InputStream inputStream) {
        return given()
                .header("x-amz-tagging", "dv-state=temp")
                .body(inputStream)
                .put(url);
    }

    static Response downloadFileNoRedirect(Integer fileId, String apiToken) {
        return given().when().redirects().follow(false)
                .get("/api/access/datafile/" + fileId + "?key=" + apiToken);
    }

    static Response downloadFromUrl(String url) {
        return given().get(url);
    }

    static Response metricsDataversesToMonth(String yyyymm, String queryParams) {
        String optionalYyyyMm = "";
        if (yyyymm != null) {
            optionalYyyyMm = "/" + yyyymm;
        }
        String optionalQueryParams = "";
        if (queryParams != null) {
            optionalQueryParams = "?" + queryParams;
        }
        RequestSpecification requestSpecification = given();
        return requestSpecification.get("/api/info/metrics/dataverses/toMonth" + optionalYyyyMm + optionalQueryParams);
    }

    static Response metricsDatasetsToMonth(String yyyymm, String queryParams) {
        String optionalYyyyMm = "";
        if (yyyymm != null) {
            optionalYyyyMm = "/" + yyyymm;
        }
        String optionalQueryParams = "";
        if (queryParams != null) {
            optionalQueryParams = "?" + queryParams;
        }
        RequestSpecification requestSpecification = given();
        return requestSpecification.get("/api/info/metrics/datasets/toMonth" + optionalYyyyMm + optionalQueryParams);
    }

    static Response metricsFilesToMonth(String yyyymm, String queryParams) {
        String optionalYyyyMm = "";
        if (yyyymm != null) {
            optionalYyyyMm = "/" + yyyymm;
        }
        String optionalQueryParams = "";
        if (queryParams != null) {
            optionalQueryParams = "?" + queryParams;
        }
        RequestSpecification requestSpecification = given();
        return requestSpecification.get("/api/info/metrics/files/toMonth" + optionalYyyyMm + optionalQueryParams);
    }

    static Response metricsDownloadsToMonth(String yyyymm, String queryParams) {
        String optionalYyyyMm = "";
        if (yyyymm != null) {
            optionalYyyyMm = "/" + yyyymm;
        }
        String optionalQueryParams = "";
        if (queryParams != null) {
            optionalQueryParams = "?" + queryParams;
        }
        RequestSpecification requestSpecification = given();
        return requestSpecification.get("/api/info/metrics/downloads/toMonth" + optionalYyyyMm + optionalQueryParams);
    }

    static Response metricsAccountsToMonth(String yyyymm, String queryParams) {
        String optionalQueryParams = "";
        if (queryParams != null) {
            optionalQueryParams = "?" + queryParams;
        }
        RequestSpecification requestSpecification = given();
        return requestSpecification.get("/api/info/metrics/accounts/toMonth/" + yyyymm + optionalQueryParams);
    }

    static Response metricsAccountsTimeSeries(String mediaType, String queryParams) {
        String optionalQueryParams = "";
        if (queryParams != null) {
            optionalQueryParams = "?" + queryParams;
        }
        RequestSpecification requestSpecification = given();
        requestSpecification.contentType(mediaType);
        return requestSpecification.get("/api/info/metrics/accounts/monthly" + optionalQueryParams);
    }
    
    static Response metricsDataversesPastDays(String days, String queryParams) {
        String optionalQueryParams = "";
        if (queryParams != null) {
            optionalQueryParams = "?" + queryParams;
        }
        RequestSpecification requestSpecification = given();
        return requestSpecification.get("/api/info/metrics/dataverses/pastDays/" + days + optionalQueryParams);
    }
    
    static Response metricsDatasetsPastDays(String days, String queryParams) {
        String optionalQueryParams = "";
        if (queryParams != null) {
            optionalQueryParams = "?" + queryParams;
        }
        RequestSpecification requestSpecification = given();
        return requestSpecification.get("/api/info/metrics/datasets/pastDays/" + days + optionalQueryParams);
    }
        
    static Response metricsFilesPastDays(String days, String queryParams) {
        String optionalQueryParams = "";
        if (queryParams != null) {
            optionalQueryParams = "?" + queryParams;
        }
        RequestSpecification requestSpecification = given();
        return requestSpecification.get("/api/info/metrics/files/pastDays/" + days + optionalQueryParams);
    }
            
    static Response metricsDownloadsPastDays(String days, String queryParams) {
        String optionalQueryParams = "";
        if (queryParams != null) {
            optionalQueryParams = "?" + queryParams;
        }
        RequestSpecification requestSpecification = given();
        return requestSpecification.get("/api/info/metrics/downloads/pastDays/" + days + optionalQueryParams);
    }

    static Response metricsAccountsPastDays(String days, String queryParams) {
        String optionalQueryParams = "";
        if (queryParams != null) {
            optionalQueryParams = "?" + queryParams;
        }
        RequestSpecification requestSpecification = given();
        return requestSpecification.get("/api/info/metrics/accounts/pastDays/" + days + optionalQueryParams);
    }

    static Response metricsDataversesByCategory(String queryParams) {
        String optionalQueryParams = "";
        if (queryParams != null) {
            optionalQueryParams = "?" + queryParams;
        }
        RequestSpecification requestSpecification = given();
        return requestSpecification.get("/api/info/metrics/dataverses/byCategory" + optionalQueryParams);
    }
    
    static Response metricsDataversesBySubject(String queryParams) {
        String optionalQueryParams = "";
        if (queryParams != null) {
            optionalQueryParams = "?" + queryParams;
        }
        RequestSpecification requestSpecification = given();
        return requestSpecification.get("/api/info/metrics/dataverses/bySubject" + optionalQueryParams);
    }

    static Response metricsDatasetsBySubject(String queryParams) {
        String optionalQueryParams = "";
        if (queryParams != null) {
            optionalQueryParams = "?" + queryParams;
        }
        RequestSpecification requestSpecification = given();
        return requestSpecification.get("/api/info/metrics/datasets/bySubject" + optionalQueryParams);
    }
    
    static Response metricsDatasetsBySubjectToMonth(String month, String queryParams) {
        String optionalQueryParams = "";
        if (queryParams != null) {
            optionalQueryParams = "?" + queryParams;
        }
        RequestSpecification requestSpecification = given();
        return requestSpecification.get("/api/info/metrics/datasets/bySubject/toMonth/" + month + optionalQueryParams);
    }
    
    static Response clearMetricCache() {
        RequestSpecification requestSpecification = given();
        return requestSpecification.delete("/api/admin/clearMetricsCache");
    }
    
    static Response clearMetricCache(String name) {
        RequestSpecification requestSpecification = given();
        return requestSpecification.delete("/api/admin/clearMetricsCache/" + name);
    }


    static Response sitemapUpdate() {
        return given()
                .post("/api/admin/sitemap");
    }

    static Response sitemapDownload() {
        return given()
                .get("/sitemap.xml");
    }
    
    static Response deleteToken( String apiToken) {
        Response response = given()
            .header(API_TOKEN_HTTP_HEADER, apiToken)
            .delete("api/users/token");
        return response;
    }
    
    static Response getTokenExpiration( String apiToken) {
        Response response = given()
            .header(API_TOKEN_HTTP_HEADER, apiToken)
            .get("api/users/token");
        return response;
    }
    
    static Response recreateToken( String apiToken) {
        Response response = given()
            .header(API_TOKEN_HTTP_HEADER, apiToken)
            .post("api/users/token/recreate");
        return response;
    }

    @Test
    public void testGetFileIdFromSwordStatementWithNoFiles() {
        String swordStatementWithNoFiles = "<feed xmlns=\"http://www.w3.org/2005/Atom\">\n"
                + "  <id>https://localhost:8080/dvn/api/data-deposit/v1.1/swordv2/edit/study/doi:10.5072/FK2/0TLRLH</id>\n"
                + "  <link href=\"https://localhost:8080/dvn/api/data-deposit/v1.1/swordv2/edit/study/doi:10.5072/FK2/0TLRLH\" rel=\"self\"/>\n"
                + "  <title type=\"text\">A Dataset Without Any Files</title>\n"
                + "  <author>\n"
                + "    <name>Fileless, Joe</name>\n"
                + "  </author>\n"
                + "  <updated>2015-12-08T15:30:50.865Z</updated>\n"
                + "  <category term=\"latestVersionState\" scheme=\"http://purl.org/net/sword/terms/state\" label=\"State\">DRAFT</category>\n"
                + "  <category term=\"locked\" scheme=\"http://purl.org/net/sword/terms/state\" label=\"State\">false</category>\n"
                + "  <category term=\"isMinorUpdate\" scheme=\"http://purl.org/net/sword/terms/state\" label=\"State\">true</category>\n"
                + "</feed>";
        Integer fileId = getFileIdFromSwordStatementBody(swordStatementWithNoFiles);
        assertNull(fileId);
    }

    @Test
    public void testSwordStatementWithFiles() {
        String swordStatementWithNoFiles = "<feed xmlns=\"http://www.w3.org/2005/Atom\">\n"
                + "  <id>https://localhost:8080/dvn/api/data-deposit/v1.1/swordv2/edit/study/doi:10.5072/FK2/EUEW70</id>\n"
                + "  <link href=\"https://localhost:8080/dvn/api/data-deposit/v1.1/swordv2/edit/study/doi:10.5072/FK2/EUEW70\" rel=\"self\"/>\n"
                + "  <title type=\"text\">A Dataset with a File</title>\n"
                + "  <author>\n"
                + "    <name>Files, John</name>\n"
                + "  </author>\n"
                + "  <updated>2015-12-08T15:38:29.900Z</updated>\n"
                + "  <entry>\n"
                + "    <content type=\"application/zip\" src=\"https://localhost:8080/dvn/api/data-deposit/v1.1/swordv2/edit-media/file/174/trees.zip\"/>\n"
                + "    <id>https://localhost:8080/dvn/api/data-deposit/v1.1/swordv2/edit-media/file/174/trees.zip</id>\n"
                + "    <title type=\"text\">Resource https://localhost:8080/dvn/api/data-deposit/v1.1/swordv2/edit-media/file/174/trees.zip</title>\n"
                + "    <summary type=\"text\">Resource Part</summary>\n"
                + "    <updated>2015-12-08T15:38:30.089Z</updated>\n"
                + "  </entry>\n"
                + "  <category term=\"latestVersionState\" scheme=\"http://purl.org/net/sword/terms/state\" label=\"State\">DRAFT</category>\n"
                + "  <category term=\"locked\" scheme=\"http://purl.org/net/sword/terms/state\" label=\"State\">false</category>\n"
                + "  <category term=\"isMinorUpdate\" scheme=\"http://purl.org/net/sword/terms/state\" label=\"State\">true</category>\n"
                + "</feed>";
        Integer fileId = getFileIdFromSwordStatementBody(swordStatementWithNoFiles);
        assertNotNull(fileId);
        assertEquals(Integer.class, fileId.getClass());
        String title = getTitleFromSwordStatement(swordStatementWithNoFiles);
        assertEquals("A Dataset with a File", title);
    }
    
    //Helper function that returns true if a given dataset locked for a  given reason is unlocked within
    // a given duration returns false if still locked after given duration
    // (the version of the method that takes a long for the dataset id is 
    // for backward compatibility with how the method is called for the 
    // Ingest lock throughout the test code)
    static Boolean sleepForLock(long datasetId, String lockType, String apiToken, int duration) {
        String datasetIdAsString = String.valueOf(datasetId);
        return sleepForLock(datasetIdAsString, lockType, apiToken, duration);
    }

    static Boolean sleepForLock(String idOrPersistentId, String lockType, String apiToken, int duration) {
        Response lockedForIngest = UtilIT.checkDatasetLocks(idOrPersistentId, lockType, apiToken);
        int i = 0;
        do {
            try {
                lockedForIngest = UtilIT.checkDatasetLocks(idOrPersistentId, lockType, apiToken);
                Thread.sleep(1000);
                i++;
                if (i > duration) {
                    break; 
                }
            } catch (InterruptedException ex) {
                Logger.getLogger(UtilIT.class.getName()).log(Level.SEVERE, null, ex);
            }
        } while (lockedForIngest.body().jsonPath().getList("data").size() >0 && (lockType==null || lockedForIngest.body().prettyPrint().contains(lockType)));

        return i <= duration;

    }
    
    static boolean sleepForReindex(String idOrPersistentId, String apiToken, int durationInSeconds) {
        int i = 0;
        Response timestampResponse;
        int sleepStep = 500;
        int repeats = durationInSeconds * (1000 / sleepStep);
        boolean stale=true;
        do {
            timestampResponse = UtilIT.getDatasetTimestamps(idOrPersistentId, apiToken);
            System.out.println(timestampResponse.body().asString());
            try {
                String hasStaleIndex = timestampResponse.body().jsonPath().getString("data.hasStaleIndex");
                System.out.println(hasStaleIndex);
                stale = Boolean.parseBoolean(hasStaleIndex);
            } catch (IllegalArgumentException ex) {
                Logger.getLogger(UtilIT.class.getName()).log(Level.INFO, "no stale index property found", ex);
                stale = false;
            }
            try {
                Thread.sleep(sleepStep);
                i++;
            } catch (InterruptedException ex) {
                Logger.getLogger(UtilIT.class.getName()).log(Level.SEVERE, null, ex);
                i = repeats + 1;
            }
        } while ((i <= repeats) && stale);
        try {
            Thread.sleep(1000);  //Current autoSoftIndexTime - which adds a delay to when the new docs are visible 
            i++;
        } catch (InterruptedException ex) {
            Logger.getLogger(UtilIT.class.getName()).log(Level.SEVERE, null, ex);
            i = repeats + 1;
        }
        System.out.println("Waited " + (i * (sleepStep / 1000.0)) + " seconds");
        return i <= repeats;

    }
    static boolean sleepForReexport(String idOrPersistentId, String apiToken, int durationInSeconds) {
        int i = 0;
        Response timestampResponse;
        int sleepStep = 500;
        int repeats = durationInSeconds * (1000 / sleepStep);
        boolean staleExport=true;
        do {
            timestampResponse = UtilIT.getDatasetTimestamps(idOrPersistentId, apiToken);
            //logger.fine(timestampResponse.body().asString());
            String updateTimeString = timestampResponse.body().jsonPath().getString("data.lastUpdateTime");
            String exportTimeString = timestampResponse.body().jsonPath().getString("data.lastMetadataExportTime");
            if (updateTimeString != null && exportTimeString != null) {
                LocalDateTime updateTime = LocalDateTime.parse(updateTimeString);
                LocalDateTime exportTime = LocalDateTime.parse(exportTimeString);
                if (exportTime.isAfter(updateTime)) {
                    staleExport = false;
                }
            }
            try {
                Thread.sleep(sleepStep);
                i++;
            } catch (InterruptedException ex) {
                Logger.getLogger(UtilIT.class.getName()).log(Level.SEVERE, null, ex);
                i = repeats + 1;
            }
        } while ((i <= repeats) && staleExport);
        System.out.println("Waited " + (i * (sleepStep / 1000.0)) + " seconds for export");
        return i <= repeats;

    }

    // Modeled after sleepForLock but the dataset isn't locked.
    // We have to sleep or we can't perform the next operation.
    static Boolean sleepForDeadlock(int duration) {
        int i = 0;
        do {
            try {
                Thread.sleep(1000);
                i++;
                if (i > duration) {
                    break;
                }
            } catch (InterruptedException ex) {
                Logger.getLogger(UtilIT.class.getName()).log(Level.SEVERE, null, ex);
            }
        } while (true);
        return i <= duration;
    }

    //Helper function that returns true if a given search returns a non-zero response within a fixed time limit
    // a given duration returns false if still zero results after given duration
    static Boolean sleepForSearch(String searchPart, String apiToken,  String subTree, int count, int duration) {
        

        Response searchResponse = UtilIT.search(searchPart, apiToken, subTree);
        //Leave early if search isn't working
        if(searchResponse.statusCode()!=200) {
            logger.warning("Non-200 status in sleepForSearch: " + searchResponse.statusCode());
            return false;
        }
        int i = 0;
        do {
            try {
                searchResponse = UtilIT.search(searchPart, apiToken, subTree);
                Thread.sleep(1000);
                i++;
                if (i > duration) {
                    break; 
                }
            } catch (InterruptedException ex) {
                Logger.getLogger(UtilIT.class.getName()).log(Level.SEVERE, null, ex);
            }
        } while (UtilIT.getSearchCountFromResponse(searchResponse) != count);
        logger.info("Waited " + i + " seconds in sleepForSearch");
        return i <= duration;

    }
    
    // backward compatibility version of the method that takes long for the id:
    static Response checkDatasetLocks(long datasetId, String lockType, String apiToken) {
        String datasetIdAsString = String.valueOf(datasetId);
        return checkDatasetLocks(datasetIdAsString, lockType, apiToken);
    }
    
    static Response checkDatasetLocks(String idOrPersistentId, String lockType, String apiToken) {
        String idInPath = idOrPersistentId; // Assume it's a number.
        String queryParams = ""; // If idOrPersistentId is a number we'll just put it in the path.
        if (!NumberUtils.isCreatable(idOrPersistentId)) {
            idInPath = ":persistentId";
            queryParams = "?persistentId=" + idOrPersistentId;
        }
        
        if (lockType != null) {
            queryParams = "".equals(queryParams) ? "?type="+lockType : queryParams+"&type="+lockType;
        }
        
        Response response = given()
            .header(API_TOKEN_HTTP_HEADER, apiToken)
            .get("api/datasets/" + idInPath + "/locks" + queryParams);
        return response;       
    }
    
    static Response listAllLocks(String apiToken) {        
        Response response = given()
            .header(API_TOKEN_HTTP_HEADER, apiToken)
            .get("api/datasets/locks");
        return response;       
    }
    
    static Response listLocksByType(String lockType, String apiToken) {        
        Response response = given()
            .header(API_TOKEN_HTTP_HEADER, apiToken)
            .get("api/datasets/locks?type="+lockType);
        return response;       
    }
    
    static Response listLocksByUser(String userIdentifier, String apiToken) {        
        Response response = given()
            .header(API_TOKEN_HTTP_HEADER, apiToken)
            .get("api/datasets/locks?userIdentifier="+userIdentifier);
        return response;       
    }
    
    static Response listLocksByTypeAndUser(String lockType, String userIdentifier, String apiToken) {        
        Response response = given()
            .header(API_TOKEN_HTTP_HEADER, apiToken)
            .get("api/datasets/locks?type="+lockType+"&userIdentifier="+userIdentifier);
        return response;       
    }
    
    static Response lockDataset(long datasetId, String lockType, String apiToken) {
        Response response = given()
            .header(API_TOKEN_HTTP_HEADER, apiToken)
            .post("api/datasets/" + datasetId + "/lock/" + lockType);
        return response;       
    }
    
    static Response unlockDataset(long datasetId, String lockType, String apiToken) {
        Response response = given()
            .header(API_TOKEN_HTTP_HEADER, apiToken)
            .delete("api/datasets/" + datasetId + "/locks" + (lockType == null ? "" : "?type="+lockType));
        return response;       
    }
    
    static Response getDatasetTimestamps(String idOrPersistentId, String apiToken) {
        String idInPath = idOrPersistentId; // Assume it's a number.
        String queryParams = ""; // If idOrPersistentId is a number we'll just put it in the path.
        if (!NumberUtils.isCreatable(idOrPersistentId)) {
            idInPath = ":persistentId";
            queryParams = "?persistentId=" + idOrPersistentId;
        }
        
        RequestSpecification requestSpecification = given();
        if (apiToken != null) {
            requestSpecification = given()
                    .header(UtilIT.API_TOKEN_HTTP_HEADER, apiToken);
        }
        return requestSpecification.get("api/datasets/" + idInPath + "/timestamps" + queryParams);
    }
    
    static Response exportOaiSet(String setName) {
        String apiPath = String.format("/api/admin/metadata/exportOAI/%s", setName);
        return given().put(apiPath);
    }
    
    static Response getOaiIdentify() {
        String oaiVerbPath = "/oai?verb=Identify";
        return given().get(oaiVerbPath);
    }
    
    static Response getOaiListMetadataFormats() {
        String oaiVerbPath = "/oai?verb=ListMetadataFormats";
        return given().get(oaiVerbPath);
    }
    
    static Response getOaiListSets() {
        String oaiVerbPath = "/oai?verb=ListSets";
        return given().get(oaiVerbPath);
    }
    
    static Response getOaiRecord(String datasetPersistentId, String metadataFormat) {
        String apiPath = String.format("/oai?verb=GetRecord&identifier=%s&metadataPrefix=%s", datasetPersistentId, metadataFormat);
        return given().get(apiPath);
    }
    
    static Response getOaiListIdentifiers(String setName, String metadataFormat) {
        
        String apiPath;
        if (StringUtil.nonEmpty(setName)) {
            apiPath = String.format("/oai?verb=ListIdentifiers&set=%s&metadataPrefix=%s", setName, metadataFormat);
        } else {
            apiPath = String.format("/oai?verb=ListIdentifiers&metadataPrefix=%s", metadataFormat);
        }
        return given().get(apiPath);
    }
    
    static Response getOaiListIdentifiersWithResumptionToken(String resumptionToken) {
        String apiPath = String.format("/oai?verb=ListIdentifiers&resumptionToken=%s", resumptionToken);
        return given().get(apiPath);
    }

    static Response getOaiListRecords(String setName, String metadataFormat) {
        String apiPath = String.format("/oai?verb=ListRecords&set=%s&metadataPrefix=%s", setName, metadataFormat);
        return given().get(apiPath);
    }
    
    static Response getOaiListRecordsWithResumptionToken(String resumptionToken) {
        String apiPath = String.format("/oai?verb=ListRecords&resumptionToken=%s", resumptionToken);
        return given().get(apiPath);
    }

    static Response changeAuthenticatedUserIdentifier(String oldIdentifier, String newIdentifier, String apiToken) {
        Response response;
        String path = String.format("/api/users/%s/changeIdentifier/%s", oldIdentifier, newIdentifier );
        
        if(null == apiToken) {
            response = given()
                .post(path);
        } else {
            response = given()
                .header(API_TOKEN_HTTP_HEADER, apiToken)
                .post(path);
        }
        
        return response;
    }
    
    static Response mergeAccounts(String baseId, String consumedId, String apiToken) {
        Response response;
        String path = String.format("/api/users/%s/mergeIntoUser/%s", consumedId, baseId );
        
        if(null == apiToken) {
            response = given()
                .post(path);
        } else {
            response = given()
                .header(API_TOKEN_HTTP_HEADER, apiToken)
                .post(path);
        }
        
        return response;
    }
    
    

    static Response makeDataCountSendDataToHub() {
        return given().post("/api/admin/makeDataCount/sendToHub");
    }

    // TODO: Think more about if we really need this makeDataCountDownloadFromHub endpoint since we're parsing our own SUSHI reports and inserting rows into our datasetmetrics table.
    static Response makeDataCountDownloadFromHub(String metric) {
        return given().post("/api/admin/makeDataCount/downloadFromHub/" + metric);
    }

    static Response makeDataCountGetMetricForDataset(String idOrPersistentIdOfDataset, String metric, String apiToken) {
        System.out.println("metric: " + metric);
        String idInPath = idOrPersistentIdOfDataset; // Assume it's a number.
        String optionalQueryParam = ""; // If idOrPersistentId is a number we'll just put it in the path.
        if (!NumberUtils.isCreatable(idOrPersistentIdOfDataset)) {
            idInPath = ":persistentId";
            optionalQueryParam = "&persistentId=" + idOrPersistentIdOfDataset;
        }
        RequestSpecification requestSpecification = given();
        if (apiToken != null) {
            requestSpecification = given()
                    .header(UtilIT.API_TOKEN_HTTP_HEADER, apiToken);
        }
        return requestSpecification.get("/api/datasets/" + idInPath + "/makeDataCount/" + metric + optionalQueryParam);
    }

    static Response makeDataCountGetMetricForDataset(String idOrPersistentIdOfDataset, String metric, String country, String apiToken) {
        System.out.println("metric: " + metric);
        String idInPath = idOrPersistentIdOfDataset; // Assume it's a number.
        String optionalQueryParam = ""; // If idOrPersistentId is a number we'll just put it in the path.
        if (!NumberUtils.isCreatable(idOrPersistentIdOfDataset)) {
            idInPath = ":persistentId";
            optionalQueryParam = "&persistentId=" + idOrPersistentIdOfDataset;
        }
        RequestSpecification requestSpecification = given();
        if (apiToken != null) {
            requestSpecification = given()
                    .header(UtilIT.API_TOKEN_HTTP_HEADER, apiToken);
        }
        return requestSpecification.get("/api/datasets/" + idInPath + "/makeDataCount/" + metric + "?country=" + country + optionalQueryParam);
    }

    static Response makeDataCountGetMetricForDataset(String idOrPersistentIdOfDataset, String metric, String yyyymm, String country, String apiToken) {
        System.out.println("metric: " + metric);
        String idInPath = idOrPersistentIdOfDataset; // Assume it's a number.
        String optionalQueryParam = ""; // If idOrPersistentId is a number we'll just put it in the path.
        if (!NumberUtils.isCreatable(idOrPersistentIdOfDataset)) {
            idInPath = ":persistentId";
            optionalQueryParam = "&persistentId=" + idOrPersistentIdOfDataset;
        }
        RequestSpecification requestSpecification = given();
        if (apiToken != null) {
            requestSpecification = given()
                    .header(UtilIT.API_TOKEN_HTTP_HEADER, apiToken);
        }
        return requestSpecification.get("/api/datasets/" + idInPath + "/makeDataCount/" + metric + "/" + yyyymm + "?country=" + country + optionalQueryParam);
    }
    
    static Response makeDataCountAddUsageMetricsFromSushiReport(String idOrPersistentIdOfDataset, String reportOnDisk) {

        String idInPath = idOrPersistentIdOfDataset; // Assume it's a number.
        String optionalQueryParam = ""; // If idOrPersistentId is a number we'll just put it in the path.
        if (!NumberUtils.isCreatable(idOrPersistentIdOfDataset)) {
            idInPath = ":persistentId";
            optionalQueryParam = "&persistentId=" + idOrPersistentIdOfDataset;
        }
        RequestSpecification requestSpecification = given();
        System.out.print("/api/admin/makeDataCount/" + idInPath + "/addUsageMetricsFromSushiReport?reportOnDisk=" + reportOnDisk + optionalQueryParam);
        return requestSpecification.post("/api/admin/makeDataCount/" + idInPath + "/addUsageMetricsFromSushiReport?reportOnDisk=" + reportOnDisk + optionalQueryParam);
    }

    static Response makeDataCountUpdateCitationsForDataset(String idOrPersistentIdOfDataset) {

        String idInPath = idOrPersistentIdOfDataset; // Assume it's a number.
        String optionalQueryParam = ""; // If idOrPersistentId is a number we'll just put it in the path.
        if (!NumberUtils.isCreatable(idOrPersistentIdOfDataset)) {
            idInPath = ":persistentId";
            optionalQueryParam = "?persistentId=" + idOrPersistentIdOfDataset;
        }
        RequestSpecification requestSpecification = given();

        return requestSpecification.post("/api/admin/makeDataCount/" + idInPath + "/updateCitationsForDataset"+ optionalQueryParam);
    }

    static Response makeDataCountGetProcessingState(String yearMonth) {
        RequestSpecification requestSpecification = given();
        return requestSpecification.get("/api/admin/makeDataCount/" + yearMonth + "/processingState");
    }
    static Response makeDataCountUpdateProcessingState(String yearMonth, String state) {
        RequestSpecification requestSpecification = given();
        return requestSpecification.post("/api/admin/makeDataCount/" + yearMonth + "/processingState?state=" + state);
    }
    static Response makeDataCountDeleteProcessingState(String yearMonth) {
        RequestSpecification requestSpecification = given();
        return requestSpecification.delete("/api/admin/makeDataCount/" + yearMonth + "/processingState");
    }

    static Response editDDI(String body, String fileId, String apiToken) {
        if (apiToken == null) {
            apiToken = "";
        }
        Response response = given()
                .header(API_TOKEN_HTTP_HEADER, apiToken)
                .contentType(ContentType.XML)
                .accept(ContentType.XML)
                .body(body)
                .when()
                .put("/api/edit/" + fileId);
        return response;

    }

    /**
     * Determine the "payload" storage size of a dataverse
     *
     * @param dataverseId
     * @param apiToken
     * @return response
     */
    static Response findDataverseStorageSize(String dataverseId, String apiToken) {
        return given()
                .header(API_TOKEN_HTTP_HEADER, apiToken)
                .get("/api/dataverses/" + dataverseId + "/storagesize");
    }
    
    static Response checkCollectionQuota(String collectionId, String apiToken) {
        return given()
                .header(API_TOKEN_HTTP_HEADER, apiToken)
                .get("/api/dataverses/" + collectionId + "/storage/quota");
    }
    
    static Response setCollectionQuota(String collectionId, long allocatedSize, String apiToken) {
        Response response = given()
                .header(API_TOKEN_HTTP_HEADER, apiToken)
                .post("/api/dataverses/" + collectionId + "/storage/quota/" + allocatedSize);
        return response;
    }
    
    static Response disableCollectionQuota(String collectionId, String apiToken) {
        Response response = given()
                .header(API_TOKEN_HTTP_HEADER, apiToken)
                .delete("/api/dataverses/" + collectionId + "/storage/quota");
        return response;
    }
    
    static Response checkCollectionStorageUse(String collectionId, String apiToken) {
        return given()
                .header(API_TOKEN_HTTP_HEADER, apiToken)
                .get("/api/dataverses/" + collectionId + "/storage/use");
    }
    
    /**
     * Determine the "payload" storage size of a dataverse
     *
     * @param dataverseId
     * @param apiToken
     * @return response
     */
    static Response findDatasetStorageSize(String datasetId, String apiToken) {
        return given()
                .header(API_TOKEN_HTTP_HEADER, apiToken)
                .get("/api/datasets/" + datasetId + "/storagesize");
    }
    
    static Response findDatasetDownloadSize(String datasetId) {
        return given()
                .get("/api/datasets/" + datasetId + "/versions/" + DS_VERSION_LATEST + "/downloadsize");
    }
    
    static Response findDatasetDownloadSize(String datasetId, String version,  String apiToken) {
        return given()
                .header(API_TOKEN_HTTP_HEADER, apiToken)
                .get("/api/datasets/" + datasetId + "/versions/" + version + "/downloadsize");
    }
    
    static Response addBannerMessage(String pathToJsonFile) {
        String jsonIn = getDatasetJson(pathToJsonFile);
        
        Response addBannerMessageResponse = given()               
                .body(jsonIn)
                .contentType("application/json")
                .post("/api/admin/bannerMessage");
        return addBannerMessageResponse;
    }
    
    static Response addBuiltInRole(String pathToJsonFile) {
        String jsonIn = getDatasetJson(pathToJsonFile);

        Response addBannerMessageResponse = given()
                .body(jsonIn)
                .contentType("application/json")
                .post("/api/admin/roles");
        return addBannerMessageResponse;
    }

    static Response deleteBuiltInRole(String roleAlias) {

        Response addBannerMessageResponse = given()
                .delete("/api/admin/roles/:alias?alias=" +roleAlias);
        return addBannerMessageResponse;
    }

    static Response addDataverseRole(String pathToJsonFile, String dvAlias, String apiToken) {
        String jsonIn = getDatasetJson(pathToJsonFile);

        Response addBannerMessageResponse = given()
                .header(API_TOKEN_HTTP_HEADER, apiToken)
                .body(jsonIn)
                .contentType("application/json")
                .post("/api/roles?dvo="+dvAlias);
        return addBannerMessageResponse;
    }
    
    static Response addFeaturedDataverse (String dvAlias, String featuredDvAlias, String apiToken) {
        
        String jsonString = "[\"" + featuredDvAlias + "\"]";

        Response addFeaturedDataverseResponse = given()
                .header(API_TOKEN_HTTP_HEADER, apiToken)
                .body(jsonString)
                .post("/api/dataverses/"+dvAlias+"/featured/");
        return addFeaturedDataverseResponse;
    }
    
    static Response deleteFeaturedDataverses (String dvAlias, String apiToken) {

        Response deleteFeaturedDataversesResponse = given()
                .header(API_TOKEN_HTTP_HEADER, apiToken)
                .delete("/api/dataverses/"+dvAlias+"/featured/");
        return deleteFeaturedDataversesResponse;
    }
    
    static Response getFeaturedDataverses (String dvAlias, String apiToken) {

        Response deleteFeaturedDataversesResponse = given()
                .header(API_TOKEN_HTTP_HEADER, apiToken)
                .get("/api/dataverses/"+dvAlias+"/featured/");
        return deleteFeaturedDataversesResponse;
    }

    static Response deleteDataverseRole( String roleAlias, String apiToken) {

        Response addBannerMessageResponse = given()
                .header(API_TOKEN_HTTP_HEADER, apiToken)
                .delete("/api/roles/:alias?alias="+roleAlias);
        return addBannerMessageResponse;
    }
    
    static Response deleteDataverseRoleById( String id, String apiToken) {

        Response addBannerMessageResponse = given()
                .header(API_TOKEN_HTTP_HEADER, apiToken)
                .delete("/api/roles/"+id);
        return addBannerMessageResponse;
    }
    
    static Response viewDataverseRole( String roleAlias, String apiToken) {

        Response addBannerMessageResponse = given()
                .header(API_TOKEN_HTTP_HEADER, apiToken)
                .get("/api/roles/:alias?alias="+roleAlias);
        return addBannerMessageResponse;
    }
    
    static Response viewDataverseRoleById( String id, String apiToken) {

        Response addBannerMessageResponse = given()
                .header(API_TOKEN_HTTP_HEADER, apiToken)
                .get("/api/roles/"+id);
        return addBannerMessageResponse;
    }
    
    static Response getBannerMessages() {
        
        Response getBannerMessagesResponse = given()               
                .get("/api/admin/bannerMessage");
        return getBannerMessagesResponse;
    }
    
    static Response deleteBannerMessage(Long id) {
        
        Response deleteBannerMessageResponse = given()               
                .delete("/api/admin/bannerMessage/"+id.toString());
        return deleteBannerMessageResponse;
    }
    
    static Response getDatasetJsonLDMetadata(Integer datasetId, String apiToken) {
        Response response = given()
                .header(API_TOKEN_HTTP_HEADER, apiToken)
                .accept("application/ld+json")
                .get("/api/datasets/" + datasetId + "/metadata");
        return response;
    }
    
    static Response addLicense(String pathToJsonFile, String apiToken) {
        String jsonIn = getDatasetJson(pathToJsonFile);

        Response addLicenseResponse = given()
                .header(API_TOKEN_HTTP_HEADER, apiToken)
                .body(jsonIn)
                .contentType("application/json")
                .post("/api/licenses");
        return addLicenseResponse;
    }

    static Response getLicenses() {

        Response getLicensesResponse = given()
                .get("/api/licenses");
        return getLicensesResponse;
    }

    static Response getLicenseById(Long id) {

        Response getLicenseResponse = given()
                .get("/api/licenses/"+id.toString());
        return getLicenseResponse;
    }

    static Response deleteLicenseById(Long id, String apiToken) {

        Response deleteLicenseResponse = given()
                .header(API_TOKEN_HTTP_HEADER, apiToken)
                .delete("/api/licenses/"+id.toString());
        return deleteLicenseResponse;
    }

    static Response setDefaultLicenseById(Long id, String apiToken) {
        Response defaultLicenseResponse = given()
                .header(API_TOKEN_HTTP_HEADER, apiToken)
                .put("/api/licenses/default/"+id.toString());
        return defaultLicenseResponse;
    }
    
    static Response setLicenseActiveById(Long id, boolean state, String apiToken) {
        Response activateLicenseResponse = given()
                .header(API_TOKEN_HTTP_HEADER, apiToken)
                .urlEncodingEnabled(false)
                .put("/api/licenses/"+id.toString() + "/:active/" + state);
        return activateLicenseResponse;
    }
    
    static Response setLicenseSortOrderById(Long id, Long sortOrder, String apiToken) {
        Response setSortOrderLicenseResponse = given()
                .header(API_TOKEN_HTTP_HEADER, apiToken)
                .urlEncodingEnabled(false)
                .put("/api/licenses/"+id.toString() + "/:sortOrder/" + sortOrder);
        return setSortOrderLicenseResponse;
    }

    static Response updateDatasetJsonLDMetadata(Integer datasetId, String apiToken, String jsonLDBody, boolean replace) {
        Response response = given()
            .header(API_TOKEN_HTTP_HEADER, apiToken)
            .contentType("application/ld+json")
            .body(jsonLDBody.getBytes(StandardCharsets.UTF_8))
            .put("/api/datasets/" + datasetId + "/metadata?replace=" + replace);
        return response;
    }

    static Response deleteDatasetJsonLDMetadata(Integer datasetId, String apiToken, String jsonLDBody) {
        Response response = given()
            .header(API_TOKEN_HTTP_HEADER, apiToken)
            .contentType("application/ld+json")
            .body(jsonLDBody.getBytes(StandardCharsets.UTF_8))
            .put("/api/datasets/" + datasetId + "/metadata/delete");
        return response;
    }

    public static Response recreateDatasetJsonLD(String apiToken, String dataverseAlias, String jsonLDBody) {
        Response response = given()
                .header(API_TOKEN_HTTP_HEADER, apiToken)
                .contentType("application/ld+json; charset=utf-8")
                .body(jsonLDBody.getBytes(StandardCharsets.UTF_8))
                .post("/api/dataverses/" + dataverseAlias +"/datasets");
        return response;
    }
    
    static Response setDataverseCurationLabelSet(String alias, String apiToken, String labelSetName) {
        Response response = given()
                .header(API_TOKEN_HTTP_HEADER, apiToken)
                .put("/api/admin/dataverse/" + alias + "/curationLabelSet?name=" + labelSetName);
        return response;
    }
    
    static Response getDatasetCurationLabelSet(Integer datasetId, String apiToken) {
        Response response = given()
                .header(API_TOKEN_HTTP_HEADER, apiToken)
                .get("/api/datasets/" + datasetId + "/curationLabelSet");
        return response;
    }
    
    static Response setDatasetCurationLabel(Integer datasetId, String apiToken, String label) {
        Response response = given()
                .header(API_TOKEN_HTTP_HEADER, apiToken)
                .put("/api/datasets/" + datasetId + "/curationStatus?label=" + label);
        return response;
    }
    
    static Response getDatasetVersionArchivalStatus(Integer datasetId, String version, String apiToken) {
        Response response = given()
                .header(API_TOKEN_HTTP_HEADER, apiToken)
                .get("/api/datasets/" + datasetId + "/" + version + "/archivalStatus");
        return response;
    }

    static Response archiveDataset(String idOrPersistentIdOfDataset, String version, String apiToken) {
        String idInPath = idOrPersistentIdOfDataset;
        String optionalQueryParam = "";
        if (!NumberUtils.isCreatable(idOrPersistentIdOfDataset)) {
            idInPath = ":persistentId";
            optionalQueryParam = "?persistentId=" + idOrPersistentIdOfDataset;
        }
        Response response = given()
                .header(API_TOKEN_HTTP_HEADER, apiToken)
                .post("/api/admin/submitDatasetVersionToArchive/" + idInPath + "/" + version + optionalQueryParam);
        return response;
    }

    static Response setDatasetVersionArchivalStatus(Integer datasetId, String version, String apiToken, String status, String message) {
        Response response = given()
                .header(API_TOKEN_HTTP_HEADER, apiToken).contentType("application/json; charset=utf-8").body("{\"status\":\"" + status + "\", \"message\":\"" + message + "\"}")
                .put("/api/datasets/" + datasetId + "/" + version + "/archivalStatus");
        return response;
    }
    static Response deleteDatasetVersionArchivalStatus(Integer datasetId, String version, String apiToken) {
        Response response = given()
                .header(API_TOKEN_HTTP_HEADER, apiToken)
                .delete("/api/datasets/" + datasetId + "/" + version + "/archivalStatus");
        return response;
    }

    private static DatasetField constructPrimitive(String fieldName, String value) {
        DatasetField field = new DatasetField();
        field.setDatasetFieldType(
                new DatasetFieldType(fieldName, DatasetFieldType.FieldType.TEXT, false));
        field.setDatasetFieldValues(
                Collections.singletonList(
                        new DatasetFieldValue(field, value)));
        return field;
    }

    static Response importDatasetNativeJson(String apiToken, String dataverseAlias, String jsonString, String pid, String release) {

        String postString = "/api/dataverses/" + dataverseAlias + "/datasets/:import";
        if (pid != null || release != null) {
            //postString = postString + "?";
            if (pid != null) {
                postString = postString + "?pid=" + pid;
                if (release != null && release.compareTo("yes") == 0) {
                    postString = postString + "&release=" + release.toString();
                }
            } else {
                if (release != null && release.compareTo("yes") == 0) {
                    postString = postString + "?release=" + release.toString();
                }
            }
        }

        RequestSpecification importJson = given()
                .header(API_TOKEN_HTTP_HEADER, apiToken)
                .urlEncodingEnabled(false)
                .body(jsonString)
                .contentType("application/json");

        return importJson.post(postString);
    }

    static Response importDatasetDDIViaNativeApi(String apiToken, String dataverseAlias, String xml, String pid, String release) {

        String postString = "/api/dataverses/" + dataverseAlias + "/datasets/:importddi";
        if (pid != null || release != null  ) {
            //postString = postString + "?";
            if (pid != null) {
                postString = postString + "?pid=" + pid;
                if (release != null && release.compareTo("yes") == 0) {
                    postString = postString + "&release=" + release.toString();
                }
            } else {
                if (release != null && release.compareTo("yes") == 0) {
                    postString = postString + "?release=" + release.toString();
                }
            }
        }
        logger.info("Here importDatasetDDIViaNativeApi");
        logger.info(postString);

        RequestSpecification importDDI = given()
                .header(API_TOKEN_HTTP_HEADER, apiToken)
                .urlEncodingEnabled(false)
                .body(xml)
                .contentType("application/xml");


        return importDDI.post(postString);
    }

    static Response retrieveMyDataAsJsonString(String apiToken, String userIdentifier, ArrayList<Long> roleIds) {
        Response response = given()
                .header(API_TOKEN_HTTP_HEADER, apiToken)
                .contentType("application/json; charset=utf-8")
                .queryParam("role_ids", roleIds)
                .queryParam("dvobject_types", MyDataFilterParams.defaultDvObjectTypes)
                .queryParam("published_states", MyDataFilterParams.defaultPublishedStates)
                .get("/api/mydata/retrieve?userIdentifier=" + userIdentifier);
        return response;
    }

    static Response createSignedUrl(String apiToken, String apiPath, String username) {
        Response response = given()
                .header(API_TOKEN_HTTP_HEADER, apiToken)
                .body(String.format("{\"url\":\"%s\",\"timeOut\":35,\"user\":\"%s\"}", getRestAssuredBaseUri() + apiPath, username))
                .contentType("application/json")
                .post("/api/admin/requestSignedUrl");
        return response;
    }

    static String getSignedUrlFromResponse(Response createSignedUrlResponse) {
        JsonPath jsonPath = JsonPath.from(createSignedUrlResponse.body().asString());
        String signedUrl = jsonPath.getString("data.signedUrl");
        return signedUrl;
    }

    static Response logout() {
        Response response = given()
                .contentType("application/json")
                .post("/api/logout");
        return response;
    }

    static Response getDatasetSummaryFieldNames() {
        Response response = given()
                .contentType("application/json")
                .get("/api/datasets/summaryFieldNames");
        return response;
    }

    static Response getPrivateUrlDatasetVersion(String privateUrlToken) {
        Response response = given()
                .contentType("application/json")
                .get("/api/datasets/privateUrlDatasetVersion/" + privateUrlToken);
        return response;
    }

    static Response getPrivateUrlDatasetVersionCitation(String privateUrlToken) {
        Response response = given()
                .contentType("application/json")
                .get("/api/datasets/privateUrlDatasetVersion/" + privateUrlToken + "/citation");
        return response;
    }

    static Response getDatasetVersionCitation(Integer datasetId, String version, boolean includeDeaccessioned, String apiToken) {
        Response response = given()
                .header(API_TOKEN_HTTP_HEADER, apiToken)
                .contentType("application/json")
                .queryParam("includeDeaccessioned", includeDeaccessioned)
                .get("/api/datasets/" + datasetId + "/versions/" + version + "/citation");
        return response;
    }

    static Response getFileCitation(Integer fileId, String datasetVersion, String apiToken) {
        Boolean includeDeaccessioned = null;
        return getFileCitation(fileId, datasetVersion, includeDeaccessioned, apiToken);
    }

    static Response getFileCitation(Integer fileId, String datasetVersion, Boolean includeDeaccessioned, String apiToken) {
        RequestSpecification requestSpecification = given();
        if (apiToken != null) {
            requestSpecification.header(API_TOKEN_HTTP_HEADER, apiToken);
        }
        if (includeDeaccessioned != null) {
            requestSpecification.queryParam("includeDeaccessioned", includeDeaccessioned);
        }
        return requestSpecification.get("/api/files/" + fileId + "/versions/" + datasetVersion + "/citation");
    }

    static Response getVersionFiles(Integer datasetId,
                                    String version,
                                    Integer limit,
                                    Integer offset,
                                    String contentType,
                                    String accessStatus,
                                    String categoryName,
                                    String tabularTagName,
                                    String searchText,
                                    String orderCriteria,
                                    boolean includeDeaccessioned,
                                    String apiToken) {
        RequestSpecification requestSpecification = given()
                .contentType("application/json")
                .queryParam("includeDeaccessioned", includeDeaccessioned);
        if (apiToken != null) {
            requestSpecification.header(API_TOKEN_HTTP_HEADER, apiToken);
        }
        if (limit != null) {
            requestSpecification = requestSpecification.queryParam("limit", limit);
        }
        if (offset != null) {
            requestSpecification = requestSpecification.queryParam("offset", offset);
        }
        if (contentType != null) {
            requestSpecification = requestSpecification.queryParam("contentType", contentType);
        }
        if (accessStatus != null) {
            requestSpecification = requestSpecification.queryParam("accessStatus", accessStatus);
        }
        if (categoryName != null) {
            requestSpecification = requestSpecification.queryParam("categoryName", categoryName);
        }
        if (tabularTagName != null) {
            requestSpecification = requestSpecification.queryParam("tabularTagName", tabularTagName);
        }
        if (searchText != null) {
            requestSpecification = requestSpecification.queryParam("searchText", searchText);
        }
        if (orderCriteria != null) {
            requestSpecification = requestSpecification.queryParam("orderCriteria", orderCriteria);
        }
        return requestSpecification.get("/api/datasets/" + datasetId + "/versions/" + version + "/files");
    }

    static Response createAndUploadTestFile(String persistentId, String testFileName, byte[] testFileContentInBytes, String apiToken) throws IOException {
        Path pathToTempDir = Paths.get(Files.createTempDirectory(null).toString());
        String pathToTestFile = pathToTempDir + File.separator + testFileName;
        File testFile = new File(pathToTestFile);
        FileOutputStream fileOutputStream = new FileOutputStream(testFile);

        fileOutputStream.write(testFileContentInBytes);
        fileOutputStream.flush();
        fileOutputStream.close();

        return uploadZipFileViaSword(persistentId, pathToTestFile, apiToken);
    }

    static Response getFileDownloadCount(String dataFileId, String apiToken) {
        return given()
                .header(API_TOKEN_HTTP_HEADER, apiToken)
                .get("/api/files/" + dataFileId + "/downloadCount");
    }

    static Response getFileDataTables(String dataFileId, String apiToken) {
        return given()
                .header(API_TOKEN_HTTP_HEADER, apiToken)
                .get("/api/files/" + dataFileId + "/dataTables");
    }

    static Response getUserFileAccessRequested(String dataFileId, String apiToken) {
        return given()
                .header(API_TOKEN_HTTP_HEADER, apiToken)
                .get("/api/access/datafile/" + dataFileId + "/userFileAccessRequested");
    }

    static Response getUserPermissionsOnFile(String dataFileId, String apiToken) {
        return given()
                .header(API_TOKEN_HTTP_HEADER, apiToken)
                .get("/api/access/datafile/" + dataFileId + "/userPermissions");
    }

    static Response getUserPermissionsOnDataset(String datasetId, String apiToken) {
        return given()
                .header(API_TOKEN_HTTP_HEADER, apiToken)
                .get("/api/datasets/" + datasetId + "/userPermissions");
    }

    static Response getUserPermissionsOnDataverse(String dataverseAlias, String apiToken) {
        return given()
                .header(API_TOKEN_HTTP_HEADER, apiToken)
                .get("/api/dataverses/" + dataverseAlias + "/userPermissions");
    }

    static Response getCanDownloadAtLeastOneFile(String datasetId, String versionId, String apiToken) {
        return given()
                .header(API_TOKEN_HTTP_HEADER, apiToken)
                .get("/api/datasets/" + datasetId + "/versions/" + versionId + "/canDownloadAtLeastOneFile");
    }

    static Response createFileEmbargo(Integer datasetId, Integer fileId, String dateAvailable, String apiToken) {
        JsonObjectBuilder jsonBuilder = Json.createObjectBuilder();
        jsonBuilder.add("dateAvailable", dateAvailable);
        jsonBuilder.add("reason", "This is a test embargo");
        jsonBuilder.add("fileIds", Json.createArrayBuilder().add(fileId));
        String jsonString = jsonBuilder.build().toString();
        return given()
                .header(API_TOKEN_HTTP_HEADER, apiToken)
                .body(jsonString)
                .contentType("application/json")
                .urlEncodingEnabled(false)
                .post("/api/datasets/" + datasetId + "/files/actions/:set-embargo");
    }

    static Response createFileRetention(Integer datasetId, Integer fileId, String dateUnavailable, String apiToken) {
        JsonObjectBuilder jsonBuilder = Json.createObjectBuilder();
        jsonBuilder.add("dateUnavailable", dateUnavailable);
        jsonBuilder.add("reason", "This is a test retention");
        jsonBuilder.add("fileIds", Json.createArrayBuilder().add(fileId));
        String jsonString = jsonBuilder.build().toString();
        return given()
                .header(API_TOKEN_HTTP_HEADER, apiToken)
                .body(jsonString)
                .contentType("application/json")
                .urlEncodingEnabled(false)
                .post("/api/datasets/" + datasetId + "/files/actions/:set-retention");
    }

    static Response getVersionFileCounts(Integer datasetId,
                                         String version,
                                         String contentType,
                                         String accessStatus,
                                         String categoryName,
                                         String tabularTagName,
                                         String searchText,
                                         boolean includeDeaccessioned,
                                         String apiToken) {
        RequestSpecification requestSpecification = given()
                .queryParam("includeDeaccessioned", includeDeaccessioned);
        if (apiToken != null) {
            requestSpecification.header(API_TOKEN_HTTP_HEADER, apiToken);
        }
        if (contentType != null) {
            requestSpecification = requestSpecification.queryParam("contentType", contentType);
        }
        if (accessStatus != null) {
            requestSpecification = requestSpecification.queryParam("accessStatus", accessStatus);
        }
        if (categoryName != null) {
            requestSpecification = requestSpecification.queryParam("categoryName", categoryName);
        }
        if (tabularTagName != null) {
            requestSpecification = requestSpecification.queryParam("tabularTagName", tabularTagName);
        }
        if (searchText != null) {
            requestSpecification = requestSpecification.queryParam("searchText", searchText);
        }
        return requestSpecification.get("/api/datasets/" + datasetId + "/versions/" + version + "/files/counts");
    }

    static Response setFileCategories(String dataFileId, String apiToken, List<String> categories) {
        JsonArrayBuilder jsonArrayBuilder = Json.createArrayBuilder();
        for (String category : categories) {
            jsonArrayBuilder.add(category);
        }
        JsonObjectBuilder jsonObjectBuilder = Json.createObjectBuilder();
        jsonObjectBuilder.add("categories", jsonArrayBuilder);
        String jsonString = jsonObjectBuilder.build().toString();
        return given()
                .header(API_TOKEN_HTTP_HEADER, apiToken)
                .body(jsonString)
                .post("/api/files/" + dataFileId + "/metadata/categories");
    }

    static Response setFileTabularTags(String dataFileId, String apiToken, List<String> tabularTags) {
        JsonArrayBuilder jsonArrayBuilder = Json.createArrayBuilder();
        for (String tabularTag : tabularTags) {
            jsonArrayBuilder.add(tabularTag);
        }
        JsonObjectBuilder jsonObjectBuilder = Json.createObjectBuilder();
        jsonObjectBuilder.add("tabularTags", jsonArrayBuilder);
        String jsonString = jsonObjectBuilder.build().toString();
        return given()
                .header(API_TOKEN_HTTP_HEADER, apiToken)
                .body(jsonString)
                .post("/api/files/" + dataFileId + "/metadata/tabularTags");
    }

    static Response deleteFileInDataset(Integer fileId, String apiToken) {
        return given()
                .header(API_TOKEN_HTTP_HEADER, apiToken)
                .delete("/api/files/" + fileId);
    }

    static Response getHasBeenDeleted(String dataFileId, String apiToken) {
        return given()
                .header(API_TOKEN_HTTP_HEADER, apiToken)
                .get("/api/files/" + dataFileId + "/hasBeenDeleted");
    }

    static Response deaccessionDataset(int datasetId, String version, String deaccessionReason, String deaccessionForwardURL, String apiToken) {
        return deaccessionDataset(String.valueOf(datasetId), version, deaccessionReason, deaccessionForwardURL, apiToken);
    }

    static Response deaccessionDataset(String datasetIdOrPersistentId, String versionId, String deaccessionReason, String deaccessionForwardURL, String apiToken) {
        
        String idInPath = datasetIdOrPersistentId; // Assume it's a number.
        String optionalQueryParam = ""; // If idOrPersistentId is a number we'll just put it in the path.
        if (!NumberUtils.isCreatable(datasetIdOrPersistentId)) {
            idInPath = ":persistentId";
            optionalQueryParam = "?persistentId=" + datasetIdOrPersistentId;
        }
    
        JsonObjectBuilder jsonObjectBuilder = Json.createObjectBuilder();
        jsonObjectBuilder.add("deaccessionReason", deaccessionReason);
        if (deaccessionForwardURL != null) {
            jsonObjectBuilder.add("deaccessionForwardURL", deaccessionForwardURL);
        }

        String jsonString = jsonObjectBuilder.build().toString();
        StringBuilder query = new StringBuilder()
            .append("/api/datasets/")
            .append(idInPath)
            .append("/versions/")
            .append(versionId)
            .append("/deaccession")
            .append(optionalQueryParam);   
                 
        return given()
            .header(API_TOKEN_HTTP_HEADER, apiToken)
            .body(jsonString)
            .post(query.toString());
    }

    static Response getDownloadSize(Integer datasetId,
                                    String version,
                                    String contentType,
                                    String accessStatus,
                                    String categoryName,
                                    String tabularTagName,
                                    String searchText,
                                    String mode,
                                    boolean includeDeaccessioned,
                                    String apiToken) {
        RequestSpecification requestSpecification = given()
                .queryParam("includeDeaccessioned", includeDeaccessioned)
                .queryParam("mode", mode);
        if (apiToken != null) {
            requestSpecification.header(API_TOKEN_HTTP_HEADER, apiToken);
        }
        if (contentType != null) {
            requestSpecification = requestSpecification.queryParam("contentType", contentType);
        }
        if (accessStatus != null) {
            requestSpecification = requestSpecification.queryParam("accessStatus", accessStatus);
        }
        if (categoryName != null) {
            requestSpecification = requestSpecification.queryParam("categoryName", categoryName);
        }
        if (tabularTagName != null) {
            requestSpecification = requestSpecification.queryParam("tabularTagName", tabularTagName);
        }
        if (searchText != null) {
            requestSpecification = requestSpecification.queryParam("searchText", searchText);
        }
        return requestSpecification
                .get("/api/datasets/" + datasetId + "/versions/" + version + "/downloadsize");
    }

    static Response downloadTmpFile(String fullyQualifiedPathToFile, String apiToken) {
        return given()
                .header(API_TOKEN_HTTP_HEADER, apiToken)
                .get("/api/admin/downloadTmpFile?fullyQualifiedPathToFile=" + fullyQualifiedPathToFile);
    }

    static Response setDatasetStorageDriver(Integer datasetId, String driverLabel, String apiToken) {
        return given()
                .header(API_TOKEN_HTTP_HEADER, apiToken)
                .body(driverLabel)
                .put("/api/datasets/" + datasetId + "/storageDriver");
    }
    
    
    //Globus Store related - not currently used
    
    static Response getDatasetGlobusUploadParameters(Integer datasetId, String locale, String apiToken) {
        return given()
                .header(API_TOKEN_HTTP_HEADER, apiToken)
                .contentType("application/json")
                .get("/api/datasets/" + datasetId + "/globusUploadParameters?locale=" + locale);
    }
    
    static Response getDatasetGlobusDownloadParameters(Integer datasetId, String locale, String apiToken) {
        return given()
                .header(API_TOKEN_HTTP_HEADER, apiToken)
                .contentType("application/json")
                .get("/api/datasets/" + datasetId + "/globusDownloadParameters?locale=" + locale);
    }
    
    static Response requestGlobusDownload(Integer datasetId, JsonObject body, String apiToken) {
        return given()
                .header(API_TOKEN_HTTP_HEADER, apiToken)
                .body(body)
                .contentType("application/json")
                .post("/api/datasets/" + datasetId + "/requestGlobusDownload");
    }

    static Response requestGlobusUploadPaths(Integer datasetId, JsonObject body, String apiToken) {
        return given()
                .header(API_TOKEN_HTTP_HEADER, apiToken)
                .body(body.toString())
                .contentType("application/json")
                .post("/api/datasets/" + datasetId + "/requestGlobusUploadPaths");
    }

    public static Response updateDataverseInputLevels(String dataverseAlias, String[] inputLevelNames, boolean[] requiredInputLevels, boolean[] includedInputLevels, String apiToken) {
        JsonArrayBuilder inputLevelsArrayBuilder = Json.createArrayBuilder();
        for (int i = 0; i < inputLevelNames.length; i++) {
            inputLevelsArrayBuilder.add(createInputLevelObject(inputLevelNames[i], requiredInputLevels[i], includedInputLevels[i]));
        }
        return given()
                .header(API_TOKEN_HTTP_HEADER, apiToken)
                .body(inputLevelsArrayBuilder.build().toString())
                .contentType(ContentType.JSON)
                .put("/api/dataverses/" + dataverseAlias + "/inputLevels");
    }

    private static JsonObjectBuilder createInputLevelObject(String name, boolean required, boolean include) {
        return Json.createObjectBuilder()
                .add("datasetFieldTypeName", name)
                .add("required", required)
                .add("include", include);
    }

    public static Response getOpenAPI(String accept, String format) {
        Response response = given()
                .header("Accept", accept)
                .queryParam("format", format)
                .get("/openapi");
        return response;
    }

    static Response listDataverseFacets(String dataverseAlias, String apiToken) {
        return listDataverseFacets(dataverseAlias, false, apiToken);
    }

    static Response listDataverseFacets(String dataverseAlias, boolean returnDetails, String apiToken) {
        return given()
                .header(API_TOKEN_HTTP_HEADER, apiToken)
                .queryParam("returnDetails", returnDetails)
                .get("/api/dataverses/" + dataverseAlias + "/facets");
    }

    static Response listDataverseInputLevels(String dataverseAlias, String apiToken) {
        return given()
                .header(API_TOKEN_HTTP_HEADER, apiToken)
                .contentType("application/json")
                .get("/api/dataverses/" + dataverseAlias + "/inputLevels");
    }

<<<<<<< HEAD
    public static Response getDatasetTypes() {
        Response response = given()
                .get("/api/datasets/datasetTypes");
        return response;
    }

    static Response getDatasetType(String idOrName) {
        return given()
                .get("/api/datasets/datasetTypes/" + idOrName);
    }

    static Response addDatasetType(String jsonIn, String apiToken) {
        System.out.println("called addDatasetType...");
        return given()
                .header(API_TOKEN_HTTP_HEADER, apiToken)
                .body(jsonIn)
                .contentType(ContentType.JSON)
                .post("/api/datasets/datasetTypes");
    }

    static Response deleteDatasetTypes(long doomed, String apiToken) {
        return given()
                .header(API_TOKEN_HTTP_HEADER, apiToken)
                .delete("/api/datasets/datasetTypes/" + doomed);
    }

=======
    static Response listAllFacetableDatasetFields() {
        return given()
                .get("/api/datasetfields/facetables");
    }
>>>>>>> cf174b21
}<|MERGE_RESOLUTION|>--- conflicted
+++ resolved
@@ -4086,6 +4086,11 @@
                 .get("/api/dataverses/" + dataverseAlias + "/facets");
     }
 
+    static Response listAllFacetableDatasetFields() {
+        return given()
+                .get("/api/datasetfields/facetables");
+    }
+
     static Response listDataverseInputLevels(String dataverseAlias, String apiToken) {
         return given()
                 .header(API_TOKEN_HTTP_HEADER, apiToken)
@@ -4093,7 +4098,6 @@
                 .get("/api/dataverses/" + dataverseAlias + "/inputLevels");
     }
 
-<<<<<<< HEAD
     public static Response getDatasetTypes() {
         Response response = given()
                 .get("/api/datasets/datasetTypes");
@@ -4120,10 +4124,4 @@
                 .delete("/api/datasets/datasetTypes/" + doomed);
     }
 
-=======
-    static Response listAllFacetableDatasetFields() {
-        return given()
-                .get("/api/datasetfields/facetables");
-    }
->>>>>>> cf174b21
 }