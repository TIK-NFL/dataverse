package edu.harvard.iq.dataverse.api;

import edu.harvard.iq.dataverse.DataFile;
import edu.harvard.iq.dataverse.DataFileServiceBean;
import edu.harvard.iq.dataverse.Dataset;
import edu.harvard.iq.dataverse.DatasetFieldServiceBean;
import edu.harvard.iq.dataverse.DatasetFieldType;
import edu.harvard.iq.dataverse.DatasetLinkingDataverse;
import edu.harvard.iq.dataverse.DatasetLinkingServiceBean;
import edu.harvard.iq.dataverse.DatasetServiceBean;
import edu.harvard.iq.dataverse.DatasetVersionServiceBean;
import edu.harvard.iq.dataverse.Dataverse;
import edu.harvard.iq.dataverse.DataverseLinkingDataverse;
import edu.harvard.iq.dataverse.DataverseLinkingServiceBean;
import edu.harvard.iq.dataverse.DataverseRoleServiceBean;
import edu.harvard.iq.dataverse.DataverseServiceBean;
import edu.harvard.iq.dataverse.DvObject;
import edu.harvard.iq.dataverse.EjbDataverseEngine;
import edu.harvard.iq.dataverse.MapLayerMetadataServiceBean;
import edu.harvard.iq.dataverse.MetadataBlock;
import edu.harvard.iq.dataverse.MetadataBlockServiceBean;
import edu.harvard.iq.dataverse.PermissionServiceBean;
import edu.harvard.iq.dataverse.RoleAssigneeServiceBean;
import edu.harvard.iq.dataverse.UserNotificationServiceBean;
import edu.harvard.iq.dataverse.UserServiceBean;
import edu.harvard.iq.dataverse.actionlogging.ActionLogServiceBean;
import edu.harvard.iq.dataverse.authorization.AuthenticationServiceBean;
import edu.harvard.iq.dataverse.authorization.RoleAssignee;
import edu.harvard.iq.dataverse.authorization.groups.GroupServiceBean;
import edu.harvard.iq.dataverse.authorization.users.AuthenticatedUser;
import edu.harvard.iq.dataverse.authorization.users.GuestUser;
import edu.harvard.iq.dataverse.authorization.users.PrivateUrlUser;
import edu.harvard.iq.dataverse.authorization.users.User;
import edu.harvard.iq.dataverse.confirmemail.ConfirmEmailServiceBean;
import edu.harvard.iq.dataverse.datacapturemodule.DataCaptureModuleServiceBean;
import edu.harvard.iq.dataverse.engine.command.Command;
import edu.harvard.iq.dataverse.engine.command.DataverseRequest;
import edu.harvard.iq.dataverse.engine.command.exception.CommandException;
import edu.harvard.iq.dataverse.engine.command.exception.IllegalCommandException;
import edu.harvard.iq.dataverse.engine.command.exception.PermissionException;
import edu.harvard.iq.dataverse.externaltools.ExternalToolServiceBean;
import edu.harvard.iq.dataverse.privateurl.PrivateUrlServiceBean;
import edu.harvard.iq.dataverse.locality.StorageSiteServiceBean;
import edu.harvard.iq.dataverse.search.savedsearch.SavedSearchServiceBean;
import edu.harvard.iq.dataverse.settings.SettingsServiceBean;
import edu.harvard.iq.dataverse.util.BundleUtil;
import edu.harvard.iq.dataverse.util.SystemConfig;
import edu.harvard.iq.dataverse.util.json.JsonParser;
import edu.harvard.iq.dataverse.util.json.NullSafeJsonBuilder;
import edu.harvard.iq.dataverse.validation.BeanValidationServiceBean;
import edu.harvard.iq.dataverse.validation.PasswordValidatorServiceBean;
import java.io.StringReader;
import java.net.URI;
import java.util.Arrays;
import java.util.Collections;
import java.util.UUID;
import java.util.concurrent.Callable;
import java.util.logging.Level;
import java.util.logging.Logger;
import javax.ejb.EJB;
import javax.ejb.EJBException;
import javax.json.Json;
import javax.json.JsonArrayBuilder;
import javax.json.JsonObject;
import javax.json.JsonObjectBuilder;
import javax.json.JsonReader;
import javax.json.JsonValue;
import javax.json.JsonValue.ValueType;
import javax.persistence.EntityManager;
import javax.persistence.PersistenceContext;
import javax.servlet.http.HttpServletRequest;
import javax.ws.rs.core.Context;
import javax.ws.rs.core.MediaType;
import javax.ws.rs.core.Response;
import javax.ws.rs.core.Response.Status;
import static org.apache.commons.lang.StringUtils.isNumeric;

/**
 * Base class for API beans
 * @author michael
 */
public abstract class AbstractApiBean {

    private static final Logger logger = Logger.getLogger(AbstractApiBean.class.getName());
    private static final String DATAVERSE_KEY_HEADER_NAME = "X-Dataverse-key";
    private static final String PERSISTENT_ID_KEY=":persistentId";
    public static final String STATUS_ERROR = "ERROR";
    public static final String STATUS_OK = "OK";
    public static final String STATUS_WF_IN_PROGRESS = "WORKFLOW_IN_PROGRESS";

    /**
     * Utility class to convey a proper error response using Java's exceptions.
     */
    public static class WrappedResponse extends Exception {
        private final Response response;

        public WrappedResponse(Response response) {
            this.response = response;
        }

        public WrappedResponse( Throwable cause, Response response ) {
            super( cause );
            this.response = response;
        }

        public Response getResponse() {
            return response;
        }

        /**
         * Creates a new response, based on the original response and the passed message.
         * Typical use would be to add a better error message to the HTTP response.
         * @param message additional message to be added to the response.
         * @return A Response with updated message field.
         */
        public Response refineResponse( String message ) {
            final Status statusCode = Response.Status.fromStatusCode(response.getStatus());
            String baseMessage = getWrappedMessageWhenJson();

            if ( baseMessage == null ) {
                final Throwable cause = getCause();
                baseMessage = (cause!=null ? cause.getMessage() : "");
            }
            return error(statusCode, message+" "+baseMessage);
        }

        /**
         * In the common case of the wrapped response being of type JSON,
         * return the message field it has (if any).
         * @return the content of a message field, or {@code null}.
         */
        String getWrappedMessageWhenJson() {
            if ( response.getMediaType().equals(MediaType.APPLICATION_JSON_TYPE) ) {
                Object entity = response.getEntity();
                if ( entity == null ) return null;

                String json = entity.toString();
                try ( StringReader rdr = new StringReader(json) ){
                    JsonReader jrdr = Json.createReader(rdr);
                    JsonObject obj = jrdr.readObject();
                    if ( obj.containsKey("message") ) {
                        JsonValue message = obj.get("message");
                        return message.getValueType() == ValueType.STRING ? obj.getString("message") : message.toString();
                    } else {
                        return null;
                    }
                }
            } else {
                return null;
            }
        }
    }

	@EJB
	protected EjbDataverseEngine engineSvc;

    @EJB
    protected DatasetServiceBean datasetSvc;
    
    @EJB
    protected DataFileServiceBean fileService;

    @EJB
    protected DataverseServiceBean dataverseSvc;

    @EJB
    protected AuthenticationServiceBean authSvc;

    @EJB
    protected DatasetFieldServiceBean datasetFieldSvc;

    @EJB
    protected MetadataBlockServiceBean metadataBlockSvc;

    @EJB
    protected UserServiceBean userSvc;

	@EJB
	protected DataverseRoleServiceBean rolesSvc;

    @EJB
    protected SettingsServiceBean settingsSvc;

    @EJB
    protected RoleAssigneeServiceBean roleAssigneeSvc;

    @EJB
    protected PermissionServiceBean permissionSvc;

    @EJB
    protected GroupServiceBean groupSvc;

    @EJB
    protected ActionLogServiceBean actionLogSvc;

    @EJB
    protected BeanValidationServiceBean beanValidationSvc;

    @EJB
    protected SavedSearchServiceBean savedSearchSvc;

    @EJB
    protected PrivateUrlServiceBean privateUrlSvc;

    @EJB
    protected ConfirmEmailServiceBean confirmEmailSvc;

    @EJB
    protected UserNotificationServiceBean userNotificationSvc;

    @EJB
    protected DatasetVersionServiceBean datasetVersionSvc;

    @EJB
    protected MapLayerMetadataServiceBean mapLayerMetadataSrv;

    @EJB
    protected SystemConfig systemConfig;

    @EJB
    protected DataCaptureModuleServiceBean dataCaptureModuleSvc;
    
    @EJB
    protected DatasetLinkingServiceBean dsLinkingService;
    
    @EJB
    protected DataverseLinkingServiceBean dvLinkingService;

    @EJB
    protected PasswordValidatorServiceBean passwordValidatorService;

    @EJB
    protected ExternalToolServiceBean externalToolService;

    @EJB
    DataFileServiceBean fileSvc;

    @EJB
    StorageSiteServiceBean storageSiteSvc;

    @PersistenceContext(unitName = "VDCNet-ejbPU")
    protected EntityManager em;

    @Context
    protected HttpServletRequest httpRequest;

    /**
     * For pretty printing (indenting) of JSON output.
     */
    public enum Format {

        PRETTY
    }

    private final LazyRef<JsonParser> jsonParserRef = new LazyRef<>(new Callable<JsonParser>() {
        @Override
        public JsonParser call() throws Exception {
            return new JsonParser(datasetFieldSvc, metadataBlockSvc,settingsSvc);
        }
    });

    /**
     * Functional interface for handling HTTP requests in the APIs.
     *
     * @see #response(edu.harvard.iq.dataverse.api.AbstractApiBean.DataverseRequestHandler)
     */
    protected static interface DataverseRequestHandler {
        Response handle( DataverseRequest u ) throws WrappedResponse;
    }


    /* ===================== *\
     *  Utility Methods      *
     *  Get that DSL feelin' *
    \* ===================== */

    protected JsonParser jsonParser() {
        return jsonParserRef.get();
    }

    protected boolean parseBooleanOrDie( String input ) throws WrappedResponse {
        if (input == null ) throw new WrappedResponse( badRequest("Boolean value missing"));
        input = input.trim();
        if ( Util.isBoolean(input) ) {
            return Util.isTrue(input);
        } else {
            throw new WrappedResponse( badRequest("Illegal boolean value '" + input + "'"));
        }
    }

     /**
     * Returns the {@code key} query parameter from the current request, or {@code null} if
     * the request has no such parameter.
     * @param key Name of the requested parameter.
     * @return Value of the requested parameter in the current request.
     */
    protected String getRequestParameter( String key ) {
        return httpRequest.getParameter(key);
    }

    protected String getRequestApiKey() {
        String headerParamApiKey = httpRequest.getHeader(DATAVERSE_KEY_HEADER_NAME);
        String queryParamApiKey = httpRequest.getParameter("key");
        return headerParamApiKey!=null ? headerParamApiKey : queryParamApiKey;
    }

    /* ========= *\
     *  Finders  *
    \* ========= */
    protected RoleAssignee findAssignee(String identifier) {
        try {
            RoleAssignee roleAssignee = roleAssigneeSvc.getRoleAssignee(identifier);
            return roleAssignee;
        } catch (EJBException ex) {
            Throwable cause = ex;
            while (cause.getCause() != null) {
                cause = cause.getCause();
            }
            logger.log(Level.INFO, "Exception caught looking up RoleAssignee based on identifier ''{0}'': {1}", new Object[]{identifier, cause.getMessage()});
            return null;
        }
    }

    /**
     *
     * @param apiKey the key to find the user with
     * @return the user, or null
     * @see #findUserOrDie(java.lang.String)
     */
    protected AuthenticatedUser findUserByApiToken( String apiKey ) {
        return authSvc.lookupUser(apiKey);
    }

    /**
     * Returns the user of pointed by the API key, or the guest user
     * @return a user, may be a guest user.
     * @throws edu.harvard.iq.dataverse.api.AbstractApiBean.WrappedResponse iff there is an api key present, but it is invalid.
     */
    protected User findUserOrDie() throws WrappedResponse {
        final String requestApiKey = getRequestApiKey();
        if (requestApiKey == null) {
            return GuestUser.get();
        }
        PrivateUrlUser privateUrlUser = privateUrlSvc.getPrivateUrlUserFromToken(requestApiKey);
        if (privateUrlUser != null) {
            return privateUrlUser;
        }
        return findAuthenticatedUserOrDie(requestApiKey);
    }

    /**
     * Finds the authenticated user, based on (in order):
     * <ol>
     *  <li>The key in the HTTP header {@link #DATAVERSE_KEY_HEADER_NAME}</li>
     *  <li>The key in the query parameter {@code key}
     * </ol>
     *
     * If no user is found, throws a wrapped bad api key (HTTP UNAUTHORIZED) response.
     *
     * @return The authenticated user which owns the passed api key
     * @throws edu.harvard.iq.dataverse.api.AbstractApiBean.WrappedResponse in case said user is not found.
     */
    protected AuthenticatedUser findAuthenticatedUserOrDie() throws WrappedResponse {
        return findAuthenticatedUserOrDie(getRequestApiKey());
    }


    private AuthenticatedUser findAuthenticatedUserOrDie( String key ) throws WrappedResponse {
        AuthenticatedUser authUser = authSvc.lookupUser(key);
        if ( authUser != null ) {
            authUser = userSvc.updateLastApiUseTime(authUser);

            return authUser;
        }
        throw new WrappedResponse( badApiKey(key) );
    }

    protected Dataverse findDataverseOrDie( String dvIdtf ) throws WrappedResponse {
        Dataverse dv = findDataverse(dvIdtf);
        if ( dv == null ) {
            throw new WrappedResponse(error( Response.Status.NOT_FOUND, "Can't find dataverse with identifier='" + dvIdtf + "'"));
        }
        return dv;
    }
    
    protected DataverseLinkingDataverse findDataverseLinkingDataverseOrDie(String dataverseId, Long linkedDataverseId) throws WrappedResponse {
        DataverseLinkingDataverse dvld;
        Dataverse dataverse = findDataverseOrDie(dataverseId);
        try {
            dvld = dvLinkingService.findDataverseLinkingDataverse(dataverse.getId(), linkedDataverseId);
            if (dvld == null) {
                throw new WrappedResponse(notFound(BundleUtil.getStringFromBundle("find.dataverselinking.error.not.found.ids", Arrays.asList(dataverseId, linkedDataverseId.toString()))));
            }
            return dvld;
        } catch (NumberFormatException nfe) {
            throw new WrappedResponse(
                    badRequest(BundleUtil.getStringFromBundle("find.dataverselinking.error.not.found.bad.ids", Arrays.asList(dataverseId, linkedDataverseId.toString()))));
        }
    }

    protected Dataset findDatasetOrDie(String id) throws WrappedResponse {
        Dataset dataset;
        if (id.equals(PERSISTENT_ID_KEY)) {
            String persistentId = getRequestParameter(PERSISTENT_ID_KEY.substring(1));
            if (persistentId == null) {
                throw new WrappedResponse(
                        badRequest(BundleUtil.getStringFromBundle("find.dataset.error.dataset_id_is_null", Collections.singletonList(PERSISTENT_ID_KEY.substring(1)))));
            }
            dataset = datasetSvc.findByGlobalId(persistentId);
            if (dataset == null) {
                throw new WrappedResponse(notFound(BundleUtil.getStringFromBundle("find.dataset.error.dataset.not.found.persistentId", Collections.singletonList(persistentId))));
            }
            return dataset;

        } else {
            try {
                dataset = datasetSvc.find(Long.parseLong(id));
                if (dataset == null) {
                    throw new WrappedResponse(notFound(BundleUtil.getStringFromBundle("find.dataset.error.dataset.not.found.id", Collections.singletonList(id))));
                }
                return dataset;
            } catch (NumberFormatException nfe) {
                throw new WrappedResponse(
                        badRequest(BundleUtil.getStringFromBundle("find.dataset.error.dataset.not.found.bad.id", Collections.singletonList(id))));
            }
        }
    }
    
<<<<<<< HEAD
    protected DataFile findDataFileOrDie(String id) throws WrappedResponse {
        DataFile datafile;
        if (id.equals(PERSISTENT_ID_KEY)) {
=======
    protected DatasetLinkingDataverse findDatasetLinkingDataverseOrDie(String datasetId, String linkedDataverseId) throws WrappedResponse {
        DatasetLinkingDataverse dsld;
        if (datasetId.equals(PERSISTENT_ID_KEY)) {
>>>>>>> 440d139f
            String persistentId = getRequestParameter(PERSISTENT_ID_KEY.substring(1));
            if (persistentId == null) {
                throw new WrappedResponse(
                        badRequest(BundleUtil.getStringFromBundle("find.dataset.error.dataset_id_is_null", Collections.singletonList(PERSISTENT_ID_KEY.substring(1)))));
            }
<<<<<<< HEAD
            datafile = fileService.findByGlobalId(persistentId);
            if (datafile == null) {
                throw new WrappedResponse(notFound(BundleUtil.getStringFromBundle("find.datafile.error.dataset.not.found.persistentId", Collections.singletonList(persistentId))));
            }
            return datafile;
        } else {
            try {
                datafile = fileService.find(Long.parseLong(id));
                if (datafile == null) {
                    throw new WrappedResponse(notFound(BundleUtil.getStringFromBundle("find.datafile.error.datafile.not.found.id", Collections.singletonList(id))));
                }
                return datafile;
            } catch (NumberFormatException nfe) {
                throw new WrappedResponse(
                        badRequest(BundleUtil.getStringFromBundle("find.datafile.error.datafile.not.found.bad.id", Collections.singletonList(id))));
            }
        }
    }
    
    
=======
            
            Dataset dataset = datasetSvc.findByGlobalId(persistentId);
            if (dataset == null) {
                throw new WrappedResponse(notFound(BundleUtil.getStringFromBundle("find.dataset.error.dataset.not.found.persistentId", Collections.singletonList(persistentId))));
            }
            datasetId = dataset.getId().toString();
        } 
        try {
            dsld = dsLinkingService.findDatasetLinkingDataverse(Long.parseLong(datasetId), Long.parseLong(linkedDataverseId));
            if (dsld == null) {
                throw new WrappedResponse(notFound(BundleUtil.getStringFromBundle("find.datasetlinking.error.not.found.ids", Arrays.asList(datasetId, linkedDataverseId))));
            }
            return dsld;
        } catch (NumberFormatException nfe) {
            throw new WrappedResponse(
                    badRequest(BundleUtil.getStringFromBundle("find.datasetlinking.error.not.found.bad.ids", Arrays.asList(datasetId, linkedDataverseId))));
        }
    }
>>>>>>> 440d139f

    protected DataverseRequest createDataverseRequest( User u )  {
        return new DataverseRequest(u, httpRequest);
    }

	protected Dataverse findDataverse( String idtf ) {
		return isNumeric(idtf) ? dataverseSvc.find(Long.parseLong(idtf))
	 							  : dataverseSvc.findByAlias(idtf);
	}

	protected DvObject findDvo( Long id ) {
		return em.createNamedQuery("DvObject.findById", DvObject.class)
				.setParameter("id", id)
				.getSingleResult();
	}

    /**
     * Tries to find a DvObject. If the passed id can be interpreted as a number,
     * it tries to get the DvObject by its id. Else, it tries to get a {@link Dataverse}
     * with that alias. If that fails, tries to get a {@link Dataset} with that global id.
     * @param id a value identifying the DvObject, either numeric of textual.
     * @return A DvObject, or {@code null}
     */
	protected DvObject findDvo( String id ) {
        if ( isNumeric(id) ) {
            return findDvo( Long.valueOf(id)) ;
        } else {
            Dataverse d = dataverseSvc.findByAlias(id);
            return ( d != null ) ?
                    d : datasetSvc.findByGlobalId(id);

        }
	}

    protected <T> T failIfNull( T t, String errorMessage ) throws WrappedResponse {
        if ( t != null ) return t;
        throw new WrappedResponse( error( Response.Status.BAD_REQUEST,errorMessage) );
    }

    protected MetadataBlock findMetadataBlock(Long id)  {
        return metadataBlockSvc.findById(id);
    }
    protected MetadataBlock findMetadataBlock(String idtf) throws NumberFormatException {
        return metadataBlockSvc.findByName(idtf);
    }

    protected DatasetFieldType findDatasetFieldType(String idtf) throws NumberFormatException {
        return isNumeric(idtf) ? datasetFieldSvc.find(Long.parseLong(idtf))
                : datasetFieldSvc.findByNameOpt(idtf);
    }

    /* =================== *\
     *  Command Execution  *
    \* =================== */

    /**
     * Executes a command, and returns the appropriate result/HTTP response.
     * @param <T> Return type for the command
     * @param cmd The command to execute.
     * @return Value from the command
     * @throws edu.harvard.iq.dataverse.api.AbstractApiBean.WrappedResponse Unwrap and return.
     * @see #response(java.util.concurrent.Callable)
     */
    protected <T> T execCommand( Command<T> cmd ) throws WrappedResponse {
        try {
            return engineSvc.submit(cmd);

        } catch (IllegalCommandException ex) {
            throw new WrappedResponse( ex, forbidden(ex.getMessage() ) );
        } catch (PermissionException ex) {
            /**
             * @todo Is there any harm in exposing ex.getLocalizedMessage()?
             * There's valuable information in there that can help people reason
             * about permissions!
             */
            throw new WrappedResponse(error(Response.Status.UNAUTHORIZED,
                                                    "User " + cmd.getRequest().getUser().getIdentifier() + " is not permitted to perform requested action.") );

        } catch (CommandException ex) {
            Logger.getLogger(AbstractApiBean.class.getName()).log(Level.SEVERE, "Error while executing command " + cmd, ex);
            throw new WrappedResponse(ex, error(Status.INTERNAL_SERVER_ERROR, ex.getMessage()));
        }
    }

    /**
     * A syntactically nicer way of using {@link #execCommand(edu.harvard.iq.dataverse.engine.command.Command)}.
     * @param hdl The block to run.
     * @return HTTP Response appropriate for the way {@code hdl} executed.
     */
    protected Response response( Callable<Response> hdl ) {
        try {
            return hdl.call();
        } catch ( WrappedResponse rr ) {
            return rr.getResponse();
        } catch ( Exception ex ) {
            String incidentId = UUID.randomUUID().toString();
            logger.log(Level.SEVERE, "API internal error " + incidentId +": " + ex.getMessage(), ex);
            return Response.status(500)
                .entity( Json.createObjectBuilder()
                             .add("status", "ERROR")
                             .add("code", 500)
                             .add("message", "Internal server error. More details available at the server logs.")
                             .add("incidentId", incidentId)
                        .build())
                .type("application/json").build();
        }
    }

    /**
     * The preferred way of handling a request that requires a user. The system
     * looks for the user and, if found, handles it to the handler for doing the
     * actual work.
     *
     * This is a relatively secure way to handle things, since if the user is not
     * found, the response is about the bad API key, rather than something else
     * (say, 404 NOT FOUND which leaks information about the existence of the
     * sought object).
     *
     * @param hdl handling code block.
     * @return HTTP Response appropriate for the way {@code hdl} executed.
     */
    protected Response response( DataverseRequestHandler hdl ) {
        try {
            return hdl.handle(createDataverseRequest(findUserOrDie()));
        } catch ( WrappedResponse rr ) {
            return rr.getResponse();
        } catch ( Exception ex ) {
            String incidentId = UUID.randomUUID().toString();
            logger.log(Level.SEVERE, "API internal error " + incidentId +": " + ex.getMessage(), ex);
            return Response.status(500)
                .entity( Json.createObjectBuilder()
                             .add("status", "ERROR")
                             .add("code", 500)
                             .add("message", "Internal server error. More details available at the server logs.")
                             .add("incidentId", incidentId)
                        .build())
                .type("application/json").build();
        }
    }

    /* ====================== *\
     *  HTTP Response methods *
    \* ====================== */

    protected Response ok( JsonArrayBuilder bld ) {
        return Response.ok(Json.createObjectBuilder()
            .add("status", STATUS_OK)
            .add("data", bld).build()).build();
    }

    protected Response ok( JsonObjectBuilder bld ) {
        return Response.ok( Json.createObjectBuilder()
            .add("status", STATUS_OK)
            .add("data", bld).build() )
            .type(MediaType.APPLICATION_JSON)
            .build();
    }

    protected Response ok( String msg ) {
        return Response.ok().entity(Json.createObjectBuilder()
            .add("status", STATUS_OK)
            .add("data", Json.createObjectBuilder().add("message",msg)).build() )
            .type(MediaType.APPLICATION_JSON)
            .build();
    }

    protected Response ok( boolean value ) {
        return Response.ok().entity(Json.createObjectBuilder()
            .add("status", STATUS_OK)
            .add("data", value).build() ).build();
    }

    /**
     * @param data Payload to return.
     * @param mediaType Non-JSON media type.
     * @return Non-JSON response, such as a shell script.
     */
    protected Response ok(String data, MediaType mediaType) {
        return Response.ok().entity(data).type(mediaType).build();
    }

    protected Response created( String uri, JsonObjectBuilder bld ) {
        return Response.created( URI.create(uri) )
                .entity( Json.createObjectBuilder()
                .add("status", "OK")
                .add("data", bld).build())
                .type(MediaType.APPLICATION_JSON)
                .build();
    }
    
    protected Response accepted(JsonObjectBuilder bld) {
        return Response.accepted()
                .entity(Json.createObjectBuilder()
                        .add("status", STATUS_WF_IN_PROGRESS)
                        .add("data",bld).build()
                ).build();
    }
    
    protected Response accepted() {
        return Response.accepted()
                .entity(Json.createObjectBuilder()
                        .add("status", STATUS_WF_IN_PROGRESS).build()
                ).build();
    }

    protected Response notFound( String msg ) {
        return error(Status.NOT_FOUND, msg);
    }

    protected Response badRequest( String msg ) {
        return error( Status.BAD_REQUEST, msg );
    }
    
    protected Response forbidden( String msg ) {
        return error( Status.FORBIDDEN, msg );
    }
    
    protected Response badApiKey( String apiKey ) {
        return error(Status.UNAUTHORIZED, (apiKey != null ) ? "Bad api key '" + apiKey +"'" : "Please provide a key query parameter (?key=XXX) or via the HTTP header " + DATAVERSE_KEY_HEADER_NAME );
    }

    protected Response permissionError( PermissionException pe ) {
        return permissionError( pe.getMessage() );
    }

    protected Response permissionError( String message ) {
        return unauthorized( message );
    }
    
    protected Response unauthorized( String message ) {
        return error( Status.UNAUTHORIZED, message );
    }

    protected static Response error( Status sts, String msg ) {
        return Response.status(sts)
                .entity( NullSafeJsonBuilder.jsonObjectBuilder()
                        .add("status", STATUS_ERROR)
                        .add( "message", msg ).build()
                ).type(MediaType.APPLICATION_JSON_TYPE).build();
    }

   protected Response allowCors( Response r ) {
       r.getHeaders().add("Access-Control-Allow-Origin", "*");
       return r;
   }
}

class LazyRef<T> {
    private interface Ref<T> {
        T get();
    }

    private Ref<T> ref;

    public LazyRef( final Callable<T> initer ) {
        ref = () -> {
            try {
                final T t = initer.call();
                ref = () -> t;
                return ref.get();
            } catch (Exception ex) {
                Logger.getLogger(LazyRef.class.getName()).log(Level.SEVERE, null, ex);
                return null;
            }
        };
    }

    public T get()  {
        return ref.get();
    }
}<|MERGE_RESOLUTION|>--- conflicted
+++ resolved
@@ -426,21 +426,14 @@
         }
     }
     
-<<<<<<< HEAD
     protected DataFile findDataFileOrDie(String id) throws WrappedResponse {
         DataFile datafile;
         if (id.equals(PERSISTENT_ID_KEY)) {
-=======
-    protected DatasetLinkingDataverse findDatasetLinkingDataverseOrDie(String datasetId, String linkedDataverseId) throws WrappedResponse {
-        DatasetLinkingDataverse dsld;
-        if (datasetId.equals(PERSISTENT_ID_KEY)) {
->>>>>>> 440d139f
             String persistentId = getRequestParameter(PERSISTENT_ID_KEY.substring(1));
             if (persistentId == null) {
                 throw new WrappedResponse(
                         badRequest(BundleUtil.getStringFromBundle("find.dataset.error.dataset_id_is_null", Collections.singletonList(PERSISTENT_ID_KEY.substring(1)))));
             }
-<<<<<<< HEAD
             datafile = fileService.findByGlobalId(persistentId);
             if (datafile == null) {
                 throw new WrappedResponse(notFound(BundleUtil.getStringFromBundle("find.datafile.error.dataset.not.found.persistentId", Collections.singletonList(persistentId))));
@@ -460,8 +453,14 @@
         }
     }
     
-    
-=======
+    protected DatasetLinkingDataverse findDatasetLinkingDataverseOrDie(String datasetId, String linkedDataverseId) throws WrappedResponse {
+        DatasetLinkingDataverse dsld;
+        if (datasetId.equals(PERSISTENT_ID_KEY)) {
+            String persistentId = getRequestParameter(PERSISTENT_ID_KEY.substring(1));
+            if (persistentId == null) {
+                throw new WrappedResponse(
+                        badRequest(BundleUtil.getStringFromBundle("find.dataset.error.dataset_id_is_null", Collections.singletonList(PERSISTENT_ID_KEY.substring(1)))));
+            }
             
             Dataset dataset = datasetSvc.findByGlobalId(persistentId);
             if (dataset == null) {
@@ -480,7 +479,6 @@
                     badRequest(BundleUtil.getStringFromBundle("find.datasetlinking.error.not.found.bad.ids", Arrays.asList(datasetId, linkedDataverseId))));
         }
     }
->>>>>>> 440d139f
 
     protected DataverseRequest createDataverseRequest( User u )  {
         return new DataverseRequest(u, httpRequest);
