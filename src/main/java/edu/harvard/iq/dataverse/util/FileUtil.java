--- conflicted
+++ resolved
@@ -24,11 +24,8 @@
 import edu.harvard.iq.dataverse.DataFile.ChecksumType;
 import edu.harvard.iq.dataverse.DatasetVersion;
 import edu.harvard.iq.dataverse.FileMetadata;
-<<<<<<< HEAD
+import edu.harvard.iq.dataverse.TermsOfUseAndAccess;
 import edu.harvard.iq.dataverse.dataaccess.ImageThumbConverter;
-=======
-import edu.harvard.iq.dataverse.TermsOfUseAndAccess;
->>>>>>> 50019da3
 import edu.harvard.iq.dataverse.datasetutility.FileExceedsMaxSizeException;
 import edu.harvard.iq.dataverse.ingest.IngestReport;
 import edu.harvard.iq.dataverse.ingest.IngestServiceShapefileHelper;
@@ -1184,30 +1181,6 @@
         }
     }
 
-<<<<<<< HEAD
-    public static File inputStreamToFile(InputStream inputStream) throws IOException {
-        File file = File.createTempFile(UUID.randomUUID().toString(), UUID.randomUUID().toString());
-        OutputStream outputStream = new FileOutputStream(file);
-        int read = 0;
-        byte[] bytes = new byte[1024];
-        while ((read = inputStream.read(bytes)) != -1) {
-            outputStream.write(bytes, 0, read);
-        }
-        return file;
-    }
-
-    public static String rescaleImage(File file) throws IOException {
-        File tmpFile = File.createTempFile("tempFileToRescale", ".tmp");
-        BufferedImage fullSizeImage = ImageIO.read(file);
-        int width = fullSizeImage.getWidth();
-        int height = fullSizeImage.getHeight();
-        FileChannel src = new FileInputStream(file).getChannel();
-        FileChannel dest = new FileOutputStream(tmpFile).getChannel();
-        dest.transferFrom(src, 0, src.size());
-        String pathToResizedFile = ImageThumbConverter.rescaleImage(fullSizeImage, width, height, ImageThumbConverter.DEFAULT_CARDIMAGE_SIZE, tmpFile.getAbsolutePath());
-        File resizedFile = new File(pathToResizedFile);
-        return ImageThumbConverter.getImageAsBase64FromFile(resizedFile);
-=======
     /**
      * @todo Consider returning not only the boolean but the human readable
      * reason why the popup is required, which could be used in the GUI to
@@ -1330,7 +1303,30 @@
         boolean gbRecordsWritten = false;
         String path = getFileDownloadUrlPath(downloadType, fileId, gbRecordsWritten);
         return dataverseSiteUrl + path;
->>>>>>> 50019da3
+    }
+    
+    public static File inputStreamToFile(InputStream inputStream) throws IOException {
+        File file = File.createTempFile(UUID.randomUUID().toString(), UUID.randomUUID().toString());
+        OutputStream outputStream = new FileOutputStream(file);
+        int read = 0;
+        byte[] bytes = new byte[1024];
+        while ((read = inputStream.read(bytes)) != -1) {
+            outputStream.write(bytes, 0, read);
+        }
+        return file;
+    }
+
+    public static String rescaleImage(File file) throws IOException {
+        File tmpFile = File.createTempFile("tempFileToRescale", ".tmp");
+        BufferedImage fullSizeImage = ImageIO.read(file);
+        int width = fullSizeImage.getWidth();
+        int height = fullSizeImage.getHeight();
+        FileChannel src = new FileInputStream(file).getChannel();
+        FileChannel dest = new FileOutputStream(tmpFile).getChannel();
+        dest.transferFrom(src, 0, src.size());
+        String pathToResizedFile = ImageThumbConverter.rescaleImage(fullSizeImage, width, height, ImageThumbConverter.DEFAULT_CARDIMAGE_SIZE, tmpFile.getAbsolutePath());
+        File resizedFile = new File(pathToResizedFile);
+        return ImageThumbConverter.getImageAsBase64FromFile(resizedFile);
     }
 
 }