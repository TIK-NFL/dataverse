/*
   Copyright (C) 2005-2012, by the President and Fellows of Harvard College.

   Licensed under the Apache License, Version 2.0 (the "License");
   you may not use this file except in compliance with the License.
   You may obtain a copy of the License at

         http://www.apache.org/licenses/LICENSE-2.0

   Unless required by applicable law or agreed to in writing, software
   distributed under the License is distributed on an "AS IS" BASIS,
   WITHOUT WARRANTIES OR CONDITIONS OF ANY KIND, either express or implied.
   See the License for the specific language governing permissions and
   limitations under the License.

   Dataverse Network - A web application to share, preserve and analyze research data.
   Developed at the Institute for Quantitative Social Science, Harvard University.
   Version 3.0.
*/

package edu.harvard.iq.dataverse.ingest;

import com.google.common.collect.Lists;
import edu.harvard.iq.dataverse.ControlledVocabularyValue;
import edu.harvard.iq.dataverse.datavariable.VariableServiceBean;
import edu.harvard.iq.dataverse.DatasetServiceBean;
import edu.harvard.iq.dataverse.Dataset;
import edu.harvard.iq.dataverse.DataFile;
import edu.harvard.iq.dataverse.DataFileServiceBean;
import edu.harvard.iq.dataverse.DataTable;
import edu.harvard.iq.dataverse.DatasetField;
import edu.harvard.iq.dataverse.DatasetFieldServiceBean;
import edu.harvard.iq.dataverse.DatasetFieldType;
import edu.harvard.iq.dataverse.DatasetFieldValue;
import edu.harvard.iq.dataverse.DatasetFieldCompoundValue;
import edu.harvard.iq.dataverse.DatasetVersion;
import edu.harvard.iq.dataverse.FileMetadata;
import edu.harvard.iq.dataverse.MetadataBlock;
import edu.harvard.iq.dataverse.authorization.users.AuthenticatedUser;
import edu.harvard.iq.dataverse.dataaccess.DataAccess;
import edu.harvard.iq.dataverse.dataaccess.DataFileIO;
import edu.harvard.iq.dataverse.dataaccess.FileAccessIO;
import edu.harvard.iq.dataverse.dataaccess.ImageThumbConverter;
import edu.harvard.iq.dataverse.dataaccess.TabularSubsetGenerator;
import edu.harvard.iq.dataverse.dataaccess.UnsupportedDataAccessOperationException;
import edu.harvard.iq.dataverse.datasetutility.FileExceedsMaxSizeException;
import edu.harvard.iq.dataverse.datasetutility.FileSizeChecker;
import edu.harvard.iq.dataverse.datavariable.SummaryStatistic;
import edu.harvard.iq.dataverse.datavariable.DataVariable;
import edu.harvard.iq.dataverse.ingest.metadataextraction.FileMetadataExtractor;
import edu.harvard.iq.dataverse.ingest.metadataextraction.FileMetadataIngest;
import edu.harvard.iq.dataverse.ingest.metadataextraction.impl.plugins.fits.FITSFileMetadataExtractor;
import edu.harvard.iq.dataverse.ingest.tabulardata.TabularDataFileReader;
import edu.harvard.iq.dataverse.ingest.tabulardata.TabularDataIngest;
import edu.harvard.iq.dataverse.ingest.tabulardata.impl.plugins.dta.DTAFileReader;
import edu.harvard.iq.dataverse.ingest.tabulardata.impl.plugins.dta.DTA117FileReader;
import edu.harvard.iq.dataverse.ingest.tabulardata.impl.plugins.dta.DTAFileReaderSpi;
import edu.harvard.iq.dataverse.ingest.tabulardata.impl.plugins.rdata.RDATAFileReader;
import edu.harvard.iq.dataverse.ingest.tabulardata.impl.plugins.rdata.RDATAFileReaderSpi;
import edu.harvard.iq.dataverse.ingest.tabulardata.impl.plugins.csv.CSVFileReader;
import edu.harvard.iq.dataverse.ingest.tabulardata.impl.plugins.csv.CSVFileReaderSpi;
import edu.harvard.iq.dataverse.ingest.tabulardata.impl.plugins.xlsx.XLSXFileReader;
import edu.harvard.iq.dataverse.ingest.tabulardata.impl.plugins.xlsx.XLSXFileReaderSpi;
import edu.harvard.iq.dataverse.ingest.tabulardata.impl.plugins.sav.SAVFileReader;
import edu.harvard.iq.dataverse.ingest.tabulardata.impl.plugins.sav.SAVFileReaderSpi;
import edu.harvard.iq.dataverse.ingest.tabulardata.impl.plugins.por.PORFileReader;
import edu.harvard.iq.dataverse.ingest.tabulardata.impl.plugins.por.PORFileReaderSpi;
import edu.harvard.iq.dataverse.util.FileUtil;
import edu.harvard.iq.dataverse.util.SumStatCalculator;
import edu.harvard.iq.dataverse.util.SystemConfig;
//import edu.harvard.iq.dvn.unf.*;
import org.dataverse.unf.*;
import java.io.BufferedInputStream;
import java.io.File;
import java.io.FileInputStream;
import java.io.IOException;
import java.io.FileNotFoundException;
import java.io.FileOutputStream;
import java.io.InputStream;
import java.nio.channels.FileChannel;
import java.nio.channels.ReadableByteChannel;
import java.nio.channels.WritableByteChannel;
import java.nio.file.DirectoryStream;
import java.nio.file.Files;
import java.nio.file.Path;
import java.nio.file.Paths;
import java.nio.file.StandardCopyOption;
import java.text.ParseException;
import java.text.SimpleDateFormat;
import java.util.ArrayList;
import java.util.Collection;
import java.util.List;
import java.util.Iterator;
import java.util.LinkedHashSet;
import java.util.Map;
import java.util.Set;
import java.util.Arrays;
import java.util.Comparator;
import java.util.logging.Logger;
import javax.ejb.EJB;
import javax.ejb.Stateless;
import javax.inject.Named;
import javax.jms.Queue;
import javax.jms.QueueConnectionFactory;
import javax.annotation.Resource;
<<<<<<< HEAD
import javax.ejb.EJBException;
=======
import javax.ejb.Asynchronous;
>>>>>>> 3c7d647c
import javax.jms.JMSException;
import javax.jms.QueueConnection;
import javax.jms.QueueSender;
import javax.jms.QueueSession;
import javax.jms.Message;
import javax.faces.bean.ManagedBean;
import javax.faces.application.FacesMessage;

/**
 *
 * @author Leonid Andreev
 * dataverse 4.0
 * New service for handling ingest tasks
 * 
 */
@Stateless
@Named
@ManagedBean
public class IngestServiceBean {
    private static final Logger logger = Logger.getLogger(IngestServiceBean.class.getCanonicalName());
    @EJB
    VariableServiceBean variableService;
    @EJB 
    DatasetServiceBean datasetService;
    @EJB
    DatasetFieldServiceBean fieldService;
    @EJB
    DataFileServiceBean fileService; 
    @EJB
    SystemConfig systemConfig;

    @Resource(mappedName = "jms/DataverseIngest")
    Queue queue;
    @Resource(mappedName = "jms/IngestQueueConnectionFactory")
    QueueConnectionFactory factory;
    

    private static String timeFormat_hmsS = "HH:mm:ss.SSS";
    private static String dateTimeFormat_ymdhmsS = "yyyy-MM-dd HH:mm:ss.SSS";
    private static String dateFormat_ymd = "yyyy-MM-dd";
    
   

    // addFilesToDataset() takes a list of new DataFiles and attaches them to the parent 
    // Dataset (the files are attached to the dataset, and the fileMetadatas to the
    // supplied version). 
    public void addFilesToDataset(DatasetVersion version, List<DataFile> newFiles) {
        if (newFiles != null && newFiles.size() > 0) {

            Dataset dataset = version.getDataset();

            for (DataFile dataFile : newFiles) {

                // These are all brand new files, so they should all have 
                // one filemetadata total. -- L.A. 
                FileMetadata fileMetadata = dataFile.getFileMetadatas().get(0);
                String fileName = fileMetadata.getLabel();

                // Attach the file to the dataset and to the version: 
                dataFile.setOwner(dataset);

                version.getFileMetadatas().add(dataFile.getFileMetadata());
                dataFile.getFileMetadata().setDatasetVersion(version);
                dataset.getFiles().add(dataFile);
            }
        }
    }
    
    // This method tries to permanently store the files on the filesystem. 
    // It should be called before we attempt to permanently save the files in 
    // the database by calling the Save command on the dataset and/or version. 
    // TODO: rename the method finalizeFiles()? or something like that?
    public void addFiles (DatasetVersion version, List<DataFile> newFiles) {
        if (newFiles != null && newFiles.size() > 0) {
            // final check for duplicate file names; 
            // we tried to make the file names unique on upload, but then 
            // the user may have edited them on the "add files" page, and 
            // renamed FOOBAR-1.txt back to FOOBAR.txt...
            
            IngestUtil.checkForDuplicateFileNamesFinal(version, newFiles);
            
            Dataset dataset = version.getDataset();
            
            try {
                if (dataset.getFileSystemDirectory() != null && !Files.exists(dataset.getFileSystemDirectory())) {
                    /* Note that "createDirectories()" must be used - not 
                     * "createDirectory()", to make sure all the parent 
                     * directories that may not yet exist are created as well. 
                     */

                    Files.createDirectories(dataset.getFileSystemDirectory());
                }
            } catch (IOException dirEx) {
                logger.severe("Failed to create dataset directory " + dataset.getFileSystemDirectory().toString());
                return; 
                // TODO:
                // Decide how we are communicating failure information back to 
                // the page, and what the page should be doing to communicate
                // it to the user - if anything. 
                // -- L.A. 
            }

            if (dataset.getFileSystemDirectory() != null && Files.exists(dataset.getFileSystemDirectory())) {
                for (DataFile dataFile : newFiles) {
                    String tempFileLocation = FileUtil.getFilesTempDirectory() + "/" + dataFile.getStorageIdentifier();

                    // These are all brand new files, so they should all have 
                    // one filemetadata total. -- L.A. 
                    FileMetadata fileMetadata = dataFile.getFileMetadatas().get(0);
                    String fileName = fileMetadata.getLabel();
                    
                    // temp dbug line
                    //System.out.println("ADDING FILE: " + fileName + "; for dataset: " + dataset.getGlobalId());                    
                    
                    // Make sure the file is attached to the dataset and to the version, if this 
                    // hasn't been done yet:
                    if (dataFile.getOwner() == null) {
                        dataFile.setOwner(dataset);
                    
                        version.getFileMetadatas().add(dataFile.getFileMetadata());
                        dataFile.getFileMetadata().setDatasetVersion(version);
                        dataset.getFiles().add(dataFile);
                    }
                    
                    boolean metadataExtracted = false;
                    
                    if (FileUtil.ingestableAsTabular(dataFile)) {
                        /*
                         * Note that we don't try to ingest the file right away - 
                         * instead we mark it as "scheduled for ingest", then at 
                         * the end of the save process it will be queued for async. 
                         * ingest in the background. In the meantime, the file 
                         * will be ingested as a regular, non-tabular file, and 
                         * appear as such to the user, until the ingest job is
                         * finished with the Ingest Service.
                         */
                        dataFile.SetIngestScheduled();
                    } else if (fileMetadataExtractable(dataFile)) {

                        try {
                            // FITS is the only type supported for metadata 
                            // extraction, as of now. -- L.A. 4.0 
                            dataFile.setContentType("application/fits");
                            metadataExtracted = extractMetadata(tempFileLocation, dataFile, version);
                        } catch (IOException mex) {
                            logger.severe("Caught exception trying to extract indexable metadata from file " + fileName + ",  " + mex.getMessage());
                        }
                        if (metadataExtracted) {
                            logger.fine("Successfully extracted indexable metadata from file " + fileName);
                        } else {
                            logger.fine("Failed to extract indexable metadata from file " + fileName);
                        }
                    }

                    // Try to save the file in its permanent location: 
                    
                    String storageId = dataFile.getStorageIdentifier().replaceFirst("^tmp://", "");
                    
                    
                    Path tempLocationPath = Paths.get(FileUtil.getFilesTempDirectory() + "/" + storageId);
                    WritableByteChannel writeChannel = null;
                    FileChannel readChannel = null;
                    
                    boolean localFile = false;
                    boolean savedSuccess = false; 
                    DataFileIO dataAccess = null;
                    
                    try {

                        logger.fine("Attempting to create a new DataFileIO object for " + storageId);
                        dataAccess = DataAccess.createNewDataFileIO(dataFile, storageId);
                        
                        if (dataAccess.isLocalFile()) {
                            localFile = true; 
                        }

                        logger.fine("Successfully created a new DataFileIO object.");
                        /* 
                         This commented-out code demonstrates how to copy bytes
                         from a local InputStream (or a readChannel) into the
                         writable byte channel of a Dataverse DataAccessIO object:
                        */
                        /*
                        dataFileIO.open(DataAccessOption.WRITE_ACCESS);
                                                
                        writeChannel = dataFileIO.getWriteChannel();
                        readChannel = new FileInputStream(tempLocationPath.toFile()).getChannel();
                                                
                        long bytesPerIteration = 16 * 1024; // 16K bytes
                        long start = 0;
                        while ( start < readChannel.size() ) {
                            readChannel.transferTo(start, bytesPerIteration, writeChannel);
                            start += bytesPerIteration;
                        }
                        */
                        
                        /* 
                            But it's easier to use this convenience method from the
                            DataAccessIO: 
                            
                            (if the underlying storage method for this file is 
                            local filesystem, the DataAccessIO will simply copy 
                            the file using Files.copy, like this:
                        
                            Files.copy(tempLocationPath, dataFileIO.getFileSystemLocation(), StandardCopyOption.REPLACE_EXISTING);
                        */
                        
                        dataAccess.savePath(tempLocationPath);

                        // Set filesize in bytes
                        // 
                        dataFile.setFilesize(dataAccess.getSize());
                        savedSuccess = true;
                        logger.fine("Success: permanently saved file "+dataFile.getFileMetadata().getLabel());
                        
                    } catch (IOException ioex) {
                        logger.warning("Failed to save the file, storage id " + dataFile.getStorageIdentifier() + " (" + ioex.getMessage() + ")");
                    } finally {
                        if (readChannel != null) {try{readChannel.close();}catch(IOException e){}}
                        if (writeChannel != null) {try{writeChannel.close();}catch(IOException e){}}
                    }

                    // Since we may have already spent some CPU cycles scaling down image thumbnails, 
                    // we may as well save them, by moving these generated images to the permanent 
                    // dataset directory. We should also remember to delete any such files in the
                    // temp directory:
                    
                    List<Path> generatedTempFiles = listGeneratedTempFiles(Paths.get(FileUtil.getFilesTempDirectory()), storageId);
                    if (generatedTempFiles != null) {
                        for (Path generated : generatedTempFiles) {
                            if (savedSuccess) { // && localFile) {
                                logger.fine("(Will also try to permanently save generated thumbnail file "+generated.toString()+")");
                                try {
                                    //Files.copy(generated, Paths.get(dataset.getFileSystemDirectory().toString(), generated.getFileName().toString()));
                                    int i = generated.toString().lastIndexOf("thumb");
                                    if (i > 1) {
                                        String extensionTag = generated.toString().substring(i);
                                        dataAccess.savePathAsAux(generated, extensionTag);
                                        logger.fine("Saved generated thumbnail as aux object. \"preview available\" status: "+dataFile.isPreviewImageAvailable());
                                    } else {
                                        logger.warning("Generated thumbnail file name does not match the expected pattern: "+generated.toString());
                                    }
                                        
                                    
                                } catch (IOException ioex) {
                                    logger.warning("Failed to save generated file "+generated.toString());
                                }
                                
                                try {
                                    Files.delete(generated);
                                } catch (IOException ioex) {
                                    logger.warning("Failed to delete generated file "+generated.toString());
                                }
                            }
                        }
                    }
                    
                    try {
                        logger.fine("Will attempt to delete the temp file "+tempLocationPath.toString());
                        Files.delete(tempLocationPath);
                    } catch (IOException ex) {
                        // (non-fatal - it's just a temp file.)
                        logger.warning("Failed to delete temp file "+tempLocationPath.toString());
                    }
                    
                    // Any necessary post-processing: 
                    //performPostProcessingTasks(dataFile);
                }
                logger.fine("Done! Finished saving new files in permanent storage.");
            }
        }
    }
    
    private List<Path> listGeneratedTempFiles(Path tempDirectory, String baseName) {
        List<Path> generatedFiles = new ArrayList<>();

        // for example, <filename>.thumb64 or <filename>.thumb400.

        if (baseName == null || baseName.equals("")) {
            return null;
        }

        DirectoryStream.Filter<Path> filter = new DirectoryStream.Filter<Path>() {
            @Override
            public boolean accept(Path file) throws IOException {
                return (file.getFileName() != null
                        && file.getFileName().toString().startsWith(baseName + ".thumb"));
            }
        };

        try (DirectoryStream<Path> dirStream = Files.newDirectoryStream(tempDirectory, filter)) {
            for (Path filePath : dirStream) {
                generatedFiles.add(filePath);
            }
        } catch (IOException ex) {
        }

        return generatedFiles;
    }
    
    // TODO: consider creating a version of this method that would take 
    // datasetversion as the argument. 
    // -- L.A. 4.6
    // @Asynchronous - just an experiment...
    public void startIngestJobs(Dataset dataset, AuthenticatedUser user) {
        int count = 0;
        List<DataFile> scheduledFiles = new ArrayList<>();
        
        IngestMessage ingestMessage = null;
        
        for (DataFile dataFile : dataset.getFiles()) {
            if (dataFile.isIngestScheduled()) {
                // todo: investigate why when calling save with the file object
                // gotten from the loop, the roles assignment added at create is removed
                // (switching to refinding via id resolves that)                
                dataFile = fileService.find(dataFile.getId());
                
                long ingestSizeLimit = -1; 
                try {
                    ingestSizeLimit = systemConfig.getTabularIngestSizeLimit(getTabDataReaderByMimeType(dataFile.getContentType()).getFormatName());
                } catch (IOException ioex) {
                    logger.warning("IO Exception trying to retrieve the ingestable format identifier from the plugin for type "+dataFile.getContentType()+" (non-fatal);");
                }
                
                if (ingestSizeLimit == -1 || dataFile.getFilesize() < ingestSizeLimit) {
                    dataFile.SetIngestInProgress();               
                    dataFile = fileService.save(dataFile);

                    scheduledFiles.add(dataFile);
                
                    logger.fine("Attempting to queue the file " + dataFile.getFileMetadata().getLabel() + " for ingest, for dataset: " + dataset.getGlobalId());
                    count++;
                } else {
                    dataFile.setIngestDone();
                    dataFile = fileService.save(dataFile);
                    
                    logger.info("Skipping tabular ingest of the file " + dataFile.getFileMetadata().getLabel() + ", because of the size limit (set to "+ ingestSizeLimit +" bytes).");
                }
            }
        }

        if (count > 0) {
            String info = "Attempting to ingest " + count + " tabular data file(s).";
            logger.info(info);
            if (user != null) {
                datasetService.addDatasetLock(dataset.getId(), user.getId(), info);
            } else {
                datasetService.addDatasetLock(dataset.getId(), null, info);
            }

            DataFile[] scheduledFilesArray = (DataFile[])scheduledFiles.toArray(new DataFile[count]);
            scheduledFiles = null; 
            
            // Sort ingest jobs by file size: 
            Arrays.sort(scheduledFilesArray, new Comparator<DataFile>() {
                @Override
                public int compare(DataFile d1, DataFile d2) {
                    long a = d1.getFilesize();
                    long b = d2.getFilesize();
                    return Long.valueOf(a).compareTo(b);
                }
            });
            
            ingestMessage = new IngestMessage(IngestMessage.INGEST_MESAGE_LEVEL_INFO);
            
            for (int i = 0; i < count; i++) {
                ingestMessage.addFileId(scheduledFilesArray[i].getId());
                logger.fine("Sorted order: "+i+" (size="+scheduledFilesArray[i].getFilesize()+")");
            }
            
            QueueConnection conn = null;
            QueueSession session = null;
            QueueSender sender = null;
            try {
                conn = factory.createQueueConnection();
                session = conn.createQueueSession(false, 0);
                sender = session.createSender(queue);

                //ingestMessage.addFile(new File(tempFileLocation));
                Message message = session.createObjectMessage(ingestMessage);

                //try {
                    sender.send(message);
                //} catch (JMSException ex) {
                //    ex.printStackTrace();
                //}

            } catch (JMSException ex) {
                ex.printStackTrace();
                //throw new IOException(ex.getMessage());
            } finally {
                try {

                    if (sender != null) {
                        sender.close();
                    }
                    if (session != null) {
                        session.close();
                    }
                    if (conn != null) {
                        conn.close();
                    }
                } catch (JMSException ex) {
                    ex.printStackTrace();
                }
            }
        }
    }
    
    public void produceSummaryStatistics(DataFile dataFile) throws IOException {
        /*
        logger.info("Skipping summary statistics and UNF.");
         */
        produceDiscreteNumericSummaryStatistics(dataFile); 
        produceContinuousSummaryStatistics(dataFile);
        produceCharacterSummaryStatistics(dataFile);
        
        recalculateDataFileUNF(dataFile);
        recalculateDatasetVersionUNF(dataFile.getFileMetadata().getDatasetVersion());
    }
    
    public void produceContinuousSummaryStatistics(DataFile dataFile) throws IOException {

        /* 
        // quick, but memory-inefficient way:
        // - this method just loads the entire file-worth of continuous vectors 
        // into a Double[][] matrix. 
        //Double[][] variableVectors = subsetContinuousVectors(dataFile);
        //calculateContinuousSummaryStatistics(dataFile, variableVectors);
        
        // A more sophisticated way: this subsets one column at a time, using 
        // the new optimized subsetting that does not have to read any extra 
        // bytes from the file to extract the column:
        
        TabularSubsetGenerator subsetGenerator = new TabularSubsetGenerator();
        */
        
        for (int i = 0; i < dataFile.getDataTable().getVarQuantity(); i++) {
            if (dataFile.getDataTable().getDataVariables().get(i).isIntervalContinuous()) {
                logger.fine("subsetting continuous vector");
                DataFileIO dataFileIO = dataFile.getDataFileIO();
                dataFileIO.open();
                if ("float".equals(dataFile.getDataTable().getDataVariables().get(i).getFormat())) {
                    Float[] variableVector = TabularSubsetGenerator.subsetFloatVector(dataFileIO.getInputStream(), i, dataFile.getDataTable().getCaseQuantity().intValue());
                    logger.fine("Calculating summary statistics on a Float vector;");
                    calculateContinuousSummaryStatistics(dataFile, i, variableVector);
                    // calculate the UNF while we are at it:
                    logger.fine("Calculating UNF on a Float vector;");
                    calculateUNF(dataFile, i, variableVector);
                    variableVector = null; 
                } else {
                    Double[] variableVector = TabularSubsetGenerator.subsetDoubleVector(dataFileIO.getInputStream(), i, dataFile.getDataTable().getCaseQuantity().intValue());
                    logger.fine("Calculating summary statistics on a Double vector;");
                    calculateContinuousSummaryStatistics(dataFile, i, variableVector);
                    // calculate the UNF while we are at it:
                    logger.fine("Calculating UNF on a Double vector;");
                    calculateUNF(dataFile, i, variableVector);
                    variableVector = null; 
                }
                logger.fine("Done! (continuous);");
            }
        }
    }
    
    public void produceDiscreteNumericSummaryStatistics(DataFile dataFile) throws IOException {
        
        //TabularSubsetGenerator subsetGenerator = new TabularSubsetGenerator();
        
        for (int i = 0; i < dataFile.getDataTable().getVarQuantity(); i++) {
            if (dataFile.getDataTable().getDataVariables().get(i).isIntervalDiscrete()
                    && dataFile.getDataTable().getDataVariables().get(i).isTypeNumeric()) {
                logger.fine("subsetting discrete-numeric vector");
                DataFileIO dataFileIO = dataFile.getDataFileIO();
                dataFileIO.open();
                Long[] variableVector = TabularSubsetGenerator.subsetLongVector(dataFileIO.getInputStream(), i, dataFile.getDataTable().getCaseQuantity().intValue());
                // We are discussing calculating the same summary stats for 
                // all numerics (the same kind of sumstats that we've been calculating
                // for numeric continuous type)  -- L.A. Jul. 2014
                calculateContinuousSummaryStatistics(dataFile, i, variableVector);
                // calculate the UNF while we are at it:
                logger.fine("Calculating UNF on a Long vector");
                calculateUNF(dataFile, i, variableVector);
                logger.fine("Done! (discrete numeric)");
                variableVector = null; 
            }
        }
    }
    
    public void produceCharacterSummaryStatistics(DataFile dataFile) throws IOException {

        /* 
            At this point it's still not clear what kinds of summary stats we
            want for character types. Though we are pretty confident we don't 
            want to keep doing what we used to do in the past, i.e. simply 
            store the total counts for all the unique values; even if it's a 
            very long vector, and *every* value in it is unique. (As a result 
            of this, our Categorical Variable Value table is the single 
            largest in the production database. With no evidence whatsoever, 
            that this information is at all useful. 
                -- L.A. Jul. 2014 
        
        TabularSubsetGenerator subsetGenerator = new TabularSubsetGenerator();
        */
        
        for (int i = 0; i < dataFile.getDataTable().getVarQuantity(); i++) {
            if (dataFile.getDataTable().getDataVariables().get(i).isTypeCharacter()) {
                DataFileIO dataFileIO = dataFile.getDataFileIO();
                dataFileIO.open();
                logger.fine("subsetting character vector");
                String[] variableVector = TabularSubsetGenerator.subsetStringVector(dataFileIO.getInputStream(), i, dataFile.getDataTable().getCaseQuantity().intValue());
                //calculateCharacterSummaryStatistics(dataFile, i, variableVector);
                // calculate the UNF while we are at it:
                logger.fine("Calculating UNF on a String vector");
                calculateUNF(dataFile, i, variableVector);
                logger.fine("Done! (character)");
                variableVector = null; 
            }
        }
    }
    
    public void recalculateDataFileUNF(DataFile dataFile) {
        String[] unfValues = new String[dataFile.getDataTable().getVarQuantity().intValue()];
        String fileUnfValue = null; 
        
        for (int i = 0; i < dataFile.getDataTable().getVarQuantity(); i++) {
            String varunf = dataFile.getDataTable().getDataVariables().get(i).getUnf();
            unfValues[i] = varunf; 
        }
        
        try {
            fileUnfValue = UNFUtil.calculateUNF(unfValues);
        } catch (IOException ex) {
            logger.warning("Failed to recalculate the UNF for the datafile id="+dataFile.getId());
        } catch (UnfException uex) {
                logger.warning("UNF Exception: Failed to recalculate the UNF for the dataset version id="+dataFile.getId());
        }
        
        if (fileUnfValue != null) {
            dataFile.getDataTable().setUnf(fileUnfValue);
        }
    }

    public void recalculateDatasetVersionUNF(DatasetVersion version) {
        IngestUtil.recalculateDatasetVersionUNF(version);
    }

    public void sendFailNotification(Long dataset_id) {
        FacesMessage facesMessage = new FacesMessage("ingest failed");
        /* commented out push channel message:
            PushContext pushContext = PushContextFactory.getDefault().getPushContext();
            pushContext.push("/ingest" + dataset_id, facesMessage);
        */
    }
    
    
    public boolean ingestAsTabular(Long datafile_id) { //DataFile dataFile) throws IOException {
        DataFile dataFile = fileService.find(datafile_id);
        
        boolean ingestSuccessful = false;
        
        
        // Locate ingest plugin for the file format by looking
        // it up with the Ingest Service Provider Registry:
        String fileName = dataFile.getFileMetadata().getLabel();
        TabularDataFileReader ingestPlugin = getTabDataReaderByMimeType(dataFile.getContentType());

        if (ingestPlugin == null) {
            dataFile.SetIngestProblem();
            FileUtil.createIngestFailureReport(dataFile, "No ingest plugin found for file type "+dataFile.getContentType());
            dataFile = fileService.save(dataFile);
            logger.warning("Ingest failure.");
            return false; 
        }

        BufferedInputStream inputStream = null; 
        File additionalData = null; 
        DataFileIO dataFileIO = null;
                
        try {
            dataFileIO = dataFile.getDataFileIO();
            dataFileIO.open();
             
            
            if (dataFileIO.isLocalFile()) {
                inputStream = new BufferedInputStream(dataFileIO.getInputStream());
            } else {
                ReadableByteChannel dataFileChannel = dataFileIO.getReadChannel();
                File tempFile = File.createTempFile("tempIngestSourceFile", ".tmp");
                FileChannel tempIngestSourceChannel = new FileOutputStream(tempFile).getChannel();

                tempIngestSourceChannel.transferFrom(dataFileChannel, 0, dataFileIO.getSize());
                
                inputStream = new BufferedInputStream(new FileInputStream(tempFile));
                logger.fine("Saved "+dataFileIO.getSize()+" bytes in a local temp file.");
            }
        } catch (IOException ioEx) {
            dataFile.SetIngestProblem();
            
            FileUtil.createIngestFailureReport(dataFile, "IO Exception occured while trying to open the file for reading.");
            dataFile = fileService.save(dataFile);
            
            logger.warning("Ingest failure (No file produced).");
            return false; 
        }
        
        IngestRequest ingestRequest = dataFile.getIngestRequest();
        if (ingestRequest != null) {
            if (ingestRequest.getTextEncoding() != null 
                    && !ingestRequest.getTextEncoding().equals("") ) {
                logger.fine("Setting language encoding to "+ingestRequest.getTextEncoding());
                ingestPlugin.setDataLanguageEncoding(ingestRequest.getTextEncoding());
            }
            if (ingestRequest.getLabelsFile() != null) {
                additionalData = new File(ingestRequest.getLabelsFile());
            }
        } 
        
        TabularDataIngest tabDataIngest = null; 
        try {
            if (additionalData != null) {
                tabDataIngest = ingestPlugin.read(inputStream, additionalData);
            } else {
                tabDataIngest = ingestPlugin.read(inputStream, null);
            }
        } catch (IOException ingestEx) {
            dataFile.SetIngestProblem();
            FileUtil.createIngestFailureReport(dataFile, ingestEx.getMessage());
            dataFile = fileService.save(dataFile);
            
            dataFile = fileService.save(dataFile);
            logger.fine("Ingest failure (IO Exception): "+ingestEx.getMessage()+ ".");
            return false;
        } catch (Exception unknownEx) {
            // this is a bit of a kludge, to make sure no unknown exceptions are
            // left uncaught.
            dataFile.SetIngestProblem();
            FileUtil.createIngestFailureReport(dataFile, unknownEx.getMessage());
            dataFile = fileService.save(dataFile);
            
            dataFile = fileService.save(dataFile);
            logger.warning("Ingest failure (Exception " + unknownEx.getClass() + "): "+unknownEx.getMessage()+".");
            return false;
            
        }

        String originalContentType = dataFile.getContentType();
        String originalFileName = dataFile.getFileMetadata().getLabel();
        long originalFileSize = dataFile.getFilesize();
        boolean postIngestTasksSuccessful = false;
        boolean databaseSaveSuccessful = false;

        if (tabDataIngest != null) {
            File tabFile = tabDataIngest.getTabDelimitedFile();

<<<<<<< HEAD
            if (tabDataIngest.getDataTable() != null
                    && tabFile != null
                    && tabFile.exists()) {
                logger.info("Tabular data successfully ingested; DataTable with "
                        + tabDataIngest.getDataTable().getVarQuantity() + " variables produced.");
                logger.info("Tab-delimited file produced: " + tabFile.getAbsolutePath());

                dataFile.setFilesize(tabFile.length());
=======
                    logger.warning("Tabular data successfully ingested; DataTable with "
                            + tabDataIngest.getDataTable().getVarQuantity() + " variables produced.");

                    logger.warning("Tab-delimited file produced: " + tabFile.getAbsolutePath());
>>>>>>> 3c7d647c

                // and change the mime type to "tabular" on the final datafile, 
                // and replace (or add) the extension ".tab" to the filename: 
                dataFile.setContentType(FileUtil.MIME_TYPE_TAB);
                IngestUtil.modifyExistingFilename(dataFile.getOwner().getLatestVersion(), dataFile.getFileMetadata(), FileUtil.replaceExtension(fileName, "tab"));

                if (FileUtil.MIME_TYPE_CSV_ALT.equals(dataFile.getContentType())) {
                    tabDataIngest.getDataTable().setOriginalFileFormat(FileUtil.MIME_TYPE_CSV);
                } else {
                    tabDataIngest.getDataTable().setOriginalFileFormat(dataFile.getContentType());
                }

                dataFile.setDataTable(tabDataIngest.getDataTable());
                tabDataIngest.getDataTable().setDataFile(dataFile);

                try {
                    produceSummaryStatistics(dataFile);
                    postIngestTasksSuccessful = true;
                } catch (IOException postIngestEx) {

                    dataFile.SetIngestProblem();
                    FileUtil.createIngestFailureReport(dataFile, "Ingest failed to produce Summary Statistics and/or UNF signatures; " + postIngestEx.getMessage());

                    restoreIngestedDataFile(dataFile, tabDataIngest, originalFileSize, originalFileName, originalContentType);
                    dataFile = fileService.save(dataFile);

                    logger.info("Ingest failure: post-ingest tasks.");
                }

                if (!postIngestTasksSuccessful) {
                    return false;
                }

                dataFile.setIngestDone();
                // delete the ingest request, if exists:
                if (dataFile.getIngestRequest() != null) {
                    dataFile.getIngestRequest().setDataFile(null);
                    dataFile.setIngestRequest(null);
                }

                try {
                    /* 
                         In order to test a database save failure, uncomment this:
                        
                        if (true) {
                            throw new EJBException("Deliberate database save failure");
                        }
                     */
                    dataFile = fileService.save(dataFile);
                    databaseSaveSuccessful = true;

                    logger.fine("Ingest (" + dataFile.getFileMetadata().getLabel() + ".");

                    if (additionalData != null) {
                        // remove the extra tempfile, if there was one:
                        additionalData.delete();
                    }
                } catch (Exception unknownEx) {
                    // this means that an error occurred while saving the datafile
                    // in the database. 
                    logger.info("Ingest failure: Failed to save tabular data (datatable, datavariables, etc.) in the database. Clearing the datafile object.");

                    dataFile = null;
                    dataFile = fileService.find(datafile_id);

                    if (dataFile != null) {
                        dataFile.SetIngestProblem();
                        FileUtil.createIngestFailureReport(dataFile, "Ingest produced tabular data, but failed to save it in the database; " + unknownEx.getMessage() + " No further information is available.");

                        restoreIngestedDataFile(dataFile, tabDataIngest, originalFileSize, originalFileName, originalContentType);

                        dataFile = fileService.save(dataFile);
                        logger.info("Unknown excepton saving ingested file.");
                    }
                }

                if (!databaseSaveSuccessful) {
                    return false;
                }

                // Finally, let's swap the original and the tabular files: 
                try {
                    /* Start of save as backup */

                    DataFileIO dataAccess = dataFile.getDataFileIO();
                    dataAccess.open();

                    // and we want to save the original of the ingested file: 
                    try {
                        dataAccess.backupAsAux(FileUtil.SAVED_ORIGINAL_FILENAME_EXTENSION);
                        logger.fine("Saved the ingested original as a backup aux file "+FileUtil.SAVED_ORIGINAL_FILENAME_EXTENSION);
                    } catch (IOException iox) {
                        logger.warning("Failed to save the ingested original! " + iox.getMessage());
                    }

                    // Replace contents of the file with the tab-delimited data produced:
                    dataAccess.savePath(Paths.get(tabFile.getAbsolutePath()));
                    // Reset the file size: 
                    dataFile.setFilesize(dataAccess.getSize());

                    // delete the temp tab-file:
                    tabFile.delete();
                    /*end of save as backup */

                } catch (Exception e) {
                    // this probably means that an error occurred while saving the file to the file system
                    logger.info("Ingest failure: Failed to save tabular data (datatable, datavariables, etc.) in the database. Clearing the datafile object.");

                    dataFile = null;
                    dataFile = fileService.find(datafile_id);

                    if (dataFile != null) {
                        dataFile.SetIngestProblem();
                        FileUtil.createIngestFailureReport(dataFile, "Ingest produced tabular data, but failed to save it in the database; " + e.getMessage() + " No further information is available.");

                        restoreIngestedDataFile(dataFile, tabDataIngest, originalFileSize, originalFileName, originalContentType);

                        dataFile = fileService.save(dataFile);
                        logger.info("Unknown excepton saving ingested file.");
                    }
<<<<<<< HEAD
                }

                ingestSuccessful = true;
=======
                    ingestSuccessful = true;
                }
            } else {
                logger.warning("Ingest failed to produce data obect.");
            }
        } catch (IOException postIngestEx) {
            // TODO: 
            // try to separate the post-processing (summary stats, unfs) failures
            // from file save errors;
            // -- L.A. Aug. 2014
            dataFile.SetIngestProblem();
            FileUtil.createIngestFailureReport(dataFile, "Ingest failed to produce Summary Statistics and/or UNF signatures; "+postIngestEx.getMessage());
            
            dataFile = fileService.save(dataFile);
            
            logger.warning("Ingest failure: post-ingest tasks.");
        } catch (Exception unknownEx) {
            // this probably means that an error occurred while saving the datafile
            // in the database. 
            logger.warning("Ingest failure: Failed to save tabular data (datatable, datavariables, etc.) in the database. Clearing the datafile object.");

            dataFile = null; 
            dataFile = fileService.find(datafile_id);
            
            if (dataFile != null) {
                dataFile.SetIngestProblem();
                FileUtil.createIngestFailureReport(dataFile, "Ingest produced tabular data, but failed to save it in the database; " + unknownEx.getMessage() + " No further information is available.");

                // blank the datatable that may have already been attached to the
                // datafile (it may have something "unsave-able" in it!)
                dataFile.setDataTables(null);
                if (tabDataIngest != null && tabDataIngest.getDataTable() != null) {
                    tabDataIngest.getDataTable().setDataFile(null);
                }

                dataFile = fileService.save(dataFile);
                logger.warning("Unknown excepton saving ingested file.");
            } else {
                // ??
>>>>>>> 3c7d647c
            }
        } else {
            logger.info("Ingest failed to produce data obect.");
        }

        return ingestSuccessful;
    }

    private void restoreIngestedDataFile(DataFile dataFile, TabularDataIngest tabDataIngest, long originalSize, String originalFileName, String originalContentType) {
        dataFile.setDataTables(null);
        if (tabDataIngest != null && tabDataIngest.getDataTable() != null) {
            tabDataIngest.getDataTable().setDataFile(null);
        }
        dataFile.getFileMetadata().setLabel(originalFileName);
        dataFile.setContentType(originalContentType);
        dataFile.setFilesize(originalSize);
    }
    
    // TODO: Further move the code that doesn't really need to be in an EJB bean
    // (i.e., the code that doesn't need to persist anything in the database) into
    // outside static utilities and/or helpers; so that unit tests could be written
    // easily. -- L.A. 4.6
    
    /* not needed anymore, but keeping it around, as a demo of how Push 
       notifications work
    private void sendStatusNotification(Long datasetId, FacesMessage message) {*/
        /*
        logger.fine("attempting to send push notification to channel /ingest/dataset/"+datasetId+"; "+message.getDetail());
        EventBus eventBus = EventBusFactory.getDefault().eventBus();
        if (eventBus == null) {
            logger.warning("Failed to obtain eventBus!");
            return;
        }
        // TODO: 
        // add more diagnostics here! 4.2.3 -- L.A. 
        eventBus.publish("/ingest/dataset/" + datasetId, message);
        */
   /* }*/
    
    public static TabularDataFileReader getTabDataReaderByMimeType(String mimeType) { //DataFile dataFile) {
        /* 
         * Same as the comment above; since we don't have any ingest plugins loadable 
         * in real times yet, we can select them by a fixed list of mime types. 
         * -- L.A. 4.0 beta.
         */

        //String mimeType = dataFile.getContentType();
        
        if (mimeType == null) {
            return null;
        }

        TabularDataFileReader ingestPlugin = null;

        if (mimeType.equals(FileUtil.MIME_TYPE_STATA)) {
            ingestPlugin = new DTAFileReader(new DTAFileReaderSpi());
        } else if (mimeType.equals(FileUtil.MIME_TYPE_STATA13)) {
            ingestPlugin = new DTA117FileReader(new DTAFileReaderSpi());
        } else if (mimeType.equals(FileUtil.MIME_TYPE_RDATA)) {
            ingestPlugin = new RDATAFileReader(new RDATAFileReaderSpi());
        } else if (mimeType.equals(FileUtil.MIME_TYPE_CSV) || mimeType.equals(FileUtil.MIME_TYPE_CSV_ALT)) {
            ingestPlugin = new CSVFileReader(new CSVFileReaderSpi());
        } else if (mimeType.equals(FileUtil.MIME_TYPE_XLSX)) {
            ingestPlugin = new XLSXFileReader(new XLSXFileReaderSpi());
        } else if (mimeType.equals(FileUtil.MIME_TYPE_SPSS_SAV)) {
            ingestPlugin = new SAVFileReader(new SAVFileReaderSpi());
        } else if (mimeType.equals(FileUtil.MIME_TYPE_SPSS_POR)) {
            ingestPlugin = new PORFileReader(new PORFileReaderSpi());
        }

        return ingestPlugin;
    }
    
    public boolean fileMetadataExtractable(DataFile dataFile) {
        /* 
         * Eventually we'll be consulting the Ingest Service Provider Registry
         * to see if there is a plugin for this type of file;
         * for now - just a hardcoded list of mime types:
         *  -- L.A. 4.0 beta
         */
        if (dataFile.getContentType() != null && dataFile.getContentType().equals(FileUtil.MIME_TYPE_FITS)) {
            return true;
        }
        return false;
    }
    
    /* 
     * extractMetadata: 
     * framework for extracting metadata from uploaded files. The results will 
     * be used to populate the metadata of the Dataset to which the file belongs. 
    */
    public boolean extractMetadata(String tempFileLocation, DataFile dataFile, DatasetVersion editVersion) throws IOException {
        boolean ingestSuccessful = false;

        FileInputStream tempFileInputStream = null; 
        
        try {
            tempFileInputStream = new FileInputStream(new File(tempFileLocation));
        } catch (FileNotFoundException notfoundEx) {
            throw new IOException("Could not open temp file "+tempFileLocation);
        }
        
        // Locate metadata extraction plugin for the file format by looking
        // it up with the Ingest Service Provider Registry:
        //FileMetadataExtractor extractorPlugin = IngestSP.getMetadataExtractorByMIMEType(dfile.getContentType());
        FileMetadataExtractor extractorPlugin = new FITSFileMetadataExtractor();

        FileMetadataIngest extractedMetadata = extractorPlugin.ingest(new BufferedInputStream(tempFileInputStream));
        Map<String, Set<String>> extractedMetadataMap = extractedMetadata.getMetadataMap();

        // Store the fields and values we've gathered for safe-keeping:
        // from 3.6:
        // attempt to ingest the extracted metadata into the database; 
        // TODO: this should throw an exception if anything goes wrong.
        FileMetadata fileMetadata = dataFile.getFileMetadata();

        if (extractedMetadataMap != null) {
            logger.fine("Ingest Service: Processing extracted metadata;");
            if (extractedMetadata.getMetadataBlockName() != null) {
                logger.fine("Ingest Service: This metadata belongs to the "+extractedMetadata.getMetadataBlockName()+" metadata block."); 
                processDatasetMetadata(extractedMetadata, editVersion);
            }
            
            processFileLevelMetadata(extractedMetadata, fileMetadata);

        }

        ingestSuccessful = true;

        return ingestSuccessful;
    }

    
    private void processDatasetMetadata(FileMetadataIngest fileMetadataIngest, DatasetVersion editVersion) throws IOException {
        
        
        for (MetadataBlock mdb : editVersion.getDataset().getOwner().getMetadataBlocks()) {  
            if (mdb.getName().equals(fileMetadataIngest.getMetadataBlockName())) {
                logger.fine("Ingest Service: dataset version has "+mdb.getName()+" metadata block enabled.");
                
                editVersion.setDatasetFields(editVersion.initDatasetFields());
                
                Map<String, Set<String>> fileMetadataMap = fileMetadataIngest.getMetadataMap();
                for (DatasetFieldType dsft : mdb.getDatasetFieldTypes()) {
                    if (dsft.isPrimitive()) {
                        if (!dsft.isHasParent()) {
                            String dsfName = dsft.getName();
                            // See if the plugin has found anything for this field: 
                            if (fileMetadataMap.get(dsfName) != null && !fileMetadataMap.get(dsfName).isEmpty()) {

                                logger.fine("Ingest Service: found extracted metadata for field " + dsfName);
                                // go through the existing fields:
                                for (DatasetField dsf : editVersion.getFlatDatasetFields()) {
                                    if (dsf.getDatasetFieldType().equals(dsft)) {
                                        // yep, this is our field!
                                        // let's go through the values that the ingest 
                                        // plugin found in the file for this field: 

                                        Set<String> mValues = fileMetadataMap.get(dsfName);

                                        // Special rules apply to aggregation of values for 
                                        // some specific fields - namely, the resolution.* 
                                        // fields from the Astronomy Metadata block. 
                                        // TODO: rather than hard-coded, this needs to be
                                        // programmatically defined. -- L.A. 4.0
                                        if (dsfName.equals("resolution.Temporal")
                                                || dsfName.equals("resolution.Spatial")
                                                || dsfName.equals("resolution.Spectral")) {
                                            // For these values, we aggregate the minimum-maximum 
                                            // pair, for the entire set. 
                                            // So first, we need to go through the values found by 
                                            // the plugin and select the min. and max. values of 
                                            // these: 
                                            // (note that we are assuming that they all must
                                            // validate as doubles!)

                                            Double minValue = null;
                                            Double maxValue = null;

                                            for (String fValue : mValues) {

                                                try {
                                                    double thisValue = Double.parseDouble(fValue);

                                                    if (minValue == null || Double.compare(thisValue, minValue) < 0) {
                                                        minValue = thisValue;
                                                    }
                                                    if (maxValue == null || Double.compare(thisValue, maxValue) > 0) {
                                                        maxValue = thisValue;
                                                    }
                                                } catch (NumberFormatException e) {
                                                }
                                            }

                                            // Now let's see what aggregated values we 
                                            // have stored already: 
                                            
                                            // (all of these resolution.* fields have allowedMultiple set to FALSE, 
                                            // so there can be only one!)
                                            //logger.fine("Min value: "+minValue+", Max value: "+maxValue);
                                            if (minValue != null && maxValue != null) {
                                                Double storedMinValue = null; 
                                                Double storedMaxValue = null;
                                            
                                                String storedValue = "";
                                                
                                                if (dsf.getDatasetFieldValues() != null && dsf.getDatasetFieldValues().get(0) != null) {
                                                    storedValue = dsf.getDatasetFieldValues().get(0).getValue();
                                                
                                                    if (storedValue != null && !storedValue.equals("")) {
                                                        try {

                                                            if (storedValue.indexOf(" - ") > -1) {
                                                                storedMinValue = Double.parseDouble(storedValue.substring(0, storedValue.indexOf(" - ")));
                                                                storedMaxValue = Double.parseDouble(storedValue.substring(storedValue.indexOf(" - ") + 3));
                                                            } else {
                                                                storedMinValue = Double.parseDouble(storedValue);
                                                                storedMaxValue = storedMinValue;
                                                            }
                                                            if (storedMinValue != null && storedMinValue.compareTo(minValue) < 0) {
                                                                minValue = storedMinValue;
                                                            }
                                                            if (storedMaxValue != null && storedMaxValue.compareTo(maxValue) > 0) {
                                                                maxValue = storedMaxValue;
                                                            }
                                                        } catch (NumberFormatException e) {}
                                                    } else {
                                                        storedValue = "";
                                                    }
                                                }
                                            
                                                //logger.fine("Stored min value: "+storedMinValue+", Stored max value: "+storedMaxValue);
                                                
                                                String newAggregateValue = "";
                                                
                                                if (minValue.equals(maxValue)) {
                                                    newAggregateValue = minValue.toString();
                                                } else {
                                                    newAggregateValue = minValue.toString() + " - " + maxValue.toString();
                                                }
                                                
                                                // finally, compare it to the value we have now:
                                                if (!storedValue.equals(newAggregateValue)) {
                                                    if (dsf.getDatasetFieldValues() == null) {
                                                        dsf.setDatasetFieldValues(new ArrayList<DatasetFieldValue>());
                                                    }
                                                    if (dsf.getDatasetFieldValues().get(0) == null) {
                                                        DatasetFieldValue newDsfv = new DatasetFieldValue(dsf);
                                                        dsf.getDatasetFieldValues().add(newDsfv);
                                                    }
                                                    dsf.getDatasetFieldValues().get(0).setValue(newAggregateValue);
                                                }
                                            }
                                            // Ouch. 
                                        } else {
                                            // Other fields are aggregated simply by 
                                            // collecting a list of *unique* values encountered 
                                            // for this Field throughout the dataset. 
                                            // This means we need to only add the values *not yet present*.
                                            // (the implementation below may be inefficient - ?)

                                            for (String fValue : mValues) {
                                                if (!dsft.isControlledVocabulary()) {
                                                    Iterator<DatasetFieldValue> dsfvIt = dsf.getDatasetFieldValues().iterator();

                                                    boolean valueExists = false;

                                                    while (dsfvIt.hasNext()) {
                                                        DatasetFieldValue dsfv = dsfvIt.next();
                                                        if (fValue.equals(dsfv.getValue())) {
                                                            logger.fine("Value " + fValue + " already exists for field " + dsfName);
                                                            valueExists = true;
                                                            break;
                                                        }
                                                    }

                                                    if (!valueExists) {
                                                        logger.fine("Creating a new value for field " + dsfName + ": " + fValue);
                                                        DatasetFieldValue newDsfv = new DatasetFieldValue(dsf);
                                                        newDsfv.setValue(fValue);
                                                        dsf.getDatasetFieldValues().add(newDsfv);
                                                    }

                                                } else {
                                                    // A controlled vocabulary entry: 
                                                    // first, let's see if it's a legit control vocab. entry: 
                                                    ControlledVocabularyValue legitControlledVocabularyValue = null;
                                                    Collection<ControlledVocabularyValue> definedVocabularyValues = dsft.getControlledVocabularyValues();
                                                    if (definedVocabularyValues != null) {
                                                        for (ControlledVocabularyValue definedVocabValue : definedVocabularyValues) {
                                                            if (fValue.equals(definedVocabValue.getStrValue())) {
                                                                logger.fine("Yes, " + fValue + " is a valid controlled vocabulary value for the field " + dsfName);
                                                                legitControlledVocabularyValue = definedVocabValue;
                                                                break;
                                                            }
                                                        }
                                                    }
                                                    if (legitControlledVocabularyValue != null) {
                                                        // Only need to add the value if it is new, 
                                                        // i.e. if it does not exist yet: 
                                                        boolean valueExists = false;

                                                        List<ControlledVocabularyValue> existingControlledVocabValues = dsf.getControlledVocabularyValues();
                                                        if (existingControlledVocabValues != null) {
                                                            Iterator<ControlledVocabularyValue> cvvIt = existingControlledVocabValues.iterator();
                                                            while (cvvIt.hasNext()) {
                                                                ControlledVocabularyValue cvv = cvvIt.next();
                                                                if (fValue.equals(cvv.getStrValue())) {
                                                                    // or should I use if (legitControlledVocabularyValue.equals(cvv)) ?
                                                                    logger.fine("Controlled vocab. value " + fValue + " already exists for field " + dsfName);
                                                                    valueExists = true;
                                                                    break;
                                                                }
                                                            }
                                                        }

                                                        if (!valueExists) {
                                                            logger.fine("Adding controlled vocabulary value " + fValue + " to field " + dsfName);
                                                            dsf.getControlledVocabularyValues().add(legitControlledVocabularyValue);
                                                        }
                                                    }
                                                }
                                            }
                                        }
                                    }
                                }
                            }
                        }
                    } else {
                        // A compound field: 
                        // See if the plugin has found anything for the fields that 
                        // make up this compound field; if we find at least one 
                        // of the child values in the map of extracted values, we'll 
                        // create a new compound field value and its child 
                        // 
                        DatasetFieldCompoundValue compoundDsfv = new DatasetFieldCompoundValue();
                        int nonEmptyFields = 0; 
                        for (DatasetFieldType cdsft : dsft.getChildDatasetFieldTypes()) {
                            String dsfName = cdsft.getName();
                            if (fileMetadataMap.get(dsfName) != null && !fileMetadataMap.get(dsfName).isEmpty()) {  
                                logger.fine("Ingest Service: found extracted metadata for field " + dsfName + ", part of the compound field "+dsft.getName());
                                
                                if (cdsft.isPrimitive()) {
                                    // probably an unnecessary check - child fields
                                    // of compound fields are always primitive... 
                                    // but maybe it'll change in the future. 
                                    if (!cdsft.isControlledVocabulary()) {
                                        // TODO: can we have controlled vocabulary
                                        // sub-fields inside compound fields?
                                        
                                        DatasetField childDsf = new DatasetField();
                                        childDsf.setDatasetFieldType(cdsft);
                                        
                                        DatasetFieldValue newDsfv = new DatasetFieldValue(childDsf);
                                        newDsfv.setValue((String)fileMetadataMap.get(dsfName).toArray()[0]);
                                        childDsf.getDatasetFieldValues().add(newDsfv);
                                        
                                        childDsf.setParentDatasetFieldCompoundValue(compoundDsfv);
                                        compoundDsfv.getChildDatasetFields().add(childDsf);
                                        
                                        nonEmptyFields++;
                                    }
                                } 
                            }
                        }
                        
                        if (nonEmptyFields > 0) {
                            // let's go through this dataset's fields and find the 
                            // actual parent for this sub-field: 
                            for (DatasetField dsf : editVersion.getFlatDatasetFields()) {
                                if (dsf.getDatasetFieldType().equals(dsft)) {
                                    
                                    // Now let's check that the dataset version doesn't already have
                                    // this compound value - we are only interested in aggregating 
                                    // unique values. Note that we need to compare compound values 
                                    // as sets! -- i.e. all the sub fields in 2 compound fields 
                                    // must match in order for these 2 compounds to be recognized 
                                    // as "the same":
                                    
                                    boolean alreadyExists = false; 
                                    for (DatasetFieldCompoundValue dsfcv : dsf.getDatasetFieldCompoundValues()) {
                                        int matches = 0; 

                                        for (DatasetField cdsf : dsfcv.getChildDatasetFields()) {
                                            String cdsfName = cdsf.getDatasetFieldType().getName();
                                            String cdsfValue = cdsf.getDatasetFieldValues().get(0).getValue();
                                            if (cdsfValue != null && !cdsfValue.equals("")) {
                                                String extractedValue = (String)fileMetadataMap.get(cdsfName).toArray()[0];
                                                logger.fine("values: existing: "+cdsfValue+", extracted: "+extractedValue);
                                                if (cdsfValue.equals(extractedValue)) {
                                                    matches++;
                                                }
                                            }
                                        }
                                        if (matches == nonEmptyFields) {
                                            alreadyExists = true; 
                                            break;
                                        }
                                    }
                                                                        
                                    if (!alreadyExists) {
                                        // save this compound value, by attaching it to the 
                                        // version for proper cascading:
                                        compoundDsfv.setParentDatasetField(dsf);
                                        dsf.getDatasetFieldCompoundValues().add(compoundDsfv);
                                    }
                                }
                            }
                        }
                    }
                } 
            }
        }  
    }
    
    
    private void processFileLevelMetadata(FileMetadataIngest fileLevelMetadata, FileMetadata fileMetadata) {
        // The only type of metadata that ingest plugins can extract from ingested
        // files (as of 4.0 beta) that *stay* on the file-level is the automatically
        // generated "metadata summary" note. We attach it to the "description" 
        // field of the fileMetadata object. -- L.A. 
        
        String metadataSummary = fileLevelMetadata.getMetadataSummary();
        if (metadataSummary != null) {
            if (!metadataSummary.equals("")) {
                // The file upload page allows a user to enter file description 
                // on ingest. We don't want to overwrite whatever they may 
                // have entered. Rather, we'll append this generated metadata summary 
                // to the existing value. 
                String userEnteredFileDescription = fileMetadata.getDescription();
                if (userEnteredFileDescription != null
                        && !(userEnteredFileDescription.equals(""))) {

                    metadataSummary = userEnteredFileDescription.concat(";\n" + metadataSummary);
                }
                fileMetadata.setDescription(metadataSummary);
            }
        }
    }
    
    public void performPostProcessingTasks(DataFile dataFile) {
        /*
         * At this point (4.0 beta) the only ingest "post-processing task" performed 
         * is pre-generation of image thumbnails in a couple of popular sizes. 
         * -- L.A. 
         */
        if (dataFile != null && dataFile.isImage()) {
            try {
                DataFileIO dataAccess = dataFile.getDataFileIO();
                if (dataAccess != null) { // && dataFileIO.isLocalFile()) {

                    if (ImageThumbConverter.isThumbnailAvailable(dataFile, ImageThumbConverter.DEFAULT_PREVIEW_SIZE)) {
                        dataFile.setPreviewImageAvailable(true);
                    }
                }
            } catch (IOException ioEx) {
            }
        }
    }
 
    private Set<Integer> selectContinuousVariableColumns(DataFile dataFile) {
        Set<Integer> contVarFields = new LinkedHashSet<Integer>();

        for (int i = 0; i < dataFile.getDataTable().getVarQuantity(); i++) {
            if (dataFile.getDataTable().getDataVariables().get(i).isIntervalContinuous()) {
                contVarFields.add(i);
            }
        }

        return contVarFields;
    }
    
    private void calculateContinuousSummaryStatistics(DataFile dataFile, int varnum, Number[] dataVector) throws IOException {
        double[] sumStats = SumStatCalculator.calculateSummaryStatistics(dataVector);
        assignContinuousSummaryStatistics(dataFile.getDataTable().getDataVariables().get(varnum), sumStats);
    }
    
    private void assignContinuousSummaryStatistics(DataVariable variable, double[] sumStats) throws IOException {
        if (sumStats == null || sumStats.length != variableService.summaryStatisticTypes.length) {
            throw new IOException ("Wrong number of summary statistics types calculated! ("+sumStats.length+")");
        }
        
        for (int j = 0; j < variableService.summaryStatisticTypes.length; j++) {
            SummaryStatistic ss = new SummaryStatistic();
            ss.setTypeByLabel(variableService.summaryStatisticTypes[j]);
            if (!ss.isTypeMode()) {
                ss.setValue((new Double(sumStats[j])).toString());
            } else {
                ss.setValue(".");
            }
            ss.setDataVariable(variable);
            variable.getSummaryStatistics().add(ss);
        }

    }
    
    private void calculateUNF(DataFile dataFile, int varnum, Double[] dataVector) {
        String unf = null;
        try {
            unf = UNFUtil.calculateUNF(dataVector);
        } catch (IOException iex) {
            logger.warning("exception thrown when attempted to calculate UNF signature for (numeric, continuous) variable " + varnum);
        } catch (UnfException uex) {
            logger.warning("UNF Exception: thrown when attempted to calculate UNF signature for (numeric, continuous) variable " + varnum);
        }
        
        if (unf != null) {
            dataFile.getDataTable().getDataVariables().get(varnum).setUnf(unf);
        } else {
            logger.warning("failed to calculate UNF signature for variable " + varnum);
        }
    }
    
    private void calculateUNF(DataFile dataFile, int varnum, Long[] dataVector) {
        String unf = null;
        try {
            unf = UNFUtil.calculateUNF(dataVector);
        } catch (IOException iex) {
            logger.warning("exception thrown when attempted to calculate UNF signature for (numeric, discrete) variable " + varnum);
        }  catch (UnfException uex) {
            logger.warning("UNF Exception: thrown when attempted to calculate UNF signature for (numeric, discrete) variable " + varnum);
        }
        
        if (unf != null) {
            dataFile.getDataTable().getDataVariables().get(varnum).setUnf(unf);
        } else {
            logger.warning("failed to calculate UNF signature for variable " + varnum);
        }
    }
    
    private void calculateUNF(DataFile dataFile, int varnum, String[] dataVector) throws IOException {
        String unf = null;
        
        String[] dateFormats = null; 
        
        // Special handling for Character strings that encode dates and times:
        
        if ("time".equals(dataFile.getDataTable().getDataVariables().get(varnum).getFormatCategory())) {
            dateFormats = new String[dataVector.length];
            String savedDateTimeFormat = dataFile.getDataTable().getDataVariables().get(varnum).getFormat();
            String timeFormat = null;
            if (savedDateTimeFormat != null && !savedDateTimeFormat.equals("")) {
                timeFormat = savedDateTimeFormat;
            } else {
                timeFormat = dateTimeFormat_ymdhmsS;
            }
            
            /* What follows is special handling of a special case of time values
             * non-uniform precision; specifically, when some have if some have 
             * milliseconds, and some don't. (and that in turn is only 
             * n issue when the timezone is present... without the timezone
             * the time string would still evaluate to the end, even if the 
             * format has the .SSS part and the string does not.
             * This case will be properly handled internally, once we permanently
             * switch to UNF6.
             * -- L.A. 4.0 beta 8
             */
            String simplifiedFormat = null;
            SimpleDateFormat fullFormatParser = null;
            SimpleDateFormat simplifiedFormatParser = null;
            
            if (timeFormat.matches(".*\\.SSS z$")) {
                simplifiedFormat = timeFormat.replace(".SSS", "");
                
                fullFormatParser = new SimpleDateFormat(timeFormat);
                simplifiedFormatParser = new SimpleDateFormat(simplifiedFormat);
            } 
            
            for (int i = 0; i < dataVector.length; i++) {
                if (dataVector[i] != null) {
                    
                    if (simplifiedFormatParser != null) {
                        // first, try to parse the value against the "full" 
                        // format (with the milliseconds part):
                        fullFormatParser.setLenient(false);
                    
                        try {
                            logger.fine("trying the \"full\" time format, with milliseconds: "+timeFormat+", "+dataVector[i]);
                            fullFormatParser.parse(dataVector[i]);
                         } catch (ParseException ex) {
                            // try the simplified (no time zone) format instead:
                            logger.fine("trying the simplified format: "+simplifiedFormat+", "+dataVector[i]);
                            simplifiedFormatParser.setLenient(false);
                            try {
                                simplifiedFormatParser.parse(dataVector[i]);
                                timeFormat = simplifiedFormat;
                            } catch (ParseException ex1) {
                                logger.warning("no parseable format found for time value "+i+" - "+dataVector[i]);
                                throw new IOException("no parseable format found for time value "+i+" - "+dataVector[i]);
                            }
                        }

                    } 
                    dateFormats[i] = timeFormat;
                }
            }
        } else if ("date".equals(dataFile.getDataTable().getDataVariables().get(varnum).getFormatCategory())) {
            dateFormats = new String[dataVector.length];
            String savedDateFormat = dataFile.getDataTable().getDataVariables().get(varnum).getFormat();
            for (int i = 0; i < dataVector.length; i++) {
                if (dataVector[i] != null) {
                    if (savedDateFormat != null && !savedDateFormat.equals("")) {
                        dateFormats[i] = savedDateFormat;
                    } else {
                        dateFormats[i] = dateFormat_ymd;
                    }
                }
            }
        }
                
        try {
            if (dateFormats == null) {
                logger.fine("calculating the UNF value for string vector; first value: "+dataVector[0]);
                unf = UNFUtil.calculateUNF(dataVector);
            } else {
                unf = UNFUtil.calculateUNF(dataVector, dateFormats);
            }
        } catch (IOException iex) {
            logger.warning("IO exception thrown when attempted to calculate UNF signature for (character) variable " + varnum);
        } catch (UnfException uex) {
            logger.warning("UNF Exception: thrown when attempted to calculate UNF signature for (character) variable " + varnum);
        }
        
        if (unf != null) {
            dataFile.getDataTable().getDataVariables().get(varnum).setUnf(unf);
        } else {
            logger.warning("failed to calculate UNF signature for variable " + varnum);
        }
    }
    
    // Calculating UNFs from *floats*, not *doubles* - this is to test dataverse
    // 4.0 Ingest against DVN 3.*; because of the nature of the UNF bug, reading
    // the tab file entry with 7+ digits of precision as a Double will result
    // in a UNF signature *different* from what was produced by the v. 3.* ingest,
    // from a STATA float value directly. 
    // TODO: remove this from the final production 4.0!
    // -- L.A., Jul 2014
    
    private void calculateUNF(DataFile dataFile, int varnum, Float[] dataVector) {
        String unf = null;
        try {
            unf = UNFUtil.calculateUNF(dataVector);
        } catch (IOException iex) {
            logger.warning("exception thrown when attempted to calculate UNF signature for numeric, \"continuous\" (float) variable " + varnum);
        } catch (UnfException uex) {
            logger.warning("UNF Exception: thrown when attempted to calculate UNF signature for numeric, \"continuous\" (float) variable" + varnum);
        }
        
        if (unf != null) {
            dataFile.getDataTable().getDataVariables().get(varnum).setUnf(unf);
        } else {
            logger.warning("failed to calculate UNF signature for variable " + varnum);
        }
    }
    
    public static void main(String[] args) {
        
        String file = args[0];
        String type = args[1]; 
        
        if (file == null || type == null || "".equals(file) || "".equals(type)) {
            System.err.println("Usage: java edu.harvard.iq.dataverse.ingest.IngestServiceBean <file> <type>.");
            System.exit(1);
        }
        
        BufferedInputStream fileInputStream = null; 
        
        try {
            fileInputStream = new BufferedInputStream(new FileInputStream(new File(file)));
        } catch (FileNotFoundException notfoundEx) {
            fileInputStream = null; 
        }
        
        if (fileInputStream == null) {
            System.err.println("Could not open file "+file+".");
            System.exit(1);
        }
        
        TabularDataFileReader ingestPlugin = getTabDataReaderByMimeType(type);

        if (ingestPlugin == null) {
            System.err.println("Could not locate an ingest plugin for type "+type+".");
            System.exit(1);
        }
        
        TabularDataIngest tabDataIngest = null;
        
        try {
            tabDataIngest = ingestPlugin.read(fileInputStream, null);
        } catch (IOException ingestEx) {
            System.err.println("Caught an exception trying to ingest file "+file+".");
            System.exit(1);
        }
        
        try {
            if (tabDataIngest != null) {
                File tabFile = tabDataIngest.getTabDelimitedFile();

                if (tabDataIngest.getDataTable() != null
                        && tabFile != null
                        && tabFile.exists()) {

                    String tabFilename = FileUtil.replaceExtension(file, "tab");
                    
                    Files.copy(Paths.get(tabFile.getAbsolutePath()), Paths.get(tabFilename), StandardCopyOption.REPLACE_EXISTING);
                    
                    DataTable dataTable = tabDataIngest.getDataTable();
                    
                    System.out.println ("NVARS: "+dataTable.getVarQuantity());
                    System.out.println ("NOBS: "+dataTable.getCaseQuantity());
                    System.out.println ("UNF: "+dataTable.getUnf());
                    
                    for (int i = 0; i < dataTable.getVarQuantity(); i++) {
                        String vartype = "";
                        
                        if (dataTable.getDataVariables().get(i).isIntervalContinuous()) {
                            vartype = "numeric-continuous";
                        } else {
                            if (dataTable.getDataVariables().get(i).isTypeNumeric()) {
                                vartype = "numeric-discrete";
                            } else {
                                vartype = "character";
                            }
                        }
                        
                        System.out.print ("VAR"+i+" ");
                        System.out.print (dataTable.getDataVariables().get(i).getName()+" ");
                        System.out.print (vartype+" ");
                        System.out.print (dataTable.getDataVariables().get(i).getUnf());
                        System.out.println(); 
                        
                    }
                
                } else {
                    System.err.println("Ingest failed to produce tab file or data table for file "+file+".");
                    System.exit(1);
                }
            } else {
                System.err.println("Ingest resulted in a null tabDataIngest object for file "+file+".");
                System.exit(1);
            }
        } catch (IOException ex) {
            System.err.println("Caught an exception trying to save ingested data for file "+file+".");
            System.exit(1);
        }
        
    }
    /*
    private class InternalIngestException extends Exception {
        
    }
    
    public class IngestServiceException extends Exception {
        
    }
    */
}<|MERGE_RESOLUTION|>--- conflicted
+++ resolved
@@ -103,11 +103,7 @@
 import javax.jms.Queue;
 import javax.jms.QueueConnectionFactory;
 import javax.annotation.Resource;
-<<<<<<< HEAD
 import javax.ejb.EJBException;
-=======
-import javax.ejb.Asynchronous;
->>>>>>> 3c7d647c
 import javax.jms.JMSException;
 import javax.jms.QueueConnection;
 import javax.jms.QueueSender;
@@ -762,7 +758,6 @@
         if (tabDataIngest != null) {
             File tabFile = tabDataIngest.getTabDelimitedFile();
 
-<<<<<<< HEAD
             if (tabDataIngest.getDataTable() != null
                     && tabFile != null
                     && tabFile.exists()) {
@@ -771,12 +766,6 @@
                 logger.info("Tab-delimited file produced: " + tabFile.getAbsolutePath());
 
                 dataFile.setFilesize(tabFile.length());
-=======
-                    logger.warning("Tabular data successfully ingested; DataTable with "
-                            + tabDataIngest.getDataTable().getVarQuantity() + " variables produced.");
-
-                    logger.warning("Tab-delimited file produced: " + tabFile.getAbsolutePath());
->>>>>>> 3c7d647c
 
                 // and change the mime type to "tabular" on the final datafile, 
                 // and replace (or add) the extension ".tab" to the filename: 
@@ -897,51 +886,9 @@
                         dataFile = fileService.save(dataFile);
                         logger.info("Unknown excepton saving ingested file.");
                     }
-<<<<<<< HEAD
                 }
 
                 ingestSuccessful = true;
-=======
-                    ingestSuccessful = true;
-                }
-            } else {
-                logger.warning("Ingest failed to produce data obect.");
-            }
-        } catch (IOException postIngestEx) {
-            // TODO: 
-            // try to separate the post-processing (summary stats, unfs) failures
-            // from file save errors;
-            // -- L.A. Aug. 2014
-            dataFile.SetIngestProblem();
-            FileUtil.createIngestFailureReport(dataFile, "Ingest failed to produce Summary Statistics and/or UNF signatures; "+postIngestEx.getMessage());
-            
-            dataFile = fileService.save(dataFile);
-            
-            logger.warning("Ingest failure: post-ingest tasks.");
-        } catch (Exception unknownEx) {
-            // this probably means that an error occurred while saving the datafile
-            // in the database. 
-            logger.warning("Ingest failure: Failed to save tabular data (datatable, datavariables, etc.) in the database. Clearing the datafile object.");
-
-            dataFile = null; 
-            dataFile = fileService.find(datafile_id);
-            
-            if (dataFile != null) {
-                dataFile.SetIngestProblem();
-                FileUtil.createIngestFailureReport(dataFile, "Ingest produced tabular data, but failed to save it in the database; " + unknownEx.getMessage() + " No further information is available.");
-
-                // blank the datatable that may have already been attached to the
-                // datafile (it may have something "unsave-able" in it!)
-                dataFile.setDataTables(null);
-                if (tabDataIngest != null && tabDataIngest.getDataTable() != null) {
-                    tabDataIngest.getDataTable().setDataFile(null);
-                }
-
-                dataFile = fileService.save(dataFile);
-                logger.warning("Unknown excepton saving ingested file.");
-            } else {
-                // ??
->>>>>>> 3c7d647c
             }
         } else {
             logger.info("Ingest failed to produce data obect.");
