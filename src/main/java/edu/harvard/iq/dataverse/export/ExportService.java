--- conflicted
+++ resolved
@@ -12,7 +12,6 @@
 import edu.harvard.iq.dataverse.export.spi.ExportDataProviderInterface;
 import edu.harvard.iq.dataverse.export.spi.Exporter;
 import edu.harvard.iq.dataverse.settings.JvmSettings;
-import edu.harvard.iq.dataverse.util.json.JsonPrinter;
 import java.io.BufferedReader;
 import java.io.File;
 import java.io.FileOutputStream;
@@ -43,8 +42,6 @@
 import java.util.Set;
 import java.util.logging.Level;
 import java.util.logging.Logger;
-import javax.json.JsonObject;
-import javax.json.JsonObjectBuilder;
 import javax.ws.rs.core.MediaType;
 
 import org.apache.commons.io.IOUtils;
@@ -288,25 +285,12 @@
     // in a file in the dataset directory.
     public void exportFormat(Dataset dataset, String formatName) throws ExportException {
         try {
-<<<<<<< HEAD
 
             Exporter e = exporterMap.get(formatName);
             if (e != null) {
                 DatasetVersion releasedVersion = dataset.getReleasedVersion();
                 if (releasedVersion == null) {
-                    throw new IllegalStateException("No Released Version");
-=======
-            Iterator<Exporter> exporters = loader.iterator();
-            while (exporters.hasNext()) {
-                Exporter e = exporters.next();
-                if (e.getProviderName().equals(formatName)) {
-                    DatasetVersion releasedVersion = dataset.getReleasedVersion();
-                    if (releasedVersion == null) {
-                        throw new ExportException("No published version found during export. " + dataset.getGlobalId().toString());
-                    }
-                    final JsonObjectBuilder datasetAsJsonBuilder = JsonPrinter.jsonAsDatasetDto(releasedVersion);
-                    cacheExport(releasedVersion, formatName, datasetAsJsonBuilder.build(), e);
->>>>>>> 6dc9a5fb
+                    throw new ExportException("No published version found during export. " + dataset.getGlobalId().toString());
                 }
                 ExportDataProvider dataProvider = new ExportDataProvider(releasedVersion);
                 cacheExport(dataset, dataProvider, formatName, e);
