--- conflicted
+++ resolved
@@ -122,12 +122,8 @@
      * @param publicationStatuses 
      * @param searchTerm 
      * @param datasetValidities
-     */    
-<<<<<<< HEAD
-    public MyDataFilterParams(DataverseRequest dataverseRequest, List<String> dvObjectTypes, List<String> publicationStatuses, List<Long> roleIds, String searchTerm, List<Boolean> datasetValidities){
-=======
-    public MyDataFilterParams(DataverseRequest dataverseRequest, List<DvObject.DType> dvObjectTypes, List<String> publicationStatuses, List<Long> roleIds, String searchTerm){
->>>>>>> 51ff682c
+     */
+    public MyDataFilterParams(DataverseRequest dataverseRequest, List<DvObject.DType> dvObjectTypes, List<String> publicationStatuses, List<Long> roleIds, String searchTerm, List<Boolean> datasetValidities) {
         if (dataverseRequest==null){
             throw new NullPointerException("MyDataFilterParams constructor: dataverseRequest cannot be null ");
         }
