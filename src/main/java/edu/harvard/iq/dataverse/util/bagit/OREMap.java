--- conflicted
+++ resolved
@@ -38,15 +38,9 @@
     public static final String NAME = "OREMap";
     private Map<String, String> localContext = new TreeMap<String, String>();
     private DatasetVersion version;
-<<<<<<< HEAD
-    private boolean excludeEmail = false;
-
-    public OREMap(DatasetVersion version, boolean excludeEmail) {
-=======
     private Boolean excludeEmail = null;
-    
+
     public OREMap(DatasetVersion version) {
->>>>>>> 59ea4713
         this.version = version;
     }
 
@@ -271,14 +265,13 @@
         for (Entry<String, String> e : localContext.entrySet()) {
             contextBuilder.add(e.getKey(), e.getValue());
         }
-<<<<<<< HEAD
         if (aggregationOnly) {
             return aggBuilder.add("@context", contextBuilder.build());
         } else {
             // Now create the overall map object with it's metadata
             JsonObjectBuilder oremapBuilder = Json.createObjectBuilder()
                     .add(JsonLDTerm.dcTerms("modified").getLabel(), LocalDate.now().toString())
-                    .add(JsonLDTerm.dcTerms("creator").getLabel(), BundleUtil.getStringFromBundle("institution.name"))
+                    .add(JsonLDTerm.dcTerms("creator").getLabel(), BrandingUtil.getInstallationBrandName())
                     .add("@type", JsonLDTerm.ore("ResourceMap").getLabel())
                     // Define an id for the map itself (separate from the @id of the dataset being
                     // described
@@ -293,26 +286,6 @@
                     .add("@context", contextBuilder.build());
             return oremapBuilder;
         }
-=======
-        // Now create the overall map object with it's metadata
-        JsonObject oremap = Json.createObjectBuilder()
-                .add(JsonLDTerm.dcTerms("modified").getLabel(), LocalDate.now().toString())
-                .add(JsonLDTerm.dcTerms("creator").getLabel(),
-                        BrandingUtil.getInstallationBrandName())
-                .add("@type", JsonLDTerm.ore("ResourceMap").getLabel())
-                // Define an id for the map itself (separate from the @id of the dataset being
-                // described
-                .add("@id",
-                        SystemConfig.getDataverseSiteUrlStatic() + "/api/datasets/export?exporter="
-                                + OAI_OREExporter.NAME + "&persistentId=" + id)
-                // Add the aggregation (Dataset) itself to the map.
-                .add(JsonLDTerm.ore("describes").getLabel(),
-                        aggBuilder.add(JsonLDTerm.ore("aggregates").getLabel(), aggResArrayBuilder.build())
-                                .add(JsonLDTerm.schemaOrg("hasPart").getLabel(), fileArray.build()).build())
-                // and finally add the context
-                .add("@context", contextBuilder.build()).build();
-        return oremap;
->>>>>>> 59ea4713
     }
 
     /*
