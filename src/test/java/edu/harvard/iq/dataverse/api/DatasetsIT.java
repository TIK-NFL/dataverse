--- conflicted
+++ resolved
@@ -3339,11 +3339,7 @@
         assertEquals(1, fileMetadatasCount);
 
         // Test NameZA order criteria
-<<<<<<< HEAD
-        Response getVersionFilesResponseNameZACriteria = UtilIT.getVersionFiles(datasetId, DS_VERSION_LATEST, null, null, null, null, null, null, null, DatasetVersionFilesServiceBean.FileMetadatasOrderCriteria.NameZA.toString(), false, apiToken);
-=======
-        Response getVersionFilesResponseNameZACriteria = UtilIT.getVersionFiles(datasetId, testDatasetVersion, null, null, null, null, null, null, null, DatasetVersionFilesServiceBean.FileOrderCriteria.NameZA.toString(), apiToken);
->>>>>>> e7d42d4c
+        Response getVersionFilesResponseNameZACriteria = UtilIT.getVersionFiles(datasetId, DS_VERSION_LATEST, null, null, null, null, null, null, null, DatasetVersionFilesServiceBean.FileOrderCriteria.NameZA.toString(), false, apiToken);
 
         getVersionFilesResponseNameZACriteria.then().assertThat()
                 .statusCode(OK.getStatusCode())
@@ -3354,11 +3350,7 @@
                 .body("data[4].label", equalTo(testFileName1));
 
         // Test Newest order criteria
-<<<<<<< HEAD
-        Response getVersionFilesResponseNewestCriteria = UtilIT.getVersionFiles(datasetId, DS_VERSION_LATEST, null, null, null, null, null, null, null, DatasetVersionFilesServiceBean.FileMetadatasOrderCriteria.Newest.toString(), false, apiToken);
-=======
-        Response getVersionFilesResponseNewestCriteria = UtilIT.getVersionFiles(datasetId, testDatasetVersion, null, null, null, null, null, null, null, DatasetVersionFilesServiceBean.FileOrderCriteria.Newest.toString(), apiToken);
->>>>>>> e7d42d4c
+        Response getVersionFilesResponseNewestCriteria = UtilIT.getVersionFiles(datasetId, DS_VERSION_LATEST, null, null, null, null, null, null, null, DatasetVersionFilesServiceBean.FileOrderCriteria.Newest.toString(), false, apiToken);
 
         getVersionFilesResponseNewestCriteria.then().assertThat()
                 .statusCode(OK.getStatusCode())
@@ -3369,11 +3361,7 @@
                 .body("data[4].label", equalTo(testFileName1));
 
         // Test Oldest order criteria
-<<<<<<< HEAD
-        Response getVersionFilesResponseOldestCriteria = UtilIT.getVersionFiles(datasetId, DS_VERSION_LATEST, null, null, null, null, null, null, null, DatasetVersionFilesServiceBean.FileMetadatasOrderCriteria.Oldest.toString(), false, apiToken);
-=======
-        Response getVersionFilesResponseOldestCriteria = UtilIT.getVersionFiles(datasetId, testDatasetVersion, null, null, null, null, null, null, null, DatasetVersionFilesServiceBean.FileOrderCriteria.Oldest.toString(), apiToken);
->>>>>>> e7d42d4c
+        Response getVersionFilesResponseOldestCriteria = UtilIT.getVersionFiles(datasetId, DS_VERSION_LATEST, null, null, null, null, null, null, null, DatasetVersionFilesServiceBean.FileOrderCriteria.Oldest.toString(), false, apiToken);
 
         getVersionFilesResponseOldestCriteria.then().assertThat()
                 .statusCode(OK.getStatusCode())
@@ -3384,11 +3372,7 @@
                 .body("data[4].label", equalTo(testFileName4));
 
         // Test Size order criteria
-<<<<<<< HEAD
-        Response getVersionFilesResponseSizeCriteria = UtilIT.getVersionFiles(datasetId, DS_VERSION_LATEST, null, null, null, null, null, null, null, DatasetVersionFilesServiceBean.FileMetadatasOrderCriteria.Size.toString(), false, apiToken);
-=======
-        Response getVersionFilesResponseSizeCriteria = UtilIT.getVersionFiles(datasetId, testDatasetVersion, null, null, null, null, null, null, null, DatasetVersionFilesServiceBean.FileOrderCriteria.Size.toString(), apiToken);
->>>>>>> e7d42d4c
+        Response getVersionFilesResponseSizeCriteria = UtilIT.getVersionFiles(datasetId, DS_VERSION_LATEST, null, null, null, null, null, null, null, DatasetVersionFilesServiceBean.FileOrderCriteria.Size.toString(), false, apiToken);
 
         getVersionFilesResponseSizeCriteria.then().assertThat()
                 .statusCode(OK.getStatusCode())
@@ -3399,11 +3383,7 @@
                 .body("data[4].label", equalTo(testFileName4));
 
         // Test Type order criteria
-<<<<<<< HEAD
-        Response getVersionFilesResponseTypeCriteria = UtilIT.getVersionFiles(datasetId, DS_VERSION_LATEST, null, null, null, null, null, null, null, DatasetVersionFilesServiceBean.FileMetadatasOrderCriteria.Type.toString(), false, apiToken);
-=======
-        Response getVersionFilesResponseTypeCriteria = UtilIT.getVersionFiles(datasetId, testDatasetVersion, null, null, null, null, null, null, null, DatasetVersionFilesServiceBean.FileOrderCriteria.Type.toString(), apiToken);
->>>>>>> e7d42d4c
+        Response getVersionFilesResponseTypeCriteria = UtilIT.getVersionFiles(datasetId, DS_VERSION_LATEST, null, null, null, null, null, null, null, DatasetVersionFilesServiceBean.FileOrderCriteria.Type.toString(), false, apiToken);
 
         getVersionFilesResponseTypeCriteria.then().assertThat()
                 .statusCode(OK.getStatusCode())
@@ -3452,11 +3432,7 @@
         restrictFileResponse.then().assertThat()
                 .statusCode(OK.getStatusCode());
 
-<<<<<<< HEAD
-        Response getVersionFilesResponseRestricted = UtilIT.getVersionFiles(datasetId, DS_VERSION_LATEST, null, null, null, DatasetVersionFilesServiceBean.DataFileAccessStatus.Restricted.toString(), null, null, null, null, false, apiToken);
-=======
-        Response getVersionFilesResponseRestricted = UtilIT.getVersionFiles(datasetId, testDatasetVersion, null, null, null, FileSearchCriteria.FileAccessStatus.Restricted.toString(), null, null, null, null, apiToken);
->>>>>>> e7d42d4c
+        Response getVersionFilesResponseRestricted = UtilIT.getVersionFiles(datasetId, DS_VERSION_LATEST, null, null, null, FileSearchCriteria.FileAccessStatus.Restricted.toString(), null, null, null, null, false, apiToken);
 
         getVersionFilesResponseRestricted.then().assertThat()
                 .statusCode(OK.getStatusCode())
@@ -3481,11 +3457,7 @@
         createActiveFileEmbargoResponse.then().assertThat()
                 .statusCode(OK.getStatusCode());
 
-<<<<<<< HEAD
-        Response getVersionFilesResponseEmbargoedThenPublic = UtilIT.getVersionFiles(datasetId, DS_VERSION_LATEST, null, null, null, DatasetVersionFilesServiceBean.DataFileAccessStatus.EmbargoedThenPublic.toString(), null, null, null, null, false, apiToken);
-=======
-        Response getVersionFilesResponseEmbargoedThenPublic = UtilIT.getVersionFiles(datasetId, testDatasetVersion, null, null, null, FileSearchCriteria.FileAccessStatus.EmbargoedThenPublic.toString(), null, null, null, null, apiToken);
->>>>>>> e7d42d4c
+        Response getVersionFilesResponseEmbargoedThenPublic = UtilIT.getVersionFiles(datasetId, DS_VERSION_LATEST, null, null, null, FileSearchCriteria.FileAccessStatus.EmbargoedThenPublic.toString(), null, null, null, null, false, apiToken);
 
         getVersionFilesResponseEmbargoedThenPublic.then().assertThat()
                 .statusCode(OK.getStatusCode())
@@ -3494,11 +3466,7 @@
         fileMetadatasCount = getVersionFilesResponseEmbargoedThenPublic.jsonPath().getList("data").size();
         assertEquals(1, fileMetadatasCount);
 
-<<<<<<< HEAD
-        Response getVersionFilesResponseEmbargoedThenRestricted = UtilIT.getVersionFiles(datasetId, DS_VERSION_LATEST, null, null, null, DatasetVersionFilesServiceBean.DataFileAccessStatus.EmbargoedThenRestricted.toString(), null, null, null, null, false, apiToken);
-=======
-        Response getVersionFilesResponseEmbargoedThenRestricted = UtilIT.getVersionFiles(datasetId, testDatasetVersion, null, null, null, FileSearchCriteria.FileAccessStatus.EmbargoedThenRestricted.toString(), null, null, null, null, apiToken);
->>>>>>> e7d42d4c
+        Response getVersionFilesResponseEmbargoedThenRestricted = UtilIT.getVersionFiles(datasetId, DS_VERSION_LATEST, null, null, null, FileSearchCriteria.FileAccessStatus.EmbargoedThenRestricted.toString(), null, null, null, null, false, apiToken);
 
         getVersionFilesResponseEmbargoedThenRestricted.then().assertThat()
                 .statusCode(OK.getStatusCode())
@@ -3508,11 +3476,7 @@
         assertEquals(1, fileMetadatasCount);
 
         // Test Access Status Public
-<<<<<<< HEAD
-        Response getVersionFilesResponsePublic = UtilIT.getVersionFiles(datasetId, DS_VERSION_LATEST, null, null, null, DatasetVersionFilesServiceBean.DataFileAccessStatus.Public.toString(), null, null, null, null, false, apiToken);
-=======
-        Response getVersionFilesResponsePublic = UtilIT.getVersionFiles(datasetId, testDatasetVersion, null, null, null, FileSearchCriteria.FileAccessStatus.Public.toString(), null, null, null, null, apiToken);
->>>>>>> e7d42d4c
+        Response getVersionFilesResponsePublic = UtilIT.getVersionFiles(datasetId, DS_VERSION_LATEST, null, null, null, FileSearchCriteria.FileAccessStatus.Public.toString(), null, null, null, null, false, apiToken);
 
         getVersionFilesResponsePublic.then().assertThat()
                 .statusCode(OK.getStatusCode())
@@ -3525,7 +3489,7 @@
 
         // Test invalid access status
         String invalidStatus = "invalidStatus";
-        Response getVersionFilesResponseInvalidStatus = UtilIT.getVersionFiles(datasetId, testDatasetVersion, null, null, null, invalidStatus, null, null, null, null, apiToken);
+        Response getVersionFilesResponseInvalidStatus = UtilIT.getVersionFiles(datasetId, testDatasetVersion, null, null, null, invalidStatus, null, null, null, null, false, apiToken);
         getVersionFilesResponseInvalidStatus.then().assertThat()
                 .statusCode(BAD_REQUEST.getStatusCode())
                 .body("message", equalTo(BundleUtil.getStringFromBundle("datasets.api.version.files.invalid.access.status", List.of(invalidStatus))));
@@ -3636,15 +3600,8 @@
         Response createFileEmbargoResponse = UtilIT.createFileEmbargo(datasetId, Integer.parseInt(dataFileId), activeEmbargoDate, apiToken);
         createFileEmbargoResponse.then().assertThat().statusCode(OK.getStatusCode());
 
-<<<<<<< HEAD
         // Getting the file counts and assert each count
-        Response getVersionFileCountsResponse = UtilIT.getVersionFileCounts(datasetId, DS_VERSION_LATEST, false, apiToken);
-=======
-        String testDatasetVersion = ":latest";
-
-        // Getting the file counts without criteria and assert each count is correct
-        Response getVersionFileCountsResponse = UtilIT.getVersionFileCounts(datasetId, testDatasetVersion, null, null, null, null, null, apiToken);
->>>>>>> e7d42d4c
+        Response getVersionFileCountsResponse = UtilIT.getVersionFileCounts(datasetId, DS_VERSION_LATEST, null, null, null, null, null, false, apiToken);
 
         getVersionFileCountsResponse.then().assertThat().statusCode(OK.getStatusCode());
 
@@ -3665,7 +3622,7 @@
         assertEquals(1, responseCountPerAccessStatusMap.get(FileSearchCriteria.FileAccessStatus.EmbargoedThenPublic.toString()));
 
         // Test content type criteria
-        getVersionFileCountsResponse = UtilIT.getVersionFileCounts(datasetId, testDatasetVersion, "image/png", null, null, null, null, apiToken);
+        getVersionFileCountsResponse = UtilIT.getVersionFileCounts(datasetId, DS_VERSION_LATEST_PUBLISHED, "image/png", null, null, null, null, false, apiToken);
 
         getVersionFileCountsResponse.then().assertThat().statusCode(OK.getStatusCode());
 
@@ -3686,7 +3643,7 @@
         assertEquals(1, responseCountPerAccessStatusMap.get(FileSearchCriteria.FileAccessStatus.EmbargoedThenPublic.toString()));
 
         // Test access status criteria
-        getVersionFileCountsResponse = UtilIT.getVersionFileCounts(datasetId, testDatasetVersion, null, FileSearchCriteria.FileAccessStatus.Public.toString(), null, null, null, apiToken);
+        getVersionFileCountsResponse = UtilIT.getVersionFileCounts(datasetId, DS_VERSION_LATEST, null, FileSearchCriteria.FileAccessStatus.Public.toString(), null, null, null, false, apiToken);
 
         getVersionFileCountsResponse.then().assertThat().statusCode(OK.getStatusCode());
 
@@ -3707,13 +3664,13 @@
 
         // Test invalid access status
         String invalidStatus = "invalidStatus";
-        Response getVersionFilesResponseInvalidStatus = UtilIT.getVersionFileCounts(datasetId, testDatasetVersion, null, invalidStatus, null, null, null, apiToken);
+        Response getVersionFilesResponseInvalidStatus = UtilIT.getVersionFileCounts(datasetId, DS_VERSION_LATEST, null, invalidStatus, null, null, null, false, apiToken);
         getVersionFilesResponseInvalidStatus.then().assertThat()
                 .statusCode(BAD_REQUEST.getStatusCode())
                 .body("message", equalTo(BundleUtil.getStringFromBundle("datasets.api.version.files.invalid.access.status", List.of(invalidStatus))));
 
         // Test category name criteria
-        getVersionFileCountsResponse = UtilIT.getVersionFileCounts(datasetId, testDatasetVersion, null, null, testCategory, null, null, apiToken);
+        getVersionFileCountsResponse = UtilIT.getVersionFileCounts(datasetId, DS_VERSION_LATEST, null, null, testCategory, null, null, false, apiToken);
 
         getVersionFileCountsResponse.then().assertThat().statusCode(OK.getStatusCode());
 
@@ -3728,144 +3685,12 @@
         assertEquals(1, responseCountPerContentTypeMap.size());
         assertEquals(1, responseCountPerCategoryNameMap.size());
         assertEquals(1, responseCountPerCategoryNameMap.get(testCategory));
-<<<<<<< HEAD
-        assertEquals(3, responseCountPerAccessStatusMap.get(DatasetVersionFilesServiceBean.DataFileAccessStatus.Public.toString()));
-        assertEquals(1, responseCountPerAccessStatusMap.get(DatasetVersionFilesServiceBean.DataFileAccessStatus.EmbargoedThenPublic.toString()));
-
-        // Test Deaccessioned
-        Response publishDataverseResponse = UtilIT.publishDataverseViaNativeApi(dataverseAlias, apiToken);
-        publishDataverseResponse.then().assertThat().statusCode(OK.getStatusCode());
-        Response publishDatasetResponse = UtilIT.publishDatasetViaNativeApi(datasetId, "major", apiToken);
-        publishDatasetResponse.then().assertThat().statusCode(OK.getStatusCode());
-
-        Response deaccessionDatasetResponse = UtilIT.deaccessionDataset(datasetId, DS_VERSION_LATEST_PUBLISHED, "Test deaccession reason.", null, apiToken);
-        deaccessionDatasetResponse.then().assertThat().statusCode(OK.getStatusCode());
-
-        // includeDeaccessioned false
-        Response getVersionFileCountsResponseNoDeaccessioned = UtilIT.getVersionFileCounts(datasetId, DS_VERSION_LATEST_PUBLISHED, false, apiToken);
-        getVersionFileCountsResponseNoDeaccessioned.then().assertThat().statusCode(NOT_FOUND.getStatusCode());
-
-        // includeDeaccessioned true
-        Response getVersionFileCountsResponseDeaccessioned = UtilIT.getVersionFileCounts(datasetId, DS_VERSION_LATEST_PUBLISHED, true, apiToken);
-        getVersionFileCountsResponseDeaccessioned.then().assertThat().statusCode(OK.getStatusCode());
-
-        responseJsonPath = getVersionFileCountsResponseDeaccessioned.jsonPath();
-        assertEquals(4, (Integer) responseJsonPath.get("data.total"));
-
-        // Test that the dataset file counts for a deaccessioned dataset cannot be accessed by a guest
-        // By latest published version
-        Response getDatasetVersionResponse = UtilIT.getVersionFileCounts(datasetId, DS_VERSION_LATEST_PUBLISHED, true, null);
-        getDatasetVersionResponse.then().assertThat().statusCode(NOT_FOUND.getStatusCode());
-        // By specific version 1.0
-        getDatasetVersionResponse = UtilIT.getVersionFileCounts(datasetId, "1.0", true, null);
-        getDatasetVersionResponse.then().assertThat().statusCode(NOT_FOUND.getStatusCode());
-    }
-
-    @Test
-    public void deaccessionDataset() {
-        Response createUser = UtilIT.createRandomUser();
-        createUser.then().assertThat().statusCode(OK.getStatusCode());
-        String apiToken = UtilIT.getApiTokenFromResponse(createUser);
-
-        Response createDataverseResponse = UtilIT.createRandomDataverse(apiToken);
-        createDataverseResponse.then().assertThat().statusCode(CREATED.getStatusCode());
-        String dataverseAlias = UtilIT.getAliasFromResponse(createDataverseResponse);
-
-        Response createDatasetResponse = UtilIT.createRandomDatasetViaNativeApi(dataverseAlias, apiToken);
-        createDatasetResponse.then().assertThat().statusCode(CREATED.getStatusCode());
-        int datasetId = JsonPath.from(createDatasetResponse.body().asString()).getInt("data.id");
-
-        String testDeaccessionReason = "Test deaccession reason.";
-        String testDeaccessionForwardURL = "http://demo.dataverse.org";
-
-        // Test that draft and latest version constants are not allowed and a bad request error is received
-        String expectedInvalidVersionIdentifierError = BundleUtil.getStringFromBundle("datasets.api.deaccessionDataset.invalid.version.identifier.error", List.of(DS_VERSION_LATEST_PUBLISHED));
-
-        Response deaccessionDatasetResponse = UtilIT.deaccessionDataset(datasetId, DS_VERSION_DRAFT, testDeaccessionReason, testDeaccessionForwardURL, apiToken);
-        deaccessionDatasetResponse.then().assertThat().statusCode(BAD_REQUEST.getStatusCode())
-                .body("message", equalTo(expectedInvalidVersionIdentifierError));
-
-        deaccessionDatasetResponse = UtilIT.deaccessionDataset(datasetId, DS_VERSION_LATEST, testDeaccessionReason, testDeaccessionForwardURL, apiToken);
-        deaccessionDatasetResponse.then().assertThat().statusCode(BAD_REQUEST.getStatusCode())
-                .body("message", equalTo(expectedInvalidVersionIdentifierError));
-
-        // Test that a not found error occurs when there is no published version available
-        deaccessionDatasetResponse = UtilIT.deaccessionDataset(datasetId, DS_VERSION_LATEST_PUBLISHED, testDeaccessionReason, testDeaccessionForwardURL, apiToken);
-        deaccessionDatasetResponse.then().assertThat().statusCode(NOT_FOUND.getStatusCode());
-
-        // Publish test dataset
-        Response publishDataverseResponse = UtilIT.publishDataverseViaNativeApi(dataverseAlias, apiToken);
-        publishDataverseResponse.then().assertThat().statusCode(OK.getStatusCode());
-        Response publishDatasetResponse = UtilIT.publishDatasetViaNativeApi(datasetId, "major", apiToken);
-        publishDatasetResponse.then().assertThat().statusCode(OK.getStatusCode());
-
-        // Test that a bad request error is received when the forward URL exceeds ARCHIVE_NOTE_MAX_LENGTH
-        String testInvalidDeaccessionForwardURL = RandomStringUtils.randomAlphabetic(ARCHIVE_NOTE_MAX_LENGTH + 1);
-
-        deaccessionDatasetResponse = UtilIT.deaccessionDataset(datasetId, DS_VERSION_LATEST_PUBLISHED, testDeaccessionReason, testInvalidDeaccessionForwardURL, apiToken);
-        deaccessionDatasetResponse.then().assertThat().statusCode(BAD_REQUEST.getStatusCode())
-                .body("message", containsString(testInvalidDeaccessionForwardURL));
-
-        // Test that the dataset is successfully deaccessioned when published and valid deaccession params are sent
-        deaccessionDatasetResponse = UtilIT.deaccessionDataset(datasetId, DS_VERSION_LATEST_PUBLISHED, testDeaccessionReason, testDeaccessionForwardURL, apiToken);
-        deaccessionDatasetResponse.then().assertThat().statusCode(OK.getStatusCode());
-
-        // Test that a not found error occurs when the only published version has already been deaccessioned
-        deaccessionDatasetResponse = UtilIT.deaccessionDataset(datasetId, DS_VERSION_LATEST_PUBLISHED, testDeaccessionReason, testDeaccessionForwardURL, apiToken);
-        deaccessionDatasetResponse.then().assertThat().statusCode(NOT_FOUND.getStatusCode());
-
-        // Test that a dataset can be deaccessioned without forward URL
-        createDatasetResponse = UtilIT.createRandomDatasetViaNativeApi(dataverseAlias, apiToken);
-        createDatasetResponse.then().assertThat().statusCode(CREATED.getStatusCode());
-        datasetId = JsonPath.from(createDatasetResponse.body().asString()).getInt("data.id");
-
-        publishDatasetResponse = UtilIT.publishDatasetViaNativeApi(datasetId, "major", apiToken);
-        publishDatasetResponse.then().assertThat().statusCode(OK.getStatusCode());
-
-        deaccessionDatasetResponse = UtilIT.deaccessionDataset(datasetId, DS_VERSION_LATEST_PUBLISHED, testDeaccessionReason, null, apiToken);
-        deaccessionDatasetResponse.then().assertThat().statusCode(OK.getStatusCode());
-    }
-
-    @Test
-    public void getDownloadSize() throws IOException, InterruptedException {
-        Response createUser = UtilIT.createRandomUser();
-        createUser.then().assertThat().statusCode(OK.getStatusCode());
-        String apiToken = UtilIT.getApiTokenFromResponse(createUser);
-
-        Response createDataverseResponse = UtilIT.createRandomDataverse(apiToken);
-        createDataverseResponse.then().assertThat().statusCode(CREATED.getStatusCode());
-        String dataverseAlias = UtilIT.getAliasFromResponse(createDataverseResponse);
-
-        Response createDatasetResponse = UtilIT.createRandomDatasetViaNativeApi(dataverseAlias, apiToken);
-        createDatasetResponse.then().assertThat().statusCode(CREATED.getStatusCode());
-        String datasetPersistentId = JsonPath.from(createDatasetResponse.body().asString()).getString("data.persistentId");
-        int datasetId = JsonPath.from(createDatasetResponse.body().asString()).getInt("data.id");
-
-        // Creating test text files
-        String testFileName1 = "test_1.txt";
-        String testFileName2 = "test_2.txt";
-
-        int testFileSize1 = 50;
-        int testFileSize2 = 200;
-
-        UtilIT.createAndUploadTestFile(datasetPersistentId, testFileName1, new byte[testFileSize1], apiToken);
-        UtilIT.createAndUploadTestFile(datasetPersistentId, testFileName2, new byte[testFileSize2], apiToken);
-
-        int expectedTextFilesStorageSize = testFileSize1 + testFileSize2;
-
-        // Get the total size when there are no tabular files
-        Response getDownloadSizeResponse = UtilIT.getDownloadSize(datasetId, DS_VERSION_LATEST, DatasetVersionFilesServiceBean.FileDownloadSizeMode.All.toString(), apiToken);
-        getDownloadSizeResponse.then().assertThat().statusCode(OK.getStatusCode())
-                .body("data.storageSize", equalTo(expectedTextFilesStorageSize));
-
-        // Upload test tabular file
-=======
         assertEquals(0, responseCountPerTabularTagNameMap.size());
         assertEquals(1, responseCountPerAccessStatusMap.size());
         assertEquals(1, responseCountPerAccessStatusMap.get(FileSearchCriteria.FileAccessStatus.EmbargoedThenPublic.toString()));
 
         // Test search text criteria
-        getVersionFileCountsResponse = UtilIT.getVersionFileCounts(datasetId, testDatasetVersion, null, null, null, null, "test", apiToken);
+        getVersionFileCountsResponse = UtilIT.getVersionFileCounts(datasetId, DS_VERSION_LATEST, null, null, null, null, "test", false, apiToken);
 
         getVersionFileCountsResponse.then().assertThat().statusCode(OK.getStatusCode());
 
@@ -3885,68 +3710,10 @@
         assertEquals(3, responseCountPerAccessStatusMap.get(FileSearchCriteria.FileAccessStatus.Public.toString()));
 
         // Test tabular tag name criteria
->>>>>>> e7d42d4c
         String pathToTabularTestFile = "src/test/resources/tab/test.tab";
         Response uploadTabularFileResponse = UtilIT.uploadFileViaNative(Integer.toString(datasetId), pathToTabularTestFile, Json.createObjectBuilder().build(), apiToken);
         uploadTabularFileResponse.then().assertThat().statusCode(OK.getStatusCode());
 
-<<<<<<< HEAD
-        int tabularOriginalSize = 157;
-
-        // Ensure tabular file is ingested
-        Thread.sleep(2000);
-
-        // Get the total size ignoring the original tabular file sizes
-        getDownloadSizeResponse = UtilIT.getDownloadSize(datasetId, DS_VERSION_LATEST, DatasetVersionFilesServiceBean.FileDownloadSizeMode.Archival.toString(), apiToken);
-        getDownloadSizeResponse.then().assertThat().statusCode(OK.getStatusCode());
-
-        int actualSizeIgnoringOriginalTabularSizes = Integer.parseInt(getDownloadSizeResponse.getBody().jsonPath().getString("data.storageSize"));
-
-        // Assert that the size has been incremented with the last uploaded file
-        assertTrue(actualSizeIgnoringOriginalTabularSizes > expectedTextFilesStorageSize);
-
-        // Get the total size including only original sizes and ignoring archival sizes for tabular files
-        int expectedSizeIncludingOnlyOriginalForTabular = tabularOriginalSize + expectedTextFilesStorageSize;
-
-        getDownloadSizeResponse = UtilIT.getDownloadSize(datasetId, DS_VERSION_LATEST, DatasetVersionFilesServiceBean.FileDownloadSizeMode.Original.toString(), apiToken);
-        getDownloadSizeResponse.then().assertThat().statusCode(OK.getStatusCode())
-                .body("data.storageSize", equalTo(expectedSizeIncludingOnlyOriginalForTabular));
-
-        // Get the total size including both the original and archival tabular file sizes
-        int tabularArchivalSize = actualSizeIgnoringOriginalTabularSizes - expectedTextFilesStorageSize;
-        int expectedSizeIncludingAllSizes = tabularArchivalSize + tabularOriginalSize + expectedTextFilesStorageSize;
-
-        getDownloadSizeResponse = UtilIT.getDownloadSize(datasetId, DS_VERSION_LATEST, DatasetVersionFilesServiceBean.FileDownloadSizeMode.All.toString(), apiToken);
-        getDownloadSizeResponse.then().assertThat().statusCode(OK.getStatusCode())
-                .body("data.storageSize", equalTo(expectedSizeIncludingAllSizes));
-
-        // Get the total size sending invalid file download size mode
-        String invalidMode = "invalidMode";
-        getDownloadSizeResponse = UtilIT.getDownloadSize(datasetId, DS_VERSION_LATEST, invalidMode, apiToken);
-        getDownloadSizeResponse.then().assertThat().statusCode(BAD_REQUEST.getStatusCode())
-                .body("message", equalTo("Invalid mode: " + invalidMode));
-
-        // Upload second test tabular file (same source as before)
-        uploadTabularFileResponse = UtilIT.uploadFileViaNative(Integer.toString(datasetId), pathToTabularTestFile, Json.createObjectBuilder().build(), apiToken);
-        uploadTabularFileResponse.then().assertThat().statusCode(OK.getStatusCode());
-
-        // Ensure tabular file is ingested
-        Thread.sleep(2000);
-
-        // Get the total size including only original sizes and ignoring archival sizes for tabular files
-        expectedSizeIncludingOnlyOriginalForTabular = tabularOriginalSize + expectedSizeIncludingOnlyOriginalForTabular;
-
-        getDownloadSizeResponse = UtilIT.getDownloadSize(datasetId, DS_VERSION_LATEST, DatasetVersionFilesServiceBean.FileDownloadSizeMode.Original.toString(), apiToken);
-        getDownloadSizeResponse.then().assertThat().statusCode(OK.getStatusCode())
-                .body("data.storageSize", equalTo(expectedSizeIncludingOnlyOriginalForTabular));
-
-        // Get the total size including both the original and archival tabular file sizes
-        expectedSizeIncludingAllSizes = tabularArchivalSize + tabularOriginalSize + expectedSizeIncludingAllSizes;
-
-        getDownloadSizeResponse = UtilIT.getDownloadSize(datasetId, DS_VERSION_LATEST, DatasetVersionFilesServiceBean.FileDownloadSizeMode.All.toString(), apiToken);
-        getDownloadSizeResponse.then().assertThat().statusCode(OK.getStatusCode())
-                .body("data.storageSize", equalTo(expectedSizeIncludingAllSizes));
-=======
         String tabularFileId = uploadTabularFileResponse.getBody().jsonPath().getString("data.files[0].dataFile.id");
 
         // Ensure tabular file is ingested
@@ -3956,7 +3723,7 @@
         Response setFileTabularTagsResponse = UtilIT.setFileTabularTags(tabularFileId, apiToken, List.of(tabularTagName));
         setFileTabularTagsResponse.then().assertThat().statusCode(OK.getStatusCode());
 
-        getVersionFileCountsResponse = UtilIT.getVersionFileCounts(datasetId, testDatasetVersion, null, null, null, tabularTagName, null, apiToken);
+        getVersionFileCountsResponse = UtilIT.getVersionFileCounts(datasetId, DS_VERSION_LATEST, null, null, null, tabularTagName, null, false, apiToken);
 
         getVersionFileCountsResponse.then().assertThat().statusCode(OK.getStatusCode());
 
@@ -3974,6 +3741,192 @@
         assertEquals(1, responseCountPerTabularTagNameMap.get(tabularTagName));
         assertEquals(1, responseCountPerAccessStatusMap.size());
         assertEquals(1, responseCountPerAccessStatusMap.get(FileSearchCriteria.FileAccessStatus.Public.toString()));
->>>>>>> e7d42d4c
+
+        // Test Deaccessioned
+        Response publishDataverseResponse = UtilIT.publishDataverseViaNativeApi(dataverseAlias, apiToken);
+        publishDataverseResponse.then().assertThat().statusCode(OK.getStatusCode());
+        Response publishDatasetResponse = UtilIT.publishDatasetViaNativeApi(datasetId, "major", apiToken);
+        publishDatasetResponse.then().assertThat().statusCode(OK.getStatusCode());
+
+        Response deaccessionDatasetResponse = UtilIT.deaccessionDataset(datasetId, DS_VERSION_LATEST_PUBLISHED, "Test deaccession reason.", null, apiToken);
+        deaccessionDatasetResponse.then().assertThat().statusCode(OK.getStatusCode());
+
+        // includeDeaccessioned false
+        Response getVersionFileCountsResponseNoDeaccessioned = UtilIT.getVersionFileCounts(datasetId, DS_VERSION_LATEST_PUBLISHED, null, null, null, null, null, false, apiToken);
+        getVersionFileCountsResponseNoDeaccessioned.then().assertThat().statusCode(NOT_FOUND.getStatusCode());
+
+        // includeDeaccessioned true
+        Response getVersionFileCountsResponseDeaccessioned = UtilIT.getVersionFileCounts(datasetId, DS_VERSION_LATEST_PUBLISHED, null, null, null, null, null, true, apiToken);
+        getVersionFileCountsResponseDeaccessioned.then().assertThat().statusCode(OK.getStatusCode());
+
+        responseJsonPath = getVersionFileCountsResponseDeaccessioned.jsonPath();
+        assertEquals(4, (Integer) responseJsonPath.get("data.total"));
+
+        // Test that the dataset file counts for a deaccessioned dataset cannot be accessed by a guest
+        // By latest published version
+        Response getDatasetVersionResponse = UtilIT.getVersionFileCounts(datasetId, DS_VERSION_LATEST_PUBLISHED, null, null, null, null, null, true, null);
+        getDatasetVersionResponse.then().assertThat().statusCode(NOT_FOUND.getStatusCode());
+        // By specific version 1.0
+        getDatasetVersionResponse = UtilIT.getVersionFileCounts(datasetId, "1.0", null, null, null, null, null, true, null);
+        getDatasetVersionResponse.then().assertThat().statusCode(NOT_FOUND.getStatusCode());
+    }
+
+    @Test
+    public void deaccessionDataset() {
+        Response createUser = UtilIT.createRandomUser();
+        createUser.then().assertThat().statusCode(OK.getStatusCode());
+        String apiToken = UtilIT.getApiTokenFromResponse(createUser);
+
+        Response createDataverseResponse = UtilIT.createRandomDataverse(apiToken);
+        createDataverseResponse.then().assertThat().statusCode(CREATED.getStatusCode());
+        String dataverseAlias = UtilIT.getAliasFromResponse(createDataverseResponse);
+
+        Response createDatasetResponse = UtilIT.createRandomDatasetViaNativeApi(dataverseAlias, apiToken);
+        createDatasetResponse.then().assertThat().statusCode(CREATED.getStatusCode());
+        int datasetId = JsonPath.from(createDatasetResponse.body().asString()).getInt("data.id");
+
+        String testDeaccessionReason = "Test deaccession reason.";
+        String testDeaccessionForwardURL = "http://demo.dataverse.org";
+
+        // Test that draft and latest version constants are not allowed and a bad request error is received
+        String expectedInvalidVersionIdentifierError = BundleUtil.getStringFromBundle("datasets.api.deaccessionDataset.invalid.version.identifier.error", List.of(DS_VERSION_LATEST_PUBLISHED));
+
+        Response deaccessionDatasetResponse = UtilIT.deaccessionDataset(datasetId, DS_VERSION_DRAFT, testDeaccessionReason, testDeaccessionForwardURL, apiToken);
+        deaccessionDatasetResponse.then().assertThat().statusCode(BAD_REQUEST.getStatusCode())
+                .body("message", equalTo(expectedInvalidVersionIdentifierError));
+
+        deaccessionDatasetResponse = UtilIT.deaccessionDataset(datasetId, DS_VERSION_LATEST, testDeaccessionReason, testDeaccessionForwardURL, apiToken);
+        deaccessionDatasetResponse.then().assertThat().statusCode(BAD_REQUEST.getStatusCode())
+                .body("message", equalTo(expectedInvalidVersionIdentifierError));
+
+        // Test that a not found error occurs when there is no published version available
+        deaccessionDatasetResponse = UtilIT.deaccessionDataset(datasetId, DS_VERSION_LATEST_PUBLISHED, testDeaccessionReason, testDeaccessionForwardURL, apiToken);
+        deaccessionDatasetResponse.then().assertThat().statusCode(NOT_FOUND.getStatusCode());
+
+        // Publish test dataset
+        Response publishDataverseResponse = UtilIT.publishDataverseViaNativeApi(dataverseAlias, apiToken);
+        publishDataverseResponse.then().assertThat().statusCode(OK.getStatusCode());
+        Response publishDatasetResponse = UtilIT.publishDatasetViaNativeApi(datasetId, "major", apiToken);
+        publishDatasetResponse.then().assertThat().statusCode(OK.getStatusCode());
+
+        // Test that a bad request error is received when the forward URL exceeds ARCHIVE_NOTE_MAX_LENGTH
+        String testInvalidDeaccessionForwardURL = RandomStringUtils.randomAlphabetic(ARCHIVE_NOTE_MAX_LENGTH + 1);
+
+        deaccessionDatasetResponse = UtilIT.deaccessionDataset(datasetId, DS_VERSION_LATEST_PUBLISHED, testDeaccessionReason, testInvalidDeaccessionForwardURL, apiToken);
+        deaccessionDatasetResponse.then().assertThat().statusCode(BAD_REQUEST.getStatusCode())
+                .body("message", containsString(testInvalidDeaccessionForwardURL));
+
+        // Test that the dataset is successfully deaccessioned when published and valid deaccession params are sent
+        deaccessionDatasetResponse = UtilIT.deaccessionDataset(datasetId, DS_VERSION_LATEST_PUBLISHED, testDeaccessionReason, testDeaccessionForwardURL, apiToken);
+        deaccessionDatasetResponse.then().assertThat().statusCode(OK.getStatusCode());
+
+        // Test that a not found error occurs when the only published version has already been deaccessioned
+        deaccessionDatasetResponse = UtilIT.deaccessionDataset(datasetId, DS_VERSION_LATEST_PUBLISHED, testDeaccessionReason, testDeaccessionForwardURL, apiToken);
+        deaccessionDatasetResponse.then().assertThat().statusCode(NOT_FOUND.getStatusCode());
+
+        // Test that a dataset can be deaccessioned without forward URL
+        createDatasetResponse = UtilIT.createRandomDatasetViaNativeApi(dataverseAlias, apiToken);
+        createDatasetResponse.then().assertThat().statusCode(CREATED.getStatusCode());
+        datasetId = JsonPath.from(createDatasetResponse.body().asString()).getInt("data.id");
+
+        publishDatasetResponse = UtilIT.publishDatasetViaNativeApi(datasetId, "major", apiToken);
+        publishDatasetResponse.then().assertThat().statusCode(OK.getStatusCode());
+
+        deaccessionDatasetResponse = UtilIT.deaccessionDataset(datasetId, DS_VERSION_LATEST_PUBLISHED, testDeaccessionReason, null, apiToken);
+        deaccessionDatasetResponse.then().assertThat().statusCode(OK.getStatusCode());
+    }
+
+    @Test
+    public void getDownloadSize() throws IOException, InterruptedException {
+        Response createUser = UtilIT.createRandomUser();
+        createUser.then().assertThat().statusCode(OK.getStatusCode());
+        String apiToken = UtilIT.getApiTokenFromResponse(createUser);
+
+        Response createDataverseResponse = UtilIT.createRandomDataverse(apiToken);
+        createDataverseResponse.then().assertThat().statusCode(CREATED.getStatusCode());
+        String dataverseAlias = UtilIT.getAliasFromResponse(createDataverseResponse);
+
+        Response createDatasetResponse = UtilIT.createRandomDatasetViaNativeApi(dataverseAlias, apiToken);
+        createDatasetResponse.then().assertThat().statusCode(CREATED.getStatusCode());
+        String datasetPersistentId = JsonPath.from(createDatasetResponse.body().asString()).getString("data.persistentId");
+        int datasetId = JsonPath.from(createDatasetResponse.body().asString()).getInt("data.id");
+
+        // Creating test text files
+        String testFileName1 = "test_1.txt";
+        String testFileName2 = "test_2.txt";
+
+        int testFileSize1 = 50;
+        int testFileSize2 = 200;
+
+        UtilIT.createAndUploadTestFile(datasetPersistentId, testFileName1, new byte[testFileSize1], apiToken);
+        UtilIT.createAndUploadTestFile(datasetPersistentId, testFileName2, new byte[testFileSize2], apiToken);
+
+        int expectedTextFilesStorageSize = testFileSize1 + testFileSize2;
+
+        // Get the total size when there are no tabular files
+        Response getDownloadSizeResponse = UtilIT.getDownloadSize(datasetId, DS_VERSION_LATEST, DatasetVersionFilesServiceBean.FileDownloadSizeMode.All.toString(), apiToken);
+        getDownloadSizeResponse.then().assertThat().statusCode(OK.getStatusCode())
+                .body("data.storageSize", equalTo(expectedTextFilesStorageSize));
+
+        // Upload test tabular file
+        String pathToTabularTestFile = "src/test/resources/tab/test.tab";
+        Response uploadTabularFileResponse = UtilIT.uploadFileViaNative(Integer.toString(datasetId), pathToTabularTestFile, Json.createObjectBuilder().build(), apiToken);
+        uploadTabularFileResponse.then().assertThat().statusCode(OK.getStatusCode());
+
+        int tabularOriginalSize = 157;
+
+        // Ensure tabular file is ingested
+        Thread.sleep(2000);
+
+        // Get the total size ignoring the original tabular file sizes
+        getDownloadSizeResponse = UtilIT.getDownloadSize(datasetId, DS_VERSION_LATEST, DatasetVersionFilesServiceBean.FileDownloadSizeMode.Archival.toString(), apiToken);
+        getDownloadSizeResponse.then().assertThat().statusCode(OK.getStatusCode());
+
+        int actualSizeIgnoringOriginalTabularSizes = Integer.parseInt(getDownloadSizeResponse.getBody().jsonPath().getString("data.storageSize"));
+
+        // Assert that the size has been incremented with the last uploaded file
+        assertTrue(actualSizeIgnoringOriginalTabularSizes > expectedTextFilesStorageSize);
+
+        // Get the total size including only original sizes and ignoring archival sizes for tabular files
+        int expectedSizeIncludingOnlyOriginalForTabular = tabularOriginalSize + expectedTextFilesStorageSize;
+
+        getDownloadSizeResponse = UtilIT.getDownloadSize(datasetId, DS_VERSION_LATEST, DatasetVersionFilesServiceBean.FileDownloadSizeMode.Original.toString(), apiToken);
+        getDownloadSizeResponse.then().assertThat().statusCode(OK.getStatusCode())
+                .body("data.storageSize", equalTo(expectedSizeIncludingOnlyOriginalForTabular));
+
+        // Get the total size including both the original and archival tabular file sizes
+        int tabularArchivalSize = actualSizeIgnoringOriginalTabularSizes - expectedTextFilesStorageSize;
+        int expectedSizeIncludingAllSizes = tabularArchivalSize + tabularOriginalSize + expectedTextFilesStorageSize;
+
+        getDownloadSizeResponse = UtilIT.getDownloadSize(datasetId, DS_VERSION_LATEST, DatasetVersionFilesServiceBean.FileDownloadSizeMode.All.toString(), apiToken);
+        getDownloadSizeResponse.then().assertThat().statusCode(OK.getStatusCode())
+                .body("data.storageSize", equalTo(expectedSizeIncludingAllSizes));
+
+        // Get the total size sending invalid file download size mode
+        String invalidMode = "invalidMode";
+        getDownloadSizeResponse = UtilIT.getDownloadSize(datasetId, DS_VERSION_LATEST, invalidMode, apiToken);
+        getDownloadSizeResponse.then().assertThat().statusCode(BAD_REQUEST.getStatusCode())
+                .body("message", equalTo("Invalid mode: " + invalidMode));
+
+        // Upload second test tabular file (same source as before)
+        uploadTabularFileResponse = UtilIT.uploadFileViaNative(Integer.toString(datasetId), pathToTabularTestFile, Json.createObjectBuilder().build(), apiToken);
+        uploadTabularFileResponse.then().assertThat().statusCode(OK.getStatusCode());
+
+        // Ensure tabular file is ingested
+        Thread.sleep(2000);
+
+        // Get the total size including only original sizes and ignoring archival sizes for tabular files
+        expectedSizeIncludingOnlyOriginalForTabular = tabularOriginalSize + expectedSizeIncludingOnlyOriginalForTabular;
+
+        getDownloadSizeResponse = UtilIT.getDownloadSize(datasetId, DS_VERSION_LATEST, DatasetVersionFilesServiceBean.FileDownloadSizeMode.Original.toString(), apiToken);
+        getDownloadSizeResponse.then().assertThat().statusCode(OK.getStatusCode())
+                .body("data.storageSize", equalTo(expectedSizeIncludingOnlyOriginalForTabular));
+
+        // Get the total size including both the original and archival tabular file sizes
+        expectedSizeIncludingAllSizes = tabularArchivalSize + tabularOriginalSize + expectedSizeIncludingAllSizes;
+
+        getDownloadSizeResponse = UtilIT.getDownloadSize(datasetId, DS_VERSION_LATEST, DatasetVersionFilesServiceBean.FileDownloadSizeMode.All.toString(), apiToken);
+        getDownloadSizeResponse.then().assertThat().statusCode(OK.getStatusCode())
+                .body("data.storageSize", equalTo(expectedSizeIncludingAllSizes));
     }
 }