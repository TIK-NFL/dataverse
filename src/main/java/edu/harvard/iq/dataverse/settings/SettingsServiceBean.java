package edu.harvard.iq.dataverse.settings;

import edu.harvard.iq.dataverse.actionlogging.ActionLogRecord;
import edu.harvard.iq.dataverse.actionlogging.ActionLogServiceBean;
import edu.harvard.iq.dataverse.api.ApiBlockingFilter;
import edu.harvard.iq.dataverse.util.StringUtil;
import java.util.HashSet;
import java.util.Set;
import java.util.logging.Level;
import java.util.logging.Logger;
import javax.ejb.EJB;
import javax.ejb.Stateless;
import javax.inject.Named;
import javax.persistence.EntityManager;
import javax.persistence.PersistenceContext;

/**
 * Service bean accessing a persistent hash map, used as settings in the application.
 * @author michael
 */
@Stateless
@Named
public class SettingsServiceBean {
    
    private static final Logger logger = Logger.getLogger(SettingsServiceBean.class.getCanonicalName());
    
    /**
     * Some convenient keys for the settings. Note that the setting's 
     * name is really a {@code String}, but it's good to have the compiler look
     * over your shoulder when typing strings in various places of a large app. 
     * So there.
     */
    public enum Key {
        AllowApiTokenLookupViaApi,
        /**
         * Ordered, comma-separated list of custom fields to show above the fold
         * on dataset page such as "data_type,sample,pdb"
         */
        CustomDatasetSummaryFields,
        /**
         * Defines a public installation -- all datafiles are unrestricted
         */
        PublicInstall,
        /**
         * Sets the name of your cloud computing environment.
         * For example, "Massachusetts Open Cloud"
         */
        CloudEnvironmentName,
        /**
         * Defines the base for a computing environment URL.
         * The container name will be appended to this on the "Compute" button 
         */
        ComputeBaseUrl,
        /**
         * Enables the provenance collection popup.
         * Allows users to store their provenance json and description
         */
        ProvCollectionEnabled,
        /**
         * For example, https://datacapture.example.org
         */
        DataCaptureModuleUrl,
        RepositoryStorageAbstractionLayerUrl,
        UploadMethods,
        DownloadMethods,
        /**
         * If the data replicated around the world using RSAL (Repository
         * Storage Abstraction Layer) is locally available, this is its file
         * path, such as "/programs/datagrid".
         *
         * TODO: Think about if it makes sense to make this a column in the
         * StorageSite database table.
         */
        LocalDataAccessPath,
        IdentifierGenerationStyle,
        OAuth2CallbackUrl,
        DefaultAuthProvider,
        FooterCopyright,
        FileFixityChecksumAlgorithm,
        MinutesUntilConfirmEmailTokenExpires,
        /**
         * Override Solr highlighting "fragsize"
         * https://wiki.apache.org/solr/HighlightingParameters#hl.fragsize
         */
        SearchHighlightFragmentSize,
       /**
        * Domain name specific code for Google Analytics
        *//**
        * Domain name specific code for Google Analytics
        */
        GoogleAnalyticsCode,

        /**
         * Revert to MyData *not* using the Solr "permission documents" which
         * was the behavior in Dataverse 4.2. Starting to use Solr permission
         * documents in MyData has been introduced in 4.2.1 as a fix for
         * https://github.com/IQSS/dataverse/issues/2649 where the "File
         * Downloader" role was exposing cards for unpublished datasets when it
         * shouldn't.
         */
        MyDataDoesNotUseSolrPermissionDocs,
        /**
         * Experimental: Allow non-public search with a key/token using the
         * Search API. See also https://github.com/IQSS/dataverse/issues/1299
         */
        SearchApiNonPublicAllowed,
        /**
         * In Dataverse 4.7 and earlier, an API token was required to use the
         * Search API. Tokens are no longer required but you can revert to the
         * old behavior by setting this to false.
         */
        SearchApiRequiresToken,
        /**
         * Experimental: Use Solr to power the file listing on the dataset page.
         */
        FilesOnDatasetPageFromSolr,

        /**
         * API endpoints that are not accessible. Comma separated list.
         */
        BlockedApiEndpoints,
        
        /**
         * A key that, with the right {@link ApiBlockingFilter.BlockPolicy},
         * allows calling blocked APIs.
         */
        BlockedApiKey,
        
        
        /**
         * How to treat blocked APIs. One of drop, localhost-only, unblock-key
         */
        BlockedApiPolicy,
        
        /**
         * For development only (see dev guide for details). Backed by an enum
         * of possible account types.
         */
        DebugShibAccountType,
        DebugOAuthAccountType,
        /** Application-wide Terms of Use per installation. */
        ApplicationTermsOfUse,
        /** Terms of Use specific to API per installation. */
        ApiTermsOfUse,
        /**
         * URL for the application-wide Privacy Policy per installation, linked
         * to from the footer.
         */
        ApplicationPrivacyPolicyUrl,
        /**
         * A boolean defining if indexing and search should respect the concept
         * of "permission root".
         *
         * <p>
         *
         * If we ignore permissionRoot at index time, we should blindly give
         * search ("discoverability") access to people and group who have access
         * defined in a parent dataverse, all the way back to the root.
         *
         * <p>
         *
         * If we respect permissionRoot, this means that the dataverse being
         * indexed is an island of permissions all by itself. We should not look
         * to its parent to see if more people and groups might be able to
         * search the DvObjects within it. We would assume no implicit
         * inheritance of permissions. In this mode, all permissions must be
         * explicitly defined on DvObjects. No implied inheritance.
         *
         */
        SearchRespectPermissionRoot,
        /** Solr hostname and port, such as "localhost:8983". */
        SolrHostColonPort,
        /** Key for limiting the number of bytes uploaded via the Data Deposit API, UI (web site and . */
        MaxFileUploadSizeInBytes,
        /** Key for if ScrubMigrationData is enabled or disabled. */
        ScrubMigrationData,
        /** Key for the url to send users who want to sign up to. */
        SignUpUrl,
        /** Key for whether we allow users to sign up */
        AllowSignUp,
        /** protocol for global id */
        Protocol,
        /** authority for global id */
        Authority,
        /** DoiProvider for global id */
        DoiProvider,
        /** Shoulder for global id - used to create a common prefix on identifiers */
        Shoulder,
        /* Removed for now - tried to add here but DOI Service Bean didn't like it at start-up
        DoiUsername,
        DoiPassword,
        DoiBaseurlstring,
        */
        /** Optionally override http://guides.dataverse.org . */
        GuidesBaseUrl,

        /**
         * A link to an installation of https://github.com/IQSS/miniverse or
         * some other metrics app.
         */
        MetricsUrl,
        
        /**
         * Number of minutes before a metrics query can be rerun. Otherwise a cached value is returned.
         * Previous month dates always return cache. Only applies to new internal caching system (not miniverse).
         */
        MetricsCacheTimeoutMinutes,
        /* zip download size limit */
        /** Optionally override version number in guides. */
        GuidesVersion,
        ZipDownloadLimit,
        /* zip upload number of files limit */
        ZipUploadFilesLimit,
        /* the number of files the GUI user is allowed to upload in one batch, 
            via drag-and-drop, or through the file select dialog */
        MultipleUploadFilesLimit,
        /* Size limits for generating thumbnails on the fly */
        /* (i.e., we'll attempt to generate a thumbnail on the fly if the 
         * size of the file is less than this)
        */
        ThumbnailSizeLimitImage,
        ThumbnailSizeLimitPDF,
        /* status message that will appear on the home page */
        StatusMessageHeader,
        /* full text of status message, to appear in popup */
        StatusMessageText,
        /* return email address for system emails such as notifications */
        SystemEmail, 
        /* size limit for Tabular data file ingests */
        /* (can be set separately for specific ingestable formats; in which 
        case the actual stored option will be TabularIngestSizeLimit:{FORMAT_NAME}
        where {FORMAT_NAME} is the format identification tag returned by the 
        getFormatName() method in the format-specific plugin; "sav" for the 
        SPSS/sav format, "RData" for R, etc.
        for example: :TabularIngestSizeLimit:RData */
        TabularIngestSizeLimit,
        /**
        Whether to allow user to create GeoConnect Maps
        This boolean effects whether the user sees the map button on 
        the dataset page and if the ingest will create a shape file
        Default is false
        */
        GeoconnectCreateEditMaps,
        /**
        Whether to allow a user to view existing maps
        This boolean effects whether a user may see the 
        Explore World Map Button
        Default is false;
        */
        GeoconnectViewMaps,
        /**
         The message added to a popup upon dataset publish
         * 
         */
        DatasetPublishPopupCustomText,
        /*
        Whether to display the publish text for every published version
        */
        DatasetPublishPopupCustomTextOnAllVersions,
        /*
        Whether Harvesting (OAI) service is enabled
        */
        OAIServerEnabled,
        
        /**
        * Whether Shibboleth passive authentication mode is enabled
        */
        ShibPassiveLoginEnabled,
        /**
         * Whether Export should exclude FieldType.EMAIL
         */
        ExcludeEmailFromExport,
        /*
         Location and name of HomePage customization file
        */
        HomePageCustomizationFile,
        /*
         Location and name of Header customization file
        */
        HeaderCustomizationFile,
        /*
         Location and name of Footer customization file
        */
        FooterCustomizationFile,
        /*
         Location and name of CSS customization file
        */
        StyleCustomizationFile,
        /*
         Location and name of installation logo customization file
        */
        LogoCustomizationFile,
        
        // Option to override the navbar url underlying the "About" link
        NavbarAboutUrl,
        
        // Option to override multiple guides with a single url
        NavbarGuidesUrl,

        // Option to overide the feedback dialog display with a link to an external page via its url
        NavbarSupportUrl,

        /**
         * The theme for the root dataverse can get in the way when you try make
         * use of HeaderCustomizationFile and LogoCustomizationFile so this is a
         * way to disable it.
         */
        DisableRootDataverseTheme,
        // Limit on how many guestbook entries to display on the guestbook-responses page:
        GuestbookResponsesPageDisplayLimit,

        /**
         * The dictionary filepaths separated by a pipe (|)
         */
        PVDictionaries,

//        /**
//         * The days and minimum length for when to apply an expiration date.
//         */
//        PVExpirationDays,
//        PVValidatorExpirationMaxLength,

        /**
         * The minimum length of a good, long, strong password.
         */
        PVGoodStrength,

        /**
         * A password minimum and maximum length
         */
        PVMinLength,
        PVMaxLength,

        /**
         * One letter, 2 special characters, etc.
         */
        PVCharacterRules,

        /**
         * The number of M characteristics
         */
        PVNumberOfCharacteristics,
        
        /**
         * The number of consecutive digits allowed for a password
         */
        PVNumberOfConsecutiveDigitsAllowed,
        /**
         * Configurable text for alert/info message on passwordreset.xhtml when users are required to update their password.
         */
        PVCustomPasswordResetAlertMessage,
        /*
        String to describe DOI format for data files. Default is DEPENDENT. 
        'DEPENEDENT' means the DOI will be the Dataset DOI plus a file DOI with a slash in between.
        'INDEPENDENT' means a new global id, completely independent from the dataset-level global id.
        */
        DataFilePIDFormat, 
        /* Json array of supported languages
        */
        Languages,
        /*
        Number for the minimum number of files to send PID registration to asynchronous workflow
        */
        PIDAsynchRegFileCount,
        /**
         * 
         */
        FilePIDsEnabled,
        /**
<<<<<<< HEAD
         * Whether new dataverses should inherit the set of admins of the parent dataverse (along with the dataverse creator).
         */
        InheritParentAdmins
=======
         * A comma-separated list of roles for which new dataverses should inherit the
         * corresponding role assignments from the parent dataverse. Also affects
         * /api/admin/dataverse/{alias}/addRolesToChildren. Default is "", no
         * inheritance. "*" means inherit assignments for all roles
         */
        InheritParentRoleAssignments
>>>>>>> faae5e54
        
        ;

        @Override
        public String toString() {
            return ":" + name();
        }
    }
    
    @PersistenceContext
    EntityManager em;
    
    @EJB
    ActionLogServiceBean actionLogSvc;
    
    /**
     * Basic functionality - get the name, return the setting, or {@code null}.
     * @param name of the setting
     * @return the actual setting, or {@code null}.
     */
    public String get( String name ) {
        Setting s = em.find( Setting.class, name );
        return (s!=null) ? s.getContent() : null;
    }
    
    /**
     * Same as {@link #get(java.lang.String)}, but with static checking.
     * @param key Enum value of the name.
     * @return The setting, or {@code null}.
     */
    public String getValueForKey( Key key ) {
        return get(key.toString());
    }
    
    
    /**
     * Attempt to convert the value to an integer
     *  - Applicable for keys such as MaxFileUploadSizeInBytes
     * 
     * On failure (key not found or string not convertible to a long), returns null
     * @param key
     * @return 
     */
       public Long getValueForKeyAsLong(Key key){
        
        String val = this.getValueForKey(key);

        if (val == null){
            return null;
        }

        try {
            long valAsInt = Long.parseLong(val);
            return valAsInt;
        } catch (NumberFormatException ex) {
            logger.log(Level.WARNING, "Incorrect setting.  Could not convert \"{0}\" from setting {1} to long.", new Object[]{val, key.toString()});
            return null;
        }
        
    }
    
    
    /**
     * Return the value stored, or the default value, in case no setting by that
     * name exists. The main difference between this method and the other {@code get()}s
     * is that is never returns null (unless {@code defaultValue} is {@code null}.
     * 
     * @param name Name of the setting.
     * @param defaultValue The value to return if no setting is found in the DB.
     * @return Either the stored value, or the default value.
     */
    public String get( String name, String defaultValue ) {
        String val = get(name);
        return (val!=null) ? val : defaultValue;
    }
    
    public String getValueForKey( Key key, String defaultValue ) {
        return get( key.toString(), defaultValue );
    }
     
    public Setting set( String name, String content ) {
        Setting s = new Setting( name, content );
        s = em.merge(s);
        actionLogSvc.log( new ActionLogRecord(ActionLogRecord.ActionType.Setting, "set")
                            .setInfo(name + ": " + content));
        return s;
    }
    
    public Setting setValueForKey( Key key, String content ) {
        return set( key.toString(), content );
    }
    
    /**
     * The correct way to decide whether a string value in the
     * settings table should be considered as {@code true}.
     * @param name name of the setting.
     * @param defaultValue logical value of {@code null}.
     * @return boolean value of the setting.
     */
    public boolean isTrue( String name, boolean defaultValue ) {
        String val = get(name);
        return ( val==null ) ? defaultValue : StringUtil.isTrue(val);
    }
    
    public boolean isTrueForKey( Key key, boolean defaultValue ) {
        return isTrue( key.toString(), defaultValue );
    }

    public boolean isFalseForKey( Key key, boolean defaultValue ) {
        return ! isTrue( key.toString(), defaultValue );
    }
            
    public void deleteValueForKey( Key name ) {
        delete( name.toString() );
    }
    
    public void delete( String name ) {
        actionLogSvc.log( new ActionLogRecord(ActionLogRecord.ActionType.Setting, "delete")
                            .setInfo(name));
        em.createNamedQuery("Setting.deleteByName")
                .setParameter("name", name)
                .executeUpdate();
    }
    
    public Set<Setting> listAll() {
        return new HashSet<>(em.createNamedQuery("Setting.findAll", Setting.class).getResultList());
    }
    
    
}<|MERGE_RESOLUTION|>--- conflicted
+++ resolved
@@ -367,18 +367,12 @@
          */
         FilePIDsEnabled,
         /**
-<<<<<<< HEAD
-         * Whether new dataverses should inherit the set of admins of the parent dataverse (along with the dataverse creator).
-         */
-        InheritParentAdmins
-=======
          * A comma-separated list of roles for which new dataverses should inherit the
          * corresponding role assignments from the parent dataverse. Also affects
          * /api/admin/dataverse/{alias}/addRolesToChildren. Default is "", no
          * inheritance. "*" means inherit assignments for all roles
          */
         InheritParentRoleAssignments
->>>>>>> faae5e54
         
         ;
 
