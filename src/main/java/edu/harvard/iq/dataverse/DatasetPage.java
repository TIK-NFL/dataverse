--- conflicted
+++ resolved
@@ -3413,11 +3413,7 @@
         try {
             if (editMode == EditMode.CREATE) {
                 //Lock the metadataLanguage once created
-<<<<<<< HEAD
-                dataset.setMetadataLanguage(dataset.getOwner().getEffectiveMetadataLanguage());
-=======
                 dataset.setMetadataLanguage(getEffectiveMetadataLanguage());
->>>>>>> da74a14c
                 if ( selectedTemplate != null ) {
                     if ( isSessionUserAuthenticated() ) {
                         cmd = new CreateNewDatasetCommand(dataset, dvRequestService.getDataverseRequest(), false, selectedTemplate);
