--- conflicted
+++ resolved
@@ -21,6 +21,7 @@
 import edu.harvard.iq.dataverse.export.ExportException;
 import edu.harvard.iq.dataverse.export.ExportService;
 import edu.harvard.iq.dataverse.privateurl.PrivateUrl;
+import edu.harvard.iq.dataverse.settings.SettingsServiceBean;
 import edu.harvard.iq.dataverse.util.BundleUtil;
 import edu.harvard.iq.dataverse.workflow.WorkflowContext.TriggerType;
 import java.io.IOException;
@@ -96,12 +97,7 @@
         }
         theDataset.getEditVersion().setVersionState(DatasetVersion.VersionState.RELEASED);
         
-<<<<<<< HEAD
-        exportMetadata();
-=======
-
         exportMetadata(ctxt.settings());
->>>>>>> c84e8996
         boolean doNormalSolrDocCleanUp = true;
         ctxt.index().indexDataset(theDataset, doNormalSolrDocCleanUp);
         ctxt.solrIndex().indexPermissionsForOneDvObject(theDataset);
