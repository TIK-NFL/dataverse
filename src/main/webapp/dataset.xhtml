<!DOCTYPE html>
<html xmlns="http://www.w3.org/1999/xhtml"
      xmlns:h="http://java.sun.com/jsf/html"
      xmlns:f="http://java.sun.com/jsf/core"
      xmlns:ui="http://java.sun.com/jsf/facelets"
      xmlns:fn="http://java.sun.com/jsp/jstl/functions"
      xmlns:p="http://primefaces.org/ui"
      xmlns:c="http://xmlns.jcp.org/jsp/jstl/core"
      xmlns:jsf="http://xmlns.jcp.org/jsf"
      xmlns:pt="http://java.sun.com/jsf/passthrough"
      xmlns:cc="http://java.sun.com/jsf/composite"
      xmlns:o="http://omnifaces.org/ui"
      xmlns:of="http://omnifaces.org/functions">
    <h:head>
    </h:head>
    <h:body>
        <ui:composition template="/dataverse_template.xhtml">
            <ui:param name="pageTitle" value="#{DatasetPage.editMode == 'CREATE' ? bundle['dataset.pageTitle'] : DatasetPage.workingVersion.title} - #{DatasetPage.dataset.owner.name}"/>
            <ui:param name="dataverse" value="#{DatasetPage.dataset.owner}"/>
            <ui:param name="dataset" value="#{DatasetPage.dataset}"/>
            <ui:param name="version" value="#{DatasetPage.workingVersion}"/>
            <ui:param name="locked" value="#{DatasetPage.locked}"/>
            <ui:param name="showMessagePanel" value="#{true}"/>
            <ui:param name="showPublishLink" value="#{DatasetPage.workingVersion == DatasetPage.dataset.latestVersion 
                                                      and DatasetPage.dataset.latestVersion.versionState=='DRAFT'
                                                      and permissionsWrapper.canIssuePublishDatasetCommand(DatasetPage.dataset)}"/>

            <ui:param name="showSubmitForReviewLink" value="#{DatasetPage.editMode != 'CREATE' and DatasetPage.workingVersion == DatasetPage.dataset.latestVersion
                                                              and !DatasetPage.datasetLockedInWorkflow
                                                              and DatasetPage.dataset.latestVersion.versionState=='DRAFT'
                                                              and DatasetPage.canUpdateDataset()
                                                              and !permissionsWrapper.canIssuePublishDatasetCommand(DatasetPage.dataset)}"/>
            <ui:param name="showReturnToAuthorLink" value="#{DatasetPage.dataset.latestVersion.versionState=='DRAFT' and DatasetPage.dataset.latestVersion.inReview
                                                             and permissionsWrapper.canIssuePublishDatasetCommand(DatasetPage.dataset)}"/>
            <ui:param name="showAccessDatasetButtonGroup" value="#{DatasetPage.canDownloadFiles()
                                                                   and (!DatasetPage.workingVersion.deaccessioned
                                                                   or (DatasetPage.workingVersion.deaccessioned and DatasetPage.canUpdateDataset()))}"/>
            <!-- TO-DO FIX RSYNC LOGIC !fileMetadata.dataFile.filePackage or
                                                    fileMetadata.dataFile.filePackage and systemConfig.HTTPDownload -->
            <!-- NOTE removed fileAccessRequest logic in order to always display the file access btn -->
            <ui:param name="showAccessFileButtonGroup" value="#{!DatasetPage.workingVersion.deaccessioned
                                                                or (DatasetPage.workingVersion.deaccessioned
                                                                and permissionsWrapper.canIssueUpdateDatasetCommand(FilePage.fileMetadata.datasetVersion.dataset))}"/>
            <ui:param name="publishDataset" value="#{DatasetPage.publishDatasetPopup()}"/>
            <ui:param name="releaseDraft" value="#{DatasetPage.releaseDraftPopup()}"/>
            <ui:param name="releaseBoth" value="#{DatasetPage.publishBothPopup()}"/>
            <ui:define name="meta_header">
                <ui:fragment rendered="#{!DatasetPage.anonymizedAccess}">
                    <meta name="description" content="#{DatasetPage.description}"/>
                </ui:fragment>
            </ui:define>
            <ui:define name="dc_meta_header">
                <ui:fragment rendered="#{!DatasetPage.anonymizedAccess}">
                    <meta name="DC.identifier" content="#{DatasetPage.persistentId}"/>
                    <meta name="DC.type" content="Dataset"/>
                    <meta name="DC.title" content="#{DatasetPage.title}"/>
                    <meta name="DC.date" content="#{DatasetPage.workingVersion.publicationDateAsString}"/>
                    <meta name="DC.publisher" content="#{DatasetPage.publisher}" />
                    <meta name="DC.description" content="#{DatasetPage.description}" />
                    <ui:repeat var="author" value="#{DatasetPage.datasetAuthors}">
                        <meta name="DC.creator" content="#{author}"/>
                    </ui:repeat>
                    <ui:repeat var="subject" value="#{DatasetPage.workingVersion.datasetSubjects}">
                        <meta name="DC.subject" content="#{subject}"/>
                    </ui:repeat>
                </ui:fragment>
            </ui:define>
                
            <ui:define name="jsonld_header">
                <ui:fragment rendered="#{!DatasetPage.anonymizedAccess}">
                    <script type="application/ld+json">
                        <h:outputText value="#{DatasetPage.jsonLd}"/>
                    </script>
                </ui:fragment>
            </ui:define>
            <ui:define name="og_header">
                <ui:fragment rendered="#{!DatasetPage.anonymizedAccess}">
                    <meta property="og:title" content="#{DatasetPage.title}" />
                    <meta property="og:type" content="article" />
                    <meta property="og:url" content="#{DatasetPage.dataverseSiteUrl}/dataset.xhtml?persistentId=#{dataset.globalId}" />
                    <meta property="og:image" content="#{DatasetPage.dataverseSiteUrl.concat(resource['images/dataverse-icon-1200.png'])}" />
                    <meta property="og:site_name" content="#{DatasetPage.publisher}" />
                    <meta property="og:description" content="#{(DatasetPage.description.length()>150 ? DatasetPage.description.substring(0,147).concat('...') : DatasetPage.description)}" />
                    <ui:repeat var="author" value="#{DatasetPage.datasetAuthors}">
                        <meta property="article:author" content="#{author}" />
                    </ui:repeat>
                    <meta property="article:published_time" content="#{DatasetPage.workingVersion.publicationDateAsString}" />
                </ui:fragment>
            </ui:define>
            <ui:define name="body">
                <o:importFunctions type="edu.harvard.iq.dataverse.util.MarkupChecker" />
                <f:metadata>
                    <f:viewParam name="id" value="#{DatasetPage.id}"/>
                    <o:viewParam name="ownerId" value="#{DatasetPage.ownerId}"/>
                    <f:viewParam name="version" value="#{DatasetPage.version}"/>
                    <f:viewParam name="versionId" value="#{DatasetPage.versionId}"/>
                    <f:viewParam name="persistentId" value="#{DatasetPage.persistentId}"/>
                    <f:viewParam name="showIngestSuccess" value="#{DatasetPage.showIngestSuccess}"/>
                    <f:viewParam name="fileSortField" value="#{DatasetPage.fileSortField}"/>
                    <f:viewParam name="fileSortOrder" value="#{DatasetPage.fileSortOrder}"/>
                    <f:viewParam name="q" value="#{DatasetPage.fileLabelSearchTerm}"/>
                    <f:viewParam name="fileTypeGroupFacet" value="#{DatasetPage.fileTypeFacet}"/>
                    <f:viewParam name="fileAccess" value="#{DatasetPage.fileAccessFacet}"/>
                    <f:viewParam name="fileTag" value="#{DatasetPage.fileTagsFacet}"/>
                    <o:viewParam name="selectTab" value="#{DatasetPage.selectTab}" default="dataFilesTab"/>
                    <f:viewAction action="#{dataverseSession.updateLocaleInViewRoot}"/>
                    <f:viewAction action="#{DatasetPage.init}" rendered="true"/>
                    <f:viewAction action="#{dataverseHeaderFragment.initBreadcrumbs(DatasetPage.dataset)}"/>
                    <f:viewAction action="#{EditDatafilesPage.initCreateMode(DatasetPage.editMode, DatasetPage.workingVersion, DatasetPage.uploadInProgress, DatasetPage.newFiles, DatasetPage.uploadedFiles, DatasetPage.selectedFiles)}"/>
                </f:metadata>
                <h:form id="datasetForm">
                    <h:inputHidden id="validateFilesOutcome" value="#{DatasetPage.validateFilesOutcome}" />
                    <h:inputHidden id="validTermsofAccess" value="#{DatasetPage.hasValidTermsOfAccess}" />

                    <!-- View infoMode -->
                    <!-- Top Button/Citation Blocks -->
                    <p:fragment id="topDatasetBlockFragment">
                        <div class="row" jsf:rendered="#{empty DatasetPage.editMode}">
                            <div class="col-xs-12">
                                <div id="datasetVersionBlock" class="row">
                                    <div id="title-block" class="col-xs-12 margin-bottom-half" jsf:rendered="#{!empty DatasetPage.datasetVersionUI.title.value}">
                                        <h1 id="title">#{DatasetPage.datasetVersionUI.title.value}</h1>
                                        <div id="title-label-block" class="margin-top-half">
                                            <!-- DATASET Publication Status -->
                                            <h:outputText value="#{bundle['dataset.versionUI.draft']}" styleClass="label label-primary" rendered="#{DatasetPage.workingVersion.draft}"/>
                                            <h:outputText value="#{bundle['embargoed']}" styleClass="label label-primary" rendered="#{DatasetPage.isActivelyEmbargoed(DatasetPage.workingVersion.fileMetadatas)}"/>
                                            <h:outputText value="#{bundle['dataset.versionUI.inReview']}" styleClass="label label-success" rendered="#{DatasetPage.workingVersion.inReview}"/>
                                            <h:outputText value="#{bundle['dataset.versionUI.unpublished']}" styleClass="label label-warning" rendered="#{!DatasetPage.dataset.released}"/>
                                            <h:outputText value="#{bundle['dataset.versionUI.deaccessioned']}" styleClass="label label-danger" rendered="#{DatasetPage.workingVersion.deaccessioned}"/>
                                            <o:importFunctions type="edu.harvard.iq.dataverse.dataset.DatasetUtil" />
                                            <h:outputText value="#{DatasetUtil:getLocaleExternalStatus(DatasetPage.workingVersion.externalStatusLabel)}" styleClass="label label-info" rendered="#{DatasetPage.workingVersion.externalStatusLabel!=null and DatasetPage.canPublishDataset()}"/>
                                            <!-- DATASET VERSION NUMBER -->
                                            <h:outputText styleClass="label label-default" rendered="#{DatasetPage.workingVersion.released and !(DatasetPage.workingVersion.draft or DatasetPage.workingVersion.inReview or DatasetPage.workingVersion.deaccessioned)}"
                                                          value="#{bundle['file.DatasetVersion']} #{DatasetPage.workingVersion.versionNumber}.#{DatasetPage.workingVersion.minorVersionNumber}"/>
                                            <h:outputText styleClass="label label-default" rendered="#{!DatasetPage.workingVersion.released and !(DatasetPage.workingVersion.draft or DatasetPage.workingVersion.inReview or DatasetPage.workingVersion.deaccessioned)}"
                                                          value="#{bundle['file.DatasetVersion']} #{DatasetPage.workingVersion.versionState}"/>
                                        </div>
                                    </div>
                                </div>

                                <!-- START: NEW RESPONSIVE ABOVE FOLD BLOCK -->
                                <div id="datasetCitationActionSummaryBlock" class="row">
                                    <div class="col-xs-12 col-sm-12 col-md-8 col-lg-9">
                                        <!-- CITATION BLOCK -->
                                        <ui:fragment rendered="#{!empty DatasetPage.displayCitation}">
                                            <ui:include src="dataset-citation.xhtml">
                                                <ui:param name="datasetPage" value="true"/>
                                                <ui:param name="anonymized" value="DatasetPage.anonymizedAccess"/>
                                            </ui:include>
                                        </ui:fragment>
                                        <!-- END: CITATION BLOCK -->
                                    </div>

                                    <div class="col-xs-12 col-sm-12 col-md-4 col-lg-3 pull-right margin-bottom">
                                        <!-- ActionButtonBlock -->
                                        <div id="actionButtonBlock" jsf:rendered="#{!widgetWrapper.widgetView}">
                                            <!-- DOWNLOAD/ACCESS DATASET -->
                                            <div class="btn-group btn-group-justified" 
                                                 jsf:rendered="#{showAccessDatasetButtonGroup}">
                                                <div class="btn-group">
                                                    <button type="button" class="btn btn-primary btn-access-dataset dropdown-toggle" data-toggle="dropdown" aria-haspopup="true" aria-expanded="false">
                                                        #{bundle['dataset.accessBtn']} <span class="caret"></span>
                                                    </button>
                                                    <ul class="dropdown-menu pull-right text-left" style="padding-left:1em; padding-right:1em;" >
                                                        <!-- DOWNLOAD -->
                                                        <ui:fragment rendered="#{DatasetPage.canDownloadFiles()}">
                                                            <ui:fragment rendered="#{!DatasetPage.tooLargeToDownload}">
                                                                <li class="dropdown-header">#{bundle['dataset.accessBtn.header.download']} <span class="glyphicon glyphicon-download-alt"/></li>
                                                                <!-- NORMAL DOWNLOAD BUTTON (NO TABULAR FILES) -->
                                                                <li jsf:rendered="#{!DatasetPage.versionHasTabular}">                 
                                                                    <p:commandLink update="@form" actionListener="#{DatasetPage.startDownloadAllOriginal()}" styleClass="btn-download" 
                                                                                   oncomplete="showPopup();">
                                                                    #{bundle.download}
                                                                        <h:outputFormat value="#{bundle['dataset.accessBtn.download.size']}">
                                                                            <f:param value="#{DatasetPage.sizeOfDataset}" />
                                                                        </h:outputFormat>
                                                                    </p:commandLink>
                                                                </li>

                                                                <!-- DOWNLOAD Options (TABULAR FILES PRESENT) -->
                                                                <ui:fragment rendered="#{DatasetPage.versionHasTabular}">
                                                                    <!-- DOWNLOAD ORIGINAL BUTTON (TABULAR FILES PRESENT) -->
                                                                    <li jsf:rendered="#{ DatasetPage.sizeOfDatasetOrig != '0 B'  and !(DatasetPage.tooLargeToDownloadOriginal) }">
                                                                        <p:commandLink update="@form" actionListener="#{DatasetPage.startDownloadAllOriginal()}" 
                                                                                       oncomplete="showPopup();"
                                                                                       styleClass="btn-download">
                                                                            #{bundle.downloadOriginal}
                                                                            <h:outputFormat value="#{bundle['dataset.accessBtn.download.size']}">
                                                                                <f:param value="#{DatasetPage.sizeOfDatasetOrig}" />
                                                                            </h:outputFormat>
                                                                        </p:commandLink>
                                                                    </li>
                                                                    <!-- Original Format too big -->
                                                                    <ui:fragment rendered="#{DatasetPage.tooLargeToDownloadOriginal}">                                                                                                                               
                                                                        <h:outputText value="#{bundle['dataset.accessBtn.original.too.big']}">                                           
                                                                        </h:outputText>                                                            
                                                                    </ui:fragment>
                                                                    <!-- DOWNLOAD ARCHIVAL FILES (TABULAR FILES PRESENT) -->
                                                                    <li jsf:rendered="#{!DatasetPage.tooLargeToDownloadArchival}">
                                                                        <p:commandLink update="@form" oncomplete="showPopup();" 
                                                                                       actionListener="#{DatasetPage.startDownloadAllArchival()}" styleClass="btn-download">
                                                                                #{bundle.downloadArchival}
                                                                            <h:outputFormat value="#{bundle['dataset.accessBtn.download.size']}">
                                                                                <f:param value="#{DatasetPage.sizeOfDataset}" />
                                                                            </h:outputFormat>
                                                                        </p:commandLink>
                                                                    </li>
                                                                    <!-- Archival Format too big -->
                                                                    <ui:fragment rendered="#{DatasetPage.tooLargeToDownloadArchival}">                                                                                                                               
                                                                        <h:outputText value="#{bundle['dataset.accessBtn.archival.too.big']}">                                           
                                                                        </h:outputText>                                                            
                                                                    </ui:fragment>
                                                                </ui:fragment>
                                                            </ui:fragment>
                                                            <!-- Can Download, but Download either format too big-->
                                                            <ui:fragment rendered="#{DatasetPage.tooLargeToDownload}">                                                                                                                               
                                                                <h:outputText value="#{bundle['dataset.accessBtn.too.big']}">                                           
                                                                </h:outputText>                                                            
                                                            </ui:fragment>
                                                        </ui:fragment>
                                                                                                            
                                                        <!-- END: DOWNLOAD -->
                                                       
                                                        <!-- EXPLORE -->
                                                        <ui:fragment rendered="#{DatasetPage.datasetExploreTools.size() >= 1}">
                                                            <li class="dropdown-header">#{bundle['dataset.accessBtn.header.explore']} <span class="glyphicon glyphicon-equalizer"/></li>
                                                            <!-- Explore tool links -->
                                                            <ui:repeat var="tool" value="#{DatasetPage.datasetExploreTools}">
                                                                <li>
                                                                    <h:commandLink styleClass="btn-explore" action="#{DatasetPage.explore(tool)}">
                                                                        <h:outputText value="#{tool.getDisplayNameLang()}"/>
                                                                    </h:commandLink>
                                                                </li>
                                                            </ui:repeat>
                                                        </ui:fragment>
                                                        <!-- END: EXPLORE -->

                                                        <!-- COMPUTE -->
                                                        <ui:fragment rendered="#{DatasetPage.sessionUserAuthenticated
                                                                                 and DatasetPage.showComputeButton()}">
                                                            <li class="dropdown-header">#{bundle['dataset.accessBtn.header.compute']} <span class="glyphicon glyphicon-flash"/></li>
                                                            <li>
                                                                <a tabindex="0" id="computeBatch" class="btn-compute">#{bundle['dataset.compute.computeBtn']}</a>
                                                                <ul class="dropdown-menu">
                                                                    <li>
                                                                        <!-- Compute dataset link -->
                                                                        <h:commandLink action="#{DatasetPage.canComputeAllFiles(false)}">
                                                                            <h:outputText value="#{bundle['dataset.compute.computeBatchSingle']}"/>
                                                                        </h:commandLink>
                                                                    </li>
                                                                    <li jsf:rendered="#{!DatasetPage.isCartEmpty()}" class="divider"></li>
                                                                    <li jsf:rendered="#{!DatasetPage.checkCartForItem(DatasetPage.dataset.getDisplayName(), DatasetPage.getPersistentId())}">
                                                                        <!-- Add link -->
                                                                        <p:commandLink action="#{DatasetPage.addItemtoCart(DatasetPage.dataset.getDisplayName(), DatasetPage.getPersistentId())}"
                                                                                       disabled="#{DatasetPage.locked}" value="#{bundle['dataset.compute.computeBatchAdd']}" update=":datasetForm,:messagePanel">
                                                                            <h:outputText value="#{bundle['dataset.compute.computeBatchAdd']}"/>
                                                                        </p:commandLink>
                                                                    </li>
                                                                    <ui:fragment rendered="#{!DatasetPage.isCartEmpty()}">
                                                                        <li jsf:rendered="#{DatasetPage.checkCartForItem(DatasetPage.dataset.getDisplayName(), DatasetPage.getPersistentId())}">
                                                                            <!-- Remove link -->
                                                                            <p:commandLink value="#{bundle['dataset.compute.computeBatchRemove']}" action="#{DatasetPage.removeCartItem(DatasetPage.dataset.getDisplayName(), DatasetPage.getPersistentId())}" update=":datasetForm,:messagePanel">
                                                                                <h:outputText value="#{bundle['dataset.compute.computeBatchRemove']}"/>
                                                                            </p:commandLink>
                                                                        </li>
                                                                        <li>
                                                                            <!-- List link -->
                                                                            <p:commandLink title="#{bundle['dataset.compute.computeBatchList']}"
                                                                                           value="#{bundle['dataset.compute.computeBatchList']}"
                                                                                           oncomplete="PF('computeBatchListPopup').show();"
                                                                                           update="computeBatchListPopup">
                                                                                <h:outputText value="#{bundle['dataset.compute.computeBatchList']}"/>
                                                                            </p:commandLink>
                                                                        </li>
                                                                        <li>
                                                                            <!-- Clear link -->
                                                                            <p:commandLink value="#{bundle['dataset.compute.computeBatchClear']}" action="#{DatasetPage.clearCart()}" update=":datasetForm,:messagePanel">
                                                                                <h:outputText value="#{bundle['dataset.compute.computeBatchClear']}"/>
                                                                            </p:commandLink>
                                                                        </li>
                                                                        <li>
                                                                            <!-- Compute batch link -->
                                                                            <h:outputLink value="#{DatasetPage.cartComputeUrl}" target="_blank">
                                                                                <h:outputText id="compute-batch-button" value="#{bundle['dataset.compute.computeBatchCompute']}" />
                                                                            </h:outputLink>
                                                                        </li>
                                                                    </ui:fragment>
                                                                </ul>
                                                            </li>
                                                        </ui:fragment>
                                                        <!-- END: COMPUTE -->
                                                    </ul>
                                                </div>
                                            </div>
                                            <!-- END: DOWNLOAD/ACCESS DATASET -->

                                            <!-- PUBLISH DATASET -->
                                            <div class="btn-group btn-group-justified" jsf:rendered="#{showPublishLink or showSubmitForReviewLink}">
                                                <div class="btn-group">
                                                    <!-- Publish BTN -->
                                                    <h:outputLink value="#" disabled="#{DatasetPage.lockedFromPublishing or !DatasetPage.hasValidTermsOfAccess }">
                                                        <c:if test="#{!((showSubmitForReviewLink or showReturnToAuthorLink or not empty DatasetPage.allowedExternalStatuses) and showPublishLink)}">
                                                            <f:passThroughAttribute name="class" value="btn btn-default btn-access btn-publish #{DatasetPage.lockedFromPublishing or !DatasetPage.hasValidTermsOfAccess ? 'disabled' : ''}"/>
                                                            <f:passThroughAttribute name="onclick" value="$(this).parent().find( 'li > a' ).trigger( 'click' );"/>
                                                        </c:if>
                                                        <c:if test="#{(showSubmitForReviewLink or showReturnToAuthorLink or not empty DatasetPage.allowedExternalStatuses) and showPublishLink}">
                                                            <f:passThroughAttribute name="class" value="btn btn-default btn-access btn-publish dropdown-toggle #{DatasetPage.lockedFromPublishing or !DatasetPage.hasValidTermsOfAccess ? 'disabled' : ''}"/>
                                                            <f:passThroughAttribute name="data-toggle" value="dropdown"/>
                                                            <f:passThroughAttribute name="aria-haspopup" value="true"/>
                                                            <f:passThroughAttribute name="aria-expanded" value="false"/>
                                                        </c:if>
                                                        #{showPublishLink ? bundle['dataset.publishBtn'] : (DatasetPage.dataset.latestVersion.inReview ? bundle['dataset.disabledSubmittedBtn'] : bundle['dataset.submitBtn'])} <span jsf:rendered="#{(showSubmitForReviewLink or showReturnToAuthorLink or not empty DatasetPage.allowedExternalStatuses) and showPublishLink}" class="caret"></span>
                                                    </h:outputLink>
                                                    <!-- Publish BTN DROPDOWN-MENU OPTIONS -->
                                                    <ul class="dropdown-menu pull-right text-left">
                                                        <li jsf:rendered="#{showPublishLink}" class="#{!DatasetPage.hasValidTermsOfAccess or ( DatasetPage.locked and !DatasetPage.dataset.latestVersion.inReview) ? 'disabled' : ''}">
                                                            <!-- Publish LINK -->
                                                            <p:commandLink styleClass="#{!DatasetPage.hasValidTermsOfAccess or (DatasetPage.locked and !DatasetPage.dataset.latestVersion.inReview) ? 'disabled' : ''}" 
                                                                           disabled="#{!DatasetPage.hasValidTermsOfAccess or (DatasetPage.locked and !DatasetPage.dataset.latestVersion.inReview)}"
                                                                           action="#{DatasetPage.processPublishButton()}">
                                                                #{bundle['dataset.publish.btn']}
                                                            </p:commandLink>
                                                        </li>
                                                        <li jsf:rendered="#{showSubmitForReviewLink}" class="#{DatasetPage.dataset.latestVersion.inReview or DatasetPage.dataset.locked ? 'disabled' : ''}">
                                                            <!-- Submit for Review LINK -->
                                                            <p:commandLink class="#{DatasetPage.dataset.latestVersion.inReview or DatasetPage.dataset.locked ? 'disabled' : ''}" 
                                                                           disabled="#{DatasetPage.dataset.latestVersion.inReview or DatasetPage.dataset.locked}"
                                                                           onclick="PF('inreview').show()">
                                                                #{DatasetPage.dataset.latestVersion.inReview ? bundle['dataset.disabledSubmittedBtn'] : bundle['dataset.submitBtn']}
                                                            </p:commandLink>
                                                        </li>
                                                        <li jsf:rendered="#{showReturnToAuthorLink}" class="#{(DatasetPage.locked and !DatasetPage.dataset.latestVersion.inReview) ? 'disabled' : ''}">
                                                            <!-- Return to Author LINK -->
                                                            <p:commandLink class="#{(DatasetPage.locked and !DatasetPage.dataset.latestVersion.inReview) ? 'disabled' : ''}" 
                                                                           disabled="#{DatasetPage.locked and !DatasetPage.dataset.latestVersion.inReview}"
                                                                           onclick="PF('sendBackToContributor').show()">
                                                                #{bundle['dataset.rejectBtn']}
                                                            </p:commandLink>
                                                        </li>
                                                        <ui:fragment rendered="#{(not empty DatasetPage.allowedExternalStatuses) and DatasetPage.canPublishDataset()}">
                                                            <li class="dropdown-submenu pull-left">
                                                            <a tabindex="0">#{bundle['dataset.changestatus']}</a>
                                                                <ul class="dropdown-menu">
                                                                    <ui:repeat value="#{DatasetPage.allowedExternalStatuses}" var="status">
                                                                        <li>
                                                                            <o:importFunctions type="edu.harvard.iq.dataverse.dataset.DatasetUtil" />
                                                                            <p:commandLink action="#{DatasetPage.setExternalStatus(status)}" update=":datasetForm:topDatasetBlockFragment,:messagePanel">
                                                                                #{DatasetUtil:getLocaleExternalStatus(status)}
                                                                            </p:commandLink>
                                                                        </li>
                                                                    </ui:repeat>
                                                                    <p:separator/>
                                                                    <li>
                                                                        <p:commandLink action="#{DatasetPage.setExternalStatus(null)}" update=":datasetForm:topDatasetBlockFragment,:messagePanel">
                                                                            #{bundle['dataset.removestatus']}
                                                                        </p:commandLink>
                                                                    </li>
                                                                </ul>
                                                            </li>
                                                        </ui:fragment>
                                                    </ul>
                                                </div>
                                            </div>
                                            <!-- END: Publish -->

                                            <!-- Edit Dataset -->
                                            <div class="btn-group btn-group-justified" jsf:rendered="#{DatasetPage.sessionUserAuthenticated
                                                                                                       and DatasetPage.canUpdateDataset()}">
                                                <div class="btn-group">
                                                    <button type="button" id="editDataSet" class="btn btn-default btn-access btn-edit dropdown-toggle #{DatasetPage.lockedFromEdits ? 'disabled' : ''}" data-toggle="dropdown" aria-haspopup="true" aria-expanded="false"
                                                            disabled="#{DatasetPage.lockedFromEdits ? 'disabled' : ''}">
                                                        #{bundle['dataset.editBtn']} <span class="caret"></span>
                                                    </button>
                                                    <ul class="dropdown-menu pull-right text-left">
                                                        <li>
                                                            <h:outputLink value="/editdatafiles.xhtml?datasetId=#{DatasetPage.dataset.id}&#38;mode=UPLOAD" rendered="#{DatasetPage.hasValidTermsOfAccess}">
                                                                <h:outputText value="#{bundle['dataset.editBtn.itemLabel.upload']}"/>
                                                            </h:outputLink>
                                                        </li>
                                                        <li style="margin-left:20px;margin-bottom:2px;">
                                                            <p:commandLink rendered="#{!DatasetPage.hasValidTermsOfAccess}" disabled="#{!DatasetPage.hasValidTermsOfAccess}" >
                                                                <h:outputText  value="#{bundle['dataset.editBtn.itemLabel.upload']}" />
                                                            </p:commandLink>
                                                        </li>                                                    
                                                        <li style="margin-left:20px;">
                                                            <p:commandLink id="editMetadataDisabled" onclick="editMetadata()" rendered="#{!DatasetPage.hasValidTermsOfAccess}" disabled="#{!DatasetPage.hasValidTermsOfAccess}" >
                                                                <f:setPropertyActionListener target="#{DatasetPage.selectedTabIndex}" value="0" />
                                                                <h:outputText value="#{bundle['dataset.editBtn.itemLabel.metadata']}"  />
                                                            </p:commandLink>
                                                        </li> 
                                                        <li>
<<<<<<< HEAD
                                                            <p:commandLink id="editMetadata" onclick="editMetadata()" rendered="#{DatasetPage.hasValidTermsOfAccess}">
=======
                                                            <p:commandLink id="editMetadata" actionListener="#{DatasetPage.edit('METADATA')}" update="@form,:datasetForm,:messagePanel">
>>>>>>> bb598fc4
                                                                <f:setPropertyActionListener target="#{DatasetPage.selectedTabIndex}" value="0" />
                                                                <h:outputText value="#{bundle['dataset.editBtn.itemLabel.metadata']}"  />
                                                            </p:commandLink>
                                                        </li>
                                                        <li>
                                                            <p:commandLink id="editTerms" actionListener="#{DatasetPage.edit('LICENSE')}" update="@form,:datasetForm,:messagePanel">
                                                                <f:setPropertyActionListener target="#{DatasetPage.selectedTabIndex}" value="0" />
                                                                <h:outputText value="#{bundle['dataset.editBtn.itemLabel.terms']}" />
                                                            </p:commandLink>
                                                        </li>
                                                        <ui:fragment rendered="#{permissionsWrapper.canManagePermissions(DatasetPage.dataset) || permissionsWrapper.canManageFilesOnDataset(DatasetPage.dataset)}">
                                                            <li class="#{settingsWrapper.publicInstall ? '' : 'dropdown-submenu pull-left'}">
                                                                <ui:fragment rendered="#{!settingsWrapper.publicInstall}">
                                                                <a tabindex="0">#{bundle['dataset.editBtn.itemLabel.permissions']}</a>
                                                                    <ul class="dropdown-menu">
                                                                        <li jsf:rendered="#{permissionsWrapper.canManagePermissions(DatasetPage.dataset)}">
                                                                            <h:link id="manageDatasetPermissions" styleClass="ui-commandlink ui-widget" outcome="permissions-manage">
                                                                                <h:outputText value="#{bundle['dataset']}" />
                                                                                <f:param name="id" value="#{DatasetPage.dataset.id}" />
                                                                            </h:link>
                                                                        </li>
                                                                        <li jsf:rendered="#{permissionsWrapper.canManageFilesOnDataset(DatasetPage.dataset)}">
                                                                            <h:link id="manageFilePermissions" styleClass="ui-commandlink ui-widget" outcome="permissions-manage-files">
                                                                                <h:outputText value="#{bundle['file']}" />
                                                                                <f:param name="id" value="#{DatasetPage.dataset.id}" />
                                                                            </h:link>
                                                                        </li>
                                                                    </ul>
                                                                </ui:fragment>
                                                                <h:link id="managePermissions" rendered="#{settingsWrapper.publicInstall}"
                                                                        styleClass="ui-commandlink ui-widget" outcome="permissions-manage">
                                                                    <h:outputText value="#{bundle['dataset.editBtn.itemLabel.permissions']}" />
                                                                    <f:param name="id" value="#{DatasetPage.dataset.id}" />
                                                                </h:link>
                                                            </li>
                                                            <li>
                                                                <p:commandLink id="privateUrl" oncomplete="PF('privateUrlConfirmation').show()" action="#{DatasetPage.initPrivateUrlPopUp()}" update="privateUrlPanel">
                                                                    <h:outputText value="#{bundle['dataset.editBtn.itemLabel.privateUrl']}" />
                                                                </p:commandLink>
                                                            </li>
                                                        </ui:fragment>
                                                        <li>
                                                            <h:outputLink value="/dataset-widgets.xhtml?datasetId=#{DatasetPage.dataset.id}">
                                                                <h:outputText value="#{bundle['dataset.editBtn.itemLabel.thumbnailsAndWidgets']}"/>
                                                            </h:outputLink>
                                                        </li>
                                                        <ui:fragment rendered="#{!DatasetPage.dataset.released and DatasetPage.dataset.latestVersion.versionState=='DRAFT' and permissionsWrapper.canIssueDeleteDatasetCommand(DatasetPage.dataset)}">
                                                            <li role="separator" class="divider"></li>
                                                            <li>
                                                                <p:commandLink id="deleteDataset" onclick="PF('deleteConfirmation').show()">
                                                                    <h:outputText value="#{bundle['dataset.editBtn.itemLabel.deleteDataset']}" />
                                                                </p:commandLink>
                                                            </li>
                                                        </ui:fragment>
                                                        <ui:fragment rendered="#{DatasetPage.dataset.released and DatasetPage.dataset.latestVersion.versionState=='DRAFT' and permissionsWrapper.canIssueDeleteDatasetCommand(DatasetPage.dataset)}">
                                                            <li role="separator" class="divider"></li>
                                                            <li>
                                                                <p:commandLink id="deleteVersion" onclick="PF('deleteVersionConfirmation').show()">
                                                                    <h:outputText value="#{bundle['dataset.editBtn.itemLabel.deleteDraft']}" />
                                                                </p:commandLink>
                                                            </li>
                                                        </ui:fragment>
                                                        <ui:fragment rendered="#{DatasetPage.dataset.released and DatasetPage.existReleasedVersion and permissionsWrapper.canIssuePublishDatasetCommand(DatasetPage.dataset)}">
                                                            <li role="separator" class="divider"></li>
                                                            <li>
                                                                <p:commandLink id="deaccessionDatasetLink" 
                                                                               action="#{DatasetPage.clickDeaccessionDataset}"
                                                                               oncomplete="PF('deaccessionBlock').show();"
                                                                               update="deaccessionBlock">
                                                                    <h:outputText value="#{bundle['dataset.editBtn.itemLabel.deaccession']}" />
                                                                </p:commandLink>
                                                            </li>
                                                        </ui:fragment>
                                                    </ul>
                                                </div>
                                            </div>
                                            <!-- END: Edit Dataset -->

                                            <!-- LINK -->
                                            <div class="btn-group btn-group-justified" jsf:rendered="#{dataverseSession.user.authenticated and !DatasetPage.workingVersion.deaccessioned and DatasetPage.dataset.released}">
                                                <p:commandLink styleClass="btn btn-default btn-access btn-xs btn-block btn-link-dataset"
                                                               action="#{DatasetPage.setShowLinkingPopup(true)}"
                                                               oncomplete="PF('linkDatasetForm').show();"
                                                               update="@form">
                                                    #{bundle['dataset.linkBtn']}
                                                </p:commandLink>
                                            </div>
                                            <!-- END: LINK -->

                                            <!-- Contact/Share Button Group -->
                                            <div class="btn-group btn-group-justified">
                                                <p:commandLink styleClass="btn btn-default btn-xs btn-contact" title="#{bundle['dataset.email.datasetContactTitle']}"
                                                               update=":contactDialog" oncomplete="PF('contactForm').show()" actionListener="#{sendFeedbackDialog.initUserInput}">
                                                    <f:setPropertyActionListener target="#{sendFeedbackDialog.userMessage}" value=""/>
                                                    <f:setPropertyActionListener target="#{sendFeedbackDialog.userEmail}" value=""/>
                                                    <f:setPropertyActionListener target="#{sendFeedbackDialog.messageSubject}" value=""/>
                                                    <f:setPropertyActionListener target="#{sendFeedbackDialog.recipient}" value="#{DatasetPage.dataset}"/>
                                                    #{bundle['dataset.contactBtn']}
                                                </p:commandLink>
                                                <p:commandLink styleClass="btn btn-default btn-xs btn-share" rendered="#{!DatasetPage.workingVersion.deaccessioned}"
                                                               title="#{bundle['dataset.share.datasetShare']}"
                                                               oncomplete="PF('shareDialog').show();sharrre();">
                                                    #{bundle['dataset.shareBtn']}
                                                </p:commandLink>
                                            </div>
                                            <!-- END: Contact/Share Button Group -->
                                        </div>
                                        <!-- END: ActionButtonBlock -->
                                    </div>

                                    <div style="clear:right;" class="col-xs-12 col-sm-12 col-md-4 col-lg-3 pull-right margin-bottom" 
                                         jsf:rendered="#{!(settingsWrapper.rsyncDownload or DatasetPage.workingVersion.deaccessioned)}">
                                        <!-- Metrics -->
                                        <div id="metrics-block">
                                            <div id="metrics-heading">
                                                #{bundle['metrics.dataset.title']}
                                                <ui:fragment rendered="#{!settingsWrapper.makeDataCountDisplayEnabled}">
                                                    <span class="glyphicon glyphicon-question-sign tooltip-icon" data-toggle="tooltip" data-placement="auto top" 
                                                          data-trigger="hover" data-original-title="#{bundle['metrics.dataset.tip.default']}"></span>
                                                </ui:fragment>
                                                <ui:fragment rendered="#{settingsWrapper.makeDataCountDisplayEnabled}">
                                                    <a tabindex="0" role="button" class="glyphicon glyphicon-question-sign tooltip-icon" data-toggle="popover" data-placement="auto top" 
                                                       data-trigger="focus" data-html="true" data-content="#{bundle['metrics.dataset.tip.makedatacount']}"></a>
                                                </ui:fragment>
                                            </div>
                                            <div id="metrics-body">
                                                <!-- Classic downloads -->
                                                <div class="metrics-count-block" jsf:rendered="#{!settingsWrapper.makeDataCountDisplayEnabled}">
                                                    <h:outputFormat value="{0} #{bundle['metrics.downloads']}">
                                                        <f:param value="#{guestbookResponseServiceBean.getCountGuestbookResponsesByDatasetId(DatasetPage.dataset.id)}"/>
                                                    </h:outputFormat>
                                                    <span class="glyphicon glyphicon-question-sign tooltip-icon"
                                                          data-toggle="tooltip" data-placement="auto top" data-original-title="#{bundle['metrics.dataset.downloads.default.tip']}"></span>
                                                </div>
                                                <!-- Make Data Count views -->
                                                <div class="metrics-count-block" jsf:rendered="#{settingsWrapper.makeDataCountDisplayEnabled}">
                                                    <h:outputFormat value="{0} #{bundle['metrics.views']}">
                                                        <f:param value="#{datasetMetricsServiceBean.getMetrics(DatasetPage.dataset).getViewsTotal()}"/>
                                                    </h:outputFormat>
                                                    <span class="glyphicon glyphicon-question-sign tooltip-icon"
                                                          data-toggle="tooltip" data-placement="auto top" data-original-title="#{bundle['metrics.dataset.views.tip']}"></span>
                                                </div>
                                                <!-- Make Data Count downloads -->
                                                <div class="metrics-count-block" jsf:rendered="#{settingsWrapper.makeDataCountDisplayEnabled}">
                                                    <h:outputFormat value="{0} #{bundle['metrics.downloads']}">
                                                        <f:param value="#{datasetMetricsServiceBean.getMetrics(DatasetPage.dataset).getDownloadsTotal()}"/>
                                                    </h:outputFormat>
                                                    <span class="glyphicon glyphicon-question-sign tooltip-icon"
                                                          data-toggle="tooltip" data-placement="auto top" data-original-title="#{bundle['metrics.dataset.downloads.makedatacount.tip']}"></span>
                                                </div>
                                                <!-- Make Data Count citations (DOIs only, not Handles) -->
                                                <div class="metrics-count-block" jsf:rendered="#{settingsWrapper.makeDataCountDisplayEnabled and settingsWrapper.doiInstallation}">
                                                    <p:commandLink oncomplete="PF('citationsDialog').show();">
                                                        <h:outputFormat value="{0} #{bundle['metrics.citations']}">
                                                            <f:param value="#{fn:length(datasetExternalCitationsServiceBean.getDatasetExternalCitationsByDataset(DatasetPage.dataset))}"/>
                                                        </h:outputFormat>
                                                    </p:commandLink>
                                                    <span class="glyphicon glyphicon-question-sign tooltip-icon"
                                                          data-toggle="tooltip" data-placement="auto top" data-original-title="#{bundle['metrics.dataset.citations.tip']}"></span>
                                                </div>
                                            </div>
                                        </div>
                                        <!-- END: Metrics -->
                                    </div>

                                    <!-- RESPONSIVE ORDER HACK BOOTSTRAP 3 https://stackoverflow.com/a/24834574 -->
                                    <div id="dataset-colorder-block" class="visible-md-block visible-lg-block col-md-8 col-lg-9"><!--Hack--></div>
                                    <!-- END: RESPONSIVE ORDER HACK BOOTSTRAP 3 -->

                                    <!-- DEACCESSION REASON -->
                                    <div class="col-xs-12 col-sm-12 col-md-8 col-lg-9 margin-bottom" jsf:rendered="#{DatasetPage.workingVersion.deaccessioned}">
                                        <div id="deaccession-reason-block" class="col-xs-12 bg-danger">
                                            <h5 class="margin-top-half">#{bundle['dataset.deaccession.reason']}</h5>
                                            <p>#{DatasetPage.workingVersion.versionNote}</p>
                                            <ui:fragment rendered="#{!empty DatasetPage.workingVersion.archiveNote}">
                                                <p>#{bundle['dataset.beAccessedAt']} <a href="#{DatasetPage.workingVersion.archiveNote}" target="_blank">#{DatasetPage.workingVersion.archiveNote}</a></p>
                                            </ui:fragment>
                                        </div>
                                    </div>
                                    <!-- END: DEACCESSION REASON -->

                                    <!-- BEGIN: DATASET SUMMARY -->
                                    <div id="dataset-summary-metadata" class="col-xs-12 col-sm-12 col-md-8 col-lg-9 metadata-container padding-none margin-bottom"
                                         jsf:rendered="#{!widgetWrapper.widgetView and !DatasetPage.workingVersion.deaccessioned and 
                                                         (!empty DatasetPage.datasetVersionUI.descriptionDisplay
                                                         or !empty DatasetPage.datasetVersionUI.keywordDisplay
                                                         or !empty DatasetPage.datasetVersionUI.subject.value
                                                         or !empty DatasetPage.datasetVersionUI.relPublicationCitation
                                                         or !empty DatasetPage.datasetVersionUI.notes.value) and !empty DatasetPage.datasetSummaryFields}">
                                        <table class="metadata">
                                            <tbody>
                                                <ui:repeat value="#{DatasetPage.datasetSummaryFields}" var="dsf">
                                                    <tr id="keywords" jsf:rendered="#{!empty DatasetPage.datasetVersionUI.keywordDisplay and dsf.datasetFieldType.id==DatasetPage.datasetVersionUI.keyword.datasetFieldType.id}">
                                                        <th scope="row">
                                                            #{bundle['dataset.keywordDisplay.title']}
                                                            <span class="glyphicon glyphicon-question-sign tooltip-icon"
                                                                  data-toggle="tooltip" data-placement="auto right" data-original-title="#{DatasetPage.datasetVersionUI.keyword.datasetFieldType.localeDescription}"></span>
                                                        </th>
                                                        <td>#{DatasetPage.datasetVersionUI.keywordDisplay}</td>
                                                    </tr>
                                                    <tr id="publication" jsf:rendered="#{!empty DatasetPage.datasetVersionUI.relPublicationCitation and dsf.datasetFieldType.name=='publication'}">
                                                        <th scope="row">
                                                            #{DatasetPage.datasetVersionUI.datasetRelPublications.get(0).title}
                                                            <span class="glyphicon glyphicon-question-sign tooltip-icon"
                                                                  data-toggle="tooltip" data-placement="auto right" data-original-title="#{DatasetPage.datasetVersionUI.datasetRelPublications.get(0).description}"></span>
                                                        </th>
                                                        <td jsf:rendered="#{!DatasetPage.anonymizedAccess or !settingsWrapper.shouldBeAnonymized(dsf)}">
                                                            <h:outputText value="#{MarkupChecker:sanitizeBasicHTML(DatasetPage.datasetVersionUI.relPublicationCitation)}" escape="false"/>
                                                            <a href="#{DatasetPage.datasetVersionUI.relPublicationUrl}" title="#{DatasetPage.datasetVersionUI.relPublicationUrl}" target="_blank" rel="noopener">#{DatasetPage.datasetVersionUI.relPublicationId}</a>
                                                        </td>
                                                        <td jsf:rendered="#{DatasetPage.anonymizedAccess and settingsWrapper.shouldBeAnonymized(dsf)}">
                                                            <h:outputText value="#{bundle['dataset.anonymized.withheld']}"/>
                                                        </td>
                                                    </tr>
                                                    <tr id="#{dsf.datasetFieldType.name}" jsf:rendered="#{dsf.datasetFieldType.name!='publication' and dsf.datasetFieldType.name!='keyword'}">
                                                        <th scope="row">
                                                            #{dsf.datasetFieldType.localeTitle}
                                                            <span class="glyphicon glyphicon-question-sign tooltip-icon"
                                                                  data-toggle="tooltip" data-placement="auto right" data-original-title="#{dsf.datasetFieldType.localeDescription}"></span>
                                                        </th>
                                                        <td jsf:rendered="#{!DatasetPage.anonymizedAccess or !settingsWrapper.shouldBeAnonymized(dsf)}">
                                                            <!-- Primitive datasetFields -->
                                                            <ui:fragment rendered="#{dsf.datasetFieldType.primitive}">
                                                                <h:outputText value="#{dsf.displayValue}" rendered="#{!dsf.datasetFieldType.allowMultiples}"
                                                                              escape="#{dsf.datasetFieldType.isEscapeOutputText()}"/>
                                                                <ui:repeat value="#{dsf.values}" var="value" varStatus="loop" rendered="#{dsf.datasetFieldType.allowMultiples}">
                                                                    <h:outputText value="#{loop.first?'':'; '}#{ value }"
                                                                                  escape="#{dsf.datasetFieldType.isEscapeOutputText()}"/>
                                                                </ui:repeat>
                                                            </ui:fragment>
                                                            <!-- Compound datasetFields -->
                                                            <ui:fragment rendered="#{dsf.datasetFieldType.compound}">
                                                                <ui:fragment rendered="#{dsf.datasetFieldType.name == 'datasetContact'}">
                                                                    <p class="help-block">
                                                                        <h:outputText value="#{bundle['dataset.contact.tip']}"/>
                                                                    </p>
                                                                </ui:fragment>
                                                                <ui:repeat value="#{dsf.datasetFieldCompoundValues}" var="compoundValue">
                                                                    <div>
                                                                        <ui:repeat value="#{compoundValue.displayValueMap.entrySet().toArray()}" var="cvPart" varStatus="partStatus">
                                                                            <h:outputText value="#{dsf.datasetFieldType.displayFormat} " rendered="${!partStatus.first}"/>
                                                                            <h:outputText value="#{cvPart.value}"
                                                                                          escape="#{cvPart.key.datasetFieldType.isEscapeOutputText()}"/>
                                                                        </ui:repeat>
                                                                    </div>
                                                                </ui:repeat>
                                                            </ui:fragment>
                                                        </td>
                                                        <td jsf:rendered="#{DatasetPage.anonymizedAccess and settingsWrapper.shouldBeAnonymized(dsf)}">
                                                            <h:outputText value="#{bundle['dataset.anonymized.withheld']}"/>
                                                        </td>
                                                    </tr>
                                                </ui:repeat>
                                                <tr>
                                                    <th scope="row">
                                                        #{bundle['file.dataFilesTab.terms.list.license']}
                                                    </th>
                                                    <td>
                                                        <p>
                                                            <o:importFunctions type="edu.harvard.iq.dataverse.dataset.DatasetUtil" />
                                                            <img src="#{DatasetUtil:getLicenseIcon(DatasetPage.workingVersion)}" title="#{DatasetUtil:getLicenseDescription(DatasetPage.workingVersion)}" style="display:none"  onload="this.style.display='inline'" />
                                                            <a href="#{DatasetUtil:getLicenseURI(DatasetPage.workingVersion)}" title="#{DatasetUtil:getLicenseDescription(DatasetPage.workingVersion)}" target="_blank">#{DatasetUtil:getLicenseName(DatasetPage.workingVersion)}</a>
                                                        </p>
                                                    </td>
                                                </tr>
                                            </tbody>
                                        </table>
                                    </div>
                                    <!-- END: DATASET SUMMARY -->
                                </div>
                                <!-- END: NEW RESPONSIVE ABOVE FOLD BLOCK -->
                            </div>
                        </div>
                    </p:fragment>
                    <!-- END Top Button/Citation Blocks -->
                    <!-- END View infoMode -->

                    <!-- Create/Edit editMode -->
                    <ui:fragment rendered="#{DatasetPage.editMode == 'METADATA' or DatasetPage.editMode == 'CREATE'}">
                        <p:focus context="datasetForm"/>
                        <div class="form-group">
                            <label jsf:for="#{DatasetPage.editMode == 'CREATE' ? 'selectHostDataverse_input' : 'select_HostDataverse_Static'}" class="col-md-3 control-label">
                                #{bundle.hostDataverse}
                                <span class="glyphicon glyphicon-question-sign tooltip-icon"
                                      data-toggle="tooltip" data-placement="auto right" data-original-title="#{bundle['dataverse.host.title']}"></span>
                            </label>
                            <div class="col-md-7">
                                <ui:fragment rendered="#{DatasetPage.editMode == 'METADATA'}">
                                    <p jsf:id="select_HostDataverse_Static" class="form-control-static">#{DatasetPage.dataset.owner.name}</p>
                                    <h:inputHidden value="#{DatasetPage.ownerId}" id="select_HostDataverseStatic"/>
                                </ui:fragment>
                                <ui:fragment rendered="#{DatasetPage.editMode == 'CREATE'}">
                                    <p class="help-block">
                                        #{bundle['dataset.host.tip']}
                                    </p>
                                    <div class="form-group">
                                        <p:fragment id="hostDataverseContent">
                                            <p:autoComplete id="selectHostDataverse"
                                                            placeholder="#{bundle['dataverse.link.yourDataverses.inputPlaceholder']}"
                                                            emptyMessage="#{bundle['dataverse.host.autocomplete.nomatches']}"
                                                            scrollHeight="180" forceSelection="true" 
                                                            minQueryLength="1" queryDelay="1000"
                                                            value="#{DatasetPage.selectedHostDataverse}" 
                                                            multiple="false"
                                                            completeMethod="#{DatasetPage.completeHostDataverseMenuList}"
                                                            required="#{param['DO_DS_LINK_VALIDATION']}" requiredMessage="#{bundle['dataverse.link.select']}"
                                                            styleClass="DropdownPopup" panelStyleClass="DropdownPopupPanel"
                                                            var="hostDataverse" itemLabel="#{hostDataverse.displayName}" itemValue="#{hostDataverse}" converter="dataverseConverter">
                                                <p:column>
                                                    <h:outputText value="#{hostDataverse.displayName}"/>
                                                </p:column>
                                                <p:column>
                                                    <h:outputText value="#{hostDataverse.alias}"/>
                                                </p:column>
                                                <p:ajax process="@this" event="itemSelect" oncomplete="updateOwnerDataverse()"/>
                                                <p:ajax process="@this" event="itemUnselect" oncomplete="updateOwnerDataverse()"/>
                                            </p:autoComplete>
                                            <p:message for="selectHostDataverse"/>
                                            <p:commandButton id="updateOwnerDataverse"
                                                             style="display:none"
                                                             process="@this :datasetForm:hostDataverseContent"
                                                             update="@form,:breadCrumbPanel"
                                                             action="#{DatasetPage.updateOwnerDataverse()}">
                                            </p:commandButton>
                                        </p:fragment>
                                    </div>
                                </ui:fragment>
                            </div>
                        </div>
                        <div class="form-group" jsf:rendered="#{!empty DatasetPage.dataverseTemplates and DatasetPage.editMode == 'CREATE'}">
                            <label jsf:for="select_DatasetTemplate" class="col-md-3 control-label">
                                #{bundle['dataset.manageTemplates.tab.action.btn.view.dialog.datasetTemplate']}
                                <span class="glyphicon glyphicon-question-sign tooltip-icon"
                                      data-toggle="tooltip" data-placement="auto right" data-original-title="#{bundle['dataset.manageTemplates.tab.action.btn.view.dialog.datasetTemplate.title']}"></span>
                            </label>
                            <div class="col-md-7">
                                <p class="help-block">
                                    #{bundle['dataset.template.tip']}
                                </p>
                                <p:selectOneMenu value="#{DatasetPage.selectedTemplate}" onchange="updateTemplate()"
                                                 converter="templateConverter" id="select_DatasetTemplate" styleClass="form-control"
                                                 valueChangeListener="#{DatasetPage.updateSelectedTemplate}"
                                                 style="width:auto !important; max-width:100%; min-width:200px;">
                                    <f:selectItem itemLabel="#{bundle['dataset.noTemplate.label']}" itemValue="#{null}" />
                                    <f:selectItems value="#{DatasetPage.dataverseTemplates}"
                                                   var="template" itemLabel="#{template.name}" itemValue="#{template}"/>
                                </p:selectOneMenu>
                                <p:commandButton value="#{bundle['file.dataFilesTab.button.direct']}" id="updateTemplate"
                                                 style="display:none"
                                                 update=":datasetForm,accessPopup"
                                                 action="#{DatasetPage.handleChangeButton}">
                                </p:commandButton>
                            </div>
                        </div>

                    </ui:fragment>
                    <ui:fragment rendered="#{DatasetPage.editMode == 'CREATE'}">
                        <ui:include src="metadataFragment.xhtml">
                            <ui:param name="datasetPage" value="true"/>
                            <ui:param name="editMode" value="#{!empty DatasetPage.editMode ? DatasetPage.editMode : ''}"/>
                            <ui:param name="metadataBlocks" value="#{!empty DatasetPage.editMode ? DatasetPage.datasetVersionUI.metadataBlocksForEdit.entrySet().toArray(): DatasetPage.datasetVersionUI.metadataBlocksForView.entrySet().toArray()}"/>
                            <!-- ui:param name="publicationDate" value="#{DatasetPage.dataset.publicationDateFormattedYYYYMMDD}"/-->
                            <ui:param name="globalId" value="#{DatasetPage.dataset.globalIdString}"/>
                            <ui:param name="mdLang" value="#{DatasetPage.getLocaleDisplayName(DatasetPage.getEffectiveMetadataLanguage(true))}"/>
                            <ui:param name="mdLangCode" value="#{DatasetPage.getEffectiveMetadataLanguage(true)}"/>
                        </ui:include>
                    </ui:fragment>
                    <!-- Create/Save Dataset Button Panel TOP editMode -->
                    <div class="button-block form-top" jsf:rendered="#{DatasetPage.editMode == 'METADATA' or DatasetPage.editMode == 'LICENSE'}">
                        <p:commandButton id="saveTop" styleClass="btn btn-default" value="#{bundle.saveChanges}" rendered="#{DatasetPage.editMode == 'METADATA'}"
                                         onclick="PF('blockDatasetForm').show();"
                                         update=":datasetForm,:messagePanel"
<<<<<<< HEAD
                                         oncomplete="javascript:bind_bsui_components();$(document).scrollTop(0);"
                                         action="#{DatasetPage.save}"
                                         />
                        <p:commandButton id="saveTopTOA" styleClass="btn btn-default" value="#{bundle.saveChanges}" rendered="#{DatasetPage.editMode == 'LICENSE'}"
                                         onclick="testTOADatasetPage();"
                                         update=":datasetForm,:messagePanel"
                                         oncomplete="javascript:bind_bsui_components();$(document).scrollTop(0);"
                        />
                        <p:commandButton id="cancelTop" styleClass="btn btn-link" value="#{bundle.cancel}" action="#{DatasetPage.cancel}" process="@this" update="@form" oncomplete="javascript:bind_bsui_components();">
=======
                                         oncomplete="$(document).scrollTop(0);"
                                         action="#{DatasetPage.save}"/>
                        <p:commandButton id="cancelTop" styleClass="btn btn-link" value="#{bundle.cancel}" action="#{DatasetPage.cancel}" process="@this" update="@form">
>>>>>>> bb598fc4
                            <f:setPropertyActionListener target="#{DatasetPage.selectedTabIndex}" value="#{DatasetPage.editMode == 'METADATA' ? 1 : DatasetPage.selectedTabIndex}"/>
                        </p:commandButton>
                    </div>
                    <!-- END Create/Save Dataset Button Panel TOP editMode -->
                    <!-- END Create/Edit editMode -->
                    <!-- View/Tabs infoMode -->
                    <div id="contentTabs" jsf:rendered="#{DatasetPage.editMode != 'INFO'}">
                        <p:fragment id="pageRefreshFragment"> <!-- rendered="_{empty DatasetPage.editMode}" -->
                            <h:inputHidden value="#{DatasetPage.lockedForAnyReason}" id="datasetLockedForAnyReasonVariable" />
                            <h:inputHidden value="#{DatasetPage.stateChanged}" id="datasetStateChangedVariable" />
                            <p:remoteCommand name="refreshAllLocksCommand" process="@this" update=":#{p:resolveClientId('datasetForm:pageRefreshFragment', view)},:messagePanel" actionListener="#{DatasetPage.refreshAllLocks()}"/>
                            <p:remoteCommand name="refreshAllCommand" process="@this" update=":datasetForm:topDatasetBlockFragment,:datasetForm:tabView:filesTable,:messagePanel" action="#{DatasetPage.refresh()}"/>
                            <!-- see the comment in the javascript below that explains what this button is for -->
                            <p:commandButton id="refreshButton" process="@this" widgetVar="refreshButton" update=":datasetForm:topDatasetBlockFragment,:datasetForm:tabView:filesTable" style="display:none"/>
                            <script>
                                //<![CDATA[
                                // javascript for refreshing page when locks
                                $(this).ready(function () {
                                    refreshIfStillLocked();
                                });
                                function refreshIfStillLocked() {
                                    if ($('input[id$="datasetLockedForAnyReasonVariable"]').val() === 'true') {
                                        // if dataset is locked, instruct the page to
                                        // wait and check again:
                                        waitAndCheckLockAgain();
                                    } else {
                                        // if not locked, has it just been unlocked?
                                        if ($('input[id$="datasetStateChangedVariable"]').val() === 'true') {
                                            // For whatever unknown PrimeFaces reason
                                            // the page needs to be refreshed twice, for all
                                            // the pull down menus to update properly:
                                            refreshAllCommand();
                                            // You can't just run 2 refreshAllCommand()s in a row
                                            // either; because the command has an "update=@all" on it,
                                            // so I guess if you try to execute the 2nd one right after
                                            // the first one, this fragment is still going to be loading -
                                            // so there would not yet be a command to run! (it needs to
                                            // be rendered, before you can execute it, that is)
                                            setTimeout(function () {
                                                // this button doesn't do anything, but it has an update="@all"
                                                // attribute:
                                                $('button[id$="refreshButton"]').trigger('click');
                                                //refreshAllCommand();
                                            }, 1500);
                                        }
                                    }
                                }
                                function waitAndCheckLockAgain() {
                                    setTimeout(function () {
                                        // refresh the lock in the
                                        // backing bean; i.e., check, if the ingest has
                                        // already completed in the background:
                                        //$('button[id$="refreshButton"]').trigger('click');
                                        //refreshLockCommand();
                                        refreshAllLocksCommand();
                                    }, 10000);
                                }
                                //]]>
                            </script>
                        </p:fragment>
                        <ui:fragment id="uploadFilesOnCreateTab" rendered="#{!DatasetPage.workingVersion.deaccessioned and (DatasetPage.editMode == 'CREATE')}">
                            <ui:include src="editFilesFragment.xhtml">
                                <ui:param name="datasetPage" value="true"/>
                                <ui:param name="editDatafilesPage" value="false"/>
                                <ui:param name="rsyncSupported" value="#{DatasetPage.rsyncUploadSupported()}"/>
                                <ui:param name="dataverse" value="#{DatasetPage.dataset.owner}"/>
                                <ui:param name="dataset" value="#{DatasetPage.dataset}"/>
                                <ui:param name="version" value="#{DatasetPage.workingVersion}"/>
                                <ui:param name="createDataset" value="true"/>
                            </ui:include>
                        </ui:fragment>
                        <p:tabView id="tabView" widgetVar="content" activeIndex="#{DatasetPage.selectedTabIndex}"
                                   rendered="#{empty DatasetPage.editMode or (DatasetPage.editMode == 'METADATA' or DatasetPage.editMode == 'LICENSE')}">
                            <p:ajax event="tabChange" listener="#{DatasetPage.tabChanged}" update="@this" />
                            <p:tab id="dataFilesTab" title="#{bundle.files}" 
                                   rendered="#{(!DatasetPage.workingVersion.deaccessioned 
                                               or (DatasetPage.workingVersion.deaccessioned and DatasetPage.canUpdateDataset())) 
                                               and (empty DatasetPage.editMode)}">
                                <ui:include src="filesFragment.xhtml"/>
                            </p:tab>
                            <!-- 4.2.1: the 3 tabs below - metadata, terms and versions: these account for ~100 queries total -->
                            <!-- a lot of these however, are repeated queries on AuthenticatedUser and RoleAssignment; once these are optimized, the tabs will become very cheap. -->
                            <p:tab id="metadataMapTab" title="#{bundle['file.dataFilesTab.metadata.header']}"
                                   rendered="#{(!DatasetPage.workingVersion.deaccessioned or (DatasetPage.workingVersion.deaccessioned and DatasetPage.canUpdateDataset())) 
                                               and (empty DatasetPage.editMode or DatasetPage.editMode == 'METADATA')}">
                                <div class="button-block tab-header margin-bottom text-right" jsf:rendered="#{empty DatasetPage.editMode}">
<<<<<<< HEAD
                                    <p:commandLink styleClass="btn btn-default btn-access" actionListener="#{DatasetPage.edit('METADATA')}" update="@form,:messagePanel" oncomplete="javascript:bind_bsui_components();" 
                                                   disabled="#{DatasetPage.lockedFromEdits or !DatasetPage.hasValidTermsOfAccess}" 
=======
                                    <p:commandLink styleClass="btn btn-default btn-access" actionListener="#{DatasetPage.edit('METADATA')}" update="@form,:messagePanel" 
                                                   disabled="#{DatasetPage.lockedFromEdits}" 
>>>>>>> bb598fc4
                                                   rendered="#{!widgetWrapper.widgetView 
                                                               and (DatasetPage.sessionUserAuthenticated 
                                                               and empty DatasetPage.editMode and !widgetWrapper.widgetView
                                                               and DatasetPage.canUpdateDataset())}"><!-- and !DatasetPage.dataset.deaccessioned -->
                                        <f:setPropertyActionListener target="#{DatasetPage.selectedTabIndex}" value="0"/>
                                        <span class="glyphicon glyphicon-pencil"/> #{bundle['file.dataFilesTab.metadata.addBtn']}
                                    </p:commandLink>
                                    <div class="btn-group" jsf:rendered="#{DatasetPage.dataset.released 
                                                                           and (!DatasetPage.dataset.deaccessioned
                                                                           or (DatasetPage.workingVersion.deaccessioned and DatasetPage.canUpdateDataset()))
                                                                           and !DatasetPage.anonymizedAccess}">
                                        <button class="btn btn-default btn-export dropdown-toggle" type="button" data-toggle="dropdown">
                                            <span class="glyphicon glyphicon-export"/> #{bundle['dataset.exportBtn']} <span class="caret"></span>
                                        </button>
                                        <ul class="dropdown-menu pull-right text-left">
                                            <ui:repeat var="exporter" value="#{DatasetPage.exporters}">
                                                <li>
                                                    <h:outputLink value="#{exporter[1]}" target="_blank">
                                                        <h:outputText value="#{exporter[0]}"/>
                                                    </h:outputLink>
                                                </li>
                                            </ui:repeat>
                                        </ul>
                                    </div>
                                </div>
                                <ui:include src="metadataFragment.xhtml">
                                    <ui:param name="datasetPage" value="true"/>
                                    <ui:param name="editMode" value="#{!empty DatasetPage.editMode ? DatasetPage.editMode : ''}"/>
                                    <ui:param name="metadataBlocks" value="#{!empty DatasetPage.editMode ? DatasetPage.datasetVersionUI.metadataBlocksForEdit.entrySet().toArray(): DatasetPage.datasetVersionUI.metadataBlocksForView.entrySet().toArray()}"/>
                                    <ui:param name="publicationDate" value="#{DatasetPage.dataset.publicationDate != null ? DatasetPage.dataset.publicationDateFormattedYYYYMMDD : ''}"/>
                                    <ui:param name="citationDate" value="#{DatasetPage.dataset.citationDate != null ? DatasetPage.dataset.citationDateFormattedYYYYMMDD : ''}"/>
                                    <ui:param name="globalId" value="#{DatasetPage.dataset.globalIdString}"/>
                                    <ui:param name="altPID" value="#{DatasetPage.dataset.alternativePersistentIdentifier}"/>
                                    <ui:param name="mdLang" value="#{DatasetPage.getLocaleDisplayName(DatasetPage.effectiveMetadataLanguage)}"/>
                                    <ui:param name="mdLangCode" value="#{DatasetPage.effectiveMetadataLanguage}"/>
                                    <ui:param name="anonymized" value="#{DatasetPage.anonymizedAccess}"/>
                                </ui:include>
                            </p:tab>
                            <!-- 4.2.1: see comment above -->
                            <p:tab id="termsTab" title="#{bundle['file.dataFilesTab.terms.header']}"
                                   rendered="#{!DatasetPage.workingVersion.deaccessioned and (empty DatasetPage.editMode or DatasetPage.editMode == 'LICENSE')}">
                                <ui:include src="dataset-license-terms.xhtml">
                                    <ui:param name="editMode" value="#{!empty DatasetPage.editMode ? 'LICENSE': ''}"/>
                                    <ui:param name="termsOfUseAndAccess" value="#{DatasetPage.workingVersion.termsOfUseAndAccess}"/>
                                    <ui:param name="datasetPage" value="true"/>
                                </ui:include>
                            </p:tab>
                            <!-- 4.2.1: see above -->
                            <p:tab id="versionsTab" title="#{bundle['file.dataFilesTab.versions']}" rendered="#{empty DatasetPage.editMode}">
                                <ui:include src="dataset-versions.xhtml">
                                    <ui:param name="anonymized" value="#{DatasetPage.anonymizedAccess}"/>
                                </ui:include>
                            </p:tab>
                        </p:tabView>
                    </div>
                    <!-- END View/Tabs infoMode -->
                    <!-- Create Metadata Tip -->
                    <div class="alert alert-info margin-top" jsf:rendered="#{DatasetPage.editMode == 'CREATE'}">
                        #{bundle['file.metadataTip']}
                    </div>
                    <!-- Create/Save Dataset Button Panel BTM editMode -->
                    <div class="button-block" jsf:rendered="#{!empty DatasetPage.editMode}">
                        <p:commandButton id="saveBottom" styleClass="btn btn-default" 
                                         value="#{DatasetPage.editMode == 'CREATE' ? bundle['file.addBtn'] : bundle.saveChanges}" 
                                         onclick="testTOADatasetPage();"
                                         update=":datasetForm,:messagePanel"
<<<<<<< HEAD
                                         oncomplete="javascript:bind_bsui_components();$(document).scrollTop(0);"/>
                        <p:commandButton id="cancel" styleClass="btn btn-link" value="#{bundle.cancel}" action="#{DatasetPage.cancel}" process="@this" update="@form" rendered="#{DatasetPage.editMode != 'CREATE'}" oncomplete="javascript:bind_bsui_components();">
=======
                                         oncomplete="$(document).scrollTop(0);"
                                         action="#{DatasetPage.save}"/>
                        <p:commandButton id="cancel" styleClass="btn btn-link" value="#{bundle.cancel}" action="#{DatasetPage.cancel}" process="@this" update="@form" rendered="#{DatasetPage.editMode != 'CREATE'}">
>>>>>>> bb598fc4
                            <f:setPropertyActionListener target="#{DatasetPage.selectedTabIndex}" value="#{DatasetPage.editMode == 'METADATA' ? 1 : DatasetPage.selectedTabIndex}"/>
                        </p:commandButton>
                        <button id="cancelCreate" class="btn btn-link" value="#{bundle.cancel}" onclick="cancelDatasetCreate();return false;" jsf:rendered="#{DatasetPage.editMode == 'CREATE'}">#{bundle.cancel}</button>
                        <p:remoteCommand name="cancelCreateCommand" process="@this" partialSubmit="true" async="true" update="" action="#{DatasetPage.cancelCreate}" rendered="#{DatasetPage.editMode == 'CREATE'}"/>     
                    </div>
                    <!-- END: Create/Save Dataset Button Panel BTM editMode -->
                    <p:blockUI block="datasetForm" widgetVar="blockDatasetForm"/>
                    <!-- POPUPS -->
                    <ui:include src="file-edit-popup-fragment.xhtml">
                        <ui:param name="datasetVersion" value="#{DatasetPage.workingVersion}"/>   
                        <ui:param name="fileMetadataForAction" value="#{DatasetPage.fileMetadataForAction}"/>
                        <ui:param name="bean" value="#{DatasetPage}"/>
                        <ui:param name="restrictFileAction" value="restrictFiles"/>
                        <ui:param name="deleteFileAction" value="deleteFiles"/>
                        <ui:param name="saveEmbargoAction" value="saveEmbargo"/> 
                        <ui:param name="updateElements" value=":datasetForm:embargoInputs"/>
                    </ui:include>
                    <p:dialog id="shareDialog" header="#{bundle['dataset.share.datasetShare']}" widgetVar="shareDialog" modal="true" rendered="#{!DatasetPage.workingVersion.deaccessioned}">
                        <p class="help-block">#{bundle['dataset.share.datasetShare.tip']}</p>
                        <div id="sharrre-widget" data-url="#{DatasetPage.dataverseSiteUrl}/dataset.xhtml?persistentId=#{dataset.globalId}" data-text="#{bundle['dataset.share.datasetShare.shareText']}"></div>
                        <div class="button-block">
                            <button class="btn btn-default" onclick="PF('shareDialog').hide()" type="button">
                                #{bundle.close}
                            </button>
                        </div>
                    </p:dialog>
                    <p:dialog id="citationsDialog" styleClass="smallPopUp" header="#{bundle['metrics.citations.dialog.header']}" widgetVar="citationsDialog" modal="true">
                        <p class="help-block">
                            <h:outputFormat value="#{bundle['metrics.citations.dialog.help']}" escape="false">
                                <f:param value="#{systemConfig.guidesBaseUrl}"/>
                                <f:param value="#{systemConfig.guidesVersion}"/>
                            </h:outputFormat>
                        </p>
                        <div id="citations-list-block">
                            <div jsf:rendered="#{empty datasetExternalCitationsServiceBean.getDatasetExternalCitationsByDataset(DatasetPage.dataset)}">
                                #{bundle['metrics.citations.dialog.empty']}
                            </div>
                            <ui:fragment rendered="#{!empty datasetExternalCitationsServiceBean.getDatasetExternalCitationsByDataset(DatasetPage.dataset)}">
                                <ul>
                                    <ui:repeat value="#{datasetExternalCitationsServiceBean.getDatasetExternalCitationsByDataset(DatasetPage.dataset)}" var="citation">
                                        <li><a href="#{citation.citedByUrl}" target="_blank">#{citation.citedByUrl}</a></li>
                                    </ui:repeat>
                                </ul>
                            </ui:fragment>
                        </div>
                        <div class="button-block">
                            <button class="btn btn-default" onclick="PF('citationsDialog').hide()" type="button">
                                #{bundle.close}
                            </button>
                        </div>
                    </p:dialog>
                    <p:dialog id="downloadInvalid" styleClass="smallPopUp" header="#{DatasetPage.cantDownloadDueToEmbargo ? bundle['dataset.inValidSelectedFilesForDownloadWithEmbargo'] : bundle['dataset.inValidSelectedFilesForDownload']}" widgetVar="downloadInvalid" modal="true">
                        <p class="text-danger"><span class="glyphicon glyphicon-exclamation-sign"/> #{bundle['dataset.noValidSelectedFilesForDownload']}</p>
                        <ui:fragment rendered="#{DatasetPage.dataset.fileAccessRequest}">
                            <p class="help-block">#{DatasetPage.cantDownloadDueToEmbargo ? bundle['dataset.requestAccessToRestrictedFilesWithEmbargo'] : bundle['dataset.requestAccessToRestrictedFiles']}</p>
                        </ui:fragment>
                        <div class="button-block">
                            <button class="btn btn-default" onclick="PF('downloadInvalid').hide();" type="button">
                                #{bundle.close}
                            </button>
                        </div>
                    </p:dialog>
                    <p:dialog id="downloadTooLarge" styleClass="smallPopUp" header="#{bundle['file.zip.download.exceeds.limit.header']}" widgetVar="downloadTooLarge" modal="true">
                        <p class="text-danger"><span class="glyphicon glyphicon-exclamation-sign"/>  #{bundle['file.zip.download.exceeds.limit.info']}</p>
  
                        <p class="help-block">
                            <h:outputFormat value="#{bundle['file.zip.download.exceeds.limit.detail']}" escape="false">
                                <f:param value="#{systemConfig.guidesBaseUrl}"/>
                                <f:param value="#{systemConfig.guidesVersion}"/>
                                <f:param value="#{DatasetPage.zipDownloadLimitAsString}"/>
                            </h:outputFormat>
                        </p>

                    </p:dialog>
                    <p:dialog id="selectFilesForDownload" styleClass="smallPopUp"
                              header="#{bundle['dataset.noSelectedFiles.header']}" widgetVar="selectFilesForDownload" modal="true">
                        <p class="text-danger"><span class="glyphicon glyphicon-exclamation-sign"/> #{bundle['dataset.noSelectedFilesForDownload']}</p>
                        <div class="button-block">
                            <button class="btn btn-default" onclick="PF('selectFilesForDownload').hide();PF('blockDatasetForm').hide();" type="button">
                                #{bundle.close}
                            </button>
                        </div>
                    </p:dialog>
                    <p:dialog id="downloadMixed" styleClass="smallPopUp" header="#{DatasetPage.cantDownloadDueToEmbargo ? bundle['dataset.inValidSelectedFilesForDownloadWithEmbargo'] : bundle['dataset.inValidSelectedFilesForDownload']}" widgetVar="downloadMixed" modal="true">
                        <p class="text-danger"><span class="glyphicon glyphicon-exclamation-sign"/> #{DatasetPage.cantDownloadDueToEmbargo ? bundle['dataset.mixedSelectedFilesForDownloadWithEmbargo'] : bundle['dataset.mixedSelectedFilesForDownload']}</p>
                        <table>
                            <ui:repeat var="resFile" value="#{DatasetPage.selectedNonDownloadableFiles}" >
                                <tr>
                                    <td>#{resFile.label}</td>
                                </tr>
                            </ui:repeat>
                        </table>
                        <div class="button-block">
                            <p class="help-block">#{bundle['dataset.downloadUnrestricted']}</p>
                            <p:commandButton styleClass="btn btn-default" value="#{bundle.continue}" onclick="PF('downloadMixed').hide()" 
                                             rendered="#{!DatasetPage.downloadPopupRequired}"
                                             action="#{DatasetPage.startMultipleFileDownload()}"/>
                            <p:commandButton styleClass="btn btn-default" value="#{bundle.continue}" onclick="PF('downloadMixed').hide();"
                                             rendered="#{DatasetPage.downloadPopupRequired and !settingsWrapper.rsyncDownload}"
                                             oncomplete="PF('downloadPopup').show();" />
                            <button class="btn btn-link" onclick="PF('downloadMixed').hide();" type="button">
                                #{bundle.cancel}
                            </button>
                        </div>
                    </p:dialog>
                    <p:dialog id="deleteConfirmation" styleClass="smallPopUp" header="#{bundle['file.deleteDialog.header']}" widgetVar="deleteConfirmation" modal="true">
                        <p class="text-warning"><span class="glyphicon glyphicon-warning-sign"/> #{bundle['file.deleteDialog.tip']}</p>
                        <div class="button-block">
                            <p:commandButton styleClass="btn btn-default" value="#{bundle.continue}" onclick="PF('deleteConfirmation').hide()" action="#{DatasetPage.deleteDataset()}"/>
                            <button class="btn btn-link" onclick="PF('deleteConfirmation').hide();PF('blockDatasetForm').hide();" type="button">
                                #{bundle.cancel}
                            </button>
                        </div>
                    </p:dialog>
                    <p:dialog id="deleteVersionConfirmation" styleClass="smallPopUp" header="#{bundle['file.deleteDraftDialog.header']}" widgetVar="deleteVersionConfirmation" modal="true">
                        <p class="text-warning"><span class="glyphicon glyphicon-warning-sign"/> #{bundle['file.deleteDraftDialog.tip']}</p>
                        <div class="button-block">
                            <p:commandButton styleClass="btn btn-default" value="#{bundle.continue}" onclick="PF('deleteVersionConfirmation').hide()" action="#{DatasetPage.deleteDatasetVersion()}"/>
                            <button class="btn btn-link" onclick="PF('deleteVersionConfirmation').hide();PF('blockDatasetForm').hide();" type="button">
                                #{bundle.cancel}
                            </button>
                        </div>
                    </p:dialog>
                    <p:dialog id="privateUrlId" styleClass="smallPopUp" header="#{bundle['dataset.privateurl.header']}" widgetVar="privateUrlConfirmation" modal="true">
                        <p:fragment id="privateUrlPanel" rendered="#{DatasetPage.userCanCreatePrivateURL}">
                            <p class="help-block">
                                <h:outputFormat value="#{bundle['dataset.privateurl.tip']}" escape="false">
                                    <f:param value="#{systemConfig.guidesBaseUrl}"/>
                                    <f:param value="#{systemConfig.guidesVersion}"/>
                                </h:outputFormat>
                            </p>
                            <div>
                                <div class="highlight" jsf:rendered="#{empty(DatasetPage.privateUrl)}">
                                    <p class="no-margin-bottom">#{bundle['dataset.privateurl.absent']}</p>
                                </div>
                                <div class="highlight" jsf:rendered="#{!empty(DatasetPage.privateUrl)}" onclick="if (event.target) {
                                            selectText(event.target);
                                        } else {
                                            selectText(this);
                                        }">
                                    <p class="highlight" jsf:rendered="#{DatasetPage.anonymizedPrivateUrl}">#{bundle['dataset.privateurl.anonymized']}</p>
                                    <p class="highlight" jsf:rendered="#{!DatasetPage.anonymizedPrivateUrl}">#{bundle['dataset.privateurl.full']}</p>
                                    <ui:param name="privateUrlLink" value="#{DatasetPage.getPrivateUrlLink(DatasetPage.privateUrl)}" />
                                    <p class="no-margin-bottom">
                                        <span>#{privateUrlLink}</span>
                                    </p>
                                </div>
                            </div>
                            <div class="button-block">
                                <p:commandButton styleClass="btn btn-default" value="#{bundle['dataset.privateurl.createPrivateUrl']}" action="#{DatasetPage.createPrivateUrl(false)}" update="privateUrlPanel,:messagePanel" rendered="#{empty(DatasetPage.privateUrl)}"/>
                                <p:commandButton styleClass="btn btn-default disabledTitle" value="#{bundle['dataset.privateurl.createPrivateUrl.anonymized']}" action="#{DatasetPage.createPrivateUrl(true)}" update="privateUrlPanel,:messagePanel" rendered="#{DatasetPage.anonymizedAccessEnabled and empty(DatasetPage.privateUrl)}" disabled="#{DatasetPage.dataset.released}" title="#{DatasetPage.dataset.released ? bundle['dataset.privateurl.createPrivateUrl.anonymized.unavailable']:'' }"/>
                                <button class="btn btn-default btn-copy" data-clipboard-text="#{DatasetPage.getPrivateUrlLink(DatasetPage.privateUrl)}" jsf:rendered="#{!empty(DatasetPage.privateUrl)}" type="button">
                                    #{bundle['copyClipboard']}
                                </button>
                                <p:commandButton styleClass="btn btn-default" value="#{bundle['dataset.privateurl.disablePrivateUrl']}" action="#{DatasetPage.setPrivateUrlJustCreatedToFalse()}" onclick="PF('privateUrlConfirmation').hide();PF('disablePrivateUrlConfirmation').show()" rendered="#{!empty(DatasetPage.privateUrl)}" update="privateUrlPanel"/>
                                <button class="btn btn-link" onclick="PF('privateUrlConfirmation').hide();PF('blockDatasetForm').hide();" type="button">
                                    #{bundle.close}
                                </button>
                            </div>
                        </p:fragment>
                        <p:fragment id="privateUrlPanelCannotCreate" rendered="#{!DatasetPage.userCanCreatePrivateURL}">
                            <p class="text-danger"><span class="glyphicon glyphicon-exclamation-sign"/> #{bundle['dataset.privateurl.cannotCreate']}</p>
                            <div class="button-block">
                                <button class="btn btn-link" onclick="PF('privateUrlConfirmation').hide();PF('blockDatasetForm').hide();" type="button">
                                    #{bundle.cancel}
                                </button>
                            </div>
                        </p:fragment>
                    </p:dialog>
                    <p:dialog id="disablePrivateUrlConfirmation" styleClass="smallPopUp" header="#{bundle['dataset.privateurl.header']}" widgetVar="disablePrivateUrlConfirmation" modal="true" closable="false">
                        <p class="text-warning"><span class="glyphicon glyphicon-warning-sign"/> #{bundle['dataset.privateurl.disableConfirmationText']}</p>
                        <div class="button-block">
                            <p:commandButton styleClass="btn btn-default" value="#{bundle['dataset.privateurl.disablePrivateUrlConfirm']}" action="#{DatasetPage.disablePrivateUrl()}" update="privateUrlPanel,:messagePanel" onclick="PF('disablePrivateUrlConfirmation').hide();"/>
                            <button class="btn btn-link" onclick="PF('disablePrivateUrlConfirmation').hide();PF('privateUrlConfirmation').show();" type="button">
                                #{bundle.cancel}
                            </button>
                        </div>
                    </p:dialog>
                    <p:dialog id="deleteSelectedFileConfirmation" styleClass="smallPopUp" header="#{bundle['file.deleteFileDialog.header']}" widgetVar="deleteSelectedFileConfirmation" modal="true">
                        <p class="text-warning"><span class="glyphicon glyphicon-warning-sign"/> #{bundle['file.deleteFileDialog.multiple.immediate']}</p>
                        <ui:fragment rendered="#{DatasetPage.dataset.released}">
                            <p class="text-warning"><span class="glyphicon glyphicon-warning-sign"/> #{bundle['file.deleteFileDialog.failed.tip']}</p>
                        </ui:fragment>
                        <div class="button-block">
                            <p:commandButton styleClass="btn btn-default" value="#{bundle['file.delete']}" onclick="PF('deleteSelectedFileConfirmation').hide()"
                                             action="#{DatasetPage.deleteFilesAndSave()}" />
                            <button class="btn btn-link" onclick="PF('deleteSelectedFileConfirmation').hide();PF('blockDatasetForm').hide();" type="button">
                                #{bundle.cancel}
                            </button>
                        </div>
                    </p:dialog>
                    <p:dialog id="computeInvalid" styleClass="smallPopUp" header="#{bundle['dataset.compute.computeBtn']}" widgetVar="computeInvalid" modal="true">
                        <p class="text-danger"><span class="glyphicon glyphicon-exclamation-sign"/> #{bundle['dataset.compute.computeBatchRestricted']}</p>
                        <div class="button-block">
                            <button class="btn btn-default" onclick="PF('computeInvalid').hide();" type="button">
                                #{bundle.close}
                            </button>
                        </div>
                    </p:dialog>
                    <p:fragment>
                        <p:autoUpdate />
                        <p:outputPanel>
                            <p:dialog id="deaccessionBlock" rendered="#{DatasetPage.renderDeaccessionPopup}" header="#{bundle['dataset.editBtn.itemLabel.deaccession']}" widgetVar="deaccessionBlock" modal="true" visible="#{facesContext.validationFailed}">
                                <p:focus for="selectVersionChk"/>
                                <p class="text-warning"><span class="glyphicon glyphicon-warning-sign"/> #{bundle['file.deaccessionDialog.tip']}</p>
                                <div class="form-group" jsf:rendered="#{DatasetPage.releasedVersionTabList.size() > 1}">
                                    <label for="selectVersionChk">#{bundle['file.deaccessionDialog.reason.question1']} <span class="glyphicon glyphicon-asterisk text-danger" title="#{bundle.requiredField}"/></label>
                                    <p:selectManyCheckbox id="selectVersionChk" value="#{DatasetPage.selectedDeaccessionVersions}" converter="datasetVersionConverter"
                                                          layout="pageDirection" required="#{param['DO_DEACCESSION_VALIDATION']}" requiredMessage="#{bundle['file.deaccessionDialog.dialog.selectVersion.error']}" widgetVar="selectVersionChk">
                                        <f:selectItems value="#{DatasetPage.releasedVersionTabList}" var="versionTab" itemLabel="#{bundle['file.deaccessionDialog.version']} #{versionTab.versionNumber}.#{versionTab.minorVersionNumber}, #{versionTab.versionDate}"  itemValue="#{versionTab}" />
                                    </p:selectManyCheckbox>
                                    <p:message for="selectVersionChk"/>
                                </div>
                                <div class="form-group">
                                    <label for="reasonOptions">#{bundle['file.deaccessionDialog.reason.question2']} <span class="glyphicon glyphicon-asterisk text-danger" title="#{bundle.requiredField}"/></label>
                                    <p:selectOneMenu widgetVar="reasonOptions" id="reasonOptions" styleClass="form-control" value="#{DatasetPage.deaccessionReasonRadio}" required="#{param['DO_DEACCESSION_VALIDATION']}" 
                                                     binding="#{reasonRadio}" requiredMessage="#{bundle['file.deaccessionDialog.dialog.reason.error']}">
                                        <f:selectItem itemLabel="#{bundle.select}" itemValue="#{null}" noSelectionOption="true" />
                                        <f:selectItem itemLabel="#{bundle['file.deaccessionDialog.reason.selectItem.identifiable']}" itemValue="1" />
                                        <f:selectItem itemLabel="#{bundle['file.deaccessionDialog.reason.selectItem.beRetracted']}" itemValue="2" />
                                        <f:selectItem itemLabel="#{bundle['file.deaccessionDialog.reason.selectItem.beTransferred']}" itemValue="3" />
                                        <f:selectItem itemLabel="#{bundle['file.deaccessionDialog.reason.selectItem.IRB']}" itemValue="4" />
                                        <f:selectItem itemLabel="#{bundle['file.deaccessionDialog.reason.selectItem.legalIssue']}" itemValue="5" />
                                        <f:selectItem itemLabel="#{bundle['file.deaccessionDialog.reason.selectItem.notValid']}" itemValue="6" />
                                        <f:selectItem itemLabel="#{bundle['file.deaccessionDialog.reason.selectItem.other']}" itemValue="7" />
                                    </p:selectOneMenu>
                                    <p:message for="reasonOptions"/>
                                </div>
                                <div class="form-group">
                                    <label for="reasonForDeaccession">
                                        #{bundle['file.deaccessionDialog.enterInfo']}
                                    </label>
                                    <p:inputTextarea id="reasonForDeaccession" styleClass="form-control" autoResize="false" rows="2" cols="40" title="#{bundle['file.deaccessionDialog.enterInfo']}"
                                                     value="#{DatasetPage.deaccessionReasonText}" widgetVar="reasonForDeaccession" validator="#{DatasetPage.validateDeaccessionReason}">
                                        <f:attribute name="reasonRadio" value="#{reasonRadio}" />
                                    </p:inputTextarea>
                                    <p:message for="reasonForDeaccession"/>
                                </div>
                                <div class="form-group">
                                    <label for="forwardURLForDeaccession">
                                        #{bundle['file.deaccessionDialog.leaveURL']}
                                    </label>
                                    <p:inputText id="forwardURLForDeaccession" styleClass="form-control" value="#{DatasetPage.deaccessionForwardURLFor}" widgetVar="forwardURLForDeaccession"
                                                 validator="#{DatasetPage.validateForwardURL}"/>
                                    <p:message for="forwardURLForDeaccession"/>
                                    <p:watermark for="forwardURLForDeaccession" value="#{bundle['file.deaccessionDialog.leaveURL.watermark']}" id="watermark" />
                                </div>
                                <div class="button-block">
                                    <p:commandButton styleClass="btn btn-default" value="#{bundle.deaccession}"  
                                                     oncomplete="if (args &amp;&amp; !args.validationFailed) PF('deaccessionConfirmation').show();">
                                        <f:param name="DO_DEACCESSION_VALIDATION" value="true"/>
                                    </p:commandButton>
                                    <p:commandButton styleClass="btn btn-link" value="#{bundle.cancel}" action="#{DatasetPage.setRenderDeaccessionPopup(false)}" onclick="PF('deaccessionBlock').hide();PF('blockDatasetForm').hide();" immediate="true"/>
                                </div>
                            </p:dialog>
                        </p:outputPanel>
                    </p:fragment>
                    <p:dialog id="deaccessionConfirmation" header="#{bundle['dataset.editBtn.itemLabel.deaccession']}" widgetVar="deaccessionConfirmation" modal="true">
                        <p class="text-warning"><span class="glyphicon glyphicon-warning-sign"/> #{bundle['file.deaccessionDialog.deaccession.tip']}</p>
                        <div class="button-block">
                            <h:commandButton styleClass="btn btn-default" value="#{bundle.yes}" onclick="PF('deaccessionConfirmation').hide();
                                    PF('deaccessionBlock').hide()" action="#{DatasetPage.deaccessionVersions}" />
                            <button class="btn btn-link" onclick="PF('deaccessionConfirmation').hide();" type="button">
                                #{bundle.no}
                            </button>
                        </div>
                    </p:dialog>
                    <p:dialog id="deaccessionAllConfirmation" header="#{bundle['dataset.editBtn.itemLabel.deaccession']}" widgetVar="deaccessionAllConfirmation" modal="true">
                        <p class="text-warning"><span class="glyphicon glyphicon-warning-sign"/> #{bundle['file.deaccessionDialog.deaccessionDataset.tip']}</p>
                        <div class="button-block">
                            <h:commandButton styleClass="btn btn-default" value="#{bundle.yes}" 
                                             onclick="PF('deaccessionAllConfirmation').hide();PF('deaccessionBlock').hide();PF('blockDatasetForm').hide();" 
                                             action="#{DatasetPage.deaccessionVersions}"/>
                            <button class="btn btn-link" onclick="PF('deaccessionAllConfirmation').hide();PF('blockDatasetForm').hide();" type="button">
                                #{bundle.no}
                            </button>
                        </div>
                    </p:dialog>
                    <p:dialog id="compareTwo" header="#{bundle['file.viewDiffDialog.header']}" widgetVar="compareTwo" modal="true">
                        <p class="help-block"><span class="glyphicon glyphicon-exclamation-sign text-danger"/> <span class="text-danger">#{bundle['file.viewDiffDialog.dialog.warning']}</span></p>
                        <div class="button-block">
                            <button class="btn btn-default" onclick="PF('compareTwo').hide();PF('blockDatasetForm').hide();" type="button">
                                #{bundle.close}
                            </button>
                        </div>
                    </p:dialog>
                    <p:dialog id="detailsBlocks" styleClass="largePopUp" header="#{bundle['file.viewDiffDialog.header']}" widgetVar="detailsBlocks" modal="true">
                        <div id="version-title" class="margin-bottom-half">#{DatasetPage.datasetVersionDifference.newVersion.title}</div>
                        <div id="version-details-block" class=" clearfix margin-bottom-half">
                            <div class="pull-left">
                                &#160;
                            </div>
                            <div class="pull-left">
                                #{bundle['file.viewDiffDialog.version']}: #{DatasetPage.datasetVersionDifference.originalVersion.semanticVersion}<br/>
                                #{bundle['file.viewDiffDialog.lastUpdated']}: #{DatasetPage.datasetVersionDifference.originalVersion.localeLastUpdateTime}
                            </div>
                            <div class="pull-left">
                                #{bundle['file.viewDiffDialog.version']}: #{DatasetPage.datasetVersionDifference.newVersion.semanticVersion}<br/>
                                #{bundle['file.viewDiffDialog.lastUpdated']}: #{DatasetPage.datasetVersionDifference.newVersion.localeLastUpdateTime}
                            </div>
                        </div>
                        <ui:fragment rendered="#{!empty(DatasetPage.datasetVersionDifference.detailDataByBlock)}">
                            <ui:repeat value="#{DatasetPage.datasetVersionDifference.detailDataByBlock}" var="block">
                                <div class="panel panel-default">
                                    <div class="panel-heading text-info">
                                        <h:outputText value="#{block.get(0)[0].datasetFieldType.metadataBlock.localeDisplayName}" />
                                    </div>
                                    <p:dataTable id="byBlockInner" styleClass="dvnDifferanceTable" var="dsfArray" value="#{block}">
                                        <p:column styleClass="versionValue">
                                            <h:outputText value="#{dsfArray[0].datasetFieldType.localeTitle}" />
                                        </p:column>
                                        <p:column styleClass="versionDetails">
                                            <h:outputText rendered="#{dsfArray[0].datasetFieldType.primitive and !(dsfArray[0].isEmpty())}" value="#{dsfArray[0].displayValue}" />
                                            <h:outputText rendered="#{!dsfArray[0].datasetFieldType.primitive and !(dsfArray[0].isEmpty())}" value="#{dsfArray[0].compoundDisplayValue}" />
                                        </p:column>
                                        <p:column styleClass="versionDetails" >
                                            <h:outputText rendered="#{dsfArray[1].datasetFieldType.primitive and !(dsfArray[1].isEmpty())}" value="#{dsfArray[1].displayValue}" />
                                            <h:outputText rendered="#{!dsfArray[1].datasetFieldType.primitive and !(dsfArray[1].isEmpty())}" value="#{dsfArray[1].compoundDisplayValue}" />
                                        </p:column>
                                    </p:dataTable>
                                </div>
                            </ui:repeat>
                        </ui:fragment>
                        <div class="panel panel-default" jsf:rendered="#{!empty(DatasetPage.datasetVersionDifference.fileNote)}">
                            <div class="panel-heading text-info" jsf:rendered="#{!empty(DatasetPage.datasetVersionDifference.datasetFilesDiffList)}">
                                <h:outputText id="outputTextAddedRemoved" value="#{bundle['file.viewDiffDialog.files.header']}"/>
                            </div>
                            <p:dataTable id="diffFilesDataTable" styleClass="dvnDifferanceTable"  value="#{DatasetPage.datasetVersionDifference.datasetFilesDiffList}" var="fileDiff"
                                         rendered="#{!empty(DatasetPage.datasetVersionDifference.datasetFilesDiffList)}">
                                <p:column styleClass="versionValue">
                                    <h:outputText value="#{bundle['file.viewDiffDialog.fileID']} #{fileDiff.fileId}"/>
                                    <div class="checksum-block">
                                        <h:outputText value="#{fileDiff.fileChecksumType} #{fileDiff.fileChecksumValue}"/>
                                    </div>
                                </p:column>
                                <p:column styleClass="versionDetails" rendered="#{! fileDiff.file1Empty}">
                                    <h:outputText value="#{bundle['file.viewDiffDialog.fileName']}: #{fileDiff.fileName1}" styleClass="diffDetailBlock" rendered="#{fileDiff.fileName1 != null}"/>
                                    <h:outputText value="#{bundle['file.viewDiffDialog.fileType']}: #{fileDiff.fileType1}" styleClass="diffDetailBlock" rendered="#{fileDiff.fileType1 != null}"/>
                                    <h:outputText value="#{bundle['file.viewDiffDialog.fileSize']}: #{fileDiff.fileSize1}" styleClass="diffDetailBlock" rendered="#{fileDiff.fileSize1 != null}"/>
                                    <h:outputText value="#{bundle['file.viewDiffDialog.category']}: #{fileDiff.fileCat1}" styleClass="diffDetailBlock" rendered="#{fileDiff.fileCat1 != null}"/>
                                    <h:outputText value="#{bundle['file.viewDiffDialog.description']}: #{fileDiff.fileDesc1}" styleClass="diffDetailBlock" rendered="#{fileDiff.fileDesc1 != null}"/>
                                    <h:outputText value="#{bundle['file.viewDiffDialog.provDescription']}: #{fileDiff.fileProvFree1}" styleClass="diffDetailBlock" rendered="#{fileDiff.fileProvFree1 != null}"/>
                                    <h:outputText value="#{bundle['file.viewDiffDialog.fileAccess']}: #{fileDiff.fileRest1}" styleClass="diffDetailBlock" rendered="#{fileDiff.fileRest1 != null}"/>
                                </p:column>
                                <p:column styleClass="versionDetails" rendered="#{fileDiff.file1Empty}">
                                    &#160;
                                </p:column>
                                <p:column styleClass="versionDetails" rendered="#{! fileDiff.file2Empty}">
                                    <h:outputText value="#{bundle['file.viewDiffDialog.fileName']}: #{fileDiff.fileName2}" styleClass="diffDetailBlock" rendered="#{fileDiff.fileName2 != null}"/>
                                    <h:outputText value="#{bundle['file.viewDiffDialog.fileType']}: #{fileDiff.fileType2}" styleClass="diffDetailBlock" rendered="#{fileDiff.fileType2 != null}"/>
                                    <h:outputText value="#{bundle['file.viewDiffDialog.fileSize']}: #{fileDiff.fileSize2}" styleClass="diffDetailBlock" rendered="#{fileDiff.fileSize2 != null}"/>
                                    <h:outputText value="#{bundle['file.viewDiffDialog.category']}: #{fileDiff.fileCat2}" styleClass="diffDetailBlock" rendered="#{fileDiff.fileCat2 != null}"/>
                                    <h:outputText value="#{bundle['file.viewDiffDialog.description']}: #{fileDiff.fileDesc2}" styleClass="diffDetailBlock" rendered="#{fileDiff.fileDesc2 != null}"/>
                                    <h:outputText value="#{bundle['file.viewDiffDialog.provDescription']}: #{fileDiff.fileProvFree2}" styleClass="diffDetailBlock" rendered="#{fileDiff.fileProvFree2 != null}"/>
                                    <h:outputText value="#{bundle['file.viewDiffDialog.fileAccess']}: #{fileDiff.fileRest2}" styleClass="diffDetailBlock" rendered="#{fileDiff.fileRest2 != null}"/>
                                </p:column>
                                <p:column styleClass="versionDetails" rendered="#{fileDiff.file2Empty}">
                                    &#160;
                                </p:column>
                            </p:dataTable>
                            <p:dataTable id="replacemetFilesDataTable" style="border-top:1px solid #ddd;" styleClass="dvnDifferanceTable" value="#{DatasetPage.datasetVersionDifference.datasetFilesReplacementList}" var="fileReplace"
                                         rendered="#{!empty(DatasetPage.datasetVersionDifference.datasetFilesReplacementList)}">
                                <p:column styleClass="versionValue">
                                    <h:outputText value="#{bundle['file.viewDiffDialog.fileReplaced']}"/>
                                </p:column>
                                <p:column styleClass="versionDetails" rendered="#{! fileReplace.fdi.file1Empty}">
                                    <h:outputText value="#{bundle['file.viewDiffDialog.fileID']}: #{fileReplace.file1Id}" styleClass="diffDetailBlock" rendered="#{fileReplace.file1Id != null}"/>
                                    <h:outputText value="#{fileReplace.file1ChecksumType}: #{fileReplace.file1ChecksumValue}" styleClass="diffDetailBlock" rendered="#{fileReplace.file1Id != null}"/>
                                    <h:outputText value="#{bundle['file.viewDiffDialog.fileName']}: #{fileReplace.fdi.fileName1}" styleClass="diffDetailBlock" rendered="#{fileReplace.fdi.fileName1 != null}"/>
                                    <h:outputText value="#{bundle['file.viewDiffDialog.fileType']}: #{fileReplace.fdi.fileType1}" styleClass="diffDetailBlock" rendered="#{fileReplace.fdi.fileType1 != null}"/>
                                    <h:outputText value="#{bundle['file.viewDiffDialog.fileSize']}: #{fileReplace.fdi.fileSize1}" styleClass="diffDetailBlock" rendered="#{fileReplace.fdi.fileSize1 != null}"/>
                                    <h:outputText value="#{bundle['file.viewDiffDialog.category']}: #{fileReplace.fdi.fileCat1}" styleClass="diffDetailBlock" rendered="#{fileReplace.fdi.fileCat1 != null}"/>
                                    <h:outputText value="#{bundle['file.viewDiffDialog.description']}: #{fileReplace.fdi.fileDesc1}" styleClass="diffDetailBlock" rendered="#{fileReplace.fdi.fileDesc1 != null}"/>
                                    <h:outputText value="#{bundle['file.viewDiffDialog.provDescription']}: #{fileReplace.fdi.fileProvFree1}" styleClass="diffDetailBlock" rendered="#{fileReplace.fdi.fileProvFree1 != null}"/>
                                    <h:outputText value="#{bundle['file.viewDiffDialog.fileAccess']}: #{fileReplace.fdi.fileRest1}" styleClass="diffDetailBlock" rendered="#{fileReplace.fdi.fileRest1 != null}"/>
                                </p:column>
                                <p:column styleClass="versionDetails" rendered="#{fileReplace.fdi.file1Empty}">
                                    &#160;
                                </p:column>
                                <p:column styleClass="versionDetails" rendered="#{! fileReplace.fdi.file2Empty}">
                                    <h:outputText value="#{bundle['file.viewDiffDialog.fileID']}: #{fileReplace.file2Id}" styleClass="diffDetailBlock" rendered="#{fileReplace.file2Id != null}"/>
                                    <h:outputText value="#{fileReplace.file2ChecksumType}: #{fileReplace.file2ChecksumValue}" styleClass="diffDetailBlock" rendered="#{fileReplace.file2Id != null}"/>
                                    <h:outputText value="#{bundle['file.viewDiffDialog.fileName']}: #{fileReplace.fdi.fileName2}" styleClass="diffDetailBlock" rendered="#{fileReplace.fdi.fileName2 != null}"/>
                                    <h:outputText value="#{bundle['file.viewDiffDialog.fileType']}: #{fileReplace.fdi.fileType2}" styleClass="diffDetailBlock" rendered="#{fileReplace.fdi.fileType2 != null}"/>
                                    <h:outputText value="#{bundle['file.viewDiffDialog.fileSize']}: #{fileReplace.fdi.fileSize2}" styleClass="diffDetailBlock" rendered="#{fileReplace.fdi.fileSize2 != null}"/>
                                    <h:outputText value="#{bundle['file.viewDiffDialog.category']}: #{fileReplace.fdi.fileCat2}" styleClass="diffDetailBlock" rendered="#{fileReplace.fdi.fileCat2 != null}"/>
                                    <h:outputText value="#{bundle['file.viewDiffDialog.description']}: #{fileReplace.fdi.fileDesc2}" styleClass="diffDetailBlock" rendered="#{fileReplace.fdi.fileDesc2 != null}"/>
                                    <h:outputText value="#{bundle['file.viewDiffDialog.provDescription']}: #{fileReplace.fdi.fileProvFree2}" styleClass="diffDetailBlock" rendered="#{fileReplace.fdi.fileProvFree2 != null}"/>
                                    <h:outputText value="#{bundle['file.viewDiffDialog.fileAccess']}: #{fileReplace.fdi.fileRest2}" styleClass="diffDetailBlock" rendered="#{fileReplace.fdi.fileRest2 != null}"/>
                                </p:column>
                                <p:column styleClass="versionDetails" rendered="#{fileReplace.fdi.file2Empty}">
                                    &#160;
                                </p:column>
                            </p:dataTable>
                        </div>
                        <div class="panel panel-default" jsf:rendered="#{!empty(DatasetPage.datasetVersionDifference.changedTermsAccess)}">
                            <div class="panel-heading text-info">
                                <h:outputText id="outputTextTOU" value="#{bundle['dataset.versionDifferences.termsOfUseAccess']}"/>
                            </div>
                            <p:dataTable id="changedTermsAccessTable" styleClass="dvnDifferanceTable" var="diffArray" value="#{DatasetPage.datasetVersionDifference.changedTermsAccess}">
                                <p:column styleClass="versionValue">
                                    <h:outputText value="#{diffArray[0]}"/>
                                </p:column>
                                <p:column styleClass="versionDetails">
                                    <h:outputText value="#{diffArray[1]}"/>
                                </p:column>
                                <p:column styleClass="versionDetails" >
                                    <h:outputText value="#{diffArray[2]}"/>
                                </p:column>
                            </p:dataTable>
                        </div>
                        <div class="button-block margin-bottom">
                            <button class="btn btn-default" onclick="PF('detailsBlocks').hide();PF('blockDatasetForm').hide();" type="button">
                                #{bundle.done}
                            </button>
                        </div>
                    </p:dialog>
                    <p:dialog id="selectFilesForRequestAccess" styleClass="smallPopUp"
                              header="#{bundle['dataset.noSelectedFiles.header']}" widgetVar="selectFilesForRequestAccess" modal="true">
                        <p class="text-danger"><span class="glyphicon glyphicon-exclamation-sign"/> #{bundle['dataset.noSelectedFilesForRequestAccess']}</p>
                        <div class="button-block">
                            <button class="btn btn-default" onclick="PF('selectFilesForRequestAccess').hide();PF('blockDatasetForm').hide();" type="button">
                                #{bundle.close}
                            </button>
                        </div>
                    </p:dialog>
                    <p:dialog id="selectEmbargoedFilesForRequestAccess" styleClass="smallPopUp"
                              header="#{bundle['dataset.noSelectedFiles.header']}" widgetVar="selectEmbargoedFilesForRequestAccess" modal="true">
                        <p class="text-danger"><span class="glyphicon glyphicon-exclamation-sign"/> #{bundle['dataset.embargoedSelectedFilesForRequestAccess']}</p>
                        <div class="button-block">
                            <button class="btn btn-default" onclick="PF('selectEmbargoedFilesForRequestAccess').hide();PF('blockDatasetForm').hide();" type="button">
                                #{bundle.close}
                            </button>
                        </div>
                    </p:dialog>
                    <p:dialog id="fileTagsPopup" styleClass="smallPopUp" header="#{bundle['file.editTags']}" widgetVar="fileTagsPopup" modal="true">
                        <p:focus for="fileTagsMenuDS"/>
                        <p class="help-block">#{bundle['file.editTagsDialog.tip']}</p>
                        <div class="form-horizontal" jsf:rendered="#{!(empty DatasetPage.selectedFiles)}">
                            <div class="form-group text-left">
                                <label for="selectedTagsList" class="col-sm-4 control-label">
                                    #{bundle['file.editTagsDialog.selectedTags']}
                                </label>
                                <div class="col-sm-8">
                                    <p:outputPanel id="selectedTagsList" style="padding-top:.5em;">
                                        <h:outputText value="#{bundle['file.editTagsDialog.selectedTags.none']}" rendered="#{(empty DatasetPage.selectedTags) and (empty DatasetPage.selectedTabFileTags)}" />

                                        <ui:repeat value="#{DatasetPage.selectedTags}" var="tags" rendered="#{!empty DatasetPage.selectedTags}">
                                            <h:outputText value="#{tags}" styleClass="label label-default" style="margin-right:.5em;display:inline-block;"/>
                                        </ui:repeat>
                                        <ui:repeat value="#{DatasetPage.selectedTabFileTags}" var="tags" rendered="#{!empty DatasetPage.selectedTabFileTags}">
                                            <h:outputText value="#{tags}" styleClass="label label-info" style="margin-right:.5em;display:inline-block;"/>
                                        </ui:repeat>
                                    </p:outputPanel>
                                </div>
                            </div>
                            <div class="form-group text-left">
                                <label for="fileTagsMenuDS" class="col-sm-4 control-label">
                                    #{bundle['file.editTagsDialog.select']}
                                </label>
                                <div class="col-sm-8">
                                    <p:selectCheckboxMenu id="fileTagsMenuDS" styleClass="form-control"
                                                          value="#{DatasetPage.selectedTags}" label="#{bundle.select}">
                                        <p:ajax event="toggleSelect" listener="#{DatasetPage.handleSelection}" update="selectedTagsList" />
                                        <p:ajax event="change" listener="#{DatasetPage.handleSelection}" update="selectedTagsList" />
                                        <f:selectItems value="#{DatasetPage.categoriesByName}"/>
                                    </p:selectCheckboxMenu>
                                    <p:message for="fileTagsMenuDS" display="text" />
                                </div>
                            </div>
                            <div class="form-group text-left">
                                <label for="fileTagAddNewDS" class="col-sm-4 control-label">
                                    #{bundle['file.editTagsDialog.add']}
                                </label>
                                <div class="col-sm-8">
                                    <div class="row form-inline">
                                        <div class="col-sm-12">
                                            <p class="help-block">#{bundle['file.editTagsDialog.add.tip']}</p>
                                            <p:inputText id="fileTagAddNewDS" styleClass="form-control"
                                                         type="text" value="#{DatasetPage.newCategoryName}"
                                                         placeholder="#{bundle['file.editTagsDialog.newName']}"
                                                         onkeypress="if (event.keyCode == 13) {
                                                                     return false;
                                                                 }"/>
                                            <p:commandButton styleClass="btn btn-default" style="margin-left:.5em;" value="#{bundle.apply}" action="#{DatasetPage.saveNewCategory}" update="selectedTagsList, fileTagAddNewDS, fileTagsMenuDS"/>
                                        </div>
                                    </div>
                                    <p:message for="fileTagAddNewDS" display="text" />
                                </div>
                            </div>
                            <div class="form-group text-left" jsf:rendered="#{DatasetPage.tabularDataSelected}">
                                <label for="tabularDataTagsDSPage" class="col-sm-4 control-label">
                                    #{bundle['file.tabularDataTags']}
                                </label>
                                <div class="col-sm-8">
                                    <p class="help-block">#{bundle['file.tabularDataTags.tip']}</p>
                                    <p:selectCheckboxMenu id="tabularDataTagsDSPage" styleClass="form-control"
                                                          value="#{DatasetPage.selectedTabFileTags}" label="#{bundle.select}"
                                                          filter="false">
                                        <p:ajax event="toggleSelect" listener="#{DatasetPage.handleSelection}" update="selectedTagsList" />
                                        <p:ajax event="change" listener="#{DatasetPage.handleSelection}" update="selectedTagsList" />
                                        <f:selectItems value="#{DatasetPage.tabFileTags}" />
                                    </p:selectCheckboxMenu>
                                    <p:message for="tabularDataTagsDSPage" display="text" />
                                </div>
                            </div>
                            <div class="form-group text-left">
                                <label class="col-sm-4 control-label">
                                    #{bundle['dataset.removeUnusedFileTags.label']}
                                </label>
                                <div class="col-sm-8">
                                    <p class="help-block">#{bundle['dataset.removeUnusedFileTags.tip']}</p>
                                    <p:selectBooleanCheckbox id="removeUnused" itemLabel="#{bundle['dataset.removeUnusedFileTags.check']}" value="#{DatasetPage.removeUnusedTags}" widgetVar="removeUnused"/>
                                </div>
                            </div>
                        </div>
                        <div class="button-block">
                            <p:commandButton styleClass="btn btn-default" id="fileTagsPopupSaveButton" value="#{bundle.saveChanges}" oncomplete="PF('fileTagsPopup').hide()" update=":datasetForm:tabView:filesTable, :datasetForm" action="#{DatasetPage.saveFileTagsAndCategories()}"/>
                            <p:commandButton styleClass="btn btn-link" id="fileTagsPopupCancelButton" value="#{bundle.cancel}" onclick="PF('fileTagsPopup').hide();
                                    PF('blockDatasetForm').hide();" actionListener="#{DatasetPage.clearFileMetadataSelectedForTagsPopup()}"/>
                        </div>
                    </p:dialog>
                    
                    <!-- Request Access Sign Up/Log In Button -->
                    <p:dialog id="accessSignUpLogIn" header="#{bundle['file.requestAccess']}" widgetVar="accessSignUpLogIn_popup" modal="true">
                        <p class="help-block">
                            <span class="glyphicon glyphicon-warning-sign text-danger"/>&#160;
                            <h:outputFormat styleClass="text-danger" value="#{dataverseHeaderFragment.signupAllowed ? bundle['file.requestAccess.dialog.msg.signup'] : bundle['file.requestAccess.dialog.msg']}" escape="false">
                                <f:param value="#{navigationWrapper.redirectPage}"/>
                                <f:param value="#{dataverseHeaderFragment.getSignupUrl(navigationWrapper.redirectPage)}"/>
                                <f:param value="#{widgetWrapper.widgetView ? '_blank' : '_self'}"/>
                            </h:outputFormat>
                        </p>
                        <div class="button-block">
                            <button class="btn btn-default" onclick="PF('accessSignUpLogIn_popup').hide();
                                    PF('blockDatasetForm').hide();" type="button">
                                #{bundle.close}
                            </button>
                        </div>
                    </p:dialog>
                    <!-- END: Request Access Sign Up/Log In Button -->
                    <p:dialog id="downloadPopup" styleClass="largePopUp" header="#{bundle['file.downloadDialog.header']}" widgetVar="downloadPopup" modal="true">
                        <o:importFunctions type="edu.harvard.iq.dataverse.util.MarkupChecker" />
                        <ui:include src="file-download-popup-fragment.xhtml">
                            <ui:param name="popupContext" value="downloadDataset"/>
                            <ui:param name="workingVersion" value="#{DatasetPage.workingVersion}"/>
                            <ui:param name="downloadPopupRequired" value="#{DatasetPage.downloadPopupRequired}"/>
                            <ui:param name="fileMetadataForAction" value="#{DatasetPage.fileMetadataForAction}"/>
                            <ui:param name="hasRestrictedFile" value="#{DatasetPage.downloadingRestrictedFiles()}"/>
                            <ui:param name="guestbookResponse" value="#{DatasetPage.guestbookResponse}" rendered="#{!settingsWrapper.rsyncDownload}"/>
                            <ui:param name="fileDownloadService" value="#{DatasetPage.fileDownloadService}"/>
                        </ui:include>
                    </p:dialog>
                    <!-- Preview Guestbook -->
                    <p:dialog id="previewGuestbook" styleClass="largePopUp" header="#{bundle['dataset.manageGuestbooks.tab.action.btn.view.dialog.header']}" widgetVar="viewGuestbook" modal="true">
                        <ui:include src="guestbook-preview-popup-fragment.xhtml">
                            <ui:param name="selectedGuestbook" value="#{DatasetPage.selectedGuestbook}"/>
                            <ui:param name="enableEdit" value="false"/>
                        </ui:include>
                    </p:dialog>
                    <p:dialog id="rsyncDataAccessPopup" styleClass="smallPopUp" header="#{bundle['file.dataFilesTab.dataAccess']}" widgetVar="rsyncDataAccessPopup" modal="true"
                              rendered="#{fileMetadata.dataFile.filePackage and systemConfig.rsyncDownload 
                                          and !DatasetPage.workingVersion.getDataset().getStorageIdentifier().startsWith('s3://')}">
                        <!-- Data Access for Rsync Download -->
                        <ui:include src="file-data-access-fragment.xhtml">
                            <ui:param name="fileMetadata" value="#{fileMetadata}"/>
                            <ui:param name="datasetVersion" value="#{DatasetPage.workingVersion}"/>
                            <ui:param name="fileDownloadService" value="#{DatasetPage.fileDownloadService}"/>
                        </ui:include>
                        <button class="btn btn-default" onclick="PF('rsyncDataAccessPopup').hide();">
                            #{bundle.done}
                        </button>
                    </p:dialog>
                    <p:dialog id="downloadPackagePopup" styleClass="smallPopUp" header="#{bundle['packageDownload.title']}" widgetVar="downloadPackagePopup" modal="true">
                        <o:importFunctions type="edu.harvard.iq.dataverse.util.MarkupChecker" />
                        <ui:include src="package-download-popup-fragment.xhtml">
                            <ui:param name="workingVersion" value="#{DatasetPage.workingVersion}"/>
                            <ui:param name="downloadPopupRequired" value="#{DatasetPage.downloadPopupRequired}"/>
                            <ui:param name="guestbookResponse" value="#{DatasetPage.guestbookResponse}" rendered="#{!settingsWrapper.rsyncDownload}"/>
                            <ui:param name="fileDownloadService" value="#{DatasetPage.fileDownloadService}"/>
                        </ui:include>
                    </p:dialog>
                    <p:dialog id="requestAccessPopup" styleClass="largePopUp" header="#{bundle['file.requestAccess']}" widgetVar="requestAccessPopup" modal="true">
                        <o:importFunctions type="edu.harvard.iq.dataverse.util.MarkupChecker" />
                        <ui:include src="file-request-access-popup-fragment.xhtml">
                            <ui:param name="workingVersion" value="#{DatasetPage.workingVersion}"/>
                            <ui:param name="someActivelyEmbargoedFiles" value="#{DatasetPage.cantRequestDueToEmbargo}"/>
                            <ui:param name="fileDownloadService" value="#{DatasetPage.fileDownloadService}"/>
                        </ui:include>
                    </p:dialog>
                    <p:dialog id="linkDatasetForm" styleClass="largePopUp" header="#{bundle['dataset.link.title']}" widgetVar="linkDatasetForm" modal="true" rendered="#{DatasetPage.showLinkingPopup}">
                        <p:focus for="dataverseLinkName"/>
                        <div class="form-horizontal">
                            <p class="help-block">
                                <h:outputFormat value="#{bundle['dataverse.link.dataset.choose']}" escape="false">
                                    <o:param>
                                        <p:commandLink value="#{settingsWrapper.supportTeamName}" oncomplete="PF('linkDatasetForm').hide();PF('contactForm').show()" update=":contactDialog" actionListener="#{sendFeedbackDialog.initUserInput}">
                                            <f:setPropertyActionListener target="#{sendFeedbackDialog.messageSubject}" value=""/>
                                            <f:setPropertyActionListener target="#{sendFeedbackDialog.recipient}" value="#{null}"/>
                                            <f:setPropertyActionListener target="#{sendFeedbackDialog.userMessage}" value=""/>
                                            <f:setPropertyActionListener target="#{sendFeedbackDialog.userEmail}" value=""/>
                                        </p:commandLink>
                                    </o:param>
                                </h:outputFormat>
                            </p>
                            <div class="form-group">
                                <label class="col-xs-3 control-label">
                                    <h:outputText value="#{bundle['dataverse.link.yourDataverses']}"/>
                                </label>
                                <div class="col-xs-8">
                                    <p:fragment id="linkNameContent">
                                        <p:autoComplete id="dataverseLinkName"
                                                        placeholder="#{bundle['dataverse.link.yourDataverses.inputPlaceholder']}"
                                                        emptyMessage="#{bundle['dataverse.link.dataset.none']}"
                                                        scrollHeight="180" forceSelection="true" 
                                                        minQueryLength="1" queryDelay="1000"
                                                        value="#{DatasetPage.selectedDataverseForLinking}" 
                                                        multiple="false"
                                                        completeMethod="#{DatasetPage.completeLinkingDataverse}"
                                                        required="#{param['DO_DS_LINK_VALIDATION']}" requiredMessage="#{bundle['dataverse.link.select']}"
                                                        styleClass="DropdownPopup" panelStyleClass="DropdownPopupPanel"
                                                        var="dataverseLk" itemLabel="#{dataverseLk.displayName}" itemValue="#{dataverseLk}" converter="dataverseConverter">
                                            <p:column>
                                                <h:outputText value="#{dataverseLk.displayName}"/>
                                            </p:column>
                                            <p:column>
                                                <h:outputText value="#{dataverseLk.alias}"/>
                                            </p:column>
                                            <p:ajax process="@this" event="itemSelect" />
                                            <p:ajax process="@this" event="itemUnselect" />
                                        </p:autoComplete>
                                        <p:message for="dataverseLinkName"/>
                                    </p:fragment>
                                </div>
                            </div>
                        </div>
                        <div class="button-block">
                            <p:commandButton id="saveLinkButton" styleClass="btn btn-default"    
                                             update="linkNameContent @([id$=Messages])" 
                                             oncomplete="if (args &amp;&amp; !args.validationFailed) linkDatasetCommand();"
                                             value="#{bundle['dataset.link.save']}">
                                <f:param name="DO_DS_LINK_VALIDATION" value="true"/>
                            </p:commandButton>
                            <button class="btn btn-link" onclick="PF('linkDatasetForm').hide();
                                    PF('blockDatasetForm').hide();" type="button">
                                #{bundle.cancel}
                            </button>
                        </div>
                    </p:dialog>
                    <p:remoteCommand name="linkDatasetCommand" oncomplete="PF('linkDatasetForm').hide();" update=":messagePanel  @([id$=Messages])" actionListener="#{DatasetPage.saveLinkingDataverses}"/>
                    <p:dialog id="computeBatchListPopup" header="#{bundle['dataset.compute.computeBatchListHeader']}" widgetVar="computeBatchListPopup" modal="true">
                        <div class="text-right">
                            <!-- Clear link -->
                            <p:commandButton styleClass="btn btn-default" action="#{DatasetPage.clearCart()}" update=":datasetForm,:messagePanel">
                                <span class="glyphicon glyphicon-remove"/> <h:outputText value="#{bundle['dataset.compute.computeBatchClear']}"/>
                            </p:commandButton>
                        </div>
                        <h:dataTable id="computeBatch" class="table table-striped" value="#{DatasetPage.cartList}" var='computeCartDatasetList'>
                            <h:column>
                                <f:facet name="header">#{bundle.dataset}</f:facet>
                                <h:outputText value="#{computeCartDatasetList.key}"/>
                            </h:column>
                            <h:column>
                                <f:facet name="header">#{bundle['dataset.metadata.persistentId']}</f:facet>
                                <h:outputText value="#{computeCartDatasetList.value}"/>
                            </h:column>
                            <h:column>
                                <f:facet name="header">#{bundle['dataset.compute.computeBatchChange']}</f:facet>
                                <p:commandButton value="#{bundle['dataset.compute.computeBatchRemove']}" action="#{DatasetPage.removeCartItem(computeCartDatasetList.key, computeCartDatasetList.value)}" update=":datasetForm,:messagePanel"/>
                            </h:column>
                        </h:dataTable>
                        <div class="button-block">
                            <h:outputLink styleClass="btn btn-default" value="#{DatasetPage.cartComputeUrl}" onclick="PF('computeBatchListPopup').hide()" target="_blank">
                                <h:outputText value="#{bundle['dataset.compute.computeBatchCompute']}"/>
                            </h:outputLink>
                            <button class="btn btn-link" onclick="PF('computeBatchListPopup').hide();" type="button">
                                #{bundle.cancel}
                            </button>
                        </div>
                    </p:dialog>
                    <p:dialog id="inreview" header="#{bundle['dataset.submitBtn']}" widgetVar="inreview" modal="true">
                        <p class="text-warning">
                            <span class="glyphicon glyphicon-warning-sign"/> #{bundle['dataset.submitMessage']}
                        </p>
                        <div class="button-block">
                            <p:commandButton styleClass="btn btn-default" value="#{bundle.submit}" 
                                             onclick="PF('inreview').hide();
                                                     PF('blockDatasetForm').hide();" action="#{DatasetPage.submitDataset}" immediate="true"/>
                            <button class="btn btn-link" onclick="PF('inreview').hide();PF('blockDatasetForm').hide();" type="button">
                                #{bundle.cancel}
                            </button>
                        </div>
                    </p:dialog>
                    <!-- Publish/Submit for Review Dialogs -->
                    <p:dialog id="publishDataset" width="70%" header="#{bundle['dataset.publish.header']}" widgetVar="publishDataset" modal="true">
                        <ui:fragment rendered="#{publishDataset}">
                            <div class="form-group">
                                <p class="col-sm-12 text-warning">#{bundle['dataset.publish.tip']}</p>
                                <p class="col-sm-12 help-block">#{bundle['dataset.publish.terms.tip']}</p>
                            </div>
                        </ui:fragment>
                        <ui:fragment rendered="#{releaseBoth}">
                            <p class="text-warning">
                                <span class="glyphicon glyphicon-warning-sign"/>
                                <h:outputFormat value="#{bundle['dataset.mayNotPublish.both']}" escape="false">
                                    <o:param>
                                        <a href="/dataverse/#{DatasetPage.dataset.owner.alias}" title="#{DatasetPage.dataset.owner.displayName}">
                                            <h:outputText value="#{DatasetPage.dataset.owner.displayName}"/>
                                        </a>
                                    </o:param>
                                </h:outputFormat>
                            </p>
                        </ui:fragment>
                        <ui:fragment rendered="#{releaseDraft}">
                            <p:focus for="options"/>
                            <p class="text-warning">
                                <span class="glyphicon glyphicon-warning-sign" /> #{bundle['dataset.republish.tip']}
                            </p>
                        </ui:fragment>
                        <ui:fragment rendered="#{releaseBoth}">
                            <div class="form-group">
                                <p class="help-block">
                                    #{bundle['dataset.publishBoth.tip']}
                                </p>
                            </div>
                        </ui:fragment>
                        <div class="well terms-agreement-block" jsf:rendered="#{DatasetPage.displayPublishPopupCustomText}">
                            <h:outputText value="#{DatasetPage.datasetPublishCustomText}" escape="false"/>
                        </div>
                        <ui:fragment rendered="#{releaseDraft}">
                            <ui:fragment rendered="#{DatasetPage.dataset.latestVersion.minorUpdate}">
                                <p class="help-block">
                                    #{bundle['dataset.selectVersionNumber']}
                                </p>
                                <p:selectOneRadio id="options" value="#{DatasetPage.releaseRadio}">
                                    <f:selectItem itemLabel="#{bundle['dataset.minorRelease']} (#{DatasetPage.datasetNextMinorVersion})" itemValue="1" />
                                    <f:selectItem itemLabel="#{bundle['dataset.majorRelease']} (#{DatasetPage.datasetNextMajorVersion})" itemValue="2" />
                                    <c:if test="#{dataverseSession.user.isSuperuser()}">
                                        <f:selectItem rendered="#" itemLabel="#{bundle['dataset.updateRelease']}" itemValue="3" />
                                    </c:if>
                                </p:selectOneRadio>
                            </ui:fragment>
                            <p>
                                <h:outputFormat value="#{bundle['dataset.majorRelease.tip']}" rendered="#{!DatasetPage.dataset.latestVersion.minorUpdate}">
                                    <f:param value="#{DatasetPage.datasetNextMajorVersion}"/>
                                </h:outputFormat>
                            </p>
                        </ui:fragment>
                        <!-- START license info -->
                        <div class="form-group terms">
                            <div class="form-group">
                                <label for="metadata_Terms" class="col-sm-3 control-label">
                                    #{bundle['file.dataFilesTab.terms.list.license']}
                                </label>
                                <div class="col-sm-9">
                                    <p>
                                        <o:importFunctions
                                            type="edu.harvard.iq.dataverse.dataset.DatasetUtil" />
                                        <img
                                            src="#{DatasetUtil:getLicenseIcon(DatasetPage.workingVersion)}"
                                            title="#{DatasetUtil:getLicenseDescription(DatasetPage.workingVersion)}"
                                            style="display: none" onload="this.style.display='inline'" />
                                        <a
                                            href="#{DatasetUtil:getLicenseURI(DatasetPage.workingVersion)}"
                                            title="#{DatasetUtil:getLicenseDescription(DatasetPage.workingVersion)}"
                                            target="_blank">#{DatasetUtil:getLicenseName(DatasetPage.workingVersion)}
                                        </a>
                                        <ui:fragment
                                            rendered="#{empty DatasetPage.workingVersion.termsOfUseAndAccess.license}">
                                            <h:outputText
                                                value="#{bundle['file.dataFilesTab.terms.list.license.customterms.txt']}"
                                                escape="false" />
                                        </ui:fragment>
                                    </p>
                                </div>
                            </div>
                            <ui:fragment rendered="#{!empty DatasetPage.workingVersion.termsOfUseAndAccess.license}">
                                <div class="form-group" jsf:rendered="#{!empty DatasetPage.workingVersion.termsOfUseAndAccess.license.shortDescription}">
                                    <label for="metadata_Terms" class="col-sm-3 control-label">
                                        #{bundle['dataset.publish.terms.description']}
                                    </label>
                                    <div class="col-sm-9">
                                        <h:outputText value="#{DatasetPage.workingVersion.termsOfUseAndAccess.license.shortDescription}"/>
                                    </div>
                                </div>
                            </ui:fragment>
                            <ui:fragment rendered="#{empty DatasetPage.workingVersion.termsOfUseAndAccess.license}">
                                <div class="form-group" jsf:rendered="#{!empty DatasetPage.workingVersion.termsOfUseAndAccess.termsOfUse}">
                                    <label for="termsOfUse" class="col-sm-3 control-label">
                                        #{bundle['file.dataFilesTab.terms.list.termsOfUse.termsOfUse']}
                                    </label>
                                    <h:outputText id="termsOfUse" class="col-sm-9"
                                        value="#{MarkupChecker:sanitizeBasicHTML(DatasetPage.workingVersion.termsOfUseAndAccess.termsOfUse)}" escape="false"/>
                                </div>
                                <div class="form-group" jsf:rendered="#{!empty DatasetPage.workingVersion.termsOfUseAndAccess.confidentialityDeclaration}">
                                    <label for="confidentialityDeclaration" class="col-sm-3 control-label">
                                        #{bundle['file.dataFilesTab.terms.list.termsOfUse.addInfo.declaration']}
                                    </label>
                                    <h:outputText id="confidentialityDeclaration" class="col-sm-9"
                                        value="#{MarkupChecker:sanitizeBasicHTML(DatasetPage.workingVersion.termsOfUseAndAccess.confidentialityDeclaration)}" escape="false"/>
                                </div>
                                <div class="form-group" jsf:rendered="#{!empty DatasetPage.workingVersion.termsOfUseAndAccess.specialPermissions}">
                                    <label for="specialPermissions" class="col-sm-3 control-label">
                                        #{bundle['file.dataFilesTab.terms.list.termsOfUse.addInfo.permissions']}
                                    </label>
                                    <h:outputText id="specialPermissions" class="col-sm-9"
                                        value="#{MarkupChecker:sanitizeBasicHTML(DatasetPage.workingVersion.termsOfUseAndAccess.specialPermissions)}" escape="false"/>
                                </div>
                                <div class="form-group" jsf:rendered="#{!empty DatasetPage.workingVersion.termsOfUseAndAccess.restrictions}">
                                    <label for="restrictions" class="col-sm-3 control-label">
                                        #{bundle['file.dataFilesTab.terms.list.termsOfUse.addInfo.restrictions']}
                                    </label>
                                    <h:outputText id="restrictions" class="col-sm-9"
                                        value="#{MarkupChecker:sanitizeBasicHTML(DatasetPage.workingVersion.termsOfUseAndAccess.restrictions)}" escape="false"/>
                                </div>
                                <div class="form-group" jsf:rendered="#{!empty DatasetPage.workingVersion.termsOfUseAndAccess.citationRequirements}">
                                    <label for="citationRequirements" class="col-sm-3 control-label">
                                        #{bundle['file.dataFilesTab.terms.list.termsOfUse.addInfo.citationRequirements']}
                                    </label>
                                    <h:outputText id="citationRequirements" class="col-sm-9"
                                        value="#{MarkupChecker:sanitizeBasicHTML(DatasetPage.workingVersion.termsOfUseAndAccess.citationRequirements)}" escape="false"/>
                                </div>
                                <div class="form-group" jsf:rendered="#{!empty DatasetPage.workingVersion.termsOfUseAndAccess.depositorRequirements}">
                                    <label for="depositorRequirements" class="col-sm-3 control-label">
                                        #{bundle['file.dataFilesTab.terms.list.termsOfUse.addInfo.depositorRequirements']}
                                    </label>
                                    <h:outputText id="depositorRequirements" class="col-sm-9"
                                        value="#{MarkupChecker:sanitizeBasicHTML(DatasetPage.workingVersion.termsOfUseAndAccess.depositorRequirements)}" escape="false"/>
                                </div>
                                <div class="form-group" jsf:rendered="#{!empty DatasetPage.workingVersion.termsOfUseAndAccess.conditions}">
                                    <label for="conditions" class="col-sm-3 control-label">
                                        #{bundle['file.dataFilesTab.terms.list.termsOfUse.addInfo.conditions']}
                                    </label>
                                    <h:outputText id="conditions" class="col-sm-9"
                                        value="#{MarkupChecker:sanitizeBasicHTML(DatasetPage.workingVersion.termsOfUseAndAccess.conditions)}" escape="false"/>
                                </div>
                                <div class="form-group" jsf:rendered="#{!empty DatasetPage.workingVersion.termsOfUseAndAccess.disclaimer}">
                                    <label for="disclaimer" class="col-sm-3 control-label">
                                        #{bundle['file.dataFilesTab.terms.list.termsOfUse.addInfo.disclaimer']}
                                    </label>
                                    <h:outputText id="disclaimer" class="col-sm-9"
                                        value="#{MarkupChecker:sanitizeBasicHTML(DatasetPage.workingVersion.termsOfUseAndAccess.disclaimer)}" escape="false"/>
                                </div>
                                <div class="form-group" jsf:rendered="#{!empty workingVersion.termsOfUseAndAccess.termsOfAccess and DatasetPage.hasRestrictedFile()}">
                                    <label jsf:for="termsOfAccess" class="col-sm-3 control-label">
                                        #{bundle['file.dataFilesTab.terms.list.termsOfAccess.termsOfsAccess']}
                                    </label>
                                    <h:outputText id="termsOfAccess" class="col-sm-6"
                                        value="#{MarkupChecker:sanitizeBasicHTML(workingVersion.termsOfUseAndAccess.termsOfAccess)}" escape="false"/>
                                </div>
                            </ui:fragment>
                        </div>
                        <!-- END license info -->
                        <ui:fragment  rendered="#{publishDataset}">
                            <div class="form-group">
                                <p class="col-sm-12 help-block">#{bundle['dataset.publish.terms.help.tip']}</p>
                            </div>
                        </ui:fragment>
                        <div class="button-block">
                            <p:commandButton styleClass="btn btn-default" value="#{bundle.continue}" 
                                             onclick="PF('publishDataset').hide();
                                                     PF('blockDatasetForm').hide();" action="#{DatasetPage.releaseDataset}" />
                            <button class="btn btn-link" onclick="PF('publishDataset').hide();
                                    PF('blockDatasetForm').hide();" type="button">
                                #{bundle.cancel}
                            </button>
                        </div>
                    </p:dialog>
                    <p:dialog id="mayNotRelease" header="#{bundle['dataset.publish.header']}" widgetVar="mayNotRelease" modal="true">
                        <p class="text-danger">
                            <span class="glyphicon glyphicon-exclamation-sign"/>
                            <h:outputFormat value="#{bundle['dataset.mayNotPublish.administrator']}" escape="false">
                                <o:param>
                                    <a href="/dataverse.xhtml?alias=#{DatasetPage.dataset.owner.alias}" title="#{DatasetPage.dataset.owner.displayName}">
                                        <h:outputText value="#{DatasetPage.dataset.owner.displayName}"/>
                                    </a>
                                </o:param>
                            </h:outputFormat>
                        </p>
                        <div class="button-block">
                            <button class="btn btn-default" onclick="PF('mayNotRelease').hide();
                                    PF('blockDatasetForm').hide();" type="button">
                                #{bundle.close}
                            </button>
                        </div>
                    </p:dialog>
                    <p:dialog id="maynotPublishParent" header="#{bundle['dataset.publish.header']}" widgetVar="maynotPublishParent" modal="true"  rendered="#{DatasetPage.dataset.owner.owner != null}">
                        <p class="text-danger">
                            <span class="glyphicon glyphicon-exclamation-sign"/>
                            <h:outputFormat value="#{bundle['dataset.mayNotPublish.twoGenerations']}" escape="false">
                                <o:param>
                                    <a href="/dataverse/#{DatasetPage.dataset.owner.alias}" title="#{DatasetPage.dataset.owner.displayName}">
                                        <h:outputText value="#{DatasetPage.dataset.owner.displayName}"/>
                                    </a>
                                </o:param>
                                <o:param>
                                    <a href="/dataverse/#{DatasetPage.dataset.owner.owner.alias}" title="#{DatasetPage.dataset.owner.owner.displayName}">
                                        <h:outputText value="#{DatasetPage.dataset.owner.owner.displayName}"/>
                                    </a>
                                </o:param>
                            </h:outputFormat>
                        </p>
                        <div class="button-block">
                            <button class="btn btn-default" onclick="PF('maynotPublishParent').hide();
                                    PF('blockDatasetForm').hide();" type="button">
                                #{bundle.close}
                            </button>
                        </div>
                    </p:dialog>
                    <p:dialog id="sendBackToContributor" header="#{bundle['dataset.rejectBtn']}" widgetVar="sendBackToContributor" modal="true">
                        <p class="text-warning">
                            <span class="glyphicon glyphicon-warning-sign"/> #{bundle['dataset.rejectMessage']}
                        </p>
                        <ui:remove>
                            <!--FIXME update for new comments table -->
                            <p:inputTextarea id="returnReason" rows="3" value="#{DatasetPage.workingVersion.returnReason}" title="#{bundle['dataset.rejectMessage.label']}" maxlength="200" widgetVar="returnReason"
                                             cols="70" counter="display" counterTemplate="{0} characters remaining." autoResize="false"
                                             requiredMessage="#{bundle['dataset.reject.enterReason.error']}"/>
                            <!--FIXME validation error msg for returnReason was in confirmDialog using testReturnReason() in commandButton below but all that was removed
                                      as it did not look like the usual validation method, added preferred requiredMessage attribute to inputTextarea above, need wiring #5717-->
                            <p>
                                <h:outputText id="display"/>
                            </p>
                            <p:watermark for="returnReason" value="#{bundle['dataset.rejectWatermark']}" id="returnReasonwatermark"/>
                        </ui:remove>
                        <div class="button-block">
                            <p:commandButton styleClass="btn btn-default" value="#{bundle.continue}" onclick="PF('sendBackToContributor').hide()" action="#{DatasetPage.sendBackToContributor}"/>
                            <button class="btn btn-link" onclick="PF('sendBackToContributor').hide();
                                    PF('blockDatasetForm').hide();" type="button">
                                #{bundle.cancel}
                            </button>
                        </div>
                    </p:dialog>
                    <p:remoteCommand name="returnToAuthorCommand" action="#{DatasetPage.sendBackToContributor}"/>
                    <p:remoteCommand name="linkEditTerms"   actionListener="#{DatasetPage.edit('LICENSE')}" update="@form,:datasetForm,:messagePanel"  oncomplete="javascript:bind_bsui_components();">
                        <f:setPropertyActionListener target="#{DatasetPage.selectedTabIndex}" value="0" />
                    </p:remoteCommand>
                    <p:remoteCommand name="editMedatdataCommand"   actionListener="#{DatasetPage.edit('METADATA')}" update="@form,:datasetForm,:messagePanel"  oncomplete="javascript:bind_bsui_components();">
                        <f:setPropertyActionListener target="#{DatasetPage.selectedTabIndex}" value="0" />
                    </p:remoteCommand>
                    <p:remoteCommand name="datasetSaveCommand" action="#{DatasetPage.save()}"/>
                    <!-- END: Publish/Submit for Review Dialogs -->
                </h:form>
                <script>
                    //<![CDATA[
                    $(document).ready(function () {
                        popoverHTML('#{bundle.htmlAllowedTitle}', '#{bundle.htmlAllowedTags}');
                        summaryDescTruncation();
                    });
                    function summaryDescTruncation() {
                        // truncate summary description, contentTruncate function in dv_rebind_bootstrap_ui.js
                        // add summary desc row id to pass as selector param
                        var descId = 'dsDescription';
                        // add metadata dynamic label text, tooltip text from bundle as param
                        var truncMoreBtn = '#{of:format1(bundle.truncateMoreBtn, DatasetPage.datasetVersionUI.description.datasetFieldType.localeTitle)}';
                        var truncMoreTip = '#{of:format1(bundle.truncateMoreTip, DatasetPage.datasetVersionUI.description.datasetFieldType.localeTitle)}';
                        var truncLessBtn = '#{of:format1(bundle.truncateLessBtn, DatasetPage.datasetVersionUI.description.datasetFieldType.localeTitle)}';
                        var truncLessTip = '#{of:format1(bundle.truncateLessTip, DatasetPage.datasetVersionUI.description.datasetFieldType.localeTitle)}';
                        
                        // pass bundle text variabls as params to function
                        contentTruncate(descId, truncMoreBtn, truncMoreTip, truncLessBtn, truncLessTip);
                    }
                    function openDialog() {
                        PF('details').show();
                    }
                    function openCompareTwo() {
                        PF('compareTwo').show();
                    }
                    function editTerms(){  
                        linkEditTerms();
                    }
                    function editMetadata(){                         
                        var validTOA = document.getElementById("datasetForm:validTermsofAccess").value;
                        if (validTOA === 'false'){                            
                            PF('blockDatasetForm').show();
                            PF('accessPopup').show();
                        } else {
                            editMedatdataCommand();
                        }                            
                    }
                    
                    function testCheckBoxes() {
                        var count = PF('versionsTable').getSelectedRowsCount();
                        if (count !== 2) {
                            PF('compareTwo').show();
                        } else {
                            $('button[id$="compareVersions"]').trigger('click');
                        }
                    }
                    function testFilesSelected() {
                        var count = PF('filesTable').getSelectedRowsCount();
                        if (count == 0) {
                            PF('selectFiles').show();
                        } else {
                            return true;
                        }
                    }
                    function testTermsOfAccess() {
                        var valid = document.getElementById("datasetForm:validTermsofAccess").value;
                        if (valid === false) {
                            PF('accessPopup').show();
                            return false;
                        } else {
                            return true;
                        }
                    }
                    function updateTemplate() {
                        $('button[id$="updateTemplate"]').trigger('click');
                    }
                    function updateOwnerDataverse() {
                        $('button[id$="updateOwnerDataverse"]').trigger('click');
                    }
                    
                    function showPopup() {
                        var outcome = document.getElementById("datasetForm:validateFilesOutcome").value;
                        if (outcome ==='Mixed'){
                            PF('downloadMixed').show();
                        }
                        if (outcome ==='FailEmpty'){
                            PF('selectFilesForDownload').show();
                        }
                        if (outcome ==='FailSize'){
                            PF('downloadTooLarge').show();
                        }
                        if (outcome ==='FailRestricted'){
                            PF('downloadInvalid').show();
                        }
                        if (outcome ==='GuestbookRequired'){
                            PF('downloadPopup').show();
                        }
                    }
                    
                    function testTOADatasetPage() {
                        var termsofAccessHidden = document.getElementById("datasetForm:tabView:termsofAccessHiddenLT").value;
                        var fileAccessRequestHidden =   document.getElementById("datasetForm:tabView:fileAccessRequestHiddenLT").value;  
                        if (fileAccessRequestHidden === 'false' && termsofAccessHidden === '') {
                           //Not compliant show error keep page open...
                        } else {
                            PF('blockDatasetForm').show();
                            datasetSaveCommand();
                        }
                    }
                                        
                    //]]>
                </script>
            </ui:define>
        </ui:composition>
    </h:body>
</html><|MERGE_RESOLUTION|>--- conflicted
+++ resolved
@@ -389,11 +389,7 @@
                                                             </p:commandLink>
                                                         </li> 
                                                         <li>
-<<<<<<< HEAD
                                                             <p:commandLink id="editMetadata" onclick="editMetadata()" rendered="#{DatasetPage.hasValidTermsOfAccess}">
-=======
-                                                            <p:commandLink id="editMetadata" actionListener="#{DatasetPage.edit('METADATA')}" update="@form,:datasetForm,:messagePanel">
->>>>>>> bb598fc4
                                                                 <f:setPropertyActionListener target="#{DatasetPage.selectedTabIndex}" value="0" />
                                                                 <h:outputText value="#{bundle['dataset.editBtn.itemLabel.metadata']}"  />
                                                             </p:commandLink>
@@ -766,7 +762,6 @@
                         <p:commandButton id="saveTop" styleClass="btn btn-default" value="#{bundle.saveChanges}" rendered="#{DatasetPage.editMode == 'METADATA'}"
                                          onclick="PF('blockDatasetForm').show();"
                                          update=":datasetForm,:messagePanel"
-<<<<<<< HEAD
                                          oncomplete="javascript:bind_bsui_components();$(document).scrollTop(0);"
                                          action="#{DatasetPage.save}"
                                          />
@@ -776,11 +771,6 @@
                                          oncomplete="javascript:bind_bsui_components();$(document).scrollTop(0);"
                         />
                         <p:commandButton id="cancelTop" styleClass="btn btn-link" value="#{bundle.cancel}" action="#{DatasetPage.cancel}" process="@this" update="@form" oncomplete="javascript:bind_bsui_components();">
-=======
-                                         oncomplete="$(document).scrollTop(0);"
-                                         action="#{DatasetPage.save}"/>
-                        <p:commandButton id="cancelTop" styleClass="btn btn-link" value="#{bundle.cancel}" action="#{DatasetPage.cancel}" process="@this" update="@form">
->>>>>>> bb598fc4
                             <f:setPropertyActionListener target="#{DatasetPage.selectedTabIndex}" value="#{DatasetPage.editMode == 'METADATA' ? 1 : DatasetPage.selectedTabIndex}"/>
                         </p:commandButton>
                     </div>
@@ -867,13 +857,8 @@
                                    rendered="#{(!DatasetPage.workingVersion.deaccessioned or (DatasetPage.workingVersion.deaccessioned and DatasetPage.canUpdateDataset())) 
                                                and (empty DatasetPage.editMode or DatasetPage.editMode == 'METADATA')}">
                                 <div class="button-block tab-header margin-bottom text-right" jsf:rendered="#{empty DatasetPage.editMode}">
-<<<<<<< HEAD
                                     <p:commandLink styleClass="btn btn-default btn-access" actionListener="#{DatasetPage.edit('METADATA')}" update="@form,:messagePanel" oncomplete="javascript:bind_bsui_components();" 
                                                    disabled="#{DatasetPage.lockedFromEdits or !DatasetPage.hasValidTermsOfAccess}" 
-=======
-                                    <p:commandLink styleClass="btn btn-default btn-access" actionListener="#{DatasetPage.edit('METADATA')}" update="@form,:messagePanel" 
-                                                   disabled="#{DatasetPage.lockedFromEdits}" 
->>>>>>> bb598fc4
                                                    rendered="#{!widgetWrapper.widgetView 
                                                                and (DatasetPage.sessionUserAuthenticated 
                                                                and empty DatasetPage.editMode and !widgetWrapper.widgetView
@@ -940,14 +925,8 @@
                                          value="#{DatasetPage.editMode == 'CREATE' ? bundle['file.addBtn'] : bundle.saveChanges}" 
                                          onclick="testTOADatasetPage();"
                                          update=":datasetForm,:messagePanel"
-<<<<<<< HEAD
                                          oncomplete="javascript:bind_bsui_components();$(document).scrollTop(0);"/>
                         <p:commandButton id="cancel" styleClass="btn btn-link" value="#{bundle.cancel}" action="#{DatasetPage.cancel}" process="@this" update="@form" rendered="#{DatasetPage.editMode != 'CREATE'}" oncomplete="javascript:bind_bsui_components();">
-=======
-                                         oncomplete="$(document).scrollTop(0);"
-                                         action="#{DatasetPage.save}"/>
-                        <p:commandButton id="cancel" styleClass="btn btn-link" value="#{bundle.cancel}" action="#{DatasetPage.cancel}" process="@this" update="@form" rendered="#{DatasetPage.editMode != 'CREATE'}">
->>>>>>> bb598fc4
                             <f:setPropertyActionListener target="#{DatasetPage.selectedTabIndex}" value="#{DatasetPage.editMode == 'METADATA' ? 1 : DatasetPage.selectedTabIndex}"/>
                         </p:commandButton>
                         <button id="cancelCreate" class="btn btn-link" value="#{bundle.cancel}" onclick="cancelDatasetCreate();return false;" jsf:rendered="#{DatasetPage.editMode == 'CREATE'}">#{bundle.cancel}</button>
