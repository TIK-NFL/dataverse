package edu.harvard.iq.dataverse.settings;

import org.eclipse.microprofile.config.ConfigProvider;

import java.util.ArrayList;
import java.util.Arrays;
import java.util.Collections;
import java.util.List;
import java.util.Optional;
import java.util.regex.Pattern;
import java.util.stream.Collectors;

/**
 * Enum to store each and every JVM-based setting as a reference,
 * much like the enum {@link SettingsServiceBean.Key} for DB settings.
 *
 * To be able to have more control over JVM settings names,
 * avoid typos, maybe create lists of settings and so on,
 * this enum will provide the place to add any old and new
 * settings that are destined to be made at the JVM level.
 *
 * Further future extensions of this enum class include
 * - adding predicates for validation and
 * - adding data manipulation for aliased config names.
 *
 * To create a setting, simply add it within a scope:
 * {@link JvmSettings#JvmSettings(JvmSettings, String)}
 *
 * Settings that might get renamed may provide their old names as aliases:
 * {@link JvmSettings#JvmSettings(JvmSettings, String, String...)}
 *
 * Some scopes or settings may need one or more placeholders, simply don't give
 * a key in these cases:
 * {@link JvmSettings#JvmSettings(JvmSettings)}
 *
 */
public enum JvmSettings {
    // the upmost root scope - every setting shall start with it.
    PREFIX("dataverse"),
    
    // GENERAL SETTINGS
    VERSION(PREFIX, "version"),
    BUILD(PREFIX, "build"),
    FQDN(PREFIX, "fqdn"),
    SITE_URL(PREFIX, "siteUrl"),
    
<<<<<<< HEAD
    // FILES SETTINGS
    SCOPE_FILES(PREFIX, "files"),
    FILES_DIRECTORY(SCOPE_FILES, "directory"),
=======
    // SOLR INDEX SETTINGS
    SCOPE_SOLR(PREFIX, "solr"),
    SOLR_HOST(SCOPE_SOLR, "host"),
    SOLR_PORT(SCOPE_SOLR, "port"),
    SOLR_PROT(SCOPE_SOLR, "protocol"),
    SOLR_CORE(SCOPE_SOLR, "core"),
    SOLR_PATH(SCOPE_SOLR, "path"),

    // RSERVE CONNECTION
    SCOPE_RSERVE(PREFIX, "rserve"),
    RSERVE_HOST(SCOPE_RSERVE, "host"),
    RSERVE_PORT(SCOPE_RSERVE, "port", "dataverse.ingest.rserve.port"),
    RSERVE_USER(SCOPE_RSERVE, "user"),
    RSERVE_PASSWORD(SCOPE_RSERVE, "password"),
    RSERVE_TEMPDIR(SCOPE_RSERVE, "tempdir"),
>>>>>>> ac1454b5
    
    // API SETTINGS
    SCOPE_API(PREFIX, "api"),
    API_SIGNING_SECRET(SCOPE_API, "signing-secret"),
    
    ;
    
    private static final String SCOPE_SEPARATOR = ".";
    public static final String PLACEHOLDER_KEY = "%s";
    private static final Pattern OLD_NAME_PLACEHOLDER_PATTERN = Pattern.compile("%(\\d\\$)?s");
    
    private final String key;
    private final String scopedKey;
    private final JvmSettings parent;
    private final List<String> oldNames;
    private final int placeholders;
    
    /**
     * Create a root scope.
     * @param key The scopes name.
     */
    JvmSettings(String key) {
        this.key = key;
        this.scopedKey = key;
        this.parent = null;
        this.oldNames = List.of();
        this.placeholders = 0;
    }
    
    /**
     * Create a scope or setting with a placeholder for a variable argument in it.
     * Used to create "configurable objects" with certain attributes using dynamic, programmatic lookup.
     *
     * Any placeholder present in a settings full scoped key will be replaced when looked up
     * via {@link #lookup(Class, String...)}.
     *
     * @param scope The parent scope.
     */
    JvmSettings(JvmSettings scope) {
        this.key = PLACEHOLDER_KEY;
        this.scopedKey = scope.scopedKey + SCOPE_SEPARATOR + this.key;
        this.parent = scope;
        this.oldNames = List.of();
        this.placeholders = scope.placeholders + 1;
    }
    
    /**
     * Create a scope or setting with name it and associate with a parent scope.
     * @param scope The parent scope.
     * @param key The name of this scope or setting.
     */
    JvmSettings(JvmSettings scope, String key) {
        this.key = key;
        this.scopedKey = scope.scopedKey + SCOPE_SEPARATOR + key;
        this.parent = scope;
        this.oldNames = List.of();
        this.placeholders = scope.placeholders;
    }
    
    /**
     * Create a setting with name it and associate with a parent scope.
     * (Could also be a scope, but old names for scopes aren't the way this is designed.)
     *
     * When old names are given, these need to be given as fully scoped setting names! (Otherwise
     * it would not be possible to switch between completely different scopes.)
     *
     * @param scope The parent scope of this setting.
     * @param key The name of the setting.
     * @param oldNames Any previous names this setting was known as.
     *                 Must be given as fully scopes names, not just the old unscoped key/name.
     *                 Used by {@link edu.harvard.iq.dataverse.settings.source.AliasConfigSource} to allow backward
     *                 compatible, non-breaking deprecation and switching to new setting names.
     */
    JvmSettings(JvmSettings scope, String key, String... oldNames) {
        this.key = key;
        this.scopedKey = scope.scopedKey + SCOPE_SEPARATOR + key;
        this.parent = scope;
        this.oldNames = Arrays.stream(oldNames).collect(Collectors.toUnmodifiableList());
        this.placeholders = scope.placeholders;
    }
    
    private static final List<JvmSettings> aliased = new ArrayList<>();
    static {
        for (JvmSettings setting : JvmSettings.values()) {
            if (!setting.oldNames.isEmpty()) {
                aliased.add(setting);
            }
        }
    }
    
    /**
     * Get all settings having old names to include them in {@link edu.harvard.iq.dataverse.settings.source.AliasConfigSource}
     * @return List of settings with old alias names. Can be empty, but will not be null.
     */
    public static List<JvmSettings> getAliasedSettings() {
        return Collections.unmodifiableList(aliased);
    }
    
    /**
     * Return a list of old names to be used as aliases for backward compatibility.
     * Will return empty list if no old names present.
     *
     * This method should only be used by {@link edu.harvard.iq.dataverse.settings.source.AliasConfigSource}.
     * In case of a setting containing placeholder(s), it will check any old names given in the definition
     * for presence of at least one placeholder plus it doesn't use more placeholders than available.
     * (Old names containing placeholders for settings without any are checked, too.)
     *
     * Violations will result in a {@link IllegalArgumentException} and will be noticed during any test execution.
     * A developer must fix the old name definition before shipping the code.
     *
     * @return List of old names, may be empty, but never null.
     * @throws IllegalArgumentException When an old name has no or too many placeholders for this setting.
     */
    public List<String> getOldNames() {
        if (needsVarArgs()) {
            for (String name : oldNames) {
                long matches = OLD_NAME_PLACEHOLDER_PATTERN.matcher(name).results().count();
                
                if (matches == 0) {
                    throw new IllegalArgumentException("JvmSettings." + this.name() + "'s old name '" +
                        name + "' needs at least one placeholder");
                } else if (matches > this.placeholders) {
                    throw new IllegalArgumentException("JvmSettings." + this.name() + "'s old name '" +
                        name + "' has more placeholders than the current name");
                }
            }
        } else if (! this.oldNames.stream().noneMatch(OLD_NAME_PLACEHOLDER_PATTERN.asPredicate())) {
            throw new IllegalArgumentException("JvmSettings." + this.name() + " has no placeholder but old name requires it");
        }
        
        return oldNames;
    }
    
    /**
     * Retrieve the scoped key for this setting. Scopes are separated by dots.
     * If the setting contains placeholders, these will be represented as {@link #PLACEHOLDER_KEY}.
     *
     * @return The scoped key (or the key if no scope). Example: dataverse.subscope.subsubscope.key
     */
    public String getScopedKey() {
        return this.scopedKey;
    }
    
    public Pattern getPatternizedKey() {
        return Pattern.compile(
            getScopedKey()
                .replace(SCOPE_SEPARATOR, "\\.")
                .replace(PLACEHOLDER_KEY, "(.+?)"));
    }
    
    
    /**
     * Does this setting carry and placeholders for variable arguments?
     * @return True if so, False otherwise.
     */
    public boolean needsVarArgs() {
        return this.placeholders > 0;
    }
    
    /**
     * Return the number of placeholders / variable arguments are necessary to lookup this setting.
     * An exact match in the number of arguments will be necessary for a successful lookup.
     * @return Number of placeholders for this scoped setting.
     */
    public int numberOfVarArgs() {
        return placeholders;
    }
    
    /**
     * Lookup this setting via MicroProfile Config as a required option (it will fail if not present).
     * @throws java.util.NoSuchElementException - if the property is not defined or is defined as an empty string
     * @return The setting as a String
     */
    public String lookup() {
        return lookup(String.class);
    }
    
    /**
     * Lookup this setting via MicroProfile Config as an optional setting.
     * @return The setting as String wrapped in a (potentially empty) Optional
     */
    public Optional<String> lookupOptional() {
        return lookupOptional(String.class);
    }
    
    /**
     * Lookup this setting via MicroProfile Config as a required option (it will fail if not present).
     *
     * @param klass The target type class to convert the setting to if found and not null
     * @return The setting as an instance of {@link T}
     * @param <T> Target type to convert the setting to (you can create custom converters)
     *
     * @throws java.util.NoSuchElementException When the property is not defined or is defined as an empty string.
     * @throws IllegalArgumentException When the settings value could not be converted to target type.
     */
    public <T> T lookup(Class<T> klass) {
        if (needsVarArgs()) {
            throw new IllegalArgumentException("Cannot lookup a setting containing placeholders with this method.");
        }
        
        // This must be done with the full-fledged lookup, as we cannot store the config in an instance or static
        // variable, as the alias config source depends on this enum (circular dependency). This is easiest
        // avoided by looking up the static cached config at the cost of a method invocation.
        return ConfigProvider.getConfig().getValue(this.getScopedKey(), klass);
    }
    
    /**
     * Lookup this setting via MicroProfile Config as an optional setting.
     *
     * @param klass The target type class to convert the setting to if found and not null
     * @param <T> Target type to convert the setting to (you can create custom converters)
     * @return The setting as an instance of {@link Optional<T>} or an empty Optional
     *
     * @throws IllegalArgumentException When the settings value could not be converted to target type.
     */
    public <T> Optional<T> lookupOptional(Class<T> klass) {
        if (needsVarArgs()) {
            throw new IllegalArgumentException("Cannot lookup a setting containing variable arguments with this method.");
        }
        
        // This must be done with the full-fledged lookup, as we cannot store the config in an instance or static
        // variable, as the alias config source depends on this enum (circular dependency). This is easiest
        // avoided by looking up the static cached config at the cost of a method invocation.
        return ConfigProvider.getConfig().getOptionalValue(this.getScopedKey(), klass);
    }
    
    /**
     * Lookup a required setting containing placeholders for arguments like a name and return as plain String.
     * To use type conversion, use {@link #lookup(Class, String...)}.
     *
     * @param arguments The var args to replace the placeholders of this setting.
     * @return The value of the setting.
     *
     * @throws java.util.NoSuchElementException When the setting has not been set in any MPCONFIG source or is an empty string.
     * @throws IllegalArgumentException When using it on a setting without placeholders.
     * @throws IllegalArgumentException When not providing as many arguments as there are placeholders.
     */
    public String lookup(String... arguments) {
        return lookup(String.class, arguments);
    }
    
    /**
     * Lookup an optional setting containing placeholders for arguments like a name and return as plain String.
     * To use type conversion, use {@link #lookupOptional(Class, String...)}.
     *
     * @param arguments The var args to replace the placeholders of this setting.
     * @return The value as an instance of {@link Optional<String>} or an empty Optional
     *
     * @throws IllegalArgumentException When using it on a setting without placeholders.
     * @throws IllegalArgumentException When not providing as many arguments as there are placeholders.
     */
    public Optional<String> lookupOptional(String... arguments) {
        return lookupOptional(String.class, arguments);
    }
    
    /**
     * Lookup a required setting containing placeholders for arguments like a name and return as converted type.
     * To avoid type conversion, use {@link #lookup(String...)}.
     *
     * @param klass The target type class.
     * @param arguments The var args to replace the placeholders of this setting.
     * @param <T> Target type to convert the setting to (you can create custom converters)
     * @return The value of the setting, converted to the given type.
     *
     * @throws java.util.NoSuchElementException When the setting has not been set in any MPCONFIG source or is an empty string.
     * @throws IllegalArgumentException When using it on a setting without placeholders.
     * @throws IllegalArgumentException When not providing as many arguments as there are placeholders.
     * @throws IllegalArgumentException When the settings value could not be converted to the target type.
     */
    public <T> T lookup(Class<T> klass, String... arguments) {
        if (needsVarArgs()) {
            if (arguments == null || arguments.length != placeholders) {
                throw new IllegalArgumentException("You must specify " + placeholders + " placeholder lookup arguments.");
            }
            return ConfigProvider.getConfig().getValue(this.insert(arguments), klass);
        }
        throw new IllegalArgumentException("Cannot lookup a setting without variable arguments with this method.");
    }
    
    /**
     * Lookup an optional setting containing placeholders for arguments like a name and return as converted type.
     * To avoid type conversion, use {@link #lookupOptional(String...)}.
     *
     * @param klass The target type class.
     * @param arguments The var args to replace the placeholders of this setting.
     * @param <T> Target type to convert the setting to (you can create custom converters)
     * @return The value as an instance of {@link Optional<T>} or an empty Optional
     *
     * @throws IllegalArgumentException When using it on a setting without placeholders.
     * @throws IllegalArgumentException When not providing as many arguments as there are placeholders.
     * @throws IllegalArgumentException When the settings value could not be converted to the target type.
     */
    public <T> Optional<T> lookupOptional(Class<T> klass, String... arguments) {
        if (needsVarArgs()) {
            if (arguments == null || arguments.length != placeholders) {
                throw new IllegalArgumentException("You must specify " + placeholders + " placeholder lookup arguments.");
            }
            return ConfigProvider.getConfig().getOptionalValue(this.insert(arguments), klass);
        }
        throw new IllegalArgumentException("Cannot lookup a setting without variable arguments with this method.");
    }
    
    /**
     * Inject arguments into the placeholders of this setting. Will not do anything when no placeholders present.
     *
     * @param arguments The variable arguments to be inserted for the placeholders.
     * @return The formatted setting name.
     */
    public String insert(String... arguments) {
        return String.format(this.getScopedKey(), (Object[]) arguments);
    }
    
}<|MERGE_RESOLUTION|>--- conflicted
+++ resolved
@@ -44,11 +44,10 @@
     FQDN(PREFIX, "fqdn"),
     SITE_URL(PREFIX, "siteUrl"),
     
-<<<<<<< HEAD
     // FILES SETTINGS
     SCOPE_FILES(PREFIX, "files"),
     FILES_DIRECTORY(SCOPE_FILES, "directory"),
-=======
+    
     // SOLR INDEX SETTINGS
     SCOPE_SOLR(PREFIX, "solr"),
     SOLR_HOST(SCOPE_SOLR, "host"),
@@ -64,7 +63,6 @@
     RSERVE_USER(SCOPE_RSERVE, "user"),
     RSERVE_PASSWORD(SCOPE_RSERVE, "password"),
     RSERVE_TEMPDIR(SCOPE_RSERVE, "tempdir"),
->>>>>>> ac1454b5
     
     // API SETTINGS
     SCOPE_API(PREFIX, "api"),
