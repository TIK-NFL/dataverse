--- conflicted
+++ resolved
@@ -248,13 +248,8 @@
     
     public void exportAllFormats(Dataset dataset) {
         try {
-<<<<<<< HEAD
-            ExportService exportServiceInstance = ExportService.getInstance();
-            logger.fine("Attempting to run export on dataset "+dataset.getGlobalIdString());
-=======
             ExportService exportServiceInstance = ExportService.getInstance(settingsService);
-            logger.fine("Attempting to run export on dataset "+dataset.getGlobalId());
->>>>>>> b13763b2
+            logger.log(Level.FINE, "Attempting to run export on dataset {0}", dataset.getGlobalId());
             exportServiceInstance.exportAllFormats(dataset);
             datasetService.updateLastExportTimeStamp(dataset.getId());
         } catch (ExportException ee) {logger.fine("Caught export exception while trying to export. (ignoring)");}
