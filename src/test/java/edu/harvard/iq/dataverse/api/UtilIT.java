package edu.harvard.iq.dataverse.api;

import com.jayway.restassured.http.ContentType;
import com.jayway.restassured.path.json.JsonPath;
import com.jayway.restassured.response.Response;
import java.util.UUID;
import java.util.logging.Logger;
import javax.json.Json;
import javax.json.JsonObjectBuilder;
import javax.json.JsonArrayBuilder;
import javax.json.JsonObject;
import java.io.File;
import java.io.IOException;
import java.nio.file.Files;
import java.nio.file.Paths;
import java.util.logging.Level;
import edu.harvard.iq.dataverse.api.datadeposit.SwordConfigurationImpl;
import com.jayway.restassured.path.xml.XmlPath;
import org.junit.Test;
import edu.harvard.iq.dataverse.settings.SettingsServiceBean;
import com.jayway.restassured.specification.RequestSpecification;
import java.util.List;
import com.mashape.unirest.http.Unirest;
import com.mashape.unirest.http.exceptions.UnirestException;
import com.mashape.unirest.request.GetRequest;
import java.io.InputStream;
import edu.harvard.iq.dataverse.util.FileUtil;
import java.util.Base64;
import org.apache.commons.io.IOUtils;
import static com.jayway.restassured.RestAssured.given;
import static com.jayway.restassured.path.xml.XmlPath.from;
import java.nio.file.Path;
import java.util.ArrayList;
import java.util.HashMap;
import java.util.Map.Entry;
import org.apache.commons.lang3.math.NumberUtils;
import static org.junit.Assert.assertEquals;
import static org.junit.Assert.assertNotNull;
import static org.junit.Assert.assertNull;

public class UtilIT {

    private static final Logger logger = Logger.getLogger(UtilIT.class.getCanonicalName());

    public static final String API_TOKEN_HTTP_HEADER = "X-Dataverse-key";
    private static final String USERNAME_KEY = "userName";
    private static final String EMAIL_KEY = "email";
    private static final String API_TOKEN_KEY = "apiToken";
    private static final String BUILTIN_USER_KEY = "burrito";
    private static final String EMPTY_STRING = "";

    private static SwordConfigurationImpl swordConfiguration = new SwordConfigurationImpl();

    static String getRestAssuredBaseUri() {
        String saneDefaultInDev = "http://localhost:8080";
        String restAssuredBaseUri = saneDefaultInDev;
        String specifiedUri = System.getProperty("dataverse.test.baseurl");
        if (specifiedUri != null) {
            restAssuredBaseUri = specifiedUri;
        }
        logger.info("Base URL for tests: " + restAssuredBaseUri);
        return restAssuredBaseUri;
    }

    /**
     * Begin each username with a prefix
     *
     * @param usernamePrefix
     * @return
     */
    public static Response createRandomUser(String usernamePrefix) {
        String randomString = getRandomUsername(usernamePrefix);
        logger.info("Creating random test user " + randomString);
        String userAsJson = getUserAsJsonString(randomString, randomString, randomString);
        String password = getPassword(userAsJson);
        Response response = given()
                .body(userAsJson)
                .contentType(ContentType.JSON)
                .post("/api/builtin-users?key=" + BUILTIN_USER_KEY + "&password=" + password);
        return response;
    }

    public static Response createRandomUser() {

        return createRandomUser("user");
    }

    private static String getUserAsJsonString(String username, String firstName, String lastName) {
        JsonObjectBuilder builder = Json.createObjectBuilder();
        builder.add(USERNAME_KEY, username);
        builder.add("firstName", firstName);
        builder.add("lastName", lastName);
        builder.add(EMAIL_KEY, getEmailFromUserName(username));
        String userAsJson = builder.build().toString();
        logger.fine("User to create: " + userAsJson);
        return userAsJson;
    }

    public static Response createRandomAuthenticatedUser(String authenticationProviderId) {
        String randomString = getRandomUsername();
        String userAsJson = getAuthenticatedUserAsJsonString(randomString, randomString, randomString, authenticationProviderId, "@" + randomString);
        logger.fine("createRandomAuthenticatedUser: " + userAsJson);
        Response response = given()
                .body(userAsJson)
                .contentType(ContentType.JSON)
                .post("/api/admin/authenticatedUsers");
        return response;
    }

    private static String getAuthenticatedUserAsJsonString(String persistentUserId, String firstName, String lastName, String authenticationProviderId, String identifier) {
        JsonObjectBuilder builder = Json.createObjectBuilder();
        builder.add("authenticationProviderId", authenticationProviderId);
        builder.add("persistentUserId", persistentUserId);
        builder.add("identifier", identifier);
        builder.add("firstName", firstName);
        builder.add("lastName", lastName);
        builder.add(EMAIL_KEY, getEmailFromUserName(persistentUserId));
        String userAsJson = builder.build().toString();
        logger.fine("User to create: " + userAsJson);
        return userAsJson;
    }

    private static String getEmailFromUserName(String username) {
        return username + "@mailinator.com";
    }

    private static String getPassword(String jsonStr) {
        String password = JsonPath.from(jsonStr).get(USERNAME_KEY);
        return password;
    }

    private static String getRandomUsername(String usernamePrefix) {

        if (usernamePrefix == null) {
            return getRandomUsername();
        }
        return usernamePrefix + getRandomIdentifier().substring(0, 8);
    }

    public static String getRandomString(int length) {
        if (length < 0) {
            length = 3;
        }
        return getRandomIdentifier().substring(0, length + 1);
    }

    private static String getRandomUsername() {
        return "user" + getRandomIdentifier().substring(0, 8);
    }

    public static String getRandomIdentifier() {
        return UUID.randomUUID().toString().substring(0, 8);
    }

    public static String getRandomDvAlias() {
        return "dv" + getRandomIdentifier();
    }

    static String getUsernameFromResponse(Response createUserResponse) {
        JsonPath createdUser = JsonPath.from(createUserResponse.body().asString());
        String username = createdUser.getString("data.user." + USERNAME_KEY);
        logger.info("Username found in create user response: " + username);
        return username;
    }

    static String getApiTokenFromResponse(Response createUserResponse) {
        JsonPath createdUser = JsonPath.from(createUserResponse.body().asString());
        String apiToken = createdUser.getString("data." + API_TOKEN_KEY);
        logger.info("API token found in create user response: " + apiToken);
        return apiToken;
    }

    static String getAliasFromResponse(Response createDataverseResponse) {
        JsonPath createdDataverse = JsonPath.from(createDataverseResponse.body().asString());
        String alias = createdDataverse.getString("data.alias");
        logger.info("Alias found in create dataverse response: " + alias);
        return alias;
    }

    static Integer getDataverseIdFromResponse(Response createDataverseResponse) {
        JsonPath createdDataverse = JsonPath.from(createDataverseResponse.body().asString());
        int dataverseId = createdDataverse.getInt("data.id");
        logger.info("Id found in create dataverse response: " + createdDataverse);
        return dataverseId;
    }

    static Integer getDatasetIdFromResponse(Response createDatasetResponse) {
        JsonPath createdDataset = JsonPath.from(createDatasetResponse.body().asString());
        int datasetId = createdDataset.getInt("data.id");
        logger.info("Id found in create dataset response: " + datasetId);
        return datasetId;
    }

    static String getDatasetPersistentIdFromResponse(Response createDatasetResponse) {
        String xml = createDatasetResponse.body().asString();
        String datasetSwordIdUrl = from(xml).get("entry.id");
        /**
         * @todo stop assuming the last 22 characters are the doi/globalId
         */
        return datasetSwordIdUrl.substring(datasetSwordIdUrl.length() - 22);
    }

    public static Response getServiceDocument(String apiToken) {
        Response response = given()
                .auth().basic(apiToken, EMPTY_STRING)
                .get(swordConfiguration.getBaseUrlPathCurrent() + "/service-document");
        return response;
    }

    static Response createDataverse(String alias, String category, String apiToken) {
        JsonArrayBuilder contactArrayBuilder = Json.createArrayBuilder();
        contactArrayBuilder.add(Json.createObjectBuilder().add("contactEmail", getEmailFromUserName(getRandomIdentifier())));
        JsonArrayBuilder subjectArrayBuilder = Json.createArrayBuilder();
        subjectArrayBuilder.add("Other");
        JsonObject dvData = Json.createObjectBuilder()
                .add("alias", alias)
                .add("name", alias)
                .add("dataverseContacts", contactArrayBuilder)
                .add("dataverseSubjects", subjectArrayBuilder)
                // don't send "dataverseType" if category is null, must be a better way
                .add(category != null ? "dataverseType" : "notTheKeyDataverseType", category != null ? category : "whatever")
                .build();
        Response createDataverseResponse = given()
                .body(dvData.toString()).contentType(ContentType.JSON)
                .when().post("/api/dataverses/:root?key=" + apiToken);
        return createDataverseResponse;
    }

    static Response createDataverse(JsonObject dvData, String apiToken) {
        Response createDataverseResponse = given()
                .body(dvData.toString()).contentType(ContentType.JSON)
                .when().post("/api/dataverses/:root?key=" + apiToken);
        return createDataverseResponse;
    }

    static Response createRandomDataverse(String apiToken) {
        // Add any string (i.e. "dv") to avoid possibility of "Alias should not be a number" https://github.com/IQSS/dataverse/issues/211
        String alias = "dv" + getRandomIdentifier();
        String category = null;
        return createDataverse(alias, category, apiToken);
    }

    static Response showDataverseContents(String alias, String apiToken) {
        return given()
                .header(API_TOKEN_HTTP_HEADER, apiToken)
                .when().get("/api/dataverses/" + alias + "/contents");
    }

    static Response createRandomDatasetViaNativeApi(String dataverseAlias, String apiToken) {
        String jsonIn = getDatasetJson();
        Response createDatasetResponse = given()
                .header(API_TOKEN_HTTP_HEADER, apiToken)
                .body(jsonIn)
                .contentType("application/json")
                .post("/api/dataverses/" + dataverseAlias + "/datasets");
        return createDatasetResponse;
    }

    private static String getDatasetJson() {
        File datasetVersionJson = new File("scripts/search/tests/data/dataset-finch1.json");
        try {
            String datasetVersionAsJson = new String(Files.readAllBytes(Paths.get(datasetVersionJson.getAbsolutePath())));
            return datasetVersionAsJson;
        } catch (IOException ex) {
            Logger.getLogger(UtilIT.class.getName()).log(Level.SEVERE, null, ex);
            return null;
        }
    }

    static Response createDatasetViaNativeApi(String dataverseAlias, String pathToJsonFile, String apiToken) {
        String jsonIn = getDatasetJson(pathToJsonFile);
        Response createDatasetResponse = given()
                .header(API_TOKEN_HTTP_HEADER, apiToken)
                .body(jsonIn)
                .contentType("application/json")
                .post("/api/dataverses/" + dataverseAlias + "/datasets");
        return createDatasetResponse;
    }

    private static String getDatasetJson(String pathToJsonFile) {
        File datasetVersionJson = new File(pathToJsonFile);
        try {
            String datasetVersionAsJson = new String(Files.readAllBytes(Paths.get(datasetVersionJson.getAbsolutePath())));
            return datasetVersionAsJson;
        } catch (IOException ex) {
            Logger.getLogger(UtilIT.class.getName()).log(Level.SEVERE, null, ex);
            return null;
        }
    }

    static Response createRandomDatasetViaSwordApi(String dataverseToCreateDatasetIn, String apiToken) {
        String xmlIn = getDatasetXml(getRandomIdentifier(), getRandomIdentifier(), getRandomIdentifier());
        return createDatasetViaSwordApiFromXML(dataverseToCreateDatasetIn, xmlIn, apiToken);
    }

    static Response createDatasetViaSwordApi(String dataverseToCreateDatasetIn, String title, String apiToken) {
        String xmlIn = getDatasetXml(title, "Lastname, Firstname", getRandomIdentifier());
        return createDatasetViaSwordApiFromXML(dataverseToCreateDatasetIn, xmlIn, apiToken);
    }

    static Response createDatasetViaSwordApi(String dataverseToCreateDatasetIn, String title, String description, String apiToken) {
        String xmlIn = getDatasetXml(title, "Lastname, Firstname", description);
        return createDatasetViaSwordApiFromXML(dataverseToCreateDatasetIn, xmlIn, apiToken);
    }

    private static Response createDatasetViaSwordApiFromXML(String dataverseToCreateDatasetIn, String xmlIn, String apiToken) {
        Response createDatasetResponse = given()
                .auth().basic(apiToken, EMPTY_STRING)
                .body(xmlIn)
                .contentType("application/atom+xml")
                .post(swordConfiguration.getBaseUrlPathCurrent() + "/collection/dataverse/" + dataverseToCreateDatasetIn);
        return createDatasetResponse;
    }

    static Response listDatasetsViaSword(String dataverseAlias, String apiToken) {
        Response response = given()
                .auth().basic(apiToken, EMPTY_STRING)
                .get(swordConfiguration.getBaseUrlPathCurrent() + "/collection/dataverse/" + dataverseAlias);
        return response;
    }

    static Response updateDatasetTitleViaSword(String persistentId, String newTitle, String apiToken) {
        String xmlIn = getDatasetXml(newTitle, getRandomIdentifier(), getRandomIdentifier());
        Response updateDatasetResponse = given()
                .auth().basic(apiToken, EMPTY_STRING)
                .body(xmlIn)
                .contentType("application/atom+xml")
                .put(swordConfiguration.getBaseUrlPathCurrent() + "/edit/study/" + persistentId);
        return updateDatasetResponse;
    }

    // https://github.com/IQSS/dataverse/issues/3777
    static Response updateDatasetMetadataViaNative(String persistentId, String pathToJsonFile, String apiToken) {
       String jsonIn = getDatasetJson(pathToJsonFile);
        Response response = given()
                .header(API_TOKEN_HTTP_HEADER, apiToken)
                .body(jsonIn)
                .contentType("application/json")
                .put("/api/datasets/:persistentId/versions/:draft?persistentId=" + persistentId);
        return response;
    }

    static private String getDatasetXml(String title, String author, String description) {
        String xmlIn = "<?xml version=\"1.0\"?>\n"
                + "<entry xmlns=\"http://www.w3.org/2005/Atom\" xmlns:dcterms=\"http://purl.org/dc/terms/\">\n"
                + "   <dcterms:title>" + title + "</dcterms:title>\n"
                + "   <dcterms:creator>" + author + "</dcterms:creator>\n"
                + "   <dcterms:description>" + description + "</dcterms:description>\n"
                + "</entry>\n"
                + "";
        return xmlIn;
    }

    public static Response uploadRandomFile(String persistentId, String apiToken) {
        String zipfilename = "trees.zip";
        return uploadFile(persistentId, zipfilename, apiToken);
    }

    /**
     * @deprecated switch to uploadZipFileViaSword where the path isn't hard
     * coded.
     */
    @Deprecated
    public static Response uploadFile(String persistentId, String zipfilename, String apiToken) {
        String pathToFileName = "scripts/search/data/binary/" + zipfilename;
        byte[] bytes = null;
        try {
            bytes = Files.readAllBytes(Paths.get(pathToFileName));
            logger.info("Number of bytes to upload: " + bytes.length);
        } catch (IOException ex) {
            throw new RuntimeException("Problem getting bytes from " + pathToFileName + ": " + ex);
        }
        Response swordStatementResponse = given()
                .body(bytes)
                .header("Packaging", "http://purl.org/net/sword/package/SimpleZip")
                .header("Content-Disposition", "filename=" + zipfilename)
                /**
                 * It's unclear why we need to add "preemptive" to auth but
                 * without it we can't use send bytes using the body/content
                 * method. See
                 * https://github.com/jayway/rest-assured/issues/507#issuecomment-162963787
                 */
                .auth().preemptive().basic(apiToken, EMPTY_STRING)
                .post(swordConfiguration.getBaseUrlPathCurrent() + "/edit-media/study/" + persistentId);
        return swordStatementResponse;

    }

    public static Response uploadZipFileViaSword(String persistentId, String pathToZipFile, String apiToken) {
        File file = new File(pathToZipFile);
        String zipfilename = file.getName();
        byte[] bytes = null;
        try {
            Path path = Paths.get(pathToZipFile);
            bytes = Files.readAllBytes(path);
            logger.info("Number of bytes to upload: " + bytes.length);
        } catch (IOException ex) {
            throw new RuntimeException("Problem getting bytes from " + pathToZipFile + ": " + ex);
        }
        Response swordStatementResponse = given()
                .body(bytes)
                .header("Packaging", "http://purl.org/net/sword/package/SimpleZip")
                .header("Content-Disposition", "filename=" + zipfilename)
                /**
                 * It's unclear why we need to add "preemptive" to auth but
                 * without it we can't use send bytes using the body/content
                 * method. See
                 * https://github.com/jayway/rest-assured/issues/507#issuecomment-162963787
                 */
                .auth().preemptive().basic(apiToken, EMPTY_STRING)
                .post(swordConfiguration.getBaseUrlPathCurrent() + "/edit-media/study/" + persistentId);
        return swordStatementResponse;

    }

    /**
     * For test purposes, datasetId can be non-numeric
     *
     * @param datasetId
     * @param pathToFile
     * @param apiToken
     * @return
     */
    static Response uploadFileViaNative(String datasetId, String pathToFile, String apiToken) {
        String jsonAsString = null;
        return uploadFileViaNative(datasetId, pathToFile, jsonAsString, apiToken);
    }

    static Response uploadFileViaNative(String datasetId, String pathToFile, JsonObject jsonObject, String apiToken) {
        return uploadFileViaNative(datasetId, pathToFile, jsonObject.toString(), apiToken);
    }

    static Response uploadFileViaNative(String datasetId, String pathToFile, String jsonAsString, String apiToken) {
        RequestSpecification requestSpecification = given()
                .header(API_TOKEN_HTTP_HEADER, apiToken)
                .multiPart("datasetId", datasetId)
                .multiPart("file", new File(pathToFile));
        if (jsonAsString != null) {
            requestSpecification.multiPart("jsonData", jsonAsString);
        }
        return requestSpecification.post("/api/datasets/" + datasetId + "/add");
    }

    static Response replaceFile(long fileId, String pathToFile, String apiToken) {
        String jsonAsString = null;
        return replaceFile(fileId, pathToFile, jsonAsString, apiToken);
    }

    static Response replaceFile(long fileId, String pathToFile, JsonObject jsonObject, String apiToken) {
        return replaceFile(fileId, pathToFile, jsonObject.toString(), apiToken);
    }

    static Response replaceFile(long fileId, String pathToFile, String jsonAsString, String apiToken) {
        RequestSpecification requestSpecification = given()
                .header(API_TOKEN_HTTP_HEADER, apiToken)
                .multiPart("file", new File(pathToFile));
        if (jsonAsString != null) {
            requestSpecification.multiPart("jsonData", jsonAsString);
        }
        return requestSpecification
                .post("/api/files/" + fileId + "/replace");
    }

    static Response downloadFile(Integer fileId) {
        return given()
                //                .header(API_TOKEN_HTTP_HEADER, apiToken)
                .get("/api/access/datafile/" + fileId);
    }

    static Response downloadFile(Integer fileId, String apiToken) {
        return given()
                /**
                 * Data Access API does not support X-Dataverse-key header -
                 * https://github.com/IQSS/dataverse/issues/2662
                 */
                //.header(API_TOKEN_HTTP_HEADER, apiToken)
                .get("/api/access/datafile/" + fileId + "?key=" + apiToken);
    }

    static Response getSwordAtomEntry(String persistentId, String apiToken) {
        Response response = given()
                .auth().basic(apiToken, EMPTY_STRING)
                .get(swordConfiguration.getBaseUrlPathCurrent() + "/edit/study/" + persistentId);
        return response;
    }

    static Response getSwordStatement(String persistentId, String apiToken) {
        Response swordStatementResponse = given()
                .auth().basic(apiToken, EMPTY_STRING)
                .get(swordConfiguration.getBaseUrlPathCurrent() + "/statement/study/" + persistentId);
        return swordStatementResponse;
    }

    static Integer getFileIdFromSwordStatementResponse(Response swordStatement) {
        Integer fileId = getFileIdFromSwordStatementBody(swordStatement.body().asString());
        return fileId;
    }

    private static Integer getFileIdFromSwordStatementBody(String swordStatement) {
        XmlPath xmlPath = new XmlPath(swordStatement);
        try {
            String fileIdAsString = xmlPath.get("feed.entry[0].id").toString().split("/")[10];
            Integer fileIdAsInt = Integer.parseInt(fileIdAsString);
            return fileIdAsInt;
        } catch (IndexOutOfBoundsException ex) {
            return null;
        }
    }

    static String getFilenameFromSwordStatementResponse(Response swordStatement) {
        String filename = getFirstFilenameFromSwordStatementResponse(swordStatement.body().asString());
        return filename;
    }

    private static String getFirstFilenameFromSwordStatementResponse(String swordStatement) {
        XmlPath xmlPath = new XmlPath(swordStatement);
        try {
            String filename = xmlPath.get("feed.entry[0].id").toString().split("/")[11];
            return filename;
        } catch (IndexOutOfBoundsException ex) {
            return null;
        }
    }

    static String getTitleFromSwordStatementResponse(Response swordStatement) {
        return getTitleFromSwordStatement(swordStatement.getBody().asString());
    }

    private static String getTitleFromSwordStatement(String swordStatement) {
        return new XmlPath(swordStatement).getString("feed.title");
    }

    static Response createGroup(String dataverseToCreateGroupIn, String aliasInOwner, String displayName, String apiToken) {
        JsonObjectBuilder groupBuilder = Json.createObjectBuilder();
        groupBuilder.add("aliasInOwner", aliasInOwner);
        groupBuilder.add("displayName", displayName);
        Response response = given()
                .header(API_TOKEN_HTTP_HEADER, apiToken)
                .body(groupBuilder.build().toString())
                .contentType(ContentType.JSON)
                .post("/api/dataverses/" + dataverseToCreateGroupIn + "/groups");
        return response;
    }

    static Response addToGroup(String dataverseThatGroupBelongsIn, String groupIdentifier, List<String> roleAssigneesToAdd, String apiToken) {
        JsonArrayBuilder groupBuilder = Json.createArrayBuilder();
        roleAssigneesToAdd.stream().forEach((string) -> {
            groupBuilder.add(string);
        });
        Response response = given()
                .header(API_TOKEN_HTTP_HEADER, apiToken)
                .body(groupBuilder.build().toString())
                .contentType(ContentType.JSON)
                .post("/api/dataverses/" + dataverseThatGroupBelongsIn + "/groups/" + groupIdentifier + "/roleAssignees");
        return response;
    }

    static public Response grantRoleOnDataverse(String definitionPoint, String role, String roleAssignee, String apiToken) {
        JsonObjectBuilder roleBuilder = Json.createObjectBuilder();
        roleBuilder.add("assignee", roleAssignee);
        roleBuilder.add("role", role);
        JsonObject roleObject = roleBuilder.build();
        logger.info("Granting role on dataverse alias \"" + definitionPoint + "\": " + roleObject);
        return given()
                .body(roleObject.toString())
                .contentType(ContentType.JSON)
                .post("api/dataverses/" + definitionPoint + "/assignments?key=" + apiToken);
    }

    public static Response deleteUser(String username) {
        Response deleteUserResponse = given()
                .delete("/api/admin/authenticatedUsers/" + username + "/");
        return deleteUserResponse;
    }

    public static Response deleteDataverse(String doomed, String apiToken) {
        return given().delete("/api/dataverses/" + doomed + "?key=" + apiToken);
    }

    public static Response deleteDatasetViaNativeApi(Integer datasetId, String apiToken) {
        return given()
                .header(API_TOKEN_HTTP_HEADER, apiToken)
                .delete("/api/datasets/" + datasetId);
    }

    public static Response deleteDatasetVersionViaNativeApi(Integer datasetId, String versionId, String apiToken) {
        return given()
                .header(API_TOKEN_HTTP_HEADER, apiToken)
                .delete("/api/datasets/" + datasetId + "/versions/" + versionId);
    }

    static Response deleteLatestDatasetVersionViaSwordApi(String persistentId, String apiToken) {
        return given()
                .auth().basic(apiToken, EMPTY_STRING)
                .relaxedHTTPSValidation()
                .delete(swordConfiguration.getBaseUrlPathCurrent() + "/edit/study/" + persistentId);
    }

    static Response destroyDataset(Integer datasetId, String apiToken) {
        return given()
                .header(API_TOKEN_HTTP_HEADER, apiToken)
                .delete("/api/datasets/" + datasetId + "/destroy");
    }

    static Response deleteFile(Integer fileId, String apiToken) {
        return given()
                .auth().basic(apiToken, EMPTY_STRING)
                .relaxedHTTPSValidation()
                .delete(swordConfiguration.getBaseUrlPathCurrent() + "/edit-media/file/" + fileId);
    }

    static Response publishDatasetViaSword(String persistentId, String apiToken) {
        return given()
                .auth().basic(apiToken, EMPTY_STRING)
                .header("In-Progress", "false")
                .post(swordConfiguration.getBaseUrlPathCurrent() + "/edit/study/" + persistentId);
    }

    static Response publishDatasetViaNativeApi(String idOrPersistentId, String majorOrMinor, String apiToken) {
        String idInPath = idOrPersistentId; // Assume it's a number.
        String optionalQueryParam = ""; // If idOrPersistentId is a number we'll just put it in the path.
        if (!NumberUtils.isNumber(idOrPersistentId)) {
            idInPath = ":persistentId";
            optionalQueryParam = "&persistentId=" + idOrPersistentId;
        }
        RequestSpecification requestSpecification = given();
        if (apiToken != null) {
            requestSpecification = given()
                    .urlEncodingEnabled(false)
                    .header(UtilIT.API_TOKEN_HTTP_HEADER, apiToken);
        }
        return requestSpecification.post("/api/datasets/" + idInPath + "/actions/:publish?type=" + majorOrMinor + optionalQueryParam);
    }

    static Response publishDatasetViaNativeApiDeprecated(String persistentId, String majorOrMinor, String apiToken) {
        /**
         * @todo This should be a POST rather than a GET:
         * https://github.com/IQSS/dataverse/issues/2431
         */
        return given()
                .header(API_TOKEN_HTTP_HEADER, apiToken)
                .urlEncodingEnabled(false)
                .get("/api/datasets/:persistentId/actions/:publish?type=" + majorOrMinor + "&persistentId=" + persistentId);
    }

    static Response publishDatasetViaNativeApi(Integer datasetId, String majorOrMinor, String apiToken) {
        /**
         * @todo This should be a POST rather than a GET:
         * https://github.com/IQSS/dataverse/issues/2431
         */
        return given()
                .header(API_TOKEN_HTTP_HEADER, apiToken)
                .urlEncodingEnabled(false)
                .get("/api/datasets/" + datasetId + "/actions/:publish?type=" + majorOrMinor);
    }

    static Response publishDataverseViaSword(String alias, String apiToken) {
        return given()
                .auth().basic(apiToken, EMPTY_STRING)
                .header("In-Progress", "false")
                .post(swordConfiguration.getBaseUrlPathCurrent() + "/edit/dataverse/" + alias);
    }

    static Response publishDataverseViaNativeApi(String dataverseAlias, String apiToken) {
        return given()
                .header(API_TOKEN_HTTP_HEADER, apiToken)
                .urlEncodingEnabled(false)
                .post("/api/dataverses/" + dataverseAlias + "/actions/:publish");
    }

    static Response submitDatasetForReview(String datasetPersistentId, String apiToken) {
        RequestSpecification requestSpecification = given();
        if (apiToken != null) {
            requestSpecification = given()
                    .header(UtilIT.API_TOKEN_HTTP_HEADER, apiToken);
        }
        return requestSpecification.post("/api/datasets/:persistentId/submitForReview?persistentId=" + datasetPersistentId);
    }

    static Response returnDatasetToAuthor(String datasetPersistentId, JsonObject jsonObject, String apiToken) {
        String jsonIn = jsonObject.toString();
        RequestSpecification requestSpecification = given();
        if (apiToken != null) {
            requestSpecification = given()
                    .header(UtilIT.API_TOKEN_HTTP_HEADER, apiToken)
                    .body(jsonIn)
                    .contentType("application/json");
        }
        return requestSpecification
                .post("/api/datasets/:persistentId/returnToAuthor?persistentId=" + datasetPersistentId);
    }

    static Response getNotifications(String apiToken) {
        RequestSpecification requestSpecification = given();
        if (apiToken != null) {
            requestSpecification = given()
                    .header(UtilIT.API_TOKEN_HTTP_HEADER, apiToken);
        }
        return requestSpecification.get("/api/notifications/all");
    }

    static Response nativeGetUsingPersistentId(String persistentId, String apiToken) {
        Response response = given()
                .header(API_TOKEN_HTTP_HEADER, apiToken)
                .get("/api/datasets/:persistentId/?persistentId=" + persistentId);
        return response;
    }

    static Response getMetadataBlockFromDatasetVersion(String persistentId, String versionNumber, String metadataBlock, String apiToken) {
        return given()
                .header(API_TOKEN_HTTP_HEADER, apiToken)
                .get("/api/datasets/:persistentId/versions/:latest-published/metadata/citation?persistentId=" + persistentId);
    }

    static Response makeSuperUser(String username) {
        Response response = given().post("/api/admin/superuser/" + username);
        return response;
    }

    static Response reindexDataset(String persistentId) {
        Response response = given()
                .get("/api/admin/index/dataset?persistentId=" + persistentId);
        return response;
    }

    static Response listAuthenticatedUsers(String apiToken) {
        Response response = given()
                .header(API_TOKEN_HTTP_HEADER, apiToken)
                .get("/api/admin/authenticatedUsers");
        return response;
    }

    static Response getAuthenticatedUser(String userIdentifier, String apiToken) {
        Response response = given()
                .header(API_TOKEN_HTTP_HEADER, apiToken)
                .get("/api/admin/authenticatedUsers/" + userIdentifier);
        return response;
    }

    /**
     * Used to the test the filter Authenticated Users API endpoint
     *
     * Note 1 : All params are optional for endpoint to work EXCEPT
     * superUserApiToken Note 2 : sortKey exists in API call but not currently
     * used
     *
     * @param apiToken
     * @return
     */
    static Response filterAuthenticatedUsers(String superUserApiToken,
            String searchTerm,
            Integer selectedPage,
            Integer itemsPerPage
    //                                         String sortKey
    ) {

        List<String> queryParams = new ArrayList<String>();
        if (searchTerm != null) {
            queryParams.add("searchTerm=" + searchTerm);
        }
        if (selectedPage != null) {
            queryParams.add("selectedPage=" + selectedPage.toString());
        }
        if (itemsPerPage != null) {
            queryParams.add("itemsPerPage=" + itemsPerPage.toString());
        }

        String queryString = "";
        if (queryParams.size() > 0) {
            queryString = "?" + String.join("&", queryParams);
        }

        Response response = given()
                .header(API_TOKEN_HTTP_HEADER, superUserApiToken)
                .get("/api/admin/list-users" + queryString);

        return response;
    }

    static Response getAuthProviders(String apiToken) {
        Response response = given()
                .header(API_TOKEN_HTTP_HEADER, apiToken)
                .get("/api/admin/authenticationProviders");
        return response;
    }

    static Response migrateShibToBuiltin(Long userIdToConvert, String newEmailAddress, String apiToken) {
        Response response = given()
                .header(API_TOKEN_HTTP_HEADER, apiToken)
                .body(newEmailAddress)
                .put("/api/admin/authenticatedUsers/id/" + userIdToConvert + "/convertShibToBuiltIn");
        return response;
    }

    static Response migrateOAuthToBuiltin(Long userIdToConvert, String newEmailAddress, String apiToken) {
        Response response = given()
                .header(API_TOKEN_HTTP_HEADER, apiToken)
                .body(newEmailAddress)
                .put("/api/admin/authenticatedUsers/id/" + userIdToConvert + "/convertRemoteToBuiltIn");
        return response;
    }

    static Response migrateBuiltinToShib(String data, String apiToken) {
        Response response = given()
                .header(API_TOKEN_HTTP_HEADER, apiToken)
                .body(data)
                .put("/api/admin/authenticatedUsers/convert/builtin2shib");
        return response;
    }

    static Response migrateBuiltinToOAuth(String data, String apiToken) {
        Response response = given()
                .header(API_TOKEN_HTTP_HEADER, apiToken)
                .body(data)
                .put("/api/admin/authenticatedUsers/convert/builtin2oauth");
        return response;
    }

    static Response restrictFile(Long datafileId, boolean restrict, String apiToken) {
        Response response = given()
                .header(API_TOKEN_HTTP_HEADER, apiToken)
                .body(restrict)
                .put("/api/files/" + datafileId + "/restrict");
        return response;
    }

    static Response nativeGet(Integer datasetId, String apiToken) {
        Response response = given()
                .header(API_TOKEN_HTTP_HEADER, apiToken)
                .get("/api/datasets/" + datasetId);
        return response;
    }

    static Response privateUrlGet(Integer datasetId, String apiToken) {
        Response response = given()
                .header(API_TOKEN_HTTP_HEADER, apiToken)
                .get("/api/datasets/" + datasetId + "/privateUrl");
        return response;
    }

    static Response privateUrlCreate(Integer datasetId, String apiToken) {
        Response response = given()
                .header(API_TOKEN_HTTP_HEADER, apiToken)
                .post("/api/datasets/" + datasetId + "/privateUrl");
        return response;
    }

    static Response privateUrlDelete(Integer datasetId, String apiToken) {
        Response response = given()
                .header(API_TOKEN_HTTP_HEADER, apiToken)
                .delete("/api/datasets/" + datasetId + "/privateUrl");
        return response;
    }

    static Response showDatasetThumbnailCandidates(String datasetPersistentId, String apiToken) {
        return given()
                .header(API_TOKEN_HTTP_HEADER, apiToken)
                .get("/api/datasets/:persistentId/thumbnail/candidates" + "?persistentId=" + datasetPersistentId);
    }

    static Response getDatasetThumbnail(String datasetPersistentId, String apiToken) {
        return given()
                .header(API_TOKEN_HTTP_HEADER, apiToken)
                .get("/api/datasets/:persistentId/thumbnail" + "?persistentId=" + datasetPersistentId);
    }

    static Response getDatasetThumbnailMetadata(Integer datasetId, String apiToken) {
        return given()
                .header(API_TOKEN_HTTP_HEADER, apiToken)
                .get("/api/admin/datasets/thumbnailMetadata/" + datasetId);
    }

    static Response useThumbnailFromDataFile(String datasetPersistentId, long dataFileId1, String apiToken) {
        return given()
                .header(API_TOKEN_HTTP_HEADER, apiToken)
                .post("/api/datasets/:persistentId/thumbnail/" + dataFileId1 + "?persistentId=" + datasetPersistentId);
    }

    static Response uploadDatasetLogo(String datasetPersistentId, String pathToImageFile, String apiToken) {
        return given()
                .header(API_TOKEN_HTTP_HEADER, apiToken)
                .multiPart("file", new File(pathToImageFile))
                .post("/api/datasets/:persistentId/thumbnail" + "?persistentId=" + datasetPersistentId);
    }

    static Response removeDatasetThumbnail(String datasetPersistentId, String apiToken) {
        return given()
                .header(API_TOKEN_HTTP_HEADER, apiToken)
                .delete("/api/datasets/:persistentId/thumbnail" + "?persistentId=" + datasetPersistentId);
    }

    static Response exportDataset(String datasetPersistentId, String exporter, String apiToken) {
//        http://localhost:8080/api/datasets/export?exporter=dataverse_json&persistentId=doi%3A10.5072/FK2/W6WIMQ
        return given()
                .header(API_TOKEN_HTTP_HEADER, apiToken)
                //                .get("/api/datasets/:persistentId/export" + "?persistentId=" + datasetPersistentId + "&exporter=" + exporter);
                .get("/api/datasets/export" + "?persistentId=" + datasetPersistentId + "&exporter=" + exporter);
    }

    static Response search(String query, String apiToken) {
        RequestSpecification requestSpecification = given();
        if (apiToken != null) {
            requestSpecification = given()
                    .header(UtilIT.API_TOKEN_HTTP_HEADER, apiToken);
        }
        return requestSpecification.get("/api/search?q=" + query);
    }

    static Response searchAndShowFacets(String query, String apiToken) {
        RequestSpecification requestSpecification = given();
        if (apiToken != null) {
            requestSpecification = given()
                    .header(UtilIT.API_TOKEN_HTTP_HEADER, apiToken);
        }
        return requestSpecification.get("/api/search?q=" + query + "&show_facets=true");
    }

    static Response indexClear() {
        return given()
                .get("/api/admin/index/clear");
    }

    static Response index() {
        return given()
                .get("/api/admin/index");
    }

    static Response enableSetting(SettingsServiceBean.Key settingKey) {
        Response response = given().body("true").when().put("/api/admin/settings/" + settingKey);
        return response;
    }

    static Response deleteSetting(SettingsServiceBean.Key settingKey) {
        Response response = given().when().delete("/api/admin/settings/" + settingKey);
        return response;
    }

    static Response getSetting(SettingsServiceBean.Key settingKey) {
        Response response = given().when().get("/api/admin/settings/" + settingKey);
        return response;
    }

    static Response setSetting(SettingsServiceBean.Key settingKey, String value) {
        Response response = given().body(value).when().put("/api/admin/settings/" + settingKey);
        return response;
    }

    static Response getRoleAssignmentsOnDataverse(String dataverseAliasOrId, String apiToken) {
        String url = "/api/dataverses/" + dataverseAliasOrId + "/assignments";
        System.out.println("URL: " + url);
        return given()
                .header(API_TOKEN_HTTP_HEADER, apiToken)
                .get(url);
    }

    static Response getRoleAssignmentsOnDataset(String datasetId, String persistentId, String apiToken) {
        String url = "/api/datasets/" + datasetId + "/assignments";
        System.out.println("URL: " + url);
        return given()
                .header(API_TOKEN_HTTP_HEADER, apiToken)
                .get(url);
    }

    static Response grantRoleOnDataset(String definitionPoint, String role, String roleAssignee, String apiToken) {
        logger.info("Granting role on dataset \"" + definitionPoint + "\": " + role);
        return given()
                .body("@" + roleAssignee)
                .post("api/datasets/" + definitionPoint + "/assignments?key=" + apiToken);
    }

    static Response revokeRole(String definitionPoint, long doomed, String apiToken) {
        return given()
                .header(API_TOKEN_HTTP_HEADER, apiToken)
                .delete("api/dataverses/" + definitionPoint + "/assignments/" + doomed);
    }

    static Response findPermissionsOn(String dvObject, String apiToken) {
        return given()
                .header(API_TOKEN_HTTP_HEADER, apiToken)
                .get("api/admin/permissions/" + dvObject);
    }

    static Response findRoleAssignee(String roleAssignee, String apiToken) {
        return given()
                .header(API_TOKEN_HTTP_HEADER, apiToken)
                .get("api/admin/assignee/" + roleAssignee);
    }

    /**
     * Used to test Dataverse page query parameters
     *
     * @param alias
     * @param queryParamString - do not include the "?"
     * @return
     */
    static Response testDataverseQueryParamWithAlias(String alias, String queryParamString) {

        System.out.println("testDataverseQueryParamWithAlias");
        String testUrl;
        if (alias.isEmpty()) {
            testUrl = " ?" + queryParamString;
        } else {
            testUrl = "/dataverse/" + alias + "?" + queryParamString;
        }
        System.out.println("testUrl: " + testUrl);

        return given()
                .urlEncodingEnabled(false)
                .get(testUrl);
    }

    /**
     * Used to test Dataverse page query parameters
     *
     * The parameters may include "id={dataverse id}
     *
     * @param queryParamString
     * @return
     */
    static Response testDataverseXhtmlQueryParam(String queryParamString) {

        return given()
                //.urlEncodingEnabled(false)
                .get("dataverse.xhtml?" + queryParamString);
    }

    static Response setDataverseLogo(String dataverseAlias, String pathToImageFile, String apiToken) {
        return given()
                .header(API_TOKEN_HTTP_HEADER, apiToken)
                .multiPart("file", new File(pathToImageFile))
                .put("/api/dataverses/" + dataverseAlias + "/logo");
    }

    /**
     * @todo figure out how to get an InputStream from REST Assured instead.
     */
    static InputStream getInputStreamFromUnirest(String url, String apiToken) {
        GetRequest unirestOut = Unirest.get(url);
        try {
            InputStream unirestInputStream = unirestOut.asBinary().getBody();
            return unirestInputStream;
        } catch (UnirestException ex) {
            return null;
        }
    }

    public static String inputStreamToDataUrlSchemeBase64Png(InputStream inputStream) {
        if (inputStream == null) {
            logger.fine("In inputStreamToDataUrlSchemeBase64Png but InputStream was null. Returning null.");
            return null;
        }
        byte[] bytes = inputStreamToBytes(inputStream);
        if (bytes == null) {
            logger.fine("In inputStreamToDataUrlSchemeBase64Png but bytes was null. Returning null.");
            return null;
        }
        String base64image = Base64.getEncoder().encodeToString(bytes);
        return FileUtil.DATA_URI_SCHEME + base64image;
    }

    /**
     * @todo When Java 9 comes out, switch to
     * http://download.java.net/java/jdk9/docs/api/java/io/InputStream.html#readAllBytes--
     */
    private static byte[] inputStreamToBytes(InputStream inputStream) {
        try {
            return IOUtils.toByteArray(inputStream);
        } catch (IOException ex) {
            logger.fine("In inputStreamToBytes but caught an IOUtils.toByteArray Returning null.");
            return null;
        }
    }

    static Response listMapLayerMetadatas() {
        return given().get("/api/admin/geoconnect/mapLayerMetadatas");
    }

    static Response checkMapLayerMetadatas(String apiToken) {
        return given()
                .header(API_TOKEN_HTTP_HEADER, apiToken)
                .post("/api/admin/geoconnect/mapLayerMetadatas/check");
    }

    static Response checkMapLayerMetadatas(Long mapLayerMetadataId, String apiToken) {
        return given()
                .header(API_TOKEN_HTTP_HEADER, apiToken)
                .post("/api/admin/geoconnect/mapLayerMetadatas/check/" + mapLayerMetadataId);
    }

    static Response getMapFromFile(long fileId, String apiToken) {
        return given()
                .header(API_TOKEN_HTTP_HEADER, apiToken)
                .get("/api/files/" + fileId + "/map");
    }

    static Response checkMapFromFile(long fileId, String apiToken) {
        return given()
                .header(API_TOKEN_HTTP_HEADER, apiToken)
                .get("/api/files/" + fileId + "/map/check");
    }

    static Response deleteMapFromFile(long fileId, String apiToken) {
        return given()
                .header(API_TOKEN_HTTP_HEADER, apiToken)
                .delete("/api/files/" + fileId + "/map?key=" + apiToken);
    }

    static Response getRsyncScript(String datasetPersistentId, String apiToken) {
        RequestSpecification requestSpecification = given();
        if (apiToken != null) {
            requestSpecification = given()
                    .header(UtilIT.API_TOKEN_HTTP_HEADER, apiToken);
        }
        return requestSpecification.get("/api/datasets/:persistentId/dataCaptureModule/rsync?persistentId=" + datasetPersistentId);
    }

    static Response dataCaptureModuleChecksumValidation(String datasetPersistentId, JsonObject jsonObject, String apiToken) {
        String persistentIdInPath = datasetPersistentId; // Assume it's a number.
        String optionalQueryParam = ""; // If datasetPersistentId is a number we'll just put it in the path.
        if (!NumberUtils.isNumber(datasetPersistentId)) {
            persistentIdInPath = ":persistentId";
            optionalQueryParam = "?persistentId=" + datasetPersistentId;
        }
        RequestSpecification requestSpecification = given();
        if (apiToken != null) {
            requestSpecification = given()
                    .body(jsonObject.toString())
                    .contentType(ContentType.JSON)
                    .header(UtilIT.API_TOKEN_HTTP_HEADER, apiToken);
        }
        return requestSpecification.post("/api/datasets/" + persistentIdInPath + "/dataCaptureModule/checksumValidation" + optionalQueryParam);
    }

<<<<<<< HEAD
    static Response getExternalTools() {
        return given()
                .get("/api/admin/externalTools");
    }

    static Response getExternalToolsByFileId(long fileId, String apiToken) {
        return given()
                .header(UtilIT.API_TOKEN_HTTP_HEADER, apiToken)
                .get("/api/admin/externalTools/file/" + fileId);
    }

    static Response addExternalTool(JsonObject jsonObject) {
        RequestSpecification requestSpecification = given();
            requestSpecification = given()
                    .body(jsonObject.toString())
                    .contentType(ContentType.JSON);
        return requestSpecification.post("/api/admin/externalTools");
=======
    static Response getApiTokenUsingUsername(String username, String password) {
        Response response = given()
                .contentType(ContentType.JSON)
                .get("/api/builtin-users/" + username + "/api-token?username=" + username + "&password=" + password);
        return response;
>>>>>>> f343cb58
    }

    @Test
    public void testGetFileIdFromSwordStatementWithNoFiles() {
        String swordStatementWithNoFiles = "<feed xmlns=\"http://www.w3.org/2005/Atom\">\n"
                + "  <id>https://localhost:8080/dvn/api/data-deposit/v1.1/swordv2/edit/study/doi:10.5072/FK2/0TLRLH</id>\n"
                + "  <link href=\"https://localhost:8080/dvn/api/data-deposit/v1.1/swordv2/edit/study/doi:10.5072/FK2/0TLRLH\" rel=\"self\"/>\n"
                + "  <title type=\"text\">A Dataset Without Any Files</title>\n"
                + "  <author>\n"
                + "    <name>Fileless, Joe</name>\n"
                + "  </author>\n"
                + "  <updated>2015-12-08T15:30:50.865Z</updated>\n"
                + "  <category term=\"latestVersionState\" scheme=\"http://purl.org/net/sword/terms/state\" label=\"State\">DRAFT</category>\n"
                + "  <category term=\"locked\" scheme=\"http://purl.org/net/sword/terms/state\" label=\"State\">false</category>\n"
                + "  <category term=\"isMinorUpdate\" scheme=\"http://purl.org/net/sword/terms/state\" label=\"State\">true</category>\n"
                + "</feed>";
        Integer fileId = getFileIdFromSwordStatementBody(swordStatementWithNoFiles);
        assertNull(fileId);
    }

    @Test
    public void testSwordStatementWithFiles() {
        String swordStatementWithNoFiles = "<feed xmlns=\"http://www.w3.org/2005/Atom\">\n"
                + "  <id>https://localhost:8080/dvn/api/data-deposit/v1.1/swordv2/edit/study/doi:10.5072/FK2/EUEW70</id>\n"
                + "  <link href=\"https://localhost:8080/dvn/api/data-deposit/v1.1/swordv2/edit/study/doi:10.5072/FK2/EUEW70\" rel=\"self\"/>\n"
                + "  <title type=\"text\">A Dataset with a File</title>\n"
                + "  <author>\n"
                + "    <name>Files, John</name>\n"
                + "  </author>\n"
                + "  <updated>2015-12-08T15:38:29.900Z</updated>\n"
                + "  <entry>\n"
                + "    <content type=\"application/zip\" src=\"https://localhost:8080/dvn/api/data-deposit/v1.1/swordv2/edit-media/file/174/trees.zip\"/>\n"
                + "    <id>https://localhost:8080/dvn/api/data-deposit/v1.1/swordv2/edit-media/file/174/trees.zip</id>\n"
                + "    <title type=\"text\">Resource https://localhost:8080/dvn/api/data-deposit/v1.1/swordv2/edit-media/file/174/trees.zip</title>\n"
                + "    <summary type=\"text\">Resource Part</summary>\n"
                + "    <updated>2015-12-08T15:38:30.089Z</updated>\n"
                + "  </entry>\n"
                + "  <category term=\"latestVersionState\" scheme=\"http://purl.org/net/sword/terms/state\" label=\"State\">DRAFT</category>\n"
                + "  <category term=\"locked\" scheme=\"http://purl.org/net/sword/terms/state\" label=\"State\">false</category>\n"
                + "  <category term=\"isMinorUpdate\" scheme=\"http://purl.org/net/sword/terms/state\" label=\"State\">true</category>\n"
                + "</feed>";
        Integer fileId = getFileIdFromSwordStatementBody(swordStatementWithNoFiles);
        assertNotNull(fileId);
        assertEquals(Integer.class, fileId.getClass());
        String title = getTitleFromSwordStatement(swordStatementWithNoFiles);
        assertEquals("A Dataset with a File", title);
    }

}<|MERGE_RESOLUTION|>--- conflicted
+++ resolved
@@ -1131,7 +1131,13 @@
         return requestSpecification.post("/api/datasets/" + persistentIdInPath + "/dataCaptureModule/checksumValidation" + optionalQueryParam);
     }
 
-<<<<<<< HEAD
+    static Response getApiTokenUsingUsername(String username, String password) {
+        Response response = given()
+                .contentType(ContentType.JSON)
+                .get("/api/builtin-users/" + username + "/api-token?username=" + username + "&password=" + password);
+        return response;
+    }
+
     static Response getExternalTools() {
         return given()
                 .get("/api/admin/externalTools");
@@ -1149,13 +1155,6 @@
                     .body(jsonObject.toString())
                     .contentType(ContentType.JSON);
         return requestSpecification.post("/api/admin/externalTools");
-=======
-    static Response getApiTokenUsingUsername(String username, String password) {
-        Response response = given()
-                .contentType(ContentType.JSON)
-                .get("/api/builtin-users/" + username + "/api-token?username=" + username + "&password=" + password);
-        return response;
->>>>>>> f343cb58
     }
 
     @Test
