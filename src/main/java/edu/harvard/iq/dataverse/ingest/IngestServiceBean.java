--- conflicted
+++ resolved
@@ -297,69 +297,6 @@
                     }
 
                     // Since we may have already spent some CPU cycles scaling down image thumbnails, 
-<<<<<<< HEAD
-					// we may as well save them, by moving these generated images to the permanent
-					// dataset directory. We should also remember to delete any such files in the
-					// temp directory:
-					List<Path> generatedTempFiles = listGeneratedTempFiles(Paths.get(FileUtil.getFilesTempDirectory()),
-							storageLocation);
-					if (generatedTempFiles != null) {
-						for (Path generated : generatedTempFiles) {
-							if (savedSuccess) { // no need to try to save this aux file permanently, if we've failed to
-												// save the main file!
-								logger.fine("(Will also try to permanently save generated thumbnail file "
-										+ generated.toString() + ")");
-								try {
-									// Files.copy(generated, Paths.get(dataset.getFileSystemDirectory().toString(),
-									// generated.getFileName().toString()));
-									int i = generated.toString().lastIndexOf("thumb");
-									if (i > 1) {
-										String extensionTag = generated.toString().substring(i);
-										dataAccess.savePathAsAux(generated, extensionTag);
-										logger.fine(
-												"Saved generated thumbnail as aux object. \"preview available\" status: "
-														+ dataFile.isPreviewImageAvailable());
-									} else {
-										logger.warning(
-												"Generated thumbnail file name does not match the expected pattern: "
-														+ generated.toString());
-									}
-
-								} catch (IOException ioex) {
-									logger.warning("Failed to save generated file " + generated.toString());
-									//Shouldn't mark this file as having a preview after this.
-									dataFile.setPreviewImageAvailable(false);
-                                }
-							}
-
-							// ... but we definitely want to delete it:
-							try {
-								Files.delete(generated);
-							} catch (IOException ioex) {
-								logger.warning("Failed to delete generated file " + generated.toString());
-							}
-						}
-					}
-					// Any necessary post-processing:
-					// performPostProcessingTasks(dataFile);
-				} else {
-					try {
-						StorageIO<DvObject> dataAccess = DataAccess.getStorageIO(dataFile);
-						//Populate metadata
-						dataAccess.open(DataAccessOption.READ_ACCESS);
-						//set file size
-						logger.fine("Setting file size: " + dataAccess.getSize());
-						dataFile.setFilesize(dataAccess.getSize());
-						if(dataAccess instanceof S3AccessIO) {
-							  ((S3AccessIO<DvObject>)dataAccess).removeTempTag();
-						}
-					} catch (IOException ioex) {
-						logger.warning("Failed to get file size, storage id " + dataFile.getStorageIdentifier() + " ("
-								+ ioex.getMessage() + ")");
-					}
-					savedSuccess = true;
-				}
-=======
                     // we may as well save them, by moving these generated images to the permanent
                     // dataset directory. We should also remember to delete any such files in the
                     // temp directory:
@@ -386,7 +323,6 @@
                                                 "Generated thumbnail file name does not match the expected pattern: "
                                                 + generated.toString());
                                     }
->>>>>>> b1c22d8e
 
                                 } catch (IOException ioex) {
                                     logger.warning("Failed to save generated file " + generated.toString());
