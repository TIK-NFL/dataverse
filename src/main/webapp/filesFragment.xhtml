--- conflicted
+++ resolved
@@ -247,12 +247,6 @@
                 </ui:remove>
         </p:column>
         <p:column class="col-file-metadata">
-<<<<<<< HEAD
-            <h:outputLink  
-                           value="/file.xhtml?fileId=#{fileMetadata.dataFile.id}&#38;datasetVersionId=#{DatasetPage.workingVersion.id}">
-                <h:outputText id="fileNameLink" value="#{fileMetadata.label}" style="display:block;font-weight:bold;"/>
-            </h:outputLink>
-=======
             <ui:fragment rendered="#{fileMetadata.datasetVersion.released or ((fileMetadata.datasetVersion.deaccessioned or fileMetadata.datasetVersion.draft) 
                                      and permissionServiceBean.on(DatasetPage.dataset).has('ViewUnpublishedDataset'))}">
                 <ui:fragment rendered="#{!(fileMetadata.datasetVersion.released or fileMetadata.datasetVersion.deaccessioned)}">
@@ -265,7 +259,6 @@
                 </ui:fragment>
             </ui:fragment>
                         
->>>>>>> 17f0eaed
             <ui:remove>
             <!-- No longer need dynamic render logic for displaying link to file pg 
             rendered="# { settingsWrapper.isTrueForKey(':ShowFileLandingPage', false)}" -->
@@ -331,14 +324,7 @@
                             <ui:param name="downloadPopupRequired" value="#{DatasetPage.downloadPopupRequired}"/>
                             <ui:param name="guestbookResponse" value="#{DatasetPage.guestbookResponse}"/>
                             <ui:param name="guestbookResponseService" value="#{DatasetPage.guestbookResponseService}"/>
-<<<<<<< HEAD
-                            <ui:param name="fileDownloadHelper" value="#{DatasetPage.fileDownloadHelper}"/>
                             <ui:param name="fileDownloadService" value="#{DatasetPage.fileDownloadService}"/>
-                            <ui:param name="worldMapPermissionHelper" value="#{DatasetPage.worldMapPermissionHelper}"/>
-                            <ui:param name="twoRavensHelper" value="#{DatasetPage.twoRavensHelper}"/>
-=======
-                            <ui:param name="fileDownloadService" value="#{DatasetPage.fileDownloadService}"/>
->>>>>>> 17f0eaed
                         </ui:include>
             </div>
             <!-- END: button-block -->
