<?xml version="1.0" encoding="UTF-8"?>
<web-app version="3.0" xmlns="http://java.sun.com/xml/ns/javaee" xmlns:xsi="http://www.w3.org/2001/XMLSchema-instance" xsi:schemaLocation="http://java.sun.com/xml/ns/javaee  http://java.sun.com/xml/ns/javaee/web-app_3_0.xsd">
    <display-name>Dataverse</display-name>
    <!-- Error page -->
    <error-page>
        <error-code>404</error-code>
        <location>/404.xhtml</location>
    </error-page>
    <error-page>
        <error-code>500</error-code>
        <location>/500.xhtml</location>
    </error-page>
    <error-page>
        <error-code>403</error-code>
        <location>/403.xhtml</location>
    </error-page>    
    <!-- Welcome page -->
    <welcome-file-list>
        <welcome-file>dataverse.xhtml</welcome-file>
    </welcome-file-list>
    <context-param>
        <param-name>org.jboss.weld.context.conversation.lazy</param-name>
        <param-value>false</param-value>
    </context-param>
    <context-param>
        <param-name>primefaces.THEME</param-name>
        <param-value>bootstrap</param-value>
    </context-param>
    <!-- example of a hard-coded PrimePush configuration: -->
    <!-- context-param -->
    <!-- param-name>primefaces.PUSH_SERVER_URL</param-name -->
    <!-- param-value>http://${dataverse.fqdn}:8081</param-value -->
    <!-- /context-param -->
    <context-param>
        <param-name>
            javax.faces.INTERPRET_EMPTY_STRING_SUBMITTED_VALUES_AS_NULL
        </param-name>
        <param-value>true</param-value>
    </context-param>
    <!-- JSF mapping -->
    <filter>
        <filter-name>Router</filter-name>
        <filter-class>edu.harvard.iq.dataverse.api.ApiRouter</filter-class>
    </filter>
    <filter>
        <filter-name>Blocker</filter-name>
        <filter-class>edu.harvard.iq.dataverse.api.ApiBlockingFilter</filter-class>
    </filter>
    <filter-mapping>
        <filter-name>Router</filter-name>
        <url-pattern>/api/*</url-pattern>
        <dispatcher>REQUEST</dispatcher>
        <dispatcher>FORWARD</dispatcher>
    </filter-mapping>
    <filter-mapping>
        <filter-name>Blocker</filter-name>
        <url-pattern>/api/*</url-pattern>
        <dispatcher>REQUEST</dispatcher>
        <dispatcher>FORWARD</dispatcher>
    </filter-mapping>
    <servlet>
        <servlet-name>Faces Servlet</servlet-name>
        <servlet-class>javax.faces.webapp.FacesServlet</servlet-class>
        <load-on-startup>1</load-on-startup>
    </servlet>
    <servlet>
        <servlet-name>Push Servlet</servlet-name>
        <servlet-class>org.primefaces.push.PushServlet</servlet-class>
        <async-supported>true</async-supported>
    </servlet>
    <!-- Map these files with JSF -->
    <servlet>
<<<<<<< HEAD
        <servlet-name>OAIServlet</servlet-name>
        <servlet-class>edu.harvard.iq.dataverse.harvest.server.web.servlet.OAIServlet</servlet-class>
=======
        <servlet-name>Citation Servlet</servlet-name>
        <servlet-class>edu.harvard.iq.dataverse.CitationServlet</servlet-class>
>>>>>>> 2935cded
    </servlet>
    <servlet-mapping>
        <servlet-name>Faces Servlet</servlet-name>
        <url-pattern>/faces/*</url-pattern>
    </servlet-mapping>
    <servlet-mapping>
        <servlet-name>Faces Servlet</servlet-name>
        <url-pattern>*.jsf</url-pattern>
    </servlet-mapping>
    <servlet-mapping>
        <servlet-name>Faces Servlet</servlet-name>
        <url-pattern>*.faces</url-pattern>
    </servlet-mapping>
    <servlet-mapping>
        <servlet-name>Faces Servlet</servlet-name>
        <url-pattern>*.xhtml</url-pattern>
    </servlet-mapping>
    <servlet-mapping>
        <servlet-name>Push Servlet</servlet-name>
        <url-pattern>/primepush/*</url-pattern>
    </servlet-mapping>
    <servlet-mapping>
<<<<<<< HEAD
        <servlet-name>OAIServlet</servlet-name>
        <url-pattern>/oai</url-pattern>
=======
        <servlet-name>Citation Servlet</servlet-name>
        <url-pattern>/citation</url-pattern>
>>>>>>> 2935cded
    </servlet-mapping>
    <session-config>
        <session-timeout>
            1440
        </session-timeout>
    </session-config>
    <!-- web fonts -->
    <mime-mapping>
        <extension>eot</extension>
        <mime-type>application/vnd.ms-fontobject</mime-type>
    </mime-mapping>
    <mime-mapping>
        <extension>otf</extension>
        <mime-type>font/opentype</mime-type>
    </mime-mapping>
    <mime-mapping>
        <extension>ttf</extension>
        <mime-type>application/x-font-ttf</mime-type>
    </mime-mapping>
    <mime-mapping>
        <extension>woff</extension>
        <mime-type>application/font-woff</mime-type>
    </mime-mapping>
    <mime-mapping>
        <extension>woff2</extension>
        <mime-type>application/font-woff2</mime-type>
    </mime-mapping>
    <mime-mapping>
        <extension>svg</extension>
        <mime-type>image/svg+xml</mime-type>
    </mime-mapping>
    <!-- BEGIN Data Deposit API (SWORD v2) -->
    <!-- See also SwordConfigurationImpl for how deprecation warnings are configured -->
    <context-param>
        <param-name>config-impl</param-name>
        <param-value>edu.harvard.iq.dataverse.api.datadeposit.SwordConfigurationImpl</param-value>
    </context-param>
    <servlet>
        <servlet-name>edu.harvard.iq.dataverse.api.datadeposit.SWORDv2ServiceDocumentServlet</servlet-name>
        <servlet-class>edu.harvard.iq.dataverse.api.datadeposit.SWORDv2ServiceDocumentServlet</servlet-class>
    </servlet>
    <servlet-mapping>
        <servlet-name>edu.harvard.iq.dataverse.api.datadeposit.SWORDv2ServiceDocumentServlet</servlet-name>
        <url-pattern>/dvn/api/data-deposit/v1/swordv2/service-document/*</url-pattern>
    </servlet-mapping>
    <servlet-mapping>
        <servlet-name>edu.harvard.iq.dataverse.api.datadeposit.SWORDv2ServiceDocumentServlet</servlet-name>
        <url-pattern>/dvn/api/data-deposit/v1.1/swordv2/service-document/*</url-pattern>
    </servlet-mapping>
    <context-param>
        <param-name>collection-deposit-impl</param-name>
        <param-value>edu.harvard.iq.dataverse.api.datadeposit.CollectionDepositManagerImpl</param-value>
    </context-param>
    <context-param>
        <param-name>collection-list-impl</param-name>
        <param-value>edu.harvard.iq.dataverse.api.datadeposit.CollectionListManagerImpl</param-value>
    </context-param>
    <servlet>
        <servlet-name>edu.harvard.iq.dataverse.api.datadeposit.SWORDv2CollectionServlet</servlet-name>
        <servlet-class>edu.harvard.iq.dataverse.api.datadeposit.SWORDv2CollectionServlet</servlet-class>
    </servlet>
    <servlet-mapping>
        <servlet-name>edu.harvard.iq.dataverse.api.datadeposit.SWORDv2CollectionServlet</servlet-name>
        <url-pattern>/dvn/api/data-deposit/v1/swordv2/collection/*</url-pattern>
    </servlet-mapping>
    <servlet-mapping>
        <servlet-name>edu.harvard.iq.dataverse.api.datadeposit.SWORDv2CollectionServlet</servlet-name>
        <url-pattern>/dvn/api/data-deposit/v1.1/swordv2/collection/*</url-pattern>
    </servlet-mapping>
    <context-param>
        <param-name>media-resource-impl</param-name>
        <param-value>edu.harvard.iq.dataverse.api.datadeposit.MediaResourceManagerImpl</param-value>
    </context-param>
    <servlet>
        <servlet-name>edu.harvard.iq.dataverse.api.datadeposit.SWORDv2MediaResourceServlet</servlet-name>
        <servlet-class>edu.harvard.iq.dataverse.api.datadeposit.SWORDv2MediaResourceServlet</servlet-class>
    </servlet>
    <servlet-mapping>
        <servlet-name>edu.harvard.iq.dataverse.api.datadeposit.SWORDv2MediaResourceServlet</servlet-name>
        <url-pattern>/dvn/api/data-deposit/v1/swordv2/edit-media/*</url-pattern>
    </servlet-mapping>
    <servlet-mapping>
        <servlet-name>edu.harvard.iq.dataverse.api.datadeposit.SWORDv2MediaResourceServlet</servlet-name>
        <url-pattern>/dvn/api/data-deposit/v1.1/swordv2/edit-media/*</url-pattern>
    </servlet-mapping>
    <context-param>
        <param-name>statement-impl</param-name>
        <param-value>edu.harvard.iq.dataverse.api.datadeposit.StatementManagerImpl</param-value>
    </context-param>
    <servlet>
        <servlet-name>edu.harvard.iq.dataverse.api.datadeposit.SWORDv2StatementServlet</servlet-name>
        <servlet-class>edu.harvard.iq.dataverse.api.datadeposit.SWORDv2StatementServlet</servlet-class>
    </servlet>
    <servlet-mapping>
        <servlet-name>edu.harvard.iq.dataverse.api.datadeposit.SWORDv2StatementServlet</servlet-name>
        <url-pattern>/dvn/api/data-deposit/v1/swordv2/statement/*</url-pattern>
    </servlet-mapping>
    <servlet-mapping>
        <servlet-name>edu.harvard.iq.dataverse.api.datadeposit.SWORDv2StatementServlet</servlet-name>
        <url-pattern>/dvn/api/data-deposit/v1.1/swordv2/statement/*</url-pattern>
    </servlet-mapping>
    <context-param>
        <param-name>container-impl</param-name>
        <param-value>edu.harvard.iq.dataverse.api.datadeposit.ContainerManagerImpl</param-value>
    </context-param>
    <servlet>
        <servlet-name>edu.harvard.iq.dataverse.api.datadeposit.SWORDv2ContainerServlet</servlet-name>
        <servlet-class>edu.harvard.iq.dataverse.api.datadeposit.SWORDv2ContainerServlet</servlet-class>
    </servlet>
    <servlet-mapping>
        <servlet-name>edu.harvard.iq.dataverse.api.datadeposit.SWORDv2ContainerServlet</servlet-name>
        <url-pattern>/dvn/api/data-deposit/v1/swordv2/edit/*</url-pattern>
    </servlet-mapping>
    <servlet-mapping>
        <servlet-name>edu.harvard.iq.dataverse.api.datadeposit.SWORDv2ContainerServlet</servlet-name>
        <url-pattern>/dvn/api/data-deposit/v1.1/swordv2/edit/*</url-pattern>
    </servlet-mapping>
    <!-- END Data Deposit API (SWORD v2) -->
</web-app><|MERGE_RESOLUTION|>--- conflicted
+++ resolved
@@ -16,7 +16,7 @@
     </error-page>    
     <!-- Welcome page -->
     <welcome-file-list>
-        <welcome-file>dataverse.xhtml</welcome-file>
+        <welcome-file>dataverse.xhtml</welcome-file>g
     </welcome-file-list>
     <context-param>
         <param-name>org.jboss.weld.context.conversation.lazy</param-name>
@@ -70,13 +70,12 @@
     </servlet>
     <!-- Map these files with JSF -->
     <servlet>
-<<<<<<< HEAD
         <servlet-name>OAIServlet</servlet-name>
         <servlet-class>edu.harvard.iq.dataverse.harvest.server.web.servlet.OAIServlet</servlet-class>
-=======
+    </servlet>
+    <servlet>
         <servlet-name>Citation Servlet</servlet-name>
         <servlet-class>edu.harvard.iq.dataverse.CitationServlet</servlet-class>
->>>>>>> 2935cded
     </servlet>
     <servlet-mapping>
         <servlet-name>Faces Servlet</servlet-name>
@@ -99,13 +98,12 @@
         <url-pattern>/primepush/*</url-pattern>
     </servlet-mapping>
     <servlet-mapping>
-<<<<<<< HEAD
         <servlet-name>OAIServlet</servlet-name>
         <url-pattern>/oai</url-pattern>
-=======
+    </servlet-mapping>
+    <servlet-mapping>
         <servlet-name>Citation Servlet</servlet-name>
         <url-pattern>/citation</url-pattern>
->>>>>>> 2935cded
     </servlet-mapping>
     <session-config>
         <session-timeout>
