package edu.harvard.iq.dataverse.dataaccess;

import com.amazonaws.AmazonClientException;
import com.amazonaws.SdkClientException;
import com.amazonaws.auth.AWSCredentials;
import com.amazonaws.auth.AWSCredentialsProvider;
import com.amazonaws.auth.AWSStaticCredentialsProvider;
import com.amazonaws.auth.BasicAWSCredentials;
import com.amazonaws.auth.profile.ProfileCredentialsProvider;
import com.amazonaws.client.builder.AwsClientBuilder;
import com.amazonaws.regions.Regions;
import com.amazonaws.services.s3.AmazonS3;
import com.amazonaws.services.s3.AmazonS3ClientBuilder;
import com.amazonaws.services.s3.model.ObjectMetadata;
import com.amazonaws.services.s3.model.PutObjectRequest;
import com.amazonaws.partitions.PartitionsLoader;
import com.amazonaws.services.s3.AmazonS3Client;
import com.amazonaws.services.s3.model.DeleteObjectRequest;
import com.amazonaws.services.s3.model.GetObjectRequest;
import com.amazonaws.services.s3.model.S3Object;
import edu.harvard.iq.dataverse.DataFile;
import edu.harvard.iq.dataverse.Dataset;
import edu.harvard.iq.dataverse.Dataverse;
import edu.harvard.iq.dataverse.DvObject;
import edu.harvard.iq.dataverse.datavariable.DataVariable;
import edu.harvard.iq.dataverse.util.StringUtil;
import java.io.File;
import java.io.FileInputStream;
import java.io.FileNotFoundException;
import java.io.IOException;
import java.io.InputStream;
import java.io.OutputStream;
import java.nio.channels.Channel;
import java.nio.channels.Channels;
import java.nio.channels.WritableByteChannel;
import java.nio.file.Path;
import java.util.ArrayList;
import java.util.Collection;
import java.util.List;
import java.util.Properties;
import java.util.logging.Logger;


/**
 *
 * @author Matthew A Dunlap
 * @param <T> what it stores
 */
/* 
    Experimental Amazon AWS S3 driver
 */
public class S3AccessIO<T extends DvObject> extends StorageIO<T> {

    private static final Logger logger = Logger.getLogger("edu.harvard.iq.dataverse.dataaccess.S3AccessIO");

    public S3AccessIO() {
        this(null);
    }

    public S3AccessIO(T dvObject) {
        this(dvObject, null);
    }
    
    public S3AccessIO(T dvObject, DataAccessRequest req) {
        super(dvObject, req);
        this.setIsLocalFile(false);
        awsCredentials = new ProfileCredentialsProvider().getCredentials();
        s3 = AmazonS3ClientBuilder.standard().withCredentials(new AWSStaticCredentialsProvider(awsCredentials)).withRegion(Regions.US_EAST_1).build();
        
        if(dvObject instanceof DataFile)
        {
            s3FolderPath=this.getDataFile().getOwner().getAuthority() + "/" + this.getDataFile().getOwner().getIdentifier();
            s3FileName=s3FolderPath+"/"+this.getDataFile().getDisplayName();
        }else if(dvObject instanceof Dataset)
        {
            s3FolderPath=this.getDataFile().getOwner().getAuthority() + "/" + this.getDataFile().getOwner().getIdentifier();
            
        }
        
    }

    private AWSCredentials awsCredentials = null;
    private AmazonS3 s3 = null;
    private String bucketName = "testiqss-1239759fgsef34w4"; //name is global, no uppercase
<<<<<<< HEAD
    private String s3FolderPath;
    String s3FileName;
=======
    private String key = null;
    //private static AmazonS3Client s3client; //do we need this? TBD
>>>>>>> 198499aa
    
//    private S3Object initializeS3Object(boolean writeAccess) throws IOException {
//        return initializeS3Object(writeAccess, null);
//    }
//    
//    private S3Object  initializeS3Object(boolean writeAccess, String auxItemTag) throws IOException {
////        String swiftEndPoint = null;
////        String swiftContainerName = null;
////        
//        S3Object fileObject;
//        List<String> auxFiles = null; 
//        String s3FolderPathSeparator = "/";
//        String storageIdentifier = dvObject.getStorageIdentifier();
//        
//         if (dvObject instanceof DataFile) {
//            Dataset owner = this.getDataFile().getOwner();
//
//            if (storageIdentifier.startsWith("s3://")) {
//               
//                if ( StringUtil.isEmpty(s3FileName)) {
//                    // all of these things need to be specified, for this to be a valid Swift location
//                    // identifier.
//                    throw new IOException("SwiftAccessIO: invalid swift storage token: " + storageIdentifier);
//                }
//
//                if (auxItemTag != null) {
//                    s3FileName = s3FileName.concat("."+auxItemTag);
//                }
//            } else if (this.isReadAccess) {
//                // An attempt to call Swift driver,  in a Read mode on a non-swift stored datafile
//                // object!
//                throw new IOException("IO driver mismatch: SwiftAccessIO called on a non-swift stored object.");
//            } else if (this.isWriteAccess) {   
//                
//                s3FolderPath = owner.getAuthority() + s3FolderPathSeparator + owner.getIdentifier() + s3FolderPathSeparator;
////                 String key =  datafile.getOwner().getAuthority() + "/" + datafile.getOwner().getIdentifier() + "/" + datafile.getDisplayName();
//            
//                s3FileName = s3FolderPath+this.getDataFile().getDisplayName();
//                //Storage Identifier is now updated after the object is uploaded on s3.
//                dvObject.setStorageIdentifier("s3://" + s3FolderPath + s3FolderPathSeparator + s3FileName);
//            } else {
//                throw new IOException("SwiftAccessIO: unknown access mode.");
//            }
//        } else if (dvObject instanceof Dataset) {
//            Dataset dataset = this.getDataset();
//
//            if (storageIdentifier.startsWith("s3://")) {
//                // This is a call on an already existing swift object. 
//
//                //We will not have a file name, just an aux tag
//                if (auxItemTag != null) {
//                    s3FileName = auxItemTag;
//                } else {
//                    throw new IOException("Dataset related auxillary files require an auxItemTag");
//                }       
//
//                if (StringUtil.isEmpty(s3FileName) ) {
//                    // all of these things need to be specified, for this to be a valid Swift location
//                    // identifier.
//                    throw new IOException("SwiftAccessIO: invalid swift storage token: " + storageIdentifier);
//                }
//
//            } else if (this.isReadAccess) {
//                // An attempt to call Swift driver,  in a Read mode on a non-swift stored datafile
//                // object!
//                throw new IOException("IO driver mismatch: SwiftAccessIO called on a non-swift stored object.");
//            } else if (this.isWriteAccess) {
//                s3FolderPath= dataset.getAuthority() + s3FolderPathSeparator + dataset.getIdentifier() + s3FolderPathSeparator;
//                s3FileName = auxItemTag;
//                dvObject.setStorageIdentifier("s3://"+ s3FolderPath);
//            } else {
//                throw new IOException("SwiftAccessIO: unknown access mode.");
//            }
//        } else {
//            //for future scope, if dataverse is decided to be stored in swift storage containersopen    
//            throw new FileNotFoundException("Error initializing swift object");  
//        }
//
//        fileObject = this.swiftContainer.getObject(swiftFileName);
//
//        // If this is the main, primary datafile object (i.e., not an auxiliary 
//        // object for a primary file), we also set the file download url here: 
//        if (auxItemTag == null && dvObject instanceof DataFile) {
//            setRemoteUrl(getSwiftFileURI(fileObject));
//            logger.fine(getRemoteUrl() + " success; write mode: "+writeAccess);
//        } else {
//            logger.fine("sucessfully opened AUX object "+auxItemTag+" , write mode: "+writeAccess);
//        }
//
//        if (!writeAccess && !fileObject.exists()) {
//            throw new FileNotFoundException("SwiftAccessIO: DvObject " + swiftFileName + " does not exist (Dataverse dvObject id: " + dvObject.getId());
//        }
//
//        auxFiles = null; 
//
//        return fileObject;
// 
//    }
//    
    //FIXME: Finish
    @Override
    public void open(DataAccessOption... options) throws IOException {
        DataAccessRequest req = this.getRequest();
        
        if (isWriteAccessRequested(options)) {
            isWriteAccess = true;
            isReadAccess = false;
        } else {
            isWriteAccess = false;
            isReadAccess = true;
        }
        
        //FIXME: Fill. Most of the content in here I (Matthew) don't really understand. copypaste
        if (dvObject instanceof DataFile) {
            DataFile dataFile = this.getDataFile();
            
            if (req != null && req.getParameter("noVarHeader") != null) {
                this.setNoVarHeader(true);
            }
            
            if (dataFile.getStorageIdentifier() == null || "".equals(dataFile.getStorageIdentifier())) {
                throw new IOException("Data Access: No local storage identifier defined for this datafile.");
            }
            if (isReadAccess) {
                
            } else if (isWriteAccess) {
                //create a real init function
                awsCredentials = new ProfileCredentialsProvider().getCredentials();
                s3 = AmazonS3ClientBuilder.standard().withCredentials(new AWSStaticCredentialsProvider(awsCredentials)).withRegion(Regions.US_EAST_1).build();
                
                //saveInputStream();
                
                
                //I'm not sure what I actually need here. 
                //s3 does not use file objects like swift
                //maybe use putobjectrequest as an intermediate
                //...
                //maybe I just need an amazons3 object
            }

            this.setMimeType(dataFile.getContentType());

            try {
                this.setFileName(dataFile.getFileMetadata().getLabel());
            } catch (Exception ex) {
                this.setFileName("unknown");
            }

            
        } else if (dvObject instanceof Dataset) {
            
        } else if (dvObject instanceof Dataverse) {

        } else {
            throw new IOException("Data Access: Invalid DvObject type");
        }
        
    }

    // StorageIO method for copying a local Path (for ex., a temp file), into this DataAccess location:

    //FIXME: Incomplete
    @Override
    public void savePath(Path fileSystemPath) throws IOException {
        long newFileSize = -1;

        if (s3 == null || !this.canWrite()) {
            open(DataAccessOption.WRITE_ACCESS);
        }

        try {
            File inputFile = fileSystemPath.toFile();
            if (dvObject instanceof DataFile) {
                DataFile datafile = (DataFile)dvObject;

                String key =  datafile.getOwner().getAuthority() + "/" + datafile.getOwner().getIdentifier() + "/" + datafile.getDisplayName();
            
                if(!s3.doesBucketExist(bucketName)) { 
                    s3.createBucket(bucketName);
                } 
//                if(s3.doesObjectExist(bucketName, key)){
//                    System.out.println("Rohit Bhattacharjee File Exists!!");
//                } else{
                    s3.putObject(new PutObjectRequest(bucketName, key, inputFile));
//                }
                    
                newFileSize = inputFile.length();
            } else {
                throw new IOException("DvObject type other than datafile is not yet supported");
            }
            
        } catch (SdkClientException ioex) {
            String failureMsg = ioex.getMessage();
            if (failureMsg == null) {
                failureMsg = "Swift AccessIO: Unknown exception occured while uploading a local file into a Swift StoredObject";
            }

            throw new IOException(failureMsg);
        }

        // if it has uploaded successfully, we can reset the size
        // of the object:
        setSize(newFileSize);
        
    }
    
    //FIXME: Empty
    @Override
    public void saveInputStream(InputStream inputStream) throws IOException {
        if (s3 == null || !this.canWrite()) {
            open(DataAccessOption.WRITE_ACCESS);
        }

    }
    
    //FIXME: s3 or s3client..? + need key defined for this method
    @Override
    public void delete() throws IOException {
        if (key != null) {
            try {
            DeleteObjectRequest deleteObjRequest = new DeleteObjectRequest(bucketName, key);
            s3.deleteObject(deleteObjRequest);
            //s3client.deleteObject(bucketName, key);
            } catch (AmazonClientException ase) {
                System.out.println("Caught an AmazonServiceException:    " + ase.getMessage());
            }
        } else {
            //initialize key
        }
        
    }

    //FIXME: Empty
    @Override
    public Channel openAuxChannel(String auxItemTag, DataAccessOption... options) throws IOException {
        return null;
    }

    //FIXME: Empty
    @Override
    public boolean isAuxObjectCached(String auxItemTag) throws IOException {
        return false;
    }
    
    //FIXME: Empty
    @Override
    public long getAuxObjectSize(String auxItemTag) throws IOException {
        return 0;
    }
    
    @Override 
    public Path getAuxObjectAsPath(String auxItemTag) throws IOException {
        throw new UnsupportedDataAccessOperationException("S3AccessIO: this is a remote DataAccess IO object, its Aux objects have no local filesystem Paths associated with it.");
    }

    //FIXME: Empty
    @Override
    public void backupAsAux(String auxItemTag) throws IOException {
    }

    //FIXME: Empty
    @Override
    // this method copies a local filesystem Path into this DataAccess Auxiliary location:
    public void savePathAsAux(Path fileSystemPath, String auxItemTag) throws IOException {
    }
    
    //FIXME: Empty
    // this method copies a local InputStream into this DataAccess Auxiliary location:
    @Override
    public void saveInputStreamAsAux(InputStream inputStream, String auxItemTag) throws IOException {
    }
    
    //FIXME: Empty
    @Override
    public List<String>listAuxObjects() throws IOException {
        return null;
    }
    
    //FIXME: Empty
    @Override
    public void deleteAuxObject(String auxItemTag) throws IOException {
    }
    
    //FIXME: Empty
    @Override
    public void deleteAllAuxObjects() throws IOException {
    }
    
    //FIXME: Empty
    @Override
    public String getStorageLocation() {
        return null;
    }

    @Override
    public Path getFileSystemPath() throws IOException {
        throw new UnsupportedDataAccessOperationException("S3AccessIO: this is a remote DataAccess IO object, it has no local filesystem path associated with it.");
    }
    
    //FIXME: Empty
    @Override
    public boolean exists() throws IOException {
        return false;
    }

    @Override
    public WritableByteChannel getWriteChannel() throws IOException {
        throw new UnsupportedDataAccessOperationException("S3AccessIO: there are no write Channels associated with Swift objects.");
    }
    
    @Override  
    public OutputStream getOutputStream() throws IOException {
        throw new UnsupportedDataAccessOperationException("S3AccessIO: there are no output Streams associated with Swift objects.");
    }
    
    @Override
    public InputStream getAuxFileAsInputStream(String auxItemTag) throws IOException {
        return null;
    }

    @Override
    public String getSwiftContainerName() {
        return null;
    }
    
    // Auxilary helper methods, S3-specific:
    // // FIXME: Refer to swift implementation while implementing S3
    
    AmazonS3 authenticateWithS3(String swiftEndPoint) throws IOException {
        AWSCredentials credentials = getAWSCredentials();

        AmazonS3 s3 = null;

        try {
            s3 = AmazonS3ClientBuilder.standard().withCredentials(
                    new AWSStaticCredentialsProvider(credentials)).withRegion(Regions.US_EAST_1).build();

        } catch (Exception ex) {
            throw new IOException("S3AccessIO: failed to authenticate S3" + ex.getMessage());
        }

        return s3;
    }
     
    //FIXME: It looks like the best way to do credentials is to change a jvm variable on launch
    //          and use the standard getCredentials. Test this.
    private AWSCredentials getAWSCredentials() {
        if(awsCredentials == null)
        {
            try {
                //We can leave this as is and set an env variable
                awsCredentials = new ProfileCredentialsProvider().getCredentials();
            } catch (Exception e) {
                throw new AmazonClientException(
                        "Cannot load the credentials from the credential profiles file. " +
                        "Please make sure that your credentials file is at the correct " +
                        "location (~/.aws/credentials), and is in valid format.",
                        e);
            }
        }
        
        return awsCredentials;
    }
    
    //FIXME: This method is used across the IOs, why repeat?
    private boolean isWriteAccessRequested (DataAccessOption... options) throws IOException {
        
        for (DataAccessOption option: options) {
            // In the future we may need to be able to open read-write 
            // Channels; no support, or use case for that as of now. 
            
            if (option == DataAccessOption.READ_ACCESS) {
                return false;
            }

            if (option == DataAccessOption.WRITE_ACCESS) {
                return true;
            }
        }
        
        // By default, we open the file in read mode:
        return false; 
    }
}<|MERGE_RESOLUTION|>--- conflicted
+++ resolved
@@ -82,14 +82,10 @@
     private AWSCredentials awsCredentials = null;
     private AmazonS3 s3 = null;
     private String bucketName = "testiqss-1239759fgsef34w4"; //name is global, no uppercase
-<<<<<<< HEAD
     private String s3FolderPath;
     String s3FileName;
-=======
-    private String key = null;
-    //private static AmazonS3Client s3client; //do we need this? TBD
->>>>>>> 198499aa
-    
+
+    private String key = null;    
 //    private S3Object initializeS3Object(boolean writeAccess) throws IOException {
 //        return initializeS3Object(writeAccess, null);
 //    }
