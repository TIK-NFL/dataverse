package edu.harvard.iq.dataverse.engine.command;

import edu.harvard.iq.dataverse.authorization.groups.impl.ipaddress.ip.IpAddress;
import edu.harvard.iq.dataverse.authorization.users.User;
import java.util.logging.Level;
import java.util.logging.Logger;
import javax.servlet.http.HttpServletRequest;

/**
 * 
 * A request in the dataverse context. Similar to an HTTP request (and indeed 
 * wraps one) but has more data that's specific to the Dataverse application.
 * 
 * @author michael
 */
public class DataverseRequest {
    
    private final User user;
    private final IpAddress sourceAddress;
    private static final Logger LOGGER = Logger.getLogger(DataverseRequest.class.getCanonicalName());
    
    public DataverseRequest(User aUser, HttpServletRequest aHttpServletRequest) {
        this.user = aUser;
        String remoteAddressStr = null;
        
        try {
            remoteAddressStr = aHttpServletRequest.getRemoteAddr();
        } catch (Exception _npe) {}
        
        /*
            It was reported earlier, that HttpServletRequest.getRemoteAddr() does 
            not supply the correct address of the incoming request, when Glassfish 
            is running behind the Apache proxy. This is NOT true - can be easily 
            confirmed with the log message below (will be switched to .fine when 
            released). When this constructor is called by the ApiBlockingFileter, 
            the remoteAddressStr will correctly show the remote address; whether
            we are behind a proxy, or not.
            As of now (4.2.3), this is the ONLY situation where we check the remote
            IP address for the purposes of Authentication/Authorization. 
        
            HOWEVER, this log message below consistently shows NULL when non-API,  
            page requests are coming in. This is true BOTH with or without the proxy. 
            So this must mean that when the DataverseRequest object is created 
            somewhere outside the ApiBlockingFilter, it likely doesn't get the 
            HttpServletRequest object properly passed to the constructor. 
            Which further means that in order to enable IP groups, we'll have 
            to fix that, and make sure the IP address is properly set for such 
            requests. 
        
            But, once again, as of now this sourceAddress is only being used for 
            determining if an API request is coming from localhost. 
        
            (It appears that for all the regular page requests, the DataverseRequest
            object gets created in DataverseRequestServiceBean.java, like this: 
                dataverseRequest = new DataverseRequest(dataverseSessionSvc.getUser(), httpRequest);
            with the httpRequest supplied by the @Context... why this isn't working
            properly - I don't know)
    
            -- L.A. 4.2.3
        */
        
<<<<<<< HEAD
        LOGGER.log(Level.FINE, "DataverseRequest: Obtained remote address: {0}", remoteAddressStr);
=======

        logger.fine("DataverseRequest: Obtained remote address: "+remoteAddressStr);
>>>>>>> b39c9572
        
        if ( remoteAddressStr == null ) {
            remoteAddressStr = "0.0.0.0";
        }
        sourceAddress = IpAddress.valueOf( remoteAddressStr );
    }

    public DataverseRequest( User aUser, IpAddress aSourceAddress ) {
        user = aUser;
        sourceAddress = aSourceAddress;
    }
    
    public User getUser() {
        return user;
    }

    /**
     * @return The IP address from which this request arrived.
     */
    public IpAddress getSourceAddress() {
        return sourceAddress;
    }

    
    @Override
    public String toString() {
        return "[DataverseRequest user:" + getUser() + "@" + getSourceAddress() + "]";
                
    }
    
    
}<|MERGE_RESOLUTION|>--- conflicted
+++ resolved
@@ -17,7 +17,7 @@
     
     private final User user;
     private final IpAddress sourceAddress;
-    private static final Logger LOGGER = Logger.getLogger(DataverseRequest.class.getCanonicalName());
+    private static final Logger logger = Logger.getLogger(DataverseRequest.class.getCanonicalName());
     
     public DataverseRequest(User aUser, HttpServletRequest aHttpServletRequest) {
         this.user = aUser;
@@ -59,12 +59,7 @@
             -- L.A. 4.2.3
         */
         
-<<<<<<< HEAD
-        LOGGER.log(Level.FINE, "DataverseRequest: Obtained remote address: {0}", remoteAddressStr);
-=======
-
         logger.fine("DataverseRequest: Obtained remote address: "+remoteAddressStr);
->>>>>>> b39c9572
         
         if ( remoteAddressStr == null ) {
             remoteAddressStr = "0.0.0.0";
