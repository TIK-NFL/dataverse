--- conflicted
+++ resolved
@@ -1,6 +1,7 @@
 package edu.harvard.iq.dataverse.api;
 
-<<<<<<< HEAD
+import edu.harvard.iq.dataverse.*;
+import edu.harvard.iq.dataverse.actionlogging.ActionLogRecord;
 import edu.harvard.iq.dataverse.ControlledVocabularyValue;
 import edu.harvard.iq.dataverse.DataFile;
 import edu.harvard.iq.dataverse.DataFileServiceBean;
@@ -26,10 +27,6 @@
 import edu.harvard.iq.dataverse.RoleAssignment;
 import edu.harvard.iq.dataverse.UserNotification;
 import edu.harvard.iq.dataverse.UserNotificationServiceBean;
-=======
-import edu.harvard.iq.dataverse.*;
-import edu.harvard.iq.dataverse.actionlogging.ActionLogRecord;
->>>>>>> b117a310
 import edu.harvard.iq.dataverse.authorization.AuthenticationServiceBean;
 import edu.harvard.iq.dataverse.authorization.DataverseRole;
 import edu.harvard.iq.dataverse.authorization.Permission;
@@ -234,7 +231,7 @@
 
     @EJB
     EmbargoServiceBean embargoService;
-    
+
     @Inject
     MakeDataCountLoggingServiceBean mdcLogService;
     
@@ -1360,7 +1357,7 @@
          * also checks the user can edit this dataset, so we don't have to make that
          * check later.
          */
-        
+
         if ((!authenticatedUser.isSuperuser() && (dataset.getLatestVersion().getVersionState() != DatasetVersion.VersionState.DRAFT) ) || !permissionService.userOn(authenticatedUser, dataset).has(Permission.EditDataset)) {
             return error(Status.FORBIDDEN, "Either the files are released and user is not a superuser or user does not have EditDataset permissions");
         }
@@ -1382,7 +1379,7 @@
         JsonObject json = Json.createReader(rdr).readObject();
 
         Embargo embargo = new Embargo();
-       
+
 
         LocalDate currentDateTime = LocalDate.now();
         LocalDate dateAvailable = LocalDate.parse(json.getString("dateAvailable"));
@@ -1395,14 +1392,14 @@
         } else {
             return error(Status.BAD_REQUEST, "Date available can not be in the past");
         }
-        
+
         // dateAvailable is within limits
         if (maxEmbargoDateTime != null){
             if (dateAvailable.isAfter(maxEmbargoDateTime)){
                 return error(Status.BAD_REQUEST, "Date available can not exceed MaxEmbargoDurationInMonths: "+maxEmbargoDurationInMonths);
             }
         }
-        
+
         embargo.setReason(json.getString("reason"));
 
         List<DataFile> datasetFiles = dataset.getFiles();
@@ -1539,7 +1536,7 @@
                 }
             }
         }
-        
+
         List<Embargo> orphanedEmbargoes = new ArrayList<Embargo>();
         // check if files belong to dataset
         if (datasetFiles.containsAll(embargoFilesToUnset)) {
@@ -1590,7 +1587,7 @@
         }
     }
 
-    
+
     @PUT
     @Path("{linkedDatasetId}/link/{linkingDataverseAlias}") 
     public Response linkDataset(@PathParam("linkedDatasetId") String linkedDatasetId, @PathParam("linkingDataverseAlias") String linkingDataverseAlias) {        
