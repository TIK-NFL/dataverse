--- conflicted
+++ resolved
@@ -33,11 +33,8 @@
      * So there.
      */
     public enum Key {
-<<<<<<< HEAD
         FileFixityChecksumAlgorithm,
-=======
         MinutesUntilConfirmEmailTokenExpires,
->>>>>>> bcc57e46
         /**
          * Override Solr highlighting "fragsize"
          * https://wiki.apache.org/solr/HighlightingParameters#hl.fragsize
