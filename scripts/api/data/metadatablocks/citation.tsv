#metadataBlock	name	dataverseAlias	displayName	blockURI												
	citation		Citation Metadata	https://dataverse.org/schema/citation/												
#datasetField	name	title	description	watermark	 fieldType	displayOrder	displayFormat	advancedSearchField	allowControlledVocabulary	allowmultiples	facetable	displayoncreate	required	parent	metadatablock_id	termURI
	title	Title	The main title of the Dataset		text	0		TRUE	FALSE	FALSE	FALSE	TRUE	TRUE		citation	http://purl.org/dc/terms/title
	subtitle	Subtitle	A secondary title that amplifies or states certain limitations on the main title		text	1		FALSE	FALSE	FALSE	FALSE	FALSE	FALSE		citation	
	alternativeTitle	Alternative Title	Either 1) a title commonly used to refer to the Dataset or 2) an abbreviation of the main title		text	2		FALSE	FALSE	TRUE	FALSE	FALSE	FALSE		citation	http://purl.org/dc/terms/alternative
	alternativeURL	Alternative URL	Another URL where one can view or access the data in the Dataset, e.g. a project or personal webpage	https://	url	3	<a href="#VALUE" target="_blank">#VALUE</a>	FALSE	FALSE	FALSE	FALSE	FALSE	FALSE		citation	https://schema.org/distribution
	otherId	Other Identifier	Another unique identifier for the Dataset (e.g. producer's or another repository's identifier)		none	4	:	FALSE	FALSE	TRUE	FALSE	FALSE	FALSE		citation	
	otherIdAgency	Agency	The name of the agency that generated the other identifier		text	5	#VALUE	FALSE	FALSE	FALSE	FALSE	FALSE	FALSE	otherId	citation	
	otherIdValue	Identifier	Another identifier uniquely identifies the Dataset		text	6	#VALUE	FALSE	FALSE	FALSE	FALSE	FALSE	FALSE	otherId	citation	
	author	Author	The entity, e.g. a person or organization, that created the Dataset		none	7		FALSE	FALSE	TRUE	FALSE	TRUE	TRUE		citation	http://purl.org/dc/terms/creator
	authorName	Name	The name of the author, such as the person's name or the name of an organization	1) Family Name, Given Name or 2) Organization XYZ	text	8	#VALUE	TRUE	FALSE	FALSE	TRUE	TRUE	TRUE	author	citation	
	authorAffiliation	Affiliation	The name of the entity affiliated with the author, e.g. an organization's name	Organization XYZ	text	9	(#VALUE)	TRUE	FALSE	FALSE	TRUE	TRUE	FALSE	author	citation	
	authorIdentifierScheme	Identifier Type	The type of identifier that uniquely identifies the author (e.g. ORCID, ISNI)		text	10	- #VALUE:	FALSE	TRUE	FALSE	FALSE	TRUE	FALSE	author	citation	http://purl.org/spar/datacite/AgentIdentifierScheme
	authorIdentifier	Identifier	Uniquely identifies the author when paired with an identifier type		text	11	#VALUE	FALSE	FALSE	FALSE	FALSE	TRUE	FALSE	author	citation	http://purl.org/spar/datacite/AgentIdentifier
	datasetContact	Point of Contact	The entity, e.g. a person or organization, that users of the Dataset can contact with questions		none	12		FALSE	FALSE	TRUE	FALSE	TRUE	TRUE		citation	
	datasetContactName	Name	The name of the point of contact, e.g. the person's name or the name of an organization	1) FamilyName, GivenName or 2) Organization	text	13	#VALUE	FALSE	FALSE	FALSE	FALSE	TRUE	FALSE	datasetContact	citation	
	datasetContactAffiliation	Affiliation	The name of the entity affiliated with the point of contact, e.g. an organization's name	Organization XYZ	text	14	(#VALUE)	FALSE	FALSE	FALSE	FALSE	TRUE	FALSE	datasetContact	citation	
	datasetContactEmail	E-mail	The point of contact's email address	name@email.xyz	email	15	#EMAIL	FALSE	FALSE	FALSE	FALSE	TRUE	TRUE	datasetContact	citation	
	dsDescription	Description	A summary describing the purpose, nature, and scope of the Dataset		none	16		FALSE	FALSE	TRUE	FALSE	TRUE	TRUE		citation	
	dsDescriptionValue	Text	A summary describing the purpose, nature, and scope of the Dataset		textbox	17	#VALUE	TRUE	FALSE	FALSE	FALSE	TRUE	TRUE	dsDescription	citation	
	dsDescriptionDate	Date	The date when the description was added to the Dataset. If the Dataset contains more than one description, e.g. the data producer supplied one description and the data repository supplied another, this date is used to distinguish between the descriptions	YYYY-MM-DD	date	18	(#VALUE)	FALSE	FALSE	FALSE	FALSE	TRUE	FALSE	dsDescription	citation	
	subject	Subject	The area of study relevant to the Dataset		text	19		TRUE	TRUE	TRUE	TRUE	TRUE	TRUE		citation	http://purl.org/dc/terms/subject
	keyword	Keyword	A key term that describes an important aspect of the Dataset and information about any controlled vocabulary used		none	20		FALSE	FALSE	TRUE	FALSE	TRUE	FALSE		citation	
	keywordValue	Term	A key term that describes important aspects of the Dataset		text	21	#VALUE	TRUE	FALSE	FALSE	TRUE	TRUE	FALSE	keyword	citation	
	keywordTermURI	Term URI	A URI that points to the web presence of the Keyword Term	https://	url	22	<a href="#VALUE" target="_blank" rel="noopener">#VALUE</a>	FALSE	FALSE	FALSE	FALSE	TRUE	FALSE	keyword	citation	
	keywordVocabulary	Controlled Vocabulary Name	The controlled vocabulary used for the keyword term (e.g. LCSH, MeSH)		text	23	(#VALUE)	FALSE	FALSE	FALSE	FALSE	TRUE	FALSE	keyword	citation	
	keywordVocabularyURI	Controlled Vocabulary URL	The URL where one can access information about the term's controlled vocabulary	https://	url	24	<a href="#VALUE" target="_blank" rel="noopener">#VALUE</a>	FALSE	FALSE	FALSE	FALSE	TRUE	FALSE	keyword	citation
	topicClassification	Topic Classification	Indicates a broad, important topic or subject that the Dataset covers and information about any controlled vocabulary used		none	25		FALSE	FALSE	TRUE	FALSE	FALSE	FALSE		citation	
	topicClassValue	Term	A topic or subject term		text	26	#VALUE	TRUE	FALSE	FALSE	TRUE	FALSE	FALSE	topicClassification	citation	
	topicClassVocab	Controlled Vocabulary Name	The controlled vocabulary used for the keyword term (e.g. LCSH, MeSH)		text	27	(#VALUE)	FALSE	FALSE	FALSE	FALSE	FALSE	FALSE	topicClassification	citation	
	topicClassVocabURI	Controlled Vocabulary URL	The URL where one can access information about the term's controlled vocabulary	https://	url	28	<a href="#VALUE" target="_blank" rel="noopener">#VALUE</a>	FALSE	FALSE	FALSE	FALSE	FALSE	FALSE	topicClassification	citation	
	publication	Related Publication	The article or report that uses the data in the Dataset. The full list of related publications will be displayed on the metadata tab		none	29		FALSE	FALSE	TRUE	FALSE	TRUE	FALSE		citation	http://purl.org/dc/terms/isReferencedBy
	publicationRelationType	Relation Type	The nature of the relationship between this Dataset and the related publication		text	30	#VALUE:	TRUE	TRUE	FALSE	FALSE	TRUE	FALSE	publication	citation	http://datacite.org/schema/kernel-4/simpleTypes#relationType
	publicationCitation	Citation	The full bibliographic citation for the related publication		textbox	31	#VALUE	TRUE	FALSE	FALSE	FALSE	TRUE	FALSE	publication	citation	http://purl.org/dc/terms/bibliographicCitation
	publicationIDType	Identifier Type	The type of identifier that uniquely identifies a related publication		text	32	#VALUE: 	TRUE	TRUE	FALSE	FALSE	TRUE	FALSE	publication	citation	http://purl.org/spar/datacite/ResourceIdentifierScheme
	publicationIDNumber	Identifier	The identifier for a related publication		text	33	#VALUE	TRUE	FALSE	FALSE	FALSE	TRUE	FALSE	publication	citation	http://purl.org/spar/datacite/ResourceIdentifier
	publicationURL	URL	The URL form of the identifier entered in the Identifier field, e.g. the DOI URL if a DOI was entered in the Identifier field. Used to display what was entered in the ID Type and ID Number fields as a link. If what was entered in the Identifier field has no URL form, the URL of the publication webpage is used, e.g. a journal article webpage	https://	url	34	<a href="#VALUE" target="_blank" rel="noopener">#VALUE</a>	FALSE	FALSE	FALSE	FALSE	TRUE	FALSE	publication	citation	https://schema.org/distribution
	notesText	Notes	Additional information about the Dataset		textbox	35		FALSE	FALSE	FALSE	FALSE	TRUE	FALSE		citation	
	language	Language	A language that the Dataset's files is written in		text	36		TRUE	TRUE	TRUE	TRUE	FALSE	FALSE		citation	http://purl.org/dc/terms/language
	producer	Producer	The entity, such a person or organization, managing the finances or other administrative processes involved in the creation of the Dataset		none	37		FALSE	FALSE	TRUE	FALSE	FALSE	FALSE		citation	
	producerName	Name	The name of the entity, e.g. the person's name or the name of an organization	1) FamilyName, GivenName or 2) Organization	text	38	#VALUE	TRUE	FALSE	FALSE	TRUE	FALSE	TRUE	producer	citation	
	producerAffiliation	Affiliation	The name of the entity affiliated with the producer, e.g. an organization's name	Organization XYZ	text	39	(#VALUE)	FALSE	FALSE	FALSE	FALSE	FALSE	FALSE	producer	citation	
	producerAbbreviation	Abbreviated Name	The producer's abbreviated name (e.g. IQSS, ICPSR)		text	40	(#VALUE)	FALSE	FALSE	FALSE	FALSE	FALSE	FALSE	producer	citation	
	producerURL	URL	The URL of the producer's website	https://	url	41	<a href="#VALUE" target="_blank" rel="noopener">#VALUE</a>	FALSE	FALSE	FALSE	FALSE	FALSE	FALSE	producer	citation	
	producerLogoURL	Logo URL	The URL of the producer's logo	https://	url	42	<img src="#VALUE" alt="#NAME" class="metadata-logo"/><br/>	FALSE	FALSE	FALSE	FALSE	FALSE	FALSE	producer	citation	
	productionDate	Production Date	The date when the data were produced (not distributed, published, or archived)	YYYY-MM-DD	date	43		TRUE	FALSE	FALSE	TRUE	FALSE	FALSE		citation	
	productionPlace	Production Location	The location where the data and any related materials were produced or collected		text	44		TRUE	FALSE	TRUE	TRUE	FALSE	FALSE		citation	
	contributor	Contributor	The entity, such as a person or organization, responsible for collecting, managing, or otherwise contributing to the development of the Dataset		none	45	:	FALSE	FALSE	TRUE	FALSE	FALSE	FALSE		citation	http://purl.org/dc/terms/contributor
	contributorType	Type	Indicates the type of contribution made to the dataset		text	46	#VALUE 	TRUE	TRUE	FALSE	TRUE	FALSE	FALSE	contributor	citation	
	contributorName	Name	The name of the contributor, e.g. the person's name or the name of an organization	1) FamilyName, GivenName or 2) Organization	text	47	#VALUE	TRUE	FALSE	FALSE	TRUE	FALSE	FALSE	contributor	citation	
	grantNumber	Funding Information	Information about the Dataset's financial support		none	48	:	FALSE	FALSE	TRUE	FALSE	FALSE	FALSE		citation	https://schema.org/sponsor
	grantNumberAgency	Agency	The agency that provided financial support for the Dataset	Organization XYZ	text	49	#VALUE	TRUE	FALSE	FALSE	TRUE	FALSE	FALSE	grantNumber	citation	
	grantNumberValue	Identifier	The grant identifier or contract identifier of the agency that provided financial support for the Dataset		text	50	#VALUE	TRUE	FALSE	FALSE	TRUE	FALSE	FALSE	grantNumber	citation	
	distributor	Distributor	The entity, such as a person or organization, designated to generate copies of the Dataset, including any editions or revisions		none	51		FALSE	FALSE	TRUE	FALSE	FALSE	FALSE		citation	
	distributorName	Name	The name of the entity, e.g. the person's name or the name of an organization	1) FamilyName, GivenName or 2) Organization	text	52	#VALUE	TRUE	FALSE	FALSE	TRUE	FALSE	FALSE	distributor	citation	
	distributorAffiliation	Affiliation	The name of the entity affiliated with the distributor, e.g. an organization's name	Organization XYZ	text	53	(#VALUE)	FALSE	FALSE	FALSE	FALSE	FALSE	FALSE	distributor	citation	
	distributorAbbreviation	Abbreviated Name	The distributor's abbreviated name (e.g. IQSS, ICPSR)		text	54	(#VALUE)	FALSE	FALSE	FALSE	FALSE	FALSE	FALSE	distributor	citation	
	distributorURL	URL	The URL of the distributor's webpage	https://	url	55	<a href="#VALUE" target="_blank" rel="noopener">#VALUE</a>	FALSE	FALSE	FALSE	FALSE	FALSE	FALSE	distributor	citation	
	distributorLogoURL	Logo URL	The URL of the distributor's logo image, used to show the image on the Dataset's page	https://	url	56	<img src="#VALUE" alt="#NAME" class="metadata-logo"/><br/>	FALSE	FALSE	FALSE	FALSE	FALSE	FALSE	distributor	citation	
	distributionDate	Distribution Date	The date when the Dataset was made available for distribution/presentation	YYYY-MM-DD	date	57		TRUE	FALSE	FALSE	TRUE	FALSE	FALSE		citation	
	depositor	Depositor	The entity, such as a person or organization, that deposited the Dataset in the repository	1) FamilyName, GivenName or 2) Organization	text	58		FALSE	FALSE	FALSE	FALSE	FALSE	FALSE		citation	
	dateOfDeposit	Deposit Date	The date when the Dataset was deposited into the repository	YYYY-MM-DD	date	59		FALSE	FALSE	FALSE	TRUE	FALSE	FALSE		citation	http://purl.org/dc/terms/dateSubmitted
	timePeriodCovered	Time Period	The time period that the data refer to. Also known as span. This is the time period covered by the data, not the dates of coding, collecting data, or making documents machine-readable		none	60	;	FALSE	FALSE	TRUE	FALSE	FALSE	FALSE		citation	https://schema.org/temporalCoverage
	timePeriodCoveredStart	Start Date	The start date of the time period that the data refer to	YYYY-MM-DD	date	61	#NAME: #VALUE 	TRUE	FALSE	FALSE	TRUE	FALSE	FALSE	timePeriodCovered	citation	
	timePeriodCoveredEnd	End Date	The end date of the time period that the data refer to	YYYY-MM-DD	date	62	#NAME: #VALUE 	TRUE	FALSE	FALSE	TRUE	FALSE	FALSE	timePeriodCovered	citation	
	dateOfCollection	Date of Collection	The dates when the data were collected or generated		none	63	;	FALSE	FALSE	TRUE	FALSE	FALSE	FALSE		citation	
	dateOfCollectionStart	Start Date	The date when the data collection started	YYYY-MM-DD	date	64	#NAME: #VALUE 	FALSE	FALSE	FALSE	FALSE	FALSE	FALSE	dateOfCollection	citation	
	dateOfCollectionEnd	End Date	The date when the data collection ended	YYYY-MM-DD	date	65	#NAME: #VALUE 	FALSE	FALSE	FALSE	FALSE	FALSE	FALSE	dateOfCollection	citation	
	kindOfData	Data Type	The type of data included in the files (e.g. survey data, clinical data, or machine-readable text)		text	66		TRUE	FALSE	TRUE	TRUE	FALSE	FALSE		citation	http://rdf-vocabulary.ddialliance.org/discovery#kindOfData
	series	Series	Information about the dataset series to which the Dataset belong		none	67	:	FALSE	FALSE	TRUE	FALSE	FALSE	FALSE		citation	
	seriesName	Name	The name of the dataset series		text	68	#VALUE	TRUE	FALSE	FALSE	TRUE	FALSE	FALSE	series	citation	
	seriesInformation	Information	Can include 1) a history of the series and 2) a summary of features that apply to the series		textbox	69	#VALUE	FALSE	FALSE	FALSE	FALSE	FALSE	FALSE	series	citation	
	software	Software	Information about the software used to generate the Dataset		none	70	,	FALSE	FALSE	TRUE	FALSE	FALSE	FALSE		citation	https://www.w3.org/TR/prov-o/#wasGeneratedBy
	softwareName	Name	The name of software used to generate the Dataset		text	71	#VALUE	FALSE	FALSE	FALSE	FALSE	FALSE	FALSE	software	citation
	softwareVersion	Version	The version of the software used to generate the Dataset, e.g. 4.11		text	72	#NAME: #VALUE	FALSE	FALSE	FALSE	FALSE	FALSE	FALSE	software	citation	
	relatedMaterial	Related Material	Information, such as a persistent ID or citation, about the material related to the Dataset, such as appendices or sampling information available outside of the Dataset		textbox	73		FALSE	FALSE	TRUE	FALSE	FALSE	FALSE		citation	
	relatedDatasets	Related Dataset	Information, such as a persistent ID or citation, about a related dataset, such as previous research on the Dataset's subject		textbox	74		FALSE	FALSE	TRUE	FALSE	FALSE	FALSE		citation	http://purl.org/dc/terms/relation
	otherReferences	Other Reference	Information, such as a persistent ID or citation, about another type of resource that provides background or supporting material to the Dataset		text	75		FALSE	FALSE	TRUE	FALSE	FALSE	FALSE		citation	http://purl.org/dc/terms/references
	dataSources	Data Source	Information, such as a persistent ID or citation, about sources of the Dataset (e.g. a book, article, serial, or machine-readable data file)		textbox	76		FALSE	FALSE	TRUE	FALSE	FALSE	FALSE		citation	https://www.w3.org/TR/prov-o/#wasDerivedFrom
	originOfSources	Origin of Historical Sources	For historical sources, the origin and any rules followed in establishing them as sources		textbox	77		FALSE	FALSE	FALSE	FALSE	FALSE	FALSE		citation	
	characteristicOfSources	Characteristic of Sources	Characteristics not already noted elsewhere		textbox	78		FALSE	FALSE	FALSE	FALSE	FALSE	FALSE		citation	
	accessToSources	Documentation and Access to Sources	1) Methods or procedures for accessing data sources and 2) any special permissions needed for access		textbox	79		FALSE	FALSE	FALSE	FALSE	FALSE	FALSE		citation	
#controlledVocabulary	DatasetField	Value	identifier	displayOrder											
	subject	Agricultural Sciences	D01	0											
	subject	Arts and Humanities	D0	1											
	subject	Astronomy and Astrophysics	D1	2											
	subject	Business and Management	D2	3											
	subject	Chemistry	D3	4
	subject	Computer and Information Science	D7	5									
	subject	Earth and Environmental Sciences	D4	6											
	subject	Engineering	D5	7
	subject	Law	D8	8	
	subject	Mathematical Sciences	D9	9																	
	subject	Medicine, Health and Life Sciences	D6	10											
	subject	Physics	D10	11											
	subject	Social Sciences	D11	12											
	subject	Other	D12	13											
	publicationIDType	ark		0											
	publicationIDType	arXiv		1											
	publicationIDType	bibcode		2								
	publicationIDType	cstr		3											
	publicationIDType	doi		4											
	publicationIDType	ean13		5											
	publicationIDType	eissn		6											
	publicationIDType	handle		7											
	publicationIDType	isbn		8											
	publicationIDType	issn		9											
	publicationIDType	istc		10											
	publicationIDType	lissn		11											
	publicationIDType	lsid		12											
	publicationIDType	pmid		13											
	publicationIDType	purl		14											
	publicationIDType	upc		15											
	publicationIDType	url		16	
	publicationIDType	urn		17											
	publicationIDType	DASH-NRS		18		
	contributorType	Data Collector		0											
	contributorType	Data Curator		1											
	contributorType	Data Manager		2											
	contributorType	Editor		3											
	contributorType	Funder		4											
	contributorType	Hosting Institution		5											
	contributorType	Project Leader		6											
	contributorType	Project Manager		7											
	contributorType	Project Member		8											
	contributorType	Related Person		9											
	contributorType	Researcher		10											
	contributorType	Research Group		11											
	contributorType	Rights Holder		12											
	contributorType	Sponsor		13											
	contributorType	Supervisor		14											
	contributorType	Work Package Leader		15											
	contributorType	Other		16											
	authorIdentifierScheme	ORCID		0											
	authorIdentifierScheme	ISNI		1											
	authorIdentifierScheme	LCNA		2											
	authorIdentifierScheme	VIAF		3											
	authorIdentifierScheme	GND		4											
	authorIdentifierScheme	DAI		5
	authorIdentifierScheme	ResearcherID		6
	authorIdentifierScheme	ScopusID		7
<<<<<<< HEAD
	language	Abkhaz	abk	0	abk	ab
	language	Afar	aar	1	aar	aa
	language	Afrikaans	afr	2	afr	af
	language	Akan	aka	3	aka	ak
	language	Albanian	sqi	4	sqi	alb	sq
	language	Amharic	amh	5	amh	am
	language	Arabic	ara	6	ara	ar
	language	Aragonese	arg	7	arg	an
	language	Armenian	hye	8	hye	arm	hy
	language	Assamese	asm	9	asm	as
	language	Avaric	ava	10	ava	av
	language	Avestan	ave	11	ave	ae
	language	Aymara	aym	12	aym	ay
	language	Azerbaijani	aze	13	aze	az
	language	Bambara	bam	14	bam	bm
	language	Bashkir	bak	15	bak	ba
	language	Basque	eus	16	eus	baq	eu
	language	Belarusian	bel	17	bel	be
	language	Bengali, Bangla	ben	18	ben	bn	Bengali	Bangla
	language	Bihari	bih	19	bih	bh
	language	Bislama	bis	20	bis	bi
	language	Bosnian	bos	21	bos	bs
	language	Breton	bre	22	bre	br
	language	Bulgarian	bul	23	bul	bg
	language	Burmese	mya	24	mya	bur	my
	language	Catalan,Valencian	cat	25	cat	ca	Catalan	Valencian
	language	Chamorro	cha	26	cha	ch
	language	Chechen	che	27	che	ce
	language	Chichewa, Chewa, Nyanja	nya	28	nya	ny	Chichewa	Chewa	Nyanja
	language	Chinese	zho	29	zho	chi	zh
	language	Chuvash	chv	30	chv	cv
	language	Cornish	cor	31	cor	kw
	language	Corsican	cos	32	cos	co
	language	Cree	cre	33	cre	cr
	language	Croatian	hrv	34	hrv	src	hr
	language	Czech	ces	35	ces	cze	cs
	language	Danish	dan	36	dan	da
	language	Divehi, Dhivehi, Maldivian	div	37	div	dv	Divehi	Dhivehi	Maldivian
	language	Dutch	nld	38	nld	dut	nl
	language	Dzongkha	dzo	39	dzo	dz
	language	English	eng	40	eng	en
	language	Esperanto	epo	41	epo	eo
	language	Estonian	est	42	est	et
	language	Ewe	ewe	43	ewe	ee
	language	Faroese	fao	44	fao	fo
	language	Fijian	fij	45	fij	fj
	language	Finnish	fin	46	fin	fi
	language	French	fra	47	fra	fre	fr
	language	Fula, Fulah, Pulaar, Pular	ful	48	ful	ff	Fula	Fulah	Pulaar	Pular
	language	Galician	glg	49	glg	gl
	language	Georgian	kat	50	kat	geo	ka
	language	German	deu	51	deu	ger	de
	language	Greek (modern)	ell	52	ell	gre	el	Greek
	language	Guaraní	grn	53	grn	gn
	language	Gujarati	guj	54	guj	gu
	language	Haitian, Haitian Creole	hat	55	hat	ht	Haitian	Haitian Creole
	language	Hausa	hau	56	hau	ha
	language	Hebrew (modern)	heb	57	heb	he
	language	Herero	her	58	her	hz
	language	Hindi	hin	59	hin	hi
	language	Hiri Motu	hmo	60	hmo	ho
	language	Hungarian	hun	61	hun	hu
	language	Interlingua	ina	62	ina	ia
	language	Indonesian	ind	63	ind	id
	language	Interlingue	ile	64	ile	ie
	language	Irish	gle	65	gle	ga
	language	Igbo	ibo	66	ibo	ig
	language	Inupiaq	ipk	67	ipk	ik
	language	Ido	ido	68	ido	io
	language	Icelandic	isl	69	isl	ice	is
	language	Italian	ita	70	ita	it
	language	Inuktitut	iku	71	iku	iu
	language	Japanese	jpn	72	jpn	ja
	language	Javanese	jav	73	jav	jv
	language	Kalaallisut, Greenlandic	kal	74	kal	kl	Kalaallisut	Greenlandic
	language	Kannada	kan	75	kan	kn
	language	Kanuri	kau	76	kau	kr
	language	Kashmiri	kas	77	kas	ks
	language	Kazakh	kaz	78	kaz	kk
	language	Khmer	khm	79	khm	km
	language	Kikuyu, Gikuyu	kik	80	kik	ki	Kikuyu	Gikuyu
	language	Kinyarwanda	kin	81	kin	rw
	language	Kyrgyz	kir	82	kir	ky	Kirghiz
	language	Komi	kom	83	kom	kv
	language	Kongo	kon	84	kon	kg
	language	Korean	kor	85	kor	ko
	language	Kurdish	kur	86	kur	ku
	language	Kwanyama, Kuanyama	kua	87	kua	kj	Kwanyama	Kuanyama
	language	Latin	lat	88	lat	la
	language	Luxembourgish, Letzeburgesch	ltz	89	ltz	lb	Luxembourgish	Letzeburgesch
	language	Ganda	lug	90	lug	lg
	language	Limburgish, Limburgan, Limburger	lim	91	lim	li	Limburgish	Limburgan	Limburger
	language	Lingala	lin	92	lin	ln
	language	Lao	lao	93	lao	lo
	language	Lithuanian	lit	94	lit	lt
	language	Luba-Katanga	lub	95	lub	lu
	language	Latvian	lav	96	lav	lv
	language	Manx	glv	97	glv	gv
	language	Macedonian	mkd	98	mkd	mac	mk
	language	Malagasy	mlg	99	mlg	mg
	language	Malay	msa	100	msa	may	ms
	language	Malayalam	mal	101	mal	ml
	language	Maltese	mlt	102	mlt	mt
	language	Māori	mri	103	mri	mao	mi	Maori
	language	Marathi (Marāṭhī)	mar	104	mar	mr
	language	Marshallese	mah	105	mah	mh
	language	Mixtepec Mixtec	mix	106	mix
	language	Mongolian	mon	107	mon	mn
	language	Nauru	nau	108	nau	na
	language	Navajo, Navaho	nav	109	nav	nv	Navajo	Navaho
	language	Northern Ndebele	nde	110	nde	nd
	language	Nepali	nep	111	nep	ne
	language	Ndonga	ndo	112	ndo	ng
	language	Norwegian Bokmål	nob	113	nob	nb
	language	Norwegian Nynorsk	nno	114	nno	nn
	language	Norwegian	nor	115	nor	no
	language	Nuosu	iii	116	iii	ii	Sichuan Yi
	language	Southern Ndebele	nbl	117	nbl	nr
	language	Occitan	oci	118	oci	oc
	language	Ojibwe, Ojibwa	oji	119	oji	oj	Ojibwe	Ojibwa
	language	Old Church Slavonic,Church Slavonic,Old Bulgarian	chu	120	chu	cu
	language	Oromo	orm	121	orm	om
	language	Oriya	ori	122	ori	or
	language	Ossetian, Ossetic	oss	123	oss	os	Ossetian	Ossetic
	language	Panjabi, Punjabi	pan	124	pan	pa	Panjabi		Punjabi
	language	Pāli	pli	125	pli	pi
	language	Persian (Farsi)	fas	126	fas	per	fa
	language	Polish	pol	127	pol	pl
	language	Pashto, Pushto	pus	128	pus	ps	Pashto	Pushto
	language	Portuguese	por	129	por	pt
	language	Quechua	que	130	que	qu
	language	Romansh	roh	131	roh	rm
	language	Kirundi	run	132	run	rn
	language	Romanian	ron	133	ron	rum	ro
	language	Russian	rus	134	rus	ru
	language	Sanskrit (Saṁskṛta)	san	135	san	sa
	language	Sardinian	srd	136	srd	sc
	language	Sindhi	snd	137	snd	sd
	language	Northern Sami	sme	138	sme	se
	language	Samoan	smo	139	smo	sm
	language	Sango	sag	140	sag	sg
	language	Serbian	srp	141	srp	scc	sr
	language	Scottish Gaelic, Gaelic	gla	142	gla	gd	Scottish Gaelic	Gaelic
	language	Shona	sna	143	sna	sn
	language	Sinhala, Sinhalese	sin	144	sin	si	Sinhala	Sinhalese
	language	Slovak	slk	145	slk	slo	sk
	language	Slovene	slv	146	slv	sl	Slovenian
	language	Somali	som	147	som	so
	language	Southern Sotho	sot	148	sot	st
	language	Spanish, Castilian	spa	149	spa	es	Spanish	Castilian
	language	Sundanese	sun	150	sun	su
	language	Swahili	swa	151	swa	sw
	language	Swati	ssw	152	ssw	ss
	language	Swedish	swe	153	swe	sv
	language	Tamil	tam	154	tam	ta
	language	Telugu	tel	155	tel	te
	language	Tajik	tgk	156	tgk	tg
	language	Thai	tha	157	tha	th
	language	Tigrinya	tir	158	tir	ti
	language	Tibetan Standard, Tibetan, Central	bod	159	bod	tib	bo	Tibetan Standard	Tibetan Central
	language	Turkmen	tuk	160	tuk	tk
	language	Tagalog	tgl	161	tgl	tl
	language	Tswana	tsn	162	tsn	tn
	language	Tonga (Tonga Islands)	ton	163	ton	to	Tonga
	language	Turkish	tur	164	tur	tr
	language	Tsonga	tso	165	tso	ts
	language	Tatar	tat	166	tat	tt
	language	Twi	twi	167	twi	tw
	language	Tahitian	tah	168	tah	ty
	language	Uyghur, Uighur	uig	169	uig	ug	Uyghur	Uighur
	language	Ukrainian	ukr	170	ukr	uk
	language	Urdu	urd	171	urd	ur
	language	Uzbek	uzb	172	uzb	uz
	language	Venda	ven	173	ven	ve
	language	Vietnamese	vie	174	vie	vi
	language	Volapük	vol	175	vol	vo
	language	Walloon	wln	176	wln	wa
	language	Welsh	cym	177	cym	wel	cy
	language	Wolof	wol	178	wol	wo
	language	Western Frisian	fry	179	fry	fy
	language	Xhosa	xho	180	xho	xh
	language	Yiddish	yid	181	yid	yi
	language	Yoruba	yor	182	yor	yo
	language	Zhuang, Chuang	zha	183	zha	za	Zhuang	Chuang
	language	Zulu	zul	184	zul	zu
	language	Not applicable		185											
	publicationRelationType	IsCitedBy	RT1	1											
	publicationRelationType	Cites	RT2	2											
	publicationRelationType	IsSupplementTo	RT3	3											
	publicationRelationType	IsSupplementedBy	RT4	4											
	publicationRelationType	IsReferencedBy	RT5	5											
	publicationRelationType	References	RT6	6											
=======
	language	'Are'are	alu	0	alu
	language	'Auhelawa	kud	1	kud
	language	A'ou	aou	2	aou
	language	A-Pucikwar	apq	3	apq
	language	Aari	aiw	4	aiw
	language	Aasáx	aas	5	aas
	language	Abadi	kbt	6	kbt
	language	Abaga	abg	7	abg
	language	Abai Sungai	abf	8	abf
	language	Abanyom	abm	9	abm
	language	Abar	mij	10	mij
	language	Abau	aau	11	aau
	language	Abaza	abq	12	abq
	language	Abellen Ayta	abp	13	abp
	language	Abidji	abi	14	abi
	language	Abinomn	bsa	15	bsa
	language	Abipon	axb	16	axb
	language	Abishira	ash	17	ash
	language	Abkhaz	abk	18	abk	ab	Abkhaz	Abkhazian
	language	Abom	aob	19	aob
	language	Abon	abo	20	abo
	language	Abron	abr	21	abr
	language	Abu	ado	22	ado
	language	Abu' Arapesh	aah	23	aah
	language	Abua	abn	24	abn
	language	Abui	abz	25	abz
	language	Abun	kgr	26	kgr
	language	Abure	abu	27	abu
	language	Abureni	mgj	28	mgj
	language	Abé	aba	29	aba
	language	Acatepec Me'phaa	tpx	30	tpx
	language	Achagua	aca	31	aca
	language	Achang	acn	32	acn
	language	Ache	yif	33	yif
	language	Acheron	acz	34	acz
	language	Achi	acr	35	acr
	language	Achinese	ace	36	ace
	language	Achterhoeks	act	37	act
	language	Achuar-Shiwiar	acu	38	acu
	language	Achumawi	acv	39	acv
	language	Aché	guq	40	guq
	language	Acoli	ach	41	ach
	language	Acroá	acs	42	acs
	language	Adai	xad	43	xad
	language	Adamawa Fulfulde	fub	44	fub
	language	Adamorobe Sign Language	ads	45	ads
	language	Adang	adn	46	adn
	language	Adangbe	adq	47	adq
	language	Adangme	ada	48	ada
	language	Adara	kad	49	kad
	language	Adasen	tiu	50	tiu
	language	Adele	ade	51	ade
	language	Adhola	adh	52	adh
	language	Adi	adi	53	adi
	language	Adilabad Gondi	wsg	54	wsg
	language	Adioukrou	adj	55	adj
	language	Adithinngithigh	dth	56	dth
	language	Adivasi Oriya	ort	57	ort
	language	Adiwasi Garasia	gas	58	gas
	language	Adnyamathanha	adt	59	adt
	language	Adonara	adr	60	adr
	language	Aduge	adu	61	adu
	language	Adyghe	ady	62	ady
	language	Adzera	adz	63	adz
	language	Aeka	aez	64	aez
	language	Aekyom	awi	65	awi
	language	Aequian	xae	66	xae
	language	Aer	aeq	67	aeq
	language	Afade	aal	68	aal
	language	Afar	aar	69	aar	aa
	language	Afghan Sign Language	afg	70	afg
	language	Afitti	aft	71	aft
	language	Afrihili	afh	72	afh
	language	Afrikaans	afr	73	afr	af
	language	Afro-Seminole Creole	afs	74	afs
	language	Agarabi	agd	75	agd
	language	Agariya	agi	76	agi
	language	Agatu	agc	77	agc
	language	Agavotaguerra	avo	78	avo
	language	Aghem	agq	79	agq
	language	Aghu	ahh	80	ahh
	language	Aghu-Tharnggala	gtu	81	gtu
	language	Aghul	agx	82	agx
	language	Aghwan	xag	83	xag
	language	Agi	aif	84	aif
	language	Agob	kit	85	kit
	language	Agoi	ibm	86	ibm
	language	Aguacateco	agu	87	agu
	language	Aguano	aga	88	aga
	language	Aguaruna	agr	89	agr
	language	Aguna	aug	90	aug
	language	Agusan Manobo	msm	91	msm
	language	Agutaynen	agn	92	agn
	language	Agwagwune	yay	93	yay
	language	Ahanta	aha	94	aha
	language	Aheri Gondi	esg	95	esg
	language	Aheu	thm	96	thm
	language	Ahirani	ahr	97	ahr
	language	Ahom	aho	98	aho
	language	Ahtena	aht	99	aht
	language	Ahwai	nfd	100	nfd
	language	Ai-Cham	aih	101	aih
	language	Aighon	aix	102	aix
	language	Aikanã	tba	103	tba
	language	Aiklep	mwg	104	mwg
	language	Aimaq	aiq	105	aiq
	language	Aimele	ail	106	ail
	language	Aimol	aim	107	aim
	language	Ainbai	aic	108	aic
	language	Ainu (China)	aib	109	aib
	language	Ainu (Japan)	ain	110	ain
	language	Aiome	aki	111	aki
	language	Airoran	air	112	air
	language	Aiton	aio	113	aio
	language	Aja (Benin)	ajg	114	ajg
	language	Aja (South Sudan)	aja	115	aja
	language	Ajawa	ajw	116	ajw
	language	Ajië	aji	117	aji
	language	Ajumbu	muc	118	muc
	language	Ajyíninka Apurucayali	cpc	119	cpc
	language	Ak	akq	120	akq
	language	Aka	soh	121	soh
	language	Aka-Bea	abj	122	abj
	language	Aka-Bo	akm	123	akm
	language	Aka-Cari	aci	124	aci
	language	Aka-Jeru	akj	125	akj
	language	Aka-Kede	akx	126	akx
	language	Aka-Kol	aky	127	aky
	language	Aka-Kora	ack	128	ack
	language	Akan	aka	129	aka	ak
	language	Akar-Bale	acl	130	acl
	language	Akaselem	aks	131	aks
	language	Akawaio	ake	132	ake
	language	Ake	aik	133	aik
	language	Akebu	keu	134	keu
	language	Akei	tsr	135	tsr
	language	Akeu	aeu	136	aeu
	language	Akha	ahk	137	ahk
	language	Akhvakh	akv	138	akv
	language	Akkadian	akk	139	akk
	language	Akkala Sami	sia	140	sia
	language	Aklanon	akl	141	akl
	language	Akolet	akt	142	akt
	language	Akoose	bss	143	bss
	language	Akoye	miw	144	miw
	language	Akpa	akf	145	akf
	language	Akpes	ibe	146	ibe
	language	Akrukay	afi	147	afi
	language	Akukem	spm	148	spm
	language	Akuku	ayk	149	ayk
	language	Akum	aku	150	aku
	language	Akuntsu	aqz	151	aqz
	language	Akurio	ako	152	ako
	language	Akwa	akw	153	akw
	language	Akyaung Ari Naga	nqy	154	nqy
	language	Al-Sayyid Bedouin Sign Language	syy	155	syy
	language	Alaba-K’abeena	alw	156	alw
	language	Alabama	akz	157	akz
	language	Alabat Island Agta	dul	158	dul
	language	Alacatlatzala Mixtec	mim	159	mim
	language	Alago	ala	160	ala
	language	Alagwa	wbj	161	wbj
	language	Alak	alk	162	alk
	language	Alamblak	amp	163	amp
	language	Alangan	alj	164	alj
	language	Alanic	xln	165	xln
	language	Alapmunte	apv	166	apv
	language	Alawa	alh	167	alh
	language	Albanian	sqi	168	sqi	alb	sq
	language	Albanian Sign Language	sqk	169	sqk
	language	Albarradas Sign Language	lsc	170	lsc
	language	Alcozauca Mixtec	xta	171	xta
	language	Alege	alf	172	alf
	language	Alekano	gah	173	gah
	language	Aleut	ale	174	ale
	language	Algerian Arabic	arq	175	arq
	language	Algerian Jewish Sign Language	ajs	176	ajs
	language	Algerian Saharan Arabic	aao	177	aao
	language	Algerian Sign Language	asp	178	asp
	language	Algonquin	alq	179	alq
	language	Ali	aiy	180	aiy
	language	Alladian	ald	181	ald
	language	Allar	all	182	all
	language	Alngith	aid	183	aid
	language	Alo Phola	ypo	184	ypo
	language	Alor	aol	185	aol
	language	Aloápam Zapotec	zaq	186	zaq
	language	Alsea	aes	187	aes
	language	Alu Kurumba	xua	188	xua
	language	Alugu	aub	189	aub
	language	Alumu-Tesu	aab	190	aab
	language	Alune	alp	191	alp
	language	Aluo	yna	192	yna
	language	Alur	alz	193	alz
	language	Alutor	alr	194	alr
	language	Alviri-Vidari	avd	195	avd
	language	Alyawarr	aly	196	aly
	language	Ama (Papua New Guinea)	amm	197	amm
	language	Ama (Sudan)	nyi	198	nyi
	language	Amahai	amq	199	amq
	language	Amahuaca	amc	200	amc
	language	Amaimon	ali	201	ali
	language	Amal	aad	202	aad
	language	Amami Koniya Sign Language	jks	203	jks
	language	Amanab	amn	204	amn
	language	Amanayé	ama	205	ama
	language	Amara	aie	206	aie
	language	Amarakaeri	amr	207	amr
	language	Amarasi	aaz	208	aaz
	language	Amatlán Zapotec	zpo	209	zpo
	language	Amba (Solomon Islands)	utp	210	utp
	language	Amba (Uganda)	rwm	211	rwm
	language	Ambai	amk	212	amk
	language	Ambakich	aew	213	aew
	language	Ambala Ayta	abc	214	abc
	language	Ambelau	amv	215	amv
	language	Ambele	ael	216	ael
	language	Amblong	alm	217	alm
	language	Ambo	amb	218	amb
	language	Ambo-Pasco Quechua	qva	219	qva
	language	Ambonese Malay	abs	220	abs
	language	Ambrak	aag	221	aag
	language	Ambul	apo	222	apo
	language	Ambulas	abt	223	abt
	language	Amdang	amj	224	amj
	language	Amdo Tibetan	adx	225	adx
	language	Amele	aey	226	aey
	language	American Sign Language	ase	227	ase
	language	Amganad Ifugao	ifa	228	ifa
	language	Amharic	amh	229	amh	am
	language	Ami	amy	230	amy
	language	Amis	ami	231	ami
	language	Amo	amo	232	amo
	language	Amol	alx	233	alx
	language	Amoltepec Mixtec	mbz	234	mbz
	language	Ampanang	apg	235	apg
	language	Ampari Dogon	aqd	236	aqd
	language	Amri Karbi	ajz	237	ajz
	language	Amto	amt	238	amt
	language	Amundava	adw	239	adw
	language	Amurdak	amg	240	amg
	language	Ana Tinga Dogon	dti	241	dti
	language	Anaang	anw	242	anw
	language	Anakalangu	akg	243	akg
	language	Anal	anm	244	anm
	language	Anam	pda	245	pda
	language	Anambé	aan	246	aan
	language	Anamgura	imi	247	imi
	language	Anasi	bpo	248	bpo
	language	Ancient Greek (to 1453)	grc	249	grc
	language	Ancient Hebrew	hbo	250	hbo
	language	Ancient Macedonian	xmk	251	xmk
	language	Ancient North Arabian	xna	252	xna
	language	Ancient Zapotec	xzp	253	xzp
	language	Andaandi	dgl	254	dgl
	language	Andai	afd	255	afd
	language	Andajin	ajn	256	ajn
	language	Andalusian Arabic	xaa	257	xaa
	language	Andaman Creole Hindi	hca	258	hca
	language	Andaqui	ana	259	ana
	language	Andarum	aod	260	aod
	language	Andegerebinha	adg	261	adg
	language	Andh	anr	262	anr
	language	Andi	ani	263	ani
	language	Andio	bzb	264	bzb
	language	Andoa	anb	265	anb
	language	Andoque	ano	266	ano
	language	Andra-Hus	anx	267	anx
	language	Aneityum	aty	268	aty
	language	Anem	anz	269	anz
	language	Aneme Wake	aby	270	aby
	language	Anfillo	myo	271	myo
	language	Angaataha	agm	272	agm
	language	Angaité	aqt	273	aqt
	language	Angal	age	274	age
	language	Angal Enen	aoe	275	aoe
	language	Angal Heneng	akh	276	akh
	language	Angami Naga	njm	277	njm
	language	Angguruk Yali	yli	278	yli
	language	Angika	anp	279	anp
	language	Angkamuthi	avm	280	avm
	language	Anglo-Norman	xno	281	xno
	language	Angloromani	rme	282	rme
	language	Angolar	aoa	283	aoa
	language	Angor	agg	284	agg
	language	Angoram	aog	285	aog
	language	Angosturas Tunebo	tnd	286	tnd
	language	Anguthimri	awg	287	awg
	language	Ani Phowa	ypn	288	ypn
	language	Anii	blo	289	blo
	language	Animere	anf	290	anf
	language	Anindilyakwa	aoi	291	aoi
	language	Aninka	aqk	292	aqk
	language	Anjam	boj	293	boj
	language	Ankave	aak	294	aak
	language	Anmatyerre	amx	295	amx
	language	Anong	nun	296	nun
	language	Anor	anj	297	anj
	language	Anserma	ans	298	ans
	language	Ansus	and	299	and
	language	Antakarinya	ant	300	ant
	language	Antankarana Malagasy	xmv	301	xmv
	language	Antigua and Barbuda Creole English	aig	302	aig
	language	Anu-Hkongso Chin	anl	303	anl
	language	Anuak	anu	304	anu
	language	Anufo	cko	305	cko
	language	Anuki	aui	306	aui
	language	Anus	auq	307	auq
	language	Anuta	aud	308	aud
	language	Anyin	any	309	any
	language	Anyin Morofo	mtb	310	mtb
	language	Ao Naga	njo	311	njo
	language	Aoheng	pni	312	pni
	language	Aore	aor	313	aor
	language	Ap Ma	kbx	314	kbx
	language	Apalachee	xap	315	xap
	language	Apalaí	apy	316	apy
	language	Apali	ena	317	ena
	language	Apasco-Apoala Mixtec	mip	318	mip
	language	Apatani	apt	319	apt
	language	Apiaká	api	320	api
	language	Apinayé	apn	321	apn
	language	Apma	app	322	app
	language	Aproumu Aizi	ahp	323	ahp
	language	Apurinã	apu	324	apu
	language	Aputai	apx	325	apx
	language	Aquitanian	xaq	326	xaq
	language	Arabana	ard	327	ard
	language	Arabela	arl	328	arl
	language	Arabic	ara	329	ara	ar
	language	Aragonese	arg	330	arg	an
	language	Araki	akr	331	akr
	language	Arakwal	rkw	332	rkw
	language	Aralle-Tabulahan	atq	333	atq
	language	Arammba	stk	334	stk
	language	Aranadan	aaf	335	aaf
	language	Aranama-Tamique	xrt	336	xrt
	language	Arandai	jbj	337	jbj
	language	Araona	aro	338	aro
	language	Arapaho	arp	339	arp
	language	Arapaso	arj	340	arj
	language	Ararandewára	xaj	341	xaj
	language	Arawak	arw	342	arw
	language	Araweté	awt	343	awt
	language	Arawum	awm	344	awm
	language	Arbore	arv	345	arv
	language	Arbëreshë Albanian	aae	346	aae
	language	Archi	aqc	347	aqc
	language	Ardhamāgadhī Prākrit	pka	348	pka
	language	Are	mwc	349	mwc
	language	Areba	aea	350	aea
	language	Arem	aem	351	aem
	language	Arequipa-La Unión Quechua	qxu	352	qxu
	language	Argentine Sign Language	aed	353	aed
	language	Argobba	agj	354	agj
	language	Arguni	agf	355	agf
	language	Arhuaco	arh	356	arh
	language	Arhâ	aqr	357	aqr
	language	Arhö	aok	358	aok
	language	Ari	aac	359	aac
	language	Aribwatsa	laz	360	laz
	language	Aribwaung	ylu	361	ylu
	language	Arifama-Miniafia	aai	362	aai
	language	Arigidi	aqg	363	aqg
	language	Arikapú	ark	364	ark
	language	Arikara	ari	365	ari
	language	Arikem	ait	366	ait
	language	Arin	xrn	367	xrn
	language	Aringa	luc	368	luc
	language	Armazic	xrm	369	xrm
	language	Armenian	hye	370	hye	hy	arm
	language	Armenian Sign Language	aen	371	aen
	language	Arop-Lokep	apr	372	apr
	language	Arop-Sissano	aps	373	aps
	language	Arosi	aia	374	aia
	language	Arpitan	frp	375	frp
	language	Arritinngithigh	rrt	376	rrt
	language	Arta	atz	377	atz
	language	Aruamu	msy	378	msy
	language	Aruek	aur	379	aur
	language	Aruop	lsr	380	lsr
	language	Arutani	atx	381	atx
	language	Aruá (Amazonas State)	aru	382	aru
	language	Aruá (Rodonia State)	arx	383	arx
	language	Arvanitika Albanian	aat	384	aat
	language	As	asz	385	asz
	language	Asaro'o	mtv	386	mtv
	language	Ashe	ahs	387	ahs
	language	Ashkun	ask	388	ask
	language	Asho Chin	csh	389	csh
	language	Ashtiani	atn	390	atn
	language	Asháninka	cni	391	cni
	language	Ashéninka Pajonal	cjo	392	cjo
	language	Ashéninka Perené	prq	393	prq
	language	Asilulu	asl	394	asl
	language	Askopan	eiv	395	eiv
	language	Asoa	asv	396	asv
	language	Assamese	asm	397	asm	as
	language	Assangori	sjg	398	sjg
	language	Assiniboine	asb	399	asb
	language	Assyrian Neo-Aramaic	aii	400	aii
	language	Asturian	ast	401	ast
	language	Asu (Nigeria)	aum	402	aum
	language	Asu (Tanzania)	asa	403	asa
	language	Asue Awyu	psa	404	psa
	language	Asumboa	aua	405	aua
	language	Asunción Mixtepec Zapotec	zoo	406	zoo
	language	Asuri	asr	407	asr
	language	Ata	atm	408	atm
	language	Ata Manobo	atd	409	atd
	language	Atakapa	aqp	410	aqp
	language	Atampaya	amz	411	amz
	language	Atatláhuca Mixtec	mib	412	mib
	language	Atauran	adb	413	adb
	language	Atayal	tay	414	tay
	language	Atemble	ate	415	ate
	language	Athpariya	aph	416	aph
	language	Ati	atk	417	atk
	language	Atikamekw	atj	418	atj
	language	Atohwaim	aqm	419	aqm
	language	Atong (Cameroon)	ato	420	ato
	language	Atong (India)	aot	421	aot
	language	Atorada	aox	422	aox
	language	Atsahuaca	atc	423	atc
	language	Atsam	cch	424	cch
	language	Atsugewi	atw	425	atw
	language	Attapady Kurumba	pkr	426	pkr
	language	Attié	ati	427	ati
	language	Atzingo Matlatzinca	ocu	428	ocu
	language	Au	avt	429	avt
	language	Aulua	aul	430	aul
	language	Aurá	aux	431	aux
	language	Aushi	auh	432	auh
	language	Aushiri	avs	433	avs
	language	Auslan	asf	434	asf
	language	Austral	aut	435	aut
	language	Australian Aborigines Sign Language	asw	436	asw
	language	Austrian Sign Language	asq	437	asq
	language	Auwe	smf	438	smf
	language	Auye	auu	439	auu
	language	Auyokawa	auo	440	auo
	language	Avaric	ava	441	ava	av
	language	Avatime	avn	442	avn
	language	Avau	avb	443	avb
	language	Avestan	ave	444	ave	ae
	language	Avikam	avi	445	avi
	language	Avokaya	avu	446	avu
	language	Avá-Canoeiro	avv	447	avv
	language	Awa (China)	vwa	448	vwa
	language	Awa (Papua New Guinea)	awb	449	awb
	language	Awa-Cuaiquer	kwi	450	kwi
	language	Awabakal	awk	451	awk
	language	Awad Bing	bcu	452	bcu
	language	Awadhi	awa	453	awa
	language	Awak	awo	454	awo
	language	Awar	aya	455	aya
	language	Awara	awx	456	awx
	language	Awbono	awh	457	awh
	language	Aweer	bob	458	bob
	language	Awera	awr	459	awr
	language	Awetí	awe	460	awe
	language	Awing	azo	461	azo
	language	Awiyaana	auy	462	auy
	language	Awjilah	auj	463	auj
	language	Awngi	awn	464	awn
	language	Awngthim	gwm	465	gwm
	language	Awtuw	kmn	466	kmn
	language	Awu	yiu	467	yiu
	language	Awun	aww	468	aww
	language	Awutu	afu	469	afu
	language	Awyi	auw	470	auw
	language	Axamb	ahb	471	ahb
	language	Axi Yi	yix	472	yix
	language	Ayabadhu	ayd	473	ayd
	language	Ayacucho Quechua	quy	474	quy
	language	Ayautla Mazatec	vmy	475	vmy
	language	Ayere	aye	476	aye
	language	Ayerrerenge	axe	477	axe
	language	Ayi (Papua New Guinea)	ayq	478	ayq
	language	Ayiwo	nfl	479	nfl
	language	Ayizi	yyz	480	yyz
	language	Ayizo Gbe	ayb	481	ayb
	language	Aymara	aym	482	aym	ay
	language	Ayoquesco Zapotec	zaf	483	zaf
	language	Ayoreo	ayo	484	ayo
	language	Ayu	ayu	485	ayu
	language	Ayutla Mixtec	miy	486	miy
	language	Azerbaijani	aze	487	aze	az
	language	Azha	aza	488	aza
	language	Azhe	yiz	489	yiz
	language	Azoyú Me'phaa	tpc	490	tpc
	language	Baan	bvj	491	bvj
	language	Baangi	bqx	492	bqx
	language	Baatonum	bba	493	bba
	language	Baba	bbw	494	bbw
	language	Baba Malay	mbf	495	mbf
	language	Babango	bbm	496	bbm
	language	Babanki	bbk	497	bbk
	language	Babatana	baa	498	baa
	language	Babine	bcr	499	bcr
	language	Babuza	bzg	500	bzg
	language	Bacama	bcy	501	bcy
	language	Bacanese Malay	btj	502	btj
	language	Bactrian	xbc	503	xbc
	language	Bada (Indonesia)	bhz	504	bhz
	language	Bada (Nigeria)	bau	505	bau
	language	Badaga	bfq	506	bfq
	language	Bade	bde	507	bde
	language	Badeshi	bdz	508	bdz
	language	Badimaya	bia	509	bia
	language	Badjiri	jbi	510	jbi
	language	Badui	bac	511	bac
	language	Badyara	pbp	512	pbp
	language	Baeggu	bvd	513	bvd
	language	Baelelea	bvc	514	bvc
	language	Baetora	btr	515	btr
	language	Bafanji	bfj	516	bfj
	language	Bafaw-Balong	bwt	517	bwt
	language	Bafia	ksf	518	ksf
	language	Bafut	bfd	519	bfd
	language	Baga Kaloum	bqf	520	bqf
	language	Baga Koga	bgo	521	bgo
	language	Baga Manduri	bmd	522	bmd
	language	Baga Pokur	bcg	523	bcg
	language	Baga Sitemu	bsp	524	bsp
	language	Baga Sobané	bsv	525	bsv
	language	Bagheli	bfy	526	bfy
	language	Bagirmi	bmi	527	bmi
	language	Bagirmi Fulfulde	fui	528	fui
	language	Bago-Kusuntu	bqg	529	bqg
	language	Bagri	bgq	530	bgq
	language	Bagupi	bpi	531	bpi
	language	Bagusa	bqb	532	bqb
	language	Bagvalal	kva	533	kva
	language	Baha Buyang	yha	534	yha
	language	Baham	bdw	535	bdw
	language	Bahamas Creole English	bah	536	bah
	language	Baharna Arabic	abv	537	abv
	language	Bahau	bhv	538	bhv
	language	Bahinemo	bjh	539	bjh
	language	Bahing	bhj	540	bhj
	language	Bahnar	bdq	541	bdq
	language	Bahonsuai	bsu	542	bsu
	language	Bai (South Sudan)	bdj	543	bdj
	language	Baibai	bbf	544	bbf
	language	Baikeno	bkx	545	bkx
	language	Baima	bqh	546	bqh
	language	Baimak	bmx	547	bmx
	language	Bainouk-Gunyaamolo	bcz	548	bcz
	language	Bainouk-Gunyuño	bab	549	bab
	language	Bainouk-Samik	bcb	550	bcb
	language	Baiso	bsw	551	bsw
	language	Baissa Fali	fah	552	fah
	language	Bajan	bjs	553	bjs
	language	Bajelani	bjm	554	bjm
	language	Bajjika	vjk	555	vjk
	language	Baka (Cameroon)	bkc	556	bkc
	language	Baka (South Sudan)	bdh	557	bdh
	language	Bakairí	bkq	558	bkq
	language	Bakaka	bqz	559	bqz
	language	Bakhtiari	bqi	560	bqi
	language	Baki	bki	561	bki
	language	Bakoko	bkh	562	bkh
	language	Bakole	kme	563	kme
	language	Bakpinka	bbs	564	bbs
	language	Bakumpai	bkr	565	bkr
	language	Bakwé	bjw	566	bjw
	language	Balaesang	bls	567	bls
	language	Balaibalan	zba	568	zba
	language	Balangao	blw	569	blw
	language	Balangingi	sse	570	sse
	language	Balanta-Ganja	bjt	571	bjt
	language	Balanta-Kentohe	ble	572	ble
	language	Balantak	blz	573	blz
	language	Baldemu	bdn	574	bdn
	language	Bali (Democratic Republic of Congo)	bcp	575	bcp
	language	Bali (Nigeria)	bcn	576	bcn
	language	Balinese	ban	577	ban
	language	Balinese Malay	mhp	578	mhp
	language	Balkan Gagauz Turkish	bgx	579	bgx
	language	Balkan Romani	rmn	580	rmn
	language	Balo	bqo	581	bqo
	language	Baloi	biz	582	biz
	language	Balti	bft	583	bft
	language	Baltic Romani	rml	584	rml
	language	Baluan-Pam	blq	585	blq
	language	Baluchi	bal	586	bal
	language	Bamako Sign Language	bog	587	bog
	language	Bamali	bbq	588	bbq
	language	Bambalang	bmo	589	bmo
	language	Bambam	ptu	590	ptu
	language	Bambara	bam	591	bam	bm
	language	Bambassi	myf	592	myf
	language	Bambili-Bambui	baw	593	baw
	language	Bamenyam	bce	594	bce
	language	Bamu	bcf	595	bcf
	language	Bamukumbit	bqt	596	bqt
	language	Bamun	bax	597	bax
	language	Bamunka	bvm	598	bvm
	language	Bamwe	bmg	599	bmg
	language	Ban Khor Sign Language	bfk	600	bfk
	language	Bana	bcw	601	bcw
	language	Banao Itneg	bjx	602	bjx
	language	Banaro	byz	603	byz
	language	Banda (Indonesia)	bnd	604	bnd
	language	Banda Malay	bpq	605	bpq
	language	Banda-Bambari	liy	606	liy
	language	Banda-Banda	bpd	607	bpd
	language	Banda-Mbrès	bqk	608	bqk
	language	Banda-Ndélé	bfl	609	bfl
	language	Banda-Yangere	yaj	610	yaj
	language	Bandi	bza	611	bza
	language	Bandial	bqj	612	bqj
	language	Bandjalang	bdy	613	bdy
	language	Bangala	bxg	614	bxg
	language	Bangandu	bgf	615	bgf
	language	Bangba	bbe	616	bbe
	language	Banggai	bgz	617	bgz
	language	Banggarla	bjb	618	bjb
	language	Bangi	bni	619	bni
	language	Bangime	dba	620	dba
	language	Bangka	mfb	621	mfb
	language	Bangolan	bgj	622	bgj
	language	Bangubangu	bnx	623	bnx
	language	Bangwinji	bsj	624	bsj
	language	Baniva	bvv	625	bvv
	language	Baniwa	bwi	626	bwi
	language	Banjar	bjn	627	bjn
	language	Bankagooma	bxw	628	bxw
	language	Bankal	jjr	629	jjr
	language	Bankan Tey Dogon	dbw	630	dbw
	language	Bankon	abb	631	abb
	language	Bannoni	bcm	632	bcm
	language	Bantawa	bap	633	bap
	language	Bantayanon	bfx	634	bfx
	language	Bantik	bnq	635	bnq
	language	Bantoanon	bno	636	bno
	language	Banyjima	pnw	637	pnw
	language	Baoulé	bci	638	bci
	language	Bara Malagasy	bhr	639	bhr
	language	Baraamu	brd	640	brd
	language	Barababaraba	rbp	641	rbp
	language	Barai	bbb	642	bbb
	language	Barakai	baj	643	baj
	language	Baram Kayan	kys	644	kys
	language	Barama	bbg	645	bbg
	language	Barambu	brm	646	brm
	language	Baramu	bmz	647	bmz
	language	Barapasi	brp	648	brp
	language	Baras	brs	649	brs
	language	Barasana-Eduria	bsn	650	bsn
	language	Barbaram	vmb	651	vmb
	language	Barbareño	boi	652	boi
	language	Barclayville Grebo	gry	653	gry
	language	Bardi	bcj	654	bcj
	language	Barein	bva	655	bva
	language	Bargam	mlp	656	mlp
	language	Bari	bfa	657	bfa
	language	Bariai	bch	658	bch
	language	Bariji	bjc	659	bjc
	language	Barikanchi	bxo	660	bxo
	language	Barikewa	jbk	661	jbk
	language	Barok	bjk	662	bjk
	language	Barombi	bbi	663	bbi
	language	Barro Negro Tunebo	tbn	664	tbn
	language	Barrow Point	bpt	665	bpt
	language	Baruga	bjz	666	bjz
	language	Baruya	byr	667	byr
	language	Barwe	bwg	668	bwg
	language	Barzani Jewish Neo-Aramaic	bjf	669	bjf
	language	Baré	bae	670	bae
	language	Barí	mot	671	mot
	language	Basa (Cameroon)	bas	672	bas
	language	Basa (Nigeria)	bzw	673	bzw
	language	Basa-Gumna	bsl	674	bsl
	language	Basa-Gurmana	buj	675	buj
	language	Basap	bdb	676	bdb
	language	Basay	byq	677	byq
	language	Bashkardi	bsg	678	bsg
	language	Bashkir	bak	679	bak	ba
	language	Basketo	bst	680	bst
	language	Basque	eus	681	eus	eu	baq
	language	Bassa	bsq	682	bsq
	language	Bassa-Kontagora	bsr	683	bsr
	language	Bassari	bsc	684	bsc
	language	Bassossi	bsi	685	bsi
	language	Bata	bta	686	bta
	language	Batad Ifugao	ifb	687	ifb
	language	Batak	bya	688	bya
	language	Batak Alas-Kluet	btz	689	btz
	language	Batak Angkola	akb	690	akb
	language	Batak Dairi	btd	691	btd
	language	Batak Karo	btx	692	btx
	language	Batak Mandailing	btm	693	btm
	language	Batak Simalungun	bts	694	bts
	language	Batak Toba	bbc	695	bbc
	language	Batanga	bnm	696	bnm
	language	Batek	btq	697	btq
	language	Bateri	btv	698	btv
	language	Bathari	bhm	699	bhm
	language	Bati (Cameroon)	btc	700	btc
	language	Bati (Indonesia)	bvt	701	bvt
	language	Batjala	xby	702	xby
	language	Bats	bbl	703	bbl
	language	Batu	btu	704	btu
	language	Batui	zbt	705	zbt
	language	Batuley	bay	706	bay
	language	Bau	bbd	707	bbd
	language	Bau Bidayuh	sne	708	sne
	language	Bauchi	bsf	709	bsf
	language	Bauni	bpe	710	bpe
	language	Baure	brg	711	brg
	language	Bauria	bge	712	bge
	language	Bauwaki	bwk	713	bwk
	language	Bauzi	bvz	714	bvz
	language	Bavarian	bar	715	bar
	language	Bawm Chin	bgr	716	bgr
	language	Bay Miwok	mkq	717	mkq
	language	Bayali	bjy	718	bjy
	language	Baybayanon	bvy	719	bvy
	language	Baygo	byg	720	byg
	language	Bayono	byl	721	byl
	language	Bayot	bda	722	bda
	language	Bayungu	bxj	723	bxj
	language	Bazigar	bfr	724	bfr
	language	Beami	beo	725	beo
	language	Beaver	bea	726	bea
	language	Beba	bfp	727	bfp
	language	Bebele	beb	728	beb
	language	Bebeli	bek	729	bek
	language	Bebil	bxp	730	bxp
	language	Bedjond	bjv	731	bjv
	language	Bedoanas	bed	732	bed
	language	Beeke	bkf	733	bkf
	language	Beele	bxq	734	bxq
	language	Beembe	beq	735	beq
	language	Beezen	bnz	736	bnz
	language	Befang	bby	737	bby
	language	Beginci	ebc	738	ebc
	language	Beja	bej	739	bej
	language	Bekati'	bei	740	bei
	language	Bekwarra	bkv	741	bkv
	language	Bekwel	bkw	742	bkw
	language	Belait	beg	743	beg
	language	Belanda Bor	bxb	744	bxb
	language	Belanda Viri	bvi	745	bvi
	language	Belarusian	bel	746	bel	be
	language	Belhariya	byw	747	byw
	language	Beli (Papua New Guinea)	bey	748	bey
	language	Beli (South Sudan)	blm	749	blm
	language	Belize Kriol English	bzj	750	bzj
	language	Bella Coola	blc	751	blc
	language	Bellari	brw	752	brw
	language	Belning	glb	753	glb
	language	Bemba (Zambia)	bem	754	bem
	language	Bembe	bmb	755	bmb
	language	Ben Tey Dogon	dbt	756	dbt
	language	Bena (Nigeria)	yun	757	yun
	language	Bena (Tanzania)	bez	758	bez
	language	Benabena	bef	759	bef
	language	Benamanga	egm	760	egm
	language	Bench	bcq	761	bcq
	language	Bende	bdp	762	bdp
	language	Bendi	bct	763	bct
	language	Beng	nhb	764	nhb
	language	Benga	bng	765	bng
	language	Bengali, Bangla	ben	766	ben	Bengali	Bangla	bn
	language	Benggoi	bgy	767	bgy
	language	Bengkala Sign Language	bqy	768	bqy
	language	Bentong	bnu	769	bnu
	language	Benyadu'	byd	770	byd
	language	Beothuk	bue	771	bue
	language	Bepour	bie	772	bie
	language	Berakou	bxv	773	bxv
	language	Berau Malay	bve	774	bve
	language	Berbice Creole Dutch	brc	775	brc
	language	Berik	bkl	776	bkl
	language	Berinomo	bit	777	bit
	language	Berom	bom	778	bom
	language	Berta	wti	779	wti
	language	Berti	byt	780	byt
	language	Besisi	mhe	781	mhe
	language	Besme	bes	782	bes
	language	Besoa	bep	783	bep
	language	Betaf	bfe	784	bfe
	language	Betawi	bew	785	bew
	language	Bete	byf	786	byf
	language	Bete-Bendi	btt	787	btt
	language	Beti (Côte d'Ivoire)	eot	788	eot
	language	Betta Kurumba	xub	789	xub
	language	Bezhta	kap	790	kap
	language	Bhadrawahi	bhd	791	bhd
	language	Bhalay	bhx	792	bhx
	language	Bharia	bha	793	bha
	language	Bhatri	bgw	794	bgw
	language	Bhattiyali	bht	795	bht
	language	Bhaya	bhe	796	bhe
	language	Bhele	bhy	797	bhy
	language	Bhilali	bhi	798	bhi
	language	Bhili	bhb	799	bhb
	language	Bhojpuri	bho	800	bho
	language	Bhoti Kinnauri	nes	801	nes
	language	Bhujel	byh	802	byh
	language	Bhunjia	bhu	803	bhu
	language	Biafada	bif	804	bif
	language	Biage	bdf	805	bdf
	language	Biak	bhw	806	bhw
	language	Biali	beh	807	beh
	language	Bian Marind	bpv	808	bpv
	language	Biangai	big	809	big
	language	Biao	byk	810	byk
	language	Biao Mon	bmt	811	bmt
	language	Biao-Jiao Mien	bje	812	bje
	language	Biatah Bidayuh	bth	813	bth
	language	Bibbulman	xbp	814	xbp
	language	Bidhawal	ihw	815	ihw
	language	Bidiyo	bid	816	bid
	language	Bidjara	bym	817	bym
	language	Bidyogo	bjg	818	bjg
	language	Biem	bmc	819	bmc
	language	Bierebo	bnk	820	bnk
	language	Bieria	brj	821	brj
	language	Biete	biu	822	biu
	language	Big Nambas	nmb	823	nmb
	language	Biga	bhc	824	bhc
	language	Bigambal	xbe	825	xbe
	language	Bih	ibh	826	ibh
	language	Bihari	bih	827	bih	bh
	language	Bijim	jbm	828	jbm
	language	Bijori	bix	829	bix
	language	Bikol	bik	830	bik
	language	Bikya	byb	831	byb
	language	Bila	bip	832	bip
	language	Bilakura	bql	833	bql
	language	Bilaspuri	kfs	834	kfs
	language	Bilba	bpz	835	bpz
	language	Bilbil	brz	836	brz
	language	Bile	bil	837	bil
	language	Bilin	byn	838	byn
	language	Bilma Kanuri	bms	839	bms
	language	Biloxi	bll	840	bll
	language	Bilua	blb	841	blb
	language	Bilur	bxf	842	bxf
	language	Bima	bhp	843	bhp
	language	Bimin	bhl	844	bhl
	language	Bimoba	bim	845	bim
	language	Bina (Nigeria)	byj	846	byj
	language	Bina (Papua New Guinea)	bmn	847	bmn
	language	Binahari	bxz	848	bxz
	language	Binandere	bhg	849	bhg
	language	Bindal	xbd	850	xbd
	language	Bine	bon	851	bon
	language	Bini	bin	852	bin
	language	Binji	bpj	853	bpj
	language	Binongan Itneg	itb	854	itb
	language	Bintauna	bne	855	bne
	language	Bintulu	bny	856	bny
	language	Binukid	bkd	857	bkd
	language	Binumarien	bjr	858	bjr
	language	Bipi	biq	859	biq
	language	Bira	brf	860	brf
	language	Birale	bxe	861	bxe
	language	Birao	brr	862	brr
	language	Birgit	btf	863	btf
	language	Birhor	biy	864	biy
	language	Biri	bzr	865	bzr
	language	Biritai	bqq	866	bqq
	language	Birked	brk	867	brk
	language	Birri	bvq	868	bvq
	language	Birrpayi	xbj	869	xbj
	language	Birwa	brl	870	brl
	language	Biseni	ije	871	ije
	language	Bishnupriya	bpy	872	bpy
	language	Bishuo	bwh	873	bwh
	language	Bisis	bnw	874	bnw
	language	Bislama	bis	875	bis	bi
	language	Bisorio	bir	876	bir
	language	Bissa	bib	877	bib
	language	Bisu	bzi	878	bzi
	language	Bit	bgk	879	bgk
	language	Bitare	brt	880	brt
	language	Bitur	mcc	881	mcc
	language	Biwat	bwm	882	bwm
	language	Biyo	byo	883	byo
	language	Biyom	bpm	884	bpm
	language	Blablanga	blp	885	blp
	language	Blafe	bfh	886	bfh
	language	Blagar	beu	887	beu
	language	Blang	blr	888	blr
	language	Blissymbols	zbl	889	zbl
	language	Bo (Laos)	bgl	890	bgl
	language	Bo (Papua New Guinea)	bpw	891	bpw
	language	Bo-Rukul	mae	892	mae
	language	Bo-Ung	mux	893	mux
	language	Boano (Maluku)	bzn	894	bzn
	language	Boano (Sulawesi)	bzl	895	bzl
	language	Bobongko	bgb	896	bgb
	language	Bobot	bty	897	bty
	language	Bodo (Central African Republic)	boy	898	boy
	language	Bodo (India)	brx	899	brx
	language	Bodo Gadaba	gbj	900	gbj
	language	Bodo Parja	bdv	901	bdv
	language	Bofi	bff	902	bff
	language	Boga	bvw	903	bvw
	language	Bogaya	boq	904	boq
	language	Boghom	bux	905	bux
	language	Boguru	bqu	906	bqu
	language	Bohtan Neo-Aramaic	bhn	907	bhn
	language	Boikin	bzf	908	bzf
	language	Bokha	ybk	909	ybk
	language	Boko (Benin)	bqc	910	bqc
	language	Boko (Democratic Republic of Congo)	bkp	911	bkp
	language	Bokobaru	bus	912	bus
	language	Bokoto	bdt	913	bdt
	language	Bokyi	bky	914	bky
	language	Bola	bnp	915	bnp
	language	Bolango	bld	916	bld
	language	Bole	bol	917	bol
	language	Bolgarian	xbo	918	xbo
	language	Bolgo	bvo	919	bvo
	language	Bolia	bli	920	bli
	language	Bolinao	smk	921	smk
	language	Bolivian Sign Language	bvl	922	bvl
	language	Boloki	bkt	923	bkt
	language	Bolon	bof	924	bof
	language	Bolondo	bzm	925	bzm
	language	Bolongan	blj	926	blj
	language	Bolyu	ply	927	ply
	language	Bom-Kim	bmf	928	bmf
	language	Boma	boh	929	boh
	language	Bomboli	bml	930	bml
	language	Bomboma	bws	931	bws
	language	Bomitaba	zmx	932	zmx
	language	Bomu	bmq	933	bmq
	language	Bomwali	bmw	934	bmw
	language	Bon Gula	glc	935	glc
	language	Bonan	peh	936	peh
	language	Bondei	bou	937	bou
	language	Bondo	bfw	938	bfw
	language	Bondoukou Kulango	kzc	939	kzc
	language	Bondum Dom Dogon	dbu	940	dbu
	language	Bonerate	bna	941	bna
	language	Bonerif	bnv	942	bnv
	language	Bonggi	bdg	943	bdg
	language	Bonggo	bpg	944	bpg
	language	Bongili	bui	945	bui
	language	Bongo	bot	946	bot
	language	Bongu	bpu	947	bpu
	language	Bonjo	bok	948	bok
	language	Bonkeng	bvg	949	bvg
	language	Bonkiman	bop	950	bop
	language	Bontok	bnc	951	bnc
	language	Bookan	bnb	952	bnb
	language	Boon	bnl	953	bnl
	language	Boor	bvf	954	bvf
	language	Bora	boa	955	boa
	language	Borana-Arsi-Guji Oromo	gax	956	gax
	language	Border Kuna	kvn	957	kvn
	language	Borei	gai	958	gai
	language	Borgu Fulfulde	fue	959	fue
	language	Boro (Ethiopia)	bwo	960	bwo
	language	Boro (Ghana)	xxb	961	xxb
	language	Borong	ksr	962	ksr
	language	Boruca	brn	963	brn
	language	Borôro	bor	964	bor
	language	Boselewa	bwf	965	bwf
	language	Bosngun	bqs	966	bqs
	language	Bosnian	bos	967	bos	bs
	language	Bote-Majhi	bmj	968	bmj
	language	Botlikh	bph	969	bph
	language	Botolan Sambal	sbl	970	sbl
	language	Bouna Kulango	nku	971	nku
	language	Bouni	suo	972	suo
	language	Bouyei	pcc	973	pcc
	language	Bozaba	bzo	974	bzo
	language	Bragat	aof	975	aof
	language	Brahui	brh	976	brh
	language	Braj	bra	977	bra
	language	Brao	brb	978	brb
	language	Brazilian Sign Language	bzs	979	bzs
	language	Brem	buq	980	buq
	language	Breri	brq	981	brq
	language	Breton	bre	982	bre	br
	language	Bribri	bzd	983	bzd
	language	Bribri Sign Language	rib	984	rib
	language	Brithenig	bzt	985	bzt
	language	British Sign Language	bfi	986	bfi
	language	Brokkat	bro	987	bro
	language	Brokpake	sgt	988	sgt
	language	Brokskat	bkk	989	bkk
	language	Brooke's Point Palawano	plw	990	plw
	language	Broome Pearling Lugger Pidgin	bpl	991	bpl
	language	Brunca Sign Language	rnb	992	rnb
	language	Brunei	kxd	993	kxd
	language	Brunei Bisaya	bsb	994	bsb
	language	Bruny Island Tasmanian	xpz	995	xpz
	language	Bu (Bauchi State)	zbu	996	zbu
	language	Bu (Kaduna State)	jid	997	jid
	language	Bu-Nao Bunu	bwx	998	bwx
	language	Bua	bub	999	bub
	language	Bualkhaw Chin	cbl	1000	cbl
	language	Buamu	box	1001	box
	language	Bube	bvb	1002	bvb
	language	Bubi	buw	1003	buw
	language	Bubia	bbx	1004	bbx
	language	Budeh Stieng	stt	1005	stt
	language	Budibud	btp	1006	btp
	language	Budong-Budong	bdx	1007	bdx
	language	Budu	buu	1008	buu
	language	Budukh	bdk	1009	bdk
	language	Buduma	bdm	1010	bdm
	language	Budza	bja	1011	bja
	language	Bugan	bbh	1012	bbh
	language	Bugawac	buk	1013	buk
	language	Bughotu	bgt	1014	bgt
	language	Buginese	bug	1015	bug
	language	Buglere	sab	1016	sab
	language	Bugun	bgg	1017	bgg
	language	Buhi'non Bikol	ubl	1018	ubl
	language	Buhid	bku	1019	bku
	language	Buhutu	bxh	1020	bxh
	language	Bukar-Sadung Bidayuh	sdo	1021	sdo
	language	Bukat	bvk	1022	bvk
	language	Bukharic	bhh	1023	bhh
	language	Bukit Malay	bvu	1024	bvu
	language	Bukitan	bkn	1025	bkn
	language	Bukiyip	ape	1026	ape
	language	Buksa	tkb	1027	tkb
	language	Bukusu	bxk	1028	bxk
	language	Bukwen	buz	1029	buz
	language	Bulgarian	bul	1030	bul	bg
	language	Bulgarian Sign Language	bqn	1031	bqn
	language	Bulgebi	bmp	1032	bmp
	language	Buli	uly	1033	uly
	language	Buli (Ghana)	bwu	1034	bwu
	language	Buli (Indonesia)	bzq	1035	bzq
	language	Bullom So	buy	1036	buy
	language	Bulo Stieng	sti	1037	sti
	language	Bulu (Cameroon)	bum	1038	bum
	language	Bulu (Papua New Guinea)	bjl	1039	bjl
	language	Bum	bmv	1040	bmv
	language	Bumaji	byp	1041	byp
	language	Bumang	bvp	1042	bvp
	language	Bumbita Arapesh	aon	1043	aon
	language	Bumthangkha	kjz	1044	kjz
	language	Bun	buv	1045	buv
	language	Buna	bvn	1046	bvn
	language	Bunak	bfn	1047	bfn
	language	Bunama	bdd	1048	bdd
	language	Bundeli	bns	1049	bns
	language	Bung	bqd	1050	bqd
	language	Bungain	but	1051	but
	language	Bunganditj	xbg	1052	xbg
	language	Bungku	bkz	1053	bkz
	language	Bungu	wun	1054	wun
	language	Bunoge Dogon	dgb	1055	dgb
	language	Bunuba	bck	1056	bck
	language	Bunun	bnn	1057	bnn
	language	Buol	blf	1058	blf
	language	Bura-Pabir	bwr	1059	bwr
	language	Burak	bys	1060	bys
	language	Buraka	bkg	1061	bkg
	language	Burarra	bvr	1062	bvr
	language	Burate	bti	1063	bti
	language	Burduna	bxn	1064	bxn
	language	Bure	bvh	1065	bvh
	language	Buriat	bua	1066	bua
	language	Burji	bji	1067	bji
	language	Burmbar	vrt	1068	vrt
	language	Burmese	mya	1069	mya	my	bur
	language	Burmeso	bzu	1070	bzu
	language	Buru (Indonesia)	mhs	1071	mhs
	language	Buru (Nigeria)	bqw	1072	bqw
	language	Burui	bry	1073	bry
	language	Burumakok	aip	1074	aip
	language	Burun	bdi	1075	bdi
	language	Burundian Sign Language	lsb	1076	lsb
	language	Burunge	bds	1077	bds
	language	Burushaski	bsk	1078	bsk
	language	Burusu	bqr	1079	bqr
	language	Buruwai	asi	1080	asi
	language	Busa	bqp	1081	bqp
	language	Busam	bxs	1082	bxs
	language	Busami	bsm	1083	bsm
	language	Busang Kayan	bfg	1084	bfg
	language	Bushi	buc	1085	buc
	language	Bushoong	buf	1086	buf
	language	Buso	bso	1087	bso
	language	Busoa	bup	1088	bup
	language	Bussa	dox	1089	dox
	language	Busuu	bju	1090	bju
	language	Butbut Kalinga	kyb	1091	kyb
	language	Butmas-Tur	bnr	1092	bnr
	language	Butuanon	btw	1093	btw
	language	Buwal	bhs	1094	bhs
	language	Buyu	byi	1095	byi
	language	Buyuan Jinuo	jiy	1096	jiy
	language	Bwa	bww	1097	bww
	language	Bwaidoka	bwd	1098	bwd
	language	Bwanabwana	tte	1099	tte
	language	Bwatoo	bwa	1100	bwa
	language	Bwe Karen	bwe	1101	bwe
	language	Bwela	bwl	1102	bwl
	language	Bwile	bwc	1103	bwc
	language	Bwisi	bwz	1104	bwz
	language	Byangsi	bee	1105	bee
	language	Byep	mkk	1106	mkk
	language	Bädi Kanum	khd	1107	khd
	language	C'Lela	dri	1108	dri
	language	Caac	msq	1109	msq
	language	Cabiyarí	cbb	1110	cbb
	language	Cabécar	cjp	1111	cjp
	language	Cacaloxtepec Mixtec	miu	1112	miu
	language	Cacaopera	ccr	1113	ccr
	language	Cacgia Roglai	roc	1114	roc
	language	Cacua	cbv	1115	cbv
	language	Caddo	cad	1116	cad
	language	Cafundo Creole	ccd	1117	ccd
	language	Cahuarano	cah	1118	cah
	language	Cahuilla	chl	1119	chl
	language	Cajamarca Quechua	qvc	1120	qvc
	language	Cajatambo North Lima Quechua	qvl	1121	qvl
	language	Cajonos Zapotec	zad	1122	zad
	language	Cajun French	frc	1123	frc
	language	Caka	ckx	1124	ckx
	language	Cakchiquel-Quiché Mixed Language	ckz	1125	ckz
	language	Cakfem-Mushere	cky	1126	cky
	language	Calamian Tagbanwa	tbk	1127	tbk
	language	Calderón Highland Quichua	qud	1128	qud
	language	Callawalla	caw	1129	caw
	language	Caluyanun	clu	1130	clu
	language	Caló	rmq	1131	rmq
	language	Cambodian Sign Language	csx	1132	csx
	language	Cameroon Mambila	mcu	1133	mcu
	language	Cameroon Pidgin	wes	1134	wes
	language	Camling	rab	1135	rab
	language	Campalagian	cml	1136	cml
	language	Campidanese Sardinian	sro	1137	sro
	language	Camsá	kbh	1138	kbh
	language	Camtho	cmt	1139	cmt
	language	Camunic	xcc	1140	xcc
	language	Candoshi-Shapra	cbu	1141	cbu
	language	Canela	ram	1142	ram
	language	Canichana	caz	1143	caz
	language	Cao Lan	mlc	1144	mlc
	language	Cao Miao	cov	1145	cov
	language	Capanahua	kaq	1146	kaq
	language	Capiznon	cps	1147	cps
	language	Cappadocian Greek	cpg	1148	cpg
	language	Caquinte	cot	1149	cot
	language	Car Nicobarese	caq	1150	caq
	language	Cara	cfd	1151	cfd
	language	Carabayo	cby	1152	cby
	language	Caramanta	crf	1153	crf
	language	Carapana	cbc	1154	cbc
	language	Carian	xcr	1155	xcr
	language	Caribbean Hindustani	hns	1156	hns
	language	Caribbean Javanese	jvn	1157	jvn
	language	Carijona	cbd	1158	cbd
	language	Carolina Algonquian	crr	1159	crr
	language	Carolinian	cal	1160	cal
	language	Carpathian Romani	rmc	1161	rmc
	language	Carrier	crx	1162	crx
	language	Cashibo-Cacataibo	cbr	1163	cbr
	language	Cashinahua	cbs	1164	cbs
	language	Casiguran Dumagat Agta	dgc	1165	dgc
	language	Casuarina Coast Asmat	asc	1166	asc
	language	Catalan Sign Language	csc	1167	csc
	language	Catalan, Valencian	cat	1168	cat	Catalan	Valencian	ca
	language	Catawba	chc	1169	chc
	language	Cavineña	cav	1170	cav
	language	Cayubaba	cyb	1171	cyb
	language	Cayuga	cay	1172	cay
	language	Cayuse	xcy	1173	xcy
	language	Cañar Highland Quichua	qxr	1174	qxr
	language	Ca̱hungwa̱rya̱	nat	1175	nat
	language	Cebaara Senoufo	sef	1176	sef
	language	Cebuano	ceb	1177	ceb
	language	Celtiberian	xce	1178	xce
	language	Cemuhî	cam	1179	cam
	language	Cen	cen	1180	cen
	language	Central Asmat	cns	1181	cns
	language	Central Atlas Tamazight	tzm	1182	tzm
	language	Central Awyu	awu	1183	awu
	language	Central Aymara	ayr	1184	ayr
	language	Central Bai	bca	1185	bca
	language	Central Berawan	zbc	1186	zbc
	language	Central Bikol	bcl	1187	bcl
	language	Central Bontok	lbk	1188	lbk
	language	Central Cagayan Agta	agt	1189	agt
	language	Central Grebo	grv	1190	grv
	language	Central Hongshuihe Zhuang	zch	1191	zch
	language	Central Huasteca Nahuatl	nch	1192	nch
	language	Central Huishui Hmong	hmc	1193	hmc
	language	Central Kanuri	knc	1194	knc
	language	Central Kurdish	ckb	1195	ckb
	language	Central Maewo	mwo	1196	mwo
	language	Central Malay	pse	1197	pse
	language	Central Masela	mxz	1198	mxz
	language	Central Mashan Hmong	hmm	1199	hmm
	language	Central Mazahua	maz	1200	maz
	language	Central Melanau	mel	1201	mel
	language	Central Mnong	cmo	1202	cmo
	language	Central Nahuatl	nhn	1203	nhn
	language	Central Nicobarese	ncb	1204	ncb
	language	Central Ojibwa	ojc	1205	ojc
	language	Central Okinawan	ryu	1206	ryu
	language	Central Palawano	plc	1207	plc
	language	Central Pame	pbs	1208	pbs
	language	Central Pashto	pst	1209	pst
	language	Central Pomo	poo	1210	poo
	language	Central Puebla Nahuatl	ncx	1211	ncx
	language	Central Sama	sml	1212	sml
	language	Central Siberian Yupik	ess	1213	ess
	language	Central Sierra Miwok	csm	1214	csm
	language	Central Subanen	syb	1215	syb
	language	Central Tagbanwa	tgt	1216	tgt
	language	Central Tarahumara	tar	1217	tar
	language	Central Tunebo	tuf	1218	tuf
	language	Central Yupik	esu	1219	esu
	language	Central-Eastern Niger Fulfulde	fuq	1220	fuq
	language	Centúúm	cet	1221	cet
	language	Cerma	cme	1222	cme
	language	Cha'ari	cxh	1223	cxh
	language	Chabu	sbf	1224	sbf
	language	Chachapoyas Quechua	quk	1225	quk
	language	Chachi	cbi	1226	cbi
	language	Chadian Arabic	shu	1227	shu
	language	Chadian Sign Language	cds	1228	cds
	language	Chadong	cdy	1229	cdy
	language	Chagatai	chg	1230	chg
	language	Chaima	ciy	1231	ciy
	language	Chak	ckh	1232	ckh
	language	Chakali	cli	1233	cli
	language	Chakavian	ckm	1234	ckm
	language	Chakma	ccp	1235	ccp
	language	Chala	cll	1236	cll
	language	Chaldean Neo-Aramaic	cld	1237	cld
	language	Chalikha	tgf	1238	tgf
	language	Chamacoco	ceg	1239	ceg
	language	Chamalal	cji	1240	cji
	language	Chambeali	cdh	1241	cdh
	language	Chambri	can	1242	can
	language	Chamicuro	ccc	1243	ccc
	language	Chamorro	cha	1244	cha	ch
	language	Chang Naga	nbc	1245	nbc
	language	Changriwa	cga	1246	cga
	language	Changthang	cna	1247	cna
	language	Chantyal	chx	1248	chx
	language	Chané	caj	1249	caj
	language	Chara	cra	1250	cra
	language	Chaudangsi	cdn	1251	cdn
	language	Chaura	crv	1252	crv
	language	Chavacano	cbk	1253	cbk
	language	Chayahuita	cbt	1254	cbt
	language	Chayuco Mixtec	mih	1255	mih
	language	Chazumba Mixtec	xtb	1256	xtb
	language	Che	ruk	1257	ruk
	language	Chechen	che	1258	che	ce
	language	Cheke Holo	mrn	1259	mrn
	language	Chemakum	xch	1260	xch
	language	Chenapian	cjn	1261	cjn
	language	Chenchu	cde	1262	cde
	language	Chenoua	cnu	1263	cnu
	language	Chepang	cdm	1264	cdm
	language	Chepya	ycp	1265	ycp
	language	Cherepon	cpn	1266	cpn
	language	Cherokee	chr	1267	chr
	language	Chesu	ych	1268	ych
	language	Chetco	ctc	1269	ctc
	language	Chewong	cwg	1270	cwg
	language	Cheyenne	chy	1271	chy
	language	Chhattisgarhi	hne	1272	hne
	language	Chhintange	ctn	1273	ctn
	language	Chhulung	cur	1274	cur
	language	Chiangmai Sign Language	csd	1275	csd
	language	Chiapanec	cip	1276	cip
	language	Chibcha	chb	1277	chb
	language	Chicahuaxtla Triqui	trs	1278	trs
	language	Chichewa, Chewa, Nyanja	nya	1279	nya	Chichewa	Chewa	ny	Nyanja
	language	Chichicapan Zapotec	zpv	1280	zpv
	language	Chichimeca-Jonaz	pei	1281	pei
	language	Chickasaw	cic	1282	cic
	language	Chicomuceltec	cob	1283	cob
	language	Chiga	cgg	1284	cgg
	language	Chigmecatitlán Mixtec	mii	1285	mii
	language	Chilcotin	clc	1286	clc
	language	Chilean Sign Language	csg	1287	csg
	language	Chilisso	clh	1288	clh
	language	Chiltepec Chinantec	csa	1289	csa
	language	Chimalapa Zoque	zoh	1290	zoh
	language	Chimariko	cid	1291	cid
	language	Chimborazo Highland Quichua	qug	1292	qug
	language	Chimila	cbg	1293	cbg
	language	China Buriat	bxu	1294	bxu
	language	Chinali	cih	1295	cih
	language	Chinbon Chin	cnb	1296	cnb
	language	Chincha Quechua	qxc	1297	qxc
	language	Chinese	zho	1298	zho	chi	zh
	language	Chinese Pidgin English	cpi	1299	cpi
	language	Chinese Sign Language	csl	1300	csl
	language	Chinook	chh	1301	chh
	language	Chinook jargon	chn	1302	chn
	language	Chipaya	cap	1303	cap
	language	Chipewyan	chp	1304	chp
	language	Chippewa	ciw	1305	ciw
	language	Chiquihuitlán Mazatec	maq	1306	maq
	language	Chiquitano	cax	1307	cax
	language	Chiquián Ancash Quechua	qxa	1308	qxa
	language	Chiripá	nhd	1309	nhd
	language	Chiru	cdf	1310	cdf
	language	Chitimacha	ctm	1311	ctm
	language	Chitkuli Kinnauri	cik	1312	cik
	language	Chittagonian	ctg	1313	ctg
	language	Chitwania Tharu	the	1314	the
	language	Choapan Zapotec	zpc	1315	zpc
	language	Chocangacakha	cgk	1316	cgk
	language	Chochotec	coz	1317	coz
	language	Choctaw	cho	1318	cho
	language	Chodri	cdi	1319	cdi
	language	Chokri Naga	nri	1320	nri
	language	Chokwe	cjk	1321	cjk
	language	Chol	ctu	1322	ctu
	language	Cholón	cht	1323	cht
	language	Chong	cog	1324	cog
	language	Choni	cda	1325	cda
	language	Chonyi-Dzihana-Kauma	coh	1326	coh
	language	Chopi	cce	1327	cce
	language	Chorasmian	xco	1328	xco
	language	Chortí	caa	1329	caa
	language	Chothe Naga	nct	1330	nct
	language	Chrau	crw	1331	crw
	language	Chru	cje	1332	cje
	language	Chuanqiandian Cluster Miao	cqd	1333	cqd
	language	Chuave	cjv	1334	cjv
	language	Chug	cvg	1335	cvg
	language	Chuj	cac	1336	cac
	language	Chuka	cuh	1337	cuh
	language	Chukot	ckt	1338	ckt
	language	Chukwa	cuw	1339	cuw
	language	Chulym	clw	1340	clw
	language	Chumburung	ncu	1341	ncu
	language	Chung	cnq	1342	cnq
	language	Churahi	cdj	1343	cdj
	language	Chut	scb	1344	scb
	language	Chuukese	chk	1345	chk
	language	Chuvantsy	xcv	1346	xcv
	language	Chuvash	chv	1347	chv	cv
	language	Chuwabu	chw	1348	chw
	language	Chácobo	cao	1349	cao
	language	Ci Gbe	cib	1350	cib
	language	Cia-Cia	cia	1351	cia
	language	Cibak	ckl	1352	ckl
	language	Cicipu	awc	1353	awc
	language	Cimbrian	cim	1354	cim
	language	Cinda-Regi-Tiyal	cdr	1355	cdr
	language	Cineni	cie	1356	cie
	language	Cinta Larga	cin	1357	cin
	language	Cisalpine Gaulish	xcg	1358	xcg
	language	Cishingini	asg	1359	asg
	language	Citak	txt	1360	txt
	language	Ciwogai	tgd	1361	tgd
	language	Clallam	clm	1362	clm
	language	Classical Armenian	xcl	1363	xcl
	language	Classical Mandaic	myz	1364	myz
	language	Classical Mongolian	cmg	1365	cmg
	language	Classical Nahuatl	nci	1366	nci
	language	Classical Newari	nwc	1367	nwc
	language	Classical Quechua	qwc	1368	qwc
	language	Classical Sanskrit	cls	1369	cls
	language	Classical Syriac	syc	1370	syc
	language	Classical Tibetan	xct	1371	xct
	language	Coahuilteco	xcw	1372	xcw
	language	Coast Miwok	csi	1373	csi
	language	Coastal Konjo	kjc	1374	kjc
	language	Coatecas Altas Zapotec	zca	1375	zca
	language	Coatepec Nahuatl	naz	1376	naz
	language	Coatlán Mixe	mco	1377	mco
	language	Coatlán Zapotec	zps	1378	zps
	language	Coatzospan Mixtec	miz	1379	miz
	language	Cocama-Cocamilla	cod	1380	cod
	language	Cochimi	coj	1381	coj
	language	Cocopa	coc	1382	coc
	language	Cocos Islands Malay	coa	1383	coa
	language	Coeur d'Alene	crd	1384	crd
	language	Cofán	con	1385	con
	language	Cogui	kog	1386	kog
	language	Col	liw	1387	liw
	language	Colombian Sign Language	csn	1388	csn
	language	Colonia Tovar German	gct	1389	gct
	language	Colorado	cof	1390	cof
	language	Columbia-Wenatchi	col	1391	col
	language	Comaltepec Chinantec	cco	1392	cco
	language	Comanche	com	1393	com
	language	Comecrudo	xcm	1394	xcm
	language	Como Karim	cfg	1395	cfg
	language	Comox	coo	1396	coo
	language	Con	cno	1397	cno
	language	Congo Swahili	swc	1398	swc
	language	Coos	csz	1399	csz
	language	Copainalá Zoque	zoc	1400	zoc
	language	Copala Triqui	trc	1401	trc
	language	Coptic	cop	1402	cop
	language	Coquille	coq	1403	coq
	language	Cori	cry	1404	cry
	language	Cornish	cor	1405	cor	kw
	language	Corongo Ancash Quechua	qwa	1406	qwa
	language	Corsican	cos	1407	cos	co
	language	Costa Rican Sign Language	csr	1408	csr
	language	Cotabato Manobo	mta	1409	mta
	language	Cotoname	xcn	1410	xcn
	language	Cowlitz	cow	1411	cow
	language	Coyotepec Popoloca	pbf	1412	pbf
	language	Coyutla Totonac	toc	1413	toc
	language	Cree	cre	1414	cre	cr
	language	Creek	mus	1415	mus
	language	Crimean Tatar	crh	1416	crh
	language	Croatia Sign Language	csq	1417	csq
	language	Croatian	hrv	1418	hrv	Logudorese Sardinian	src	hr	Croatian
	language	Cross River Mbembe	mfn	1419	mfn
	language	Crow	cro	1420	cro
	language	Cruzeño	crz	1421	crz
	language	Cua	cua	1422	cua
	language	Cuba Sign Language	csf	1423	csf
	language	Cubeo	cub	1424	cub
	language	Cuiba	cui	1425	cui
	language	Cuitlatec	cuy	1426	cuy
	language	Culina	cul	1427	cul
	language	Cumanagoto	cuo	1428	cuo
	language	Cumbric	xcb	1429	xcb
	language	Cun	cuq	1430	cuq
	language	Cuneiform Luwian	xlu	1431	xlu
	language	Cupeño	cup	1432	cup
	language	Curonian	xcu	1433	xcu
	language	Curripaco	kpc	1434	kpc
	language	Cusco Quechua	quz	1435	quz
	language	Cutchi-Swahili	ccl	1436	ccl
	language	Cuvok	cuv	1437	cuv
	language	Cuyamecalco Mixtec	xtu	1438	xtu
	language	Cuyonon	cyo	1439	cyo
	language	Cwi Bwamu	bwy	1440	bwy
	language	Cypriot Arabic	acy	1441	acy
	language	Czech	ces	1442	ces	cs	cze
	language	Czech Sign Language	cse	1443	cse
	language	Côông	cnc	1444	cnc
	language	Da'a Kaili	kzf	1445	kzf
	language	Daai Chin	dao	1446	dao
	language	Daakaka	bpa	1447	bpa
	language	Daantanai'	lni	1448	lni
	language	Daasanach	dsh	1449	dsh
	language	Daatsʼíin	dtn	1450	dtn
	language	Daba	dbq	1451	dbq
	language	Dabarre	dbr	1452	dbr
	language	Dabe	dbe	1453	dbe
	language	Dacian	xdc	1454	xdc
	language	Dadi Dadi	dda	1455	dda
	language	Dadibi	mps	1456	mps
	language	Dadiya	dbd	1457	dbd
	language	Daga	dgz	1458	dgz
	language	Dagaari Dioula	dgd	1459	dgd
	language	Dagba	dgk	1460	dgk
	language	Dagbani	dag	1461	dag
	language	Dagik	dec	1462	dec
	language	Dagoman	dgn	1463	dgn
	language	Dahalik	dlk	1464	dlk
	language	Dahalo	dal	1465	dal
	language	Daho-Doo	das	1466	das
	language	Dai	dij	1467	dij
	language	Dai Zhuang	zhd	1468	zhd
	language	Dair	drb	1469	drb
	language	Dakka	dkk	1470	dkk
	language	Dakota	dak	1471	dak
	language	Dakpakha	dka	1472	dka
	language	Dalabon	ngk	1473	ngk
	language	Dalmatian	dlm	1474	dlm
	language	Daloa Bété	bev	1475	bev
	language	Dama	dmm	1476	dmm
	language	Damakawa	dam	1477	dam
	language	Damal	uhn	1478	uhn
	language	Dambi	dac	1479	dac
	language	Dameli	dml	1480	dml
	language	Dampelas	dms	1481	dms
	language	Dan	dnj	1482	dnj
	language	Danaru	dnr	1483	dnr
	language	Danau	dnu	1484	dnu
	language	Dandami Maria	daq	1485	daq
	language	Dangaléat	daa	1486	daa
	language	Dangaura Tharu	thl	1487	thl
	language	Danish	dan	1488	dan	da
	language	Danish Sign Language	dsl	1489	dsl
	language	Dano	aso	1490	aso
	language	Danu	dnv	1491	dnv
	language	Dao	daz	1492	daz
	language	Daonda	dnd	1493	dnd
	language	Dar Daju Daju	djc	1494	djc
	language	Dar Fur Daju	daj	1495	daj
	language	Dar Sila Daju	dau	1496	dau
	language	Darai	dry	1497	dry
	language	Dargwa	dar	1498	dar
	language	Dari	prs	1499	prs
	language	Darkinyung	xda	1500	xda
	language	Darlong	dln	1501	dln
	language	Darmiya	drd	1502	drd
	language	Daro-Matu Melanau	dro	1503	dro
	language	Dass	dot	1504	dot
	language	Datooga	tcc	1505	tcc
	language	Daungwurrung	dgw	1506	dgw
	language	Daur	dta	1507	dta
	language	Davawenyo	daw	1508	daw
	language	Dawawa	dww	1509	dww
	language	Dawera-Daweloor	ddw	1510	ddw
	language	Dawik Kui	dwk	1511	dwk
	language	Dawro	dwr	1512	dwr
	language	Day	dai	1513	dai
	language	Dayi	dax	1514	dax
	language	Daza	dzd	1515	dzd
	language	Dazaga	dzg	1516	dzg
	language	Deccan	dcc	1517	dcc
	language	Dedua	ded	1518	ded
	language	Defaka	afn	1519	afn
	language	Defi Gbe	gbh	1520	gbh
	language	Deg	mzw	1521	mzw
	language	Degema	deg	1522	deg
	language	Degenan	dge	1523	dge
	language	Degexit'an	ing	1524	ing
	language	Dehu	dhv	1525	dhv
	language	Dehwari	deh	1526	deh
	language	Dek	dek	1527	dek
	language	Dela-Oenale	row	1528	row
	language	Delaware	del	1529	del
	language	Delo	ntr	1530	ntr
	language	Dem	dem	1531	dem
	language	Dema	dmx	1532	dmx
	language	Demisa	dei	1533	dei
	language	Demta	dmy	1534	dmy
	language	Dendi (Benin)	ddn	1535	ddn
	language	Dendi (Central African Republic)	deq	1536	deq
	language	Dengese	dez	1537	dez
	language	Dengka	dnk	1538	dnk
	language	Deno	dbb	1539	dbb
	language	Denya	anv	1540	anv
	language	Dení	dny	1541	dny
	language	Deori	der	1542	der
	language	Dera (Indonesia)	kbv	1543	kbv
	language	Dera (Nigeria)	kna	1544	kna
	language	Desano	des	1545	des
	language	Desiya	dso	1546	dso
	language	Dewas Rai	dwz	1547	dwz
	language	Dewoin	dee	1548	dee
	language	Dezfuli	def	1549	def
	language	Dghwede	dgh	1550	dgh
	language	Dhaiso	dhs	1551	dhs
	language	Dhalandji	dhl	1552	dhl
	language	Dhangu-Djangu	dhg	1553	dhg
	language	Dhanki	dhn	1554	dhn
	language	Dhanwar (Nepal)	dhw	1555	dhw
	language	Dhao	nfa	1556	nfa
	language	Dharawal	tbh	1557	tbh
	language	Dhargari	dhr	1558	dhr
	language	Dharuk	xdk	1559	xdk
	language	Dharumbal	xgm	1560	xgm
	language	Dhatki	mki	1561	mki
	language	Dhimal	dhi	1562	dhi
	language	Dhodia	dho	1563	dho
	language	Dhofari Arabic	adf	1564	adf
	language	Dhudhuroa	ddr	1565	ddr
	language	Dhundari	dhd	1566	dhd
	language	Dhungaloo	dhx	1567	dhx
	language	Dhurga	dhu	1568	dhu
	language	Dhuwal	dwu	1569	dwu
	language	Dhuwaya	dwy	1570	dwy
	language	Dia	dia	1571	dia
	language	Dibabawon Manobo	mbd	1572	mbd
	language	Dibiyaso	dby	1573	dby
	language	Dibo	dio	1574	dio
	language	Dibole	bvx	1575	bvx
	language	Dicamay Agta	duy	1576	duy
	language	Didinga	did	1577	did
	language	Dido	ddo	1578	ddo
	language	Dieri	dif	1579	dif
	language	Digaro-Mishmi	mhu	1580	mhu
	language	Digo	dig	1581	dig
	language	Dii	dur	1582	dur
	language	Dijim-Bwilim	cfa	1583	cfa
	language	Dilling	dil	1584	dil
	language	Dima	jma	1585	jma
	language	Dimasa	dis	1586	dis
	language	Dimbong	dii	1587	dii
	language	Dime	dim	1588	dim
	language	Dimli (individual language)	diq	1589	diq
	language	Ding	diz	1590	diz
	language	Dinka	din	1591	din
	language	Dir-Nyamzak-Mbarimi	nzr	1592	nzr
	language	Dirasha	gdl	1593	gdl
	language	Diri	dwa	1594	dwa
	language	Diriku	diu	1595	diu
	language	Dirim	dir	1596	dir
	language	Disa	dsi	1597	dsi
	language	Ditammari	tbz	1598	tbz
	language	Ditidaht	dtd	1599	dtd
	language	Diuwe	diy	1600	diy
	language	Diuxi-Tilantongo Mixtec	xtd	1601	xtd
	language	Dixon Reef	dix	1602	dix
	language	Dizin	mdx	1603	mdx
	language	Djabugay	dyy	1604	dyy
	language	Djabwurrung	tjw	1605	tjw
	language	Djadjawurrung	dja	1606	dja
	language	Djambarrpuyngu	djr	1607	djr
	language	Djamindjung	djd	1608	djd
	language	Djangun	djf	1609	djf
	language	Djawi	djw	1610	djw
	language	Djeebbana	djj	1611	djj
	language	Djimini Senoufo	dyi	1612	dyi
	language	Djinang	dji	1613	dji
	language	Djinba	djb	1614	djb
	language	Djiwarli	dze	1615	dze
	language	Dobel	kvo	1616	kvo
	language	Dobu	dob	1617	dob
	language	Doe	doe	1618	doe
	language	Doga	dgg	1619	dgg
	language	Doghoro	dgx	1620	dgx
	language	Dogoso	dgs	1621	dgs
	language	Dogosé	dos	1622	dos
	language	Dogri (individual language)	dgo	1623	dgo
	language	Dogri (macrolanguage)	doi	1624	doi
	language	Dogul Dom Dogon	dbg	1625	dbg
	language	Doka	dbi	1626	dbi
	language	Doko-Uyanga	uya	1627	uya
	language	Dokshi	dsk	1628	dsk
	language	Dolgan	dlg	1629	dlg
	language	Dolpo	dre	1630	dre
	language	Dom	doa	1631	doa
	language	Domaaki	dmk	1632	dmk
	language	Domari	rmt	1633	rmt
	language	Dombe	dov	1634	dov
	language	Dominican Sign Language	doq	1635	doq
	language	Dompo	doy	1636	doy
	language	Domu	dof	1637	dof
	language	Domung	dev	1638	dev
	language	Dondo	dok	1639	dok
	language	Dong	doh	1640	doh
	language	Dongo	doo	1641	doo
	language	Dongotono	ddd	1642	ddd
	language	Dongshanba Lalo	yik	1643	yik
	language	Dongxiang	sce	1644	sce
	language	Donno So Dogon	dds	1645	dds
	language	Doondo	dde	1646	dde
	language	Dori'o	dor	1647	dor
	language	Doromu-Koki	kqc	1648	kqc
	language	Dorze	doz	1649	doz
	language	Doso	dol	1650	dol
	language	Dotyali	dty	1651	dty
	language	Doutai	tds	1652	tds
	language	Doyayo	dow	1653	dow
	language	Drents	drt	1654	drt
	language	Drung	duu	1655	duu
	language	Duala	dua	1656	dua
	language	Duano	dup	1657	dup
	language	Duau	dva	1658	dva
	language	Dubli	dub	1659	dub
	language	Dubu	dmu	1660	dmu
	language	Dugun	ndu	1661	ndu
	language	Duguri	dbm	1662	dbm
	language	Dugwor	dme	1663	dme
	language	Duhwa	kbz	1664	kbz
	language	Duke	nke	1665	nke
	language	Dulbu	dbo	1666	dbo
	language	Duli-Gey	duz	1667	duz
	language	Duma	dma	1668	dma
	language	Dumbea	duf	1669	duf
	language	Dumi	dus	1670	dus
	language	Dumpas	dmv	1671	dmv
	language	Dumun	dui	1672	dui
	language	Duna	duc	1673	duc
	language	Dungan	dng	1674	dng
	language	Dungmali	raa	1675	raa
	language	Dungra Bhil	duh	1676	duh
	language	Dungu	dbv	1677	dbv
	language	Dupaninan Agta	duo	1678	duo
	language	Dura	drq	1679	drq
	language	Duri	mvp	1680	mvp
	language	Duriankere	dbn	1681	dbn
	language	Durop	krp	1682	krp
	language	Duruma	dug	1683	dug
	language	Duruwa	pci	1684	pci
	language	Dusner	dsn	1685	dsn
	language	Dusun Deyah	dun	1686	dun
	language	Dusun Malang	duq	1687	duq
	language	Dusun Witu	duw	1688	duw
	language	Dutch	nld	1689	nld	dut	nl
	language	Dutch Sign Language	dse	1690	dse
	language	Dutton World Speedwords	dws	1691	dws
	language	Duungooma	dux	1692	dux
	language	Duupa	dae	1693	dae
	language	Duvle	duv	1694	duv
	language	Duwai	dbp	1695	dbp
	language	Duwet	gve	1696	gve
	language	Dũya	ldb	1697	ldb
	language	Dwang	nnu	1698	nnu
	language	Dyaberdyaber	dyb	1699	dyb
	language	Dyan	dya	1700	dya
	language	Dyangadi	dyn	1701	dyn
	language	Dyarim	dyr	1702	dyr
	language	Dyirbal	dbl	1703	dbl
	language	Dyugun	dyd	1704	dyd
	language	Dyula	dyu	1705	dyu
	language	Dza	jen	1706	jen
	language	Dzalakha	dzl	1707	dzl
	language	Dzando	dzn	1708	dzn
	language	Dzao Min	bpn	1709	bpn
	language	Dzongkha	dzo	1710	dzo	dz
	language	Dzùùngoo	dnn	1711	dnn
	language	Dâw	kwa	1712	kwa
	language	E	eee	1713	eee
	language	E'ma Buyang	yzg	1714	yzg
	language	E'ñapa Woromaipu	pbh	1715	pbh
	language	Early Tripuri	xtr	1716	xtr
	language	East Ambae	omb	1717	omb
	language	East Berawan	zbe	1718	zbe
	language	East Damar	dmr	1719	dmr
	language	East Futuna	fud	1720	fud
	language	East Kewa	kjs	1721	kjs
	language	East Limba	lma	1722	lma
	language	East Makian	mky	1723	mky
	language	East Masela	vme	1724	vme
	language	East Nyala	nle	1725	nle
	language	East Tarangan	tre	1726	tre
	language	East Yugur	yuy	1727	yuy
	language	Eastern Abnaki	aaq	1728	aaq
	language	Eastern Acipa	acp	1729	acp
	language	Eastern Apurímac Quechua	qve	1730	qve
	language	Eastern Arrernte	aer	1731	aer
	language	Eastern Balochi	bgp	1732	bgp
	language	Eastern Bolivian Guaraní	gui	1733	gui
	language	Eastern Bontok	ebk	1734	ebk
	language	Eastern Bru	bru	1735	bru
	language	Eastern Canadian Inuktitut	ike	1736	ike
	language	Eastern Cham	cjm	1737	cjm
	language	Eastern Durango Nahuatl	azd	1738	azd
	language	Eastern Egyptian Bedawi Arabic	avl	1739	avl
	language	Eastern Frisian	frs	1740	frs
	language	Eastern Gorkha Tamang	tge	1741	tge
	language	Eastern Highland Chatino	cly	1742	cly
	language	Eastern Highland Otomi	otm	1743	otm
	language	Eastern Hongshuihe Zhuang	zeh	1744	zeh
	language	Eastern Huasteca Nahuatl	nhe	1745	nhe
	language	Eastern Huishui Hmong	hme	1746	hme
	language	Eastern Karaboro	xrb	1747	xrb
	language	Eastern Katu	ktv	1748	ktv
	language	Eastern Kayah	eky	1749	eky
	language	Eastern Keres	kee	1750	kee
	language	Eastern Khumi Chin	cek	1751	cek
	language	Eastern Krahn	kqo	1752	kqo
	language	Eastern Lalu	yit	1753	yit
	language	Eastern Lawa	lwl	1754	lwl
	language	Eastern Magar	mgp	1755	mgp
	language	Eastern Maninkakan	emk	1756	emk
	language	Eastern Mari	mhr	1757	mhr
	language	Eastern Maroon Creole	djk	1758	djk
	language	Eastern Meohang	emg	1759	emg
	language	Eastern Minyag	emq	1760	emq
	language	Eastern Mnong	mng	1761	mng
	language	Eastern Muria	emu	1762	emu
	language	Eastern Ngad'a	nea	1763	nea
	language	Eastern Nisu	nos	1764	nos
	language	Eastern Ojibwa	ojg	1765	ojg
	language	Eastern Oromo	hae	1766	hae
	language	Eastern Parbate Kham	kif	1767	kif
	language	Eastern Penan	pez	1768	pez
	language	Eastern Pomo	peb	1769	peb
	language	Eastern Qiandong Miao	hmq	1770	hmq
	language	Eastern Subanen	sfe	1771	sfe
	language	Eastern Tamang	taj	1772	taj
	language	Eastern Tawbuid	bnj	1773	bnj
	language	Eastern Xiangxi Miao	muq	1774	muq
	language	Eastern Xwla Gbe	gbx	1775	gbx
	language	Eastern Yiddish	ydd	1776	ydd
	language	Ebira	igb	1777	igb
	language	Eblan	xeb	1778	xeb
	language	Ebrié	ebr	1779	ebr
	language	Ebughu	ebg	1780	ebg
	language	Ecuadorian Sign Language	ecs	1781	ecs
	language	Ede Cabe	cbj	1782	cbj
	language	Ede Ica	ica	1783	ica
	language	Ede Idaca	idd	1784	idd
	language	Ede Ije	ijj	1785	ijj
	language	Edera Awyu	awy	1786	awy
	language	Edolo	etr	1787	etr
	language	Edomite	xdm	1788	xdm
	language	Edopi	dbf	1789	dbf
	language	Efai	efa	1790	efa
	language	Efe	efe	1791	efe
	language	Efik	efi	1792	efi
	language	Efutop	ofu	1793	ofu
	language	Ega	ega	1794	ega
	language	Eggon	ego	1795	ego
	language	Egypt Sign Language	esl	1796	esl
	language	Egyptian (Ancient)	egy	1797	egy
	language	Egyptian Arabic	arz	1798	arz
	language	Ehueun	ehu	1799	ehu
	language	Eipomek	eip	1800	eip
	language	Eitiep	eit	1801	eit
	language	Ejagham	etu	1802	etu
	language	Ejamat	eja	1803	eja
	language	Ekai Chin	cey	1804	cey
	language	Ekajuk	eka	1805	eka
	language	Ekari	ekg	1806	ekg
	language	Eki	eki	1807	eki
	language	Ekit	eke	1808	eke
	language	Ekpeye	ekp	1809	ekp
	language	El Alto Zapotec	zpp	1810	zpp
	language	El Hugeirat	elh	1811	elh
	language	El Molo	elo	1812	elo
	language	El Nayar Cora	crn	1813	crn
	language	Elamite	elx	1814	elx
	language	Eleme	elm	1815	elm
	language	Elepi	ele	1816	ele
	language	Elfdalian	ovd	1817	ovd
	language	Elip	ekm	1818	ekm
	language	Elkei	elk	1819	elk
	language	Elotepec Zapotec	zte	1820	zte
	language	Eloyi	afo	1821	afo
	language	Elseng	mrf	1822	mrf
	language	Elu	elu	1823	elu
	language	Elymian	xly	1824	xly
	language	Emae	mmw	1825	mmw
	language	Emai-Iuleha-Ora	ema	1826	ema
	language	Eman	emn	1827	emn
	language	Embaloh	emb	1828	emb
	language	Emberá-Baudó	bdc	1829	bdc
	language	Emberá-Catío	cto	1830	cto
	language	Emberá-Chamí	cmi	1831	cmi
	language	Emberá-Tadó	tdc	1832	tdc
	language	Embu	ebu	1833	ebu
	language	Emerillon	eme	1834	eme
	language	Emilian	egl	1835	egl
	language	Emplawas	emw	1836	emw
	language	Emumu	enr	1837	enr
	language	En	enc	1838	enc
	language	Enawené-Nawé	unk	1839	unk
	language	Ende	end	1840	end
	language	Enga	enq	1841	enq
	language	Engdewu	ngr	1842	ngr
	language	Engenni	enn	1843	enn
	language	Enggano	eno	1844	eno
	language	English	eng	1845	eng	en
	language	Enlhet	enl	1846	enl
	language	Enrekang	ptt	1847	ptt
	language	Enu	enu	1848	enu
	language	Enwan (Akwa Ibom State)	enw	1849	enw
	language	Enwan (Edo State)	env	1850	env
	language	Enxet	enx	1851	enx
	language	Enya	gey	1852	gey
	language	Epena	sja	1853	sja
	language	Epi-Olmec	xep	1854	xep
	language	Epie	epi	1855	epi
	language	Epigraphic Mayan	emy	1856	emy
	language	Eravallan	era	1857	era
	language	Erave	kjy	1858	kjy
	language	Ere	twp	1859	twp
	language	Eritai	ert	1860	ert
	language	Erokwanas	erw	1861	erw
	language	Erre	err	1862	err
	language	Erromintxela	emx	1863	emx
	language	Ersu	ers	1864	ers
	language	Eruwa	erh	1865	erh
	language	Erzya	myv	1866	myv
	language	Esan	ish	1867	ish
	language	Ese	mcq	1868	mcq
	language	Ese Ejja	ese	1869	ese
	language	Eshtehardi	esh	1870	esh
	language	Esimbi	ags	1871	ags
	language	Eskayan	esy	1872	esy
	language	Esperanto	epo	1873	epo	eo
	language	Esselen	esq	1874	esq
	language	Estado de México Otomi	ots	1875	ots
	language	Estonian	est	1876	est	et
	language	Estonian Sign Language	eso	1877	eso
	language	Esuma	esm	1878	esm
	language	Etchemin	etc	1879	etc
	language	Etebi	etb	1880	etb
	language	Eten	etx	1881	etx
	language	Eteocretan	ecr	1882	ecr
	language	Eteocypriot	ecy	1883	ecy
	language	Ethiopian Sign Language	eth	1884	eth
	language	Etkywan	ich	1885	ich
	language	Eton (Cameroon)	eto	1886	eto
	language	Eton (Vanuatu)	etn	1887	etn
	language	Etruscan	ett	1888	ett
	language	Etulo	utr	1889	utr
	language	Eudeve	eud	1890	eud
	language	Evant	bzz	1891	bzz
	language	Even	eve	1892	eve
	language	Evenki	evn	1893	evn
	language	Eviya	gev	1894	gev
	language	Ewage-Notu	nou	1895	nou
	language	Ewe	ewe	1896	ewe	ee
	language	Ewondo	ewo	1897	ewo
	language	Extremaduran	ext	1898	ext
	language	Eyak	eya	1899	eya
	language	Ezaa	eza	1900	eza
	language	Fa d'Ambu	fab	1901	fab
	language	Fagani	faf	1902	faf
	language	Faifi	fif	1903	fif
	language	Faire Atta	azt	1904	azt
	language	Faita	faj	1905	faj
	language	Faiwol	fai	1906	fai
	language	Fala	fax	1907	fax
	language	Falam Chin	cfm	1908	cfm
	language	Fali	fli	1909	fli
	language	Faliscan	xfa	1910	xfa
	language	Fam	fam	1911	fam
	language	Fanagalo	fng	1912	fng
	language	Fanamaket	bjp	1913	bjp
	language	Fanbak	fnb	1914	fnb
	language	Fang (Cameroon)	fak	1915	fak
	language	Fang (Equatorial Guinea)	fan	1916	fan
	language	Fania	fni	1917	fni
	language	Fanti	fat	1918	fat
	language	Far Western Muria	fmu	1919	fmu
	language	Farefare	gur	1920	gur
	language	Faroese	fao	1921	fao	fo
	language	Fas	fqs	1922	fqs
	language	Fasu	faa	1923	faa
	language	Fataleka	far	1924	far
	language	Fataluku	ddg	1925	ddg
	language	Fayu	fau	1926	fau
	language	Fe'fe'	fmp	1927	fmp
	language	Fembe	agl	1928	agl
	language	Fernando Po Creole English	fpe	1929	fpe
	language	Feroge	fer	1930	fer
	language	Fiji Hindi	hif	1931	hif
	language	Fijian	fij	1932	fij	fj
	language	Filipino	fil	1933	fil
	language	Filomena Mata-Coahuitlán Totonac	tlp	1934	tlp
	language	Finland-Swedish Sign Language	fss	1935	fss
	language	Finnish	fin	1936	fin	fi
	language	Finnish Sign Language	fse	1937	fse
	language	Finongan	fag	1938	fag
	language	Fipa	fip	1939	fip
	language	Firan	fir	1940	fir
	language	Fiwaga	fiw	1941	fiw
	language	Flaaitaal	fly	1942	fly
	language	Flinders Island	fln	1943	fln
	language	Foau	flh	1944	flh
	language	Foi	foi	1945	foi
	language	Foia Foia	ffi	1946	ffi
	language	Folopa	ppo	1947	ppo
	language	Foma	fom	1948	fom
	language	Fon	fon	1949	fon
	language	Fongoro	fgr	1950	fgr
	language	Foodo	fod	1951	fod
	language	Forak	frq	1952	frq
	language	Fordata	frd	1953	frd
	language	Fore	for	1954	for
	language	Forest Enets	enf	1955	enf
	language	Fortsenal	frt	1956	frt
	language	Francisco León Zoque	zos	1957	zos
	language	Frankish	frk	1958	frk
	language	French	fra	1959	fra	fre	fr
	language	French Sign Language	fsl	1960	fsl
	language	Friulian	fur	1961	fur
	language	Fula, Fulah	ful	1962	ful	ff	Fula	Fulah
	language	Fuliiru	flr	1963	flr
	language	Fulniô	fun	1964	fun
	language	Fum	fum	1965	fum
	language	Fungwa	ula	1966	ula
	language	Fur	fvr	1967	fvr
	language	Furu	fuu	1968	fuu
	language	Futuna-Aniwa	fut	1969	fut
	language	Fuyug	fuy	1970	fuy
	language	Fwe	fwe	1971	fwe
	language	Fwâi	fwa	1972	fwa
	language	Fyam	pym	1973	pym
	language	Fyer	fie	1974	fie
	language	Ga	gaa	1975	gaa
	language	Ga'anda	gqa	1976	gqa
	language	Ga'dang	gdg	1977	gdg
	language	Gaa	ttb	1978	ttb
	language	Gaam	tbi	1979	tbi
	language	Gabi-Gabi	gbw	1980	gbw
	language	Gabri	gab	1981	gab
	language	Gabrielino-Fernandeño	xgf	1982	xgf
	language	Gadang	gdk	1983	gdk
	language	Gaddang	gad	1984	gad
	language	Gaddi	gbk	1985	gbk
	language	Gade	ged	1986	ged
	language	Gade Lohar	gda	1987	gda
	language	Gadjerawang	gdh	1988	gdh
	language	Gadsup	gaj	1989	gaj
	language	Gaelic, Scottish Gaelic	gla	1990	gla	Gaelic	Scottish Gaelic	gd
	language	Gafat	gft	1991	gft
	language	Gagadu	gbu	1992	gbu
	language	Gagauz	gag	1993	gag
	language	Gagnoa Bété	btg	1994	btg
	language	Gagu	ggu	1995	ggu
	language	Gahri	bfu	1996	bfu
	language	Gaikundi	gbf	1997	gbf
	language	Gail	gic	1998	gic
	language	Gaina	gcn	1999	gcn
	language	Gal	gap	2000	gap
	language	Galambu	glo	2001	glo
	language	Galatian	xga	2002	xga
	language	Galela	gbi	2003	gbi
	language	Galeya	gar	2004	gar
	language	Galibi Carib	car	2005	car
	language	Galice	gce	2006	gce
	language	Galician	glg	2007	glg	gl
	language	Galindan	xgl	2008	xgl
	language	Gallurese Sardinian	sdn	2009	sdn
	language	Galo	adl	2010	adl
	language	Galolen	gal	2011	gal
	language	Gamale Kham	kgj	2012	kgj
	language	Gambera	gma	2013	gma
	language	Gambian Wolof	wof	2014	wof
	language	Gamilaraay	kld	2015	kld
	language	Gamit	gbl	2016	gbl
	language	Gamkonora	gak	2017	gak
	language	Gamo	gmv	2018	gmv
	language	Gamo-Ningi	bte	2019	bte
	language	Gan Chinese	gan	2020	gan
	language	Gana	gnq	2021	gnq
	language	Ganang	gne	2022	gne
	language	Ganda	lug	2023	lug	lg
	language	Gane	gzn	2024	gzn
	language	Ganggalida	gcd	2025	gcd
	language	Ganglau	ggl	2026	ggl
	language	Gangte	gnb	2027	gnb
	language	Gangulu	gnl	2028	gnl
	language	Gants	gao	2029	gao
	language	Ganza	gza	2030	gza
	language	Ganzi	gnz	2031	gnz
	language	Gao	gga	2032	gga
	language	Gapapaiwa	pwg	2033	pwg
	language	Garhwali	gbm	2034	gbm
	language	Garifuna	cab	2035	cab
	language	Garig-Ilgar	ilg	2036	ilg
	language	Garingbal	xgi	2037	xgi
	language	Garlali	gll	2038	gll
	language	Garo	grt	2039	grt
	language	Garre	gex	2040	gex
	language	Garrwa	wrk	2041	wrk
	language	Garus	gyb	2042	gyb
	language	Garza	xgr	2043	xgr
	language	Gata'	gaq	2044	gaq
	language	Gavak	dmc	2045	dmc
	language	Gavar	gou	2046	gou
	language	Gavião Do Jiparaná	gvo	2047	gvo
	language	Gawar-Bati	gwt	2048	gwt
	language	Gawri	gwc	2049	gwc
	language	Gawwada	gwd	2050	gwd
	language	Gayil	gyl	2051	gyl
	language	Gayo	gay	2052	gay
	language	Gazi	gzi	2053	gzi
	language	Gaɓogbo	gie	2054	gie
	language	Gbagyi	gbr	2055	gbr
	language	Gbanu	gbv	2056	gbv
	language	Gbanziri	gbg	2057	gbg
	language	Gbari	gby	2058	gby
	language	Gbaya (Central African Republic)	gba	2059	gba
	language	Gbaya (Sudan)	krs	2060	krs
	language	Gbaya-Bossangoa	gbp	2061	gbp
	language	Gbaya-Bozoum	gbq	2062	gbq
	language	Gbaya-Mbodomo	gmm	2063	gmm
	language	Gbayi	gyg	2064	gyg
	language	Gbesi Gbe	gbs	2065	gbs
	language	Gbii	ggb	2066	ggb
	language	Gbin	xgb	2067	xgb
	language	Gbiri-Niragu	grh	2068	grh
	language	Gboloo Grebo	gec	2069	gec
	language	Ge	hmj	2070	hmj
	language	Geba Karen	kvq	2071	kvq
	language	Gebe	gei	2072	gei
	language	Gedaged	gdd	2073	gdd
	language	Gedeo	drs	2074	drs
	language	Geez	gez	2075	gez
	language	Geji	gyz	2076	gyz
	language	Geko Karen	ghk	2077	ghk
	language	Gela	nlg	2078	nlg
	language	Geme	geq	2079	geq
	language	Gen	gej	2080	gej
	language	Gende	gaf	2081	gaf
	language	Gengle	geg	2082	geg
	language	Georgian	kat	2083	kat	geo	ka
	language	Gepo	ygp	2084	ygp
	language	Gera	gew	2085	gew
	language	Gerai	gef	2086	gef
	language	German	deu	2087	deu	de	ger
	language	German Sign Language	gsg	2088	gsg
	language	Geruma	gea	2089	gea
	language	Geser-Gorom	ges	2090	ges
	language	Ghadamès	gha	2091	gha
	language	Ghanaian Pidgin English	gpe	2092	gpe
	language	Ghanaian Sign Language	gse	2093	gse
	language	Ghandruk Sign Language	gds	2094	gds
	language	Ghanongga	ghn	2095	ghn
	language	Ghari	gri	2096	gri
	language	Ghayavi	bmk	2097	bmk
	language	Gheg Albanian	aln	2098	aln
	language	Ghera	ghr	2099	ghr
	language	Ghodoberi	gdo	2100	gdo
	language	Ghomara	gho	2101	gho
	language	Ghomálá'	bbj	2102	bbj
	language	Ghotuo	aaa	2103	aaa
	language	Ghulfan	ghl	2104	ghl
	language	Giangan	bgi	2105	bgi
	language	Gibanawa	gib	2106	gib
	language	Gidar	gid	2107	gid
	language	Giiwo	kks	2108	kks
	language	Gikyode	acd	2109	acd
	language	Gilaki	glk	2110	glk
	language	Gilbertese	gil	2111	gil
	language	Gilima	gix	2112	gix
	language	Gilyak	niv	2113	niv
	language	Gimi (Eastern Highlands)	gim	2114	gim
	language	Gimi (West New Britain)	gip	2115	gip
	language	Gimme	kmp	2116	kmp
	language	Gimnime	gmn	2117	gmn
	language	Ginuman	gnm	2118	gnm
	language	Ginyanga	ayg	2119	ayg
	language	Girawa	bbr	2120	bbr
	language	Girirra	gii	2121	gii
	language	Giryama	nyf	2122	nyf
	language	Githabul	gih	2123	gih
	language	Gitonga	toh	2124	toh
	language	Gitua	ggt	2125	ggt
	language	Gitxsan	git	2126	git
	language	Giyug	giy	2127	giy
	language	Gizrra	tof	2128	tof
	language	Glaro-Twabo	glr	2129	glr
	language	Glavda	glw	2130	glw
	language	Glio-Oubi	oub	2131	oub
	language	Gnau	gnu	2132	gnu
	language	Goan Konkani	gom	2133	gom
	language	Goaria	gig	2134	gig
	language	Gobasi	goi	2135	goi
	language	Gobu	gox	2136	gox
	language	Godié	god	2137	god
	language	Godwari	gdx	2138	gdx
	language	Goemai	ank	2139	ank
	language	Gofa	gof	2140	gof
	language	Gogo	gog	2141	gog
	language	Gogodala	ggw	2142	ggw
	language	Gokana	gkn	2143	gkn
	language	Gola	gol	2144	gol
	language	Golin	gvf	2145	gvf
	language	Golpa	lja	2146	lja
	language	Gondi	gon	2147	gon
	language	Gone Dau	goo	2148	goo
	language	Gongduk	goe	2149	goe
	language	Gonja	gjn	2150	gjn
	language	Goo	gov	2151	gov
	language	Gooniyandi	gni	2152	gni
	language	Gor	gqr	2153	gqr
	language	Gorakor	goc	2154	goc
	language	Gorap	goq	2155	goq
	language	Goreng	xgg	2156	xgg
	language	Gorontalo	gor	2157	gor
	language	Gorovu	grq	2158	grq
	language	Gorowa	gow	2159	gow
	language	Gothic	got	2160	got
	language	Goundo	goy	2161	goy
	language	Gourmanchéma	gux	2162	gux
	language	Gowlan	goj	2163	goj
	language	Gowli	gok	2164	gok
	language	Gowro	gwf	2165	gwf
	language	Gozarkhani	goz	2166	goz
	language	Grangali	nli	2167	nli
	language	Grass Koiari	kbk	2168	kbk
	language	Grebo	grb	2169	grb
	language	Greek (modern)	ell	2170	ell	Modern Greek (1453-)	el	gre	Greek
	language	Greek Sign Language	gss	2171	gss
	language	Green Gelao	giq	2172	giq
	language	Greenlandic, Kalaallisut	kal	2173	kal	kl	Greenlandic	Kalaallisut
	language	Grenadian Creole English	gcl	2174	gcl
	language	Gresi	grs	2175	grs
	language	Groma	gro	2176	gro
	language	Gronings	gos	2177	gos
	language	Gros Ventre	ats	2178	ats
	language	Gua	gwx	2179	gwx
	language	Guadeloupean Creole French	gcf	2180	gcf
	language	Guahibo	guh	2181	guh
	language	Guajajára	gub	2182	gub
	language	Guajá	gvj	2183	gvj
	language	Guambiano	gum	2184	gum
	language	Guana (Brazil)	gqn	2185	gqn
	language	Guana (Paraguay)	gva	2186	gva
	language	Guanano	gvc	2187	gvc
	language	Guanche	gnc	2188	gnc
	language	Guanyinqiao	jiq	2189	jiq
	language	Guaraní	grn	2190	grn	Guarani	gn
	language	Guarayu	gyr	2191	gyr
	language	Guarequena	gae	2192	gae
	language	Guatemalan Sign Language	gsm	2193	gsm
	language	Guató	gta	2194	gta
	language	Guayabero	guo	2195	guo
	language	Gudang	xgd	2196	xgd
	language	Gudanji	nji	2197	nji
	language	Gude	gde	2198	gde
	language	Gudu	gdu	2199	gdu
	language	Guduf-Gava	gdf	2200	gdf
	language	Guerrero Amuzgo	amu	2201	amu
	language	Guerrero Nahuatl	ngu	2202	ngu
	language	Guevea De Humboldt Zapotec	zpg	2203	zpg
	language	Gugadj	ggd	2204	ggd
	language	Gugu Badhun	gdc	2205	gdc
	language	Gugu Warra	wrw	2206	wrw
	language	Gugubera	kkp	2207	kkp
	language	Guhu-Samane	ghs	2208	ghs
	language	Guianese Creole French	gcr	2209	gcr
	language	Guibei Zhuang	zgb	2210	zgb
	language	Guiberoua Béte	bet	2211	bet
	language	Guibian Zhuang	zgn	2212	zgn
	language	Guinea Kpelle	gkp	2213	gkp
	language	Guinea-Bissau Sign Language	lgs	2214	lgs
	language	Guinean Sign Language	gus	2215	gus
	language	Guiqiong	gqi	2216	gqi
	language	Gujarati	guj	2217	guj	gu
	language	Gujari	gju	2218	gju
	language	Gula (Central African Republic)	kcm	2219	kcm
	language	Gula (Chad)	glu	2220	glu
	language	Gula Iro	glj	2221	glj
	language	Gula'alaa	gmb	2222	gmb
	language	Gulay	gvl	2223	gvl
	language	Gule	gly	2224	gly
	language	Gulf Arabic	afb	2225	afb
	language	Gumalu	gmu	2226	gmu
	language	Gumatj	gnn	2227	gnn
	language	Gumawana	gvs	2228	gvs
	language	Gumuz	guk	2229	guk
	language	Gun	guw	2230	guw
	language	Gundi	gdi	2231	gdi
	language	Gunditjmara	gjm	2232	gjm
	language	Gundungurra	xrd	2233	xrd
	language	Gungabula	gyf	2234	gyf
	language	Gungu	rub	2235	rub
	language	Guntai	gnt	2236	gnt
	language	Gunwinggu	gup	2237	gup
	language	Gunya	gyy	2238	gyy
	language	Gupa-Abawa	gpa	2239	gpa
	language	Gupapuyngu	guf	2240	guf
	language	Guramalum	grz	2241	grz
	language	Gurani	hac	2242	hac
	language	Gurdjar	gdj	2243	gdj
	language	Gureng Gureng	gnr	2244	gnr
	language	Gurgula	ggg	2245	ggg
	language	Guriaso	grx	2246	grx
	language	Gurindji	gue	2247	gue
	language	Gurindji Kriol	gjr	2248	gjr
	language	Gurmana	gvm	2249	gvm
	language	Guro	goa	2250	goa
	language	Gurr-goni	gge	2251	gge
	language	Gurung	gvr	2252	gvr
	language	Guruntum-Mbaaru	grd	2253	grd
	language	Gusii	guz	2254	guz
	language	Gusilay	gsl	2255	gsl
	language	Guugu Yimidhirr	kky	2256	kky
	language	Guwa	xgw	2257	xgw
	language	Guwamu	gwu	2258	gwu
	language	Guya	gka	2259	gka
	language	Guyanese Creole English	gyn	2260	gyn
	language	Guyani	gvy	2261	gvy
	language	Gvoko	ngs	2262	ngs
	language	Gwa	gwb	2263	gwb
	language	Gwahatike	dah	2264	dah
	language	Gwak	jgk	2265	jgk
	language	Gwamhi-Wuri	bga	2266	bga
	language	Gwandara	gwn	2267	gwn
	language	Gweda	grw	2268	grw
	language	Gweno	gwe	2269	gwe
	language	Gwere	gwr	2270	gwr
	language	Gwichʼin	gwi	2271	gwi
	language	Gyalsumdo	gyo	2272	gyo
	language	Gyele	gyi	2273	gyi
	language	Gyem	gye	2274	gye
	language	Güilá Zapotec	ztu	2275	ztu
	language	Gāndhārī	pgd	2276	pgd
	language	Ha	haq	2277	haq
	language	Habu	hbu	2278	hbu
	language	Hadiyya	hdy	2279	hdy
	language	Hadothi	hoj	2280	hoj
	language	Hadrami	xhd	2281	xhd
	language	Hadrami Arabic	ayh	2282	ayh
	language	Hadza	hts	2283	hts
	language	Haeke	aek	2284	aek
	language	Hahon	hah	2285	hah
	language	Haida	hai	2286	hai
	language	Haigwai	hgw	2287	hgw
	language	Haiphong Sign Language	haf	2288	haf
	language	Haisla	has	2289	has
	language	Haitian Creole, Haitian	hat	2290	hat	Haitian Creole	Haitian	ht
	language	Haitian Vodoun Culture Language	hvc	2291	hvc
	language	Haiǁom	hgm	2292	hgm
	language	Haji	hji	2293	hji
	language	Hajong	haj	2294	haj
	language	Hakha Chin	cnh	2295	cnh
	language	Hakka Chinese	hak	2296	hak
	language	Hakö	hao	2297	hao
	language	Halang	hal	2298	hal
	language	Halang Doan	hld	2299	hld
	language	Halbi	hlb	2300	hlb
	language	Halh Mongolian	khk	2301	khk
	language	Halia	hla	2302	hla
	language	Halkomelem	hur	2303	hur
	language	Hamap	hmu	2304	hmu
	language	Hamba	hba	2305	hba
	language	Hamer-Banna	amf	2306	amf
	language	Hamtai	hmt	2307	hmt
	language	Han	haa	2308	haa
	language	Hanga	hag	2309	hag
	language	Hanga Hundi	wos	2310	wos
	language	Hangaza	han	2311	han
	language	Hani	hni	2312	hni
	language	Hano	lml	2313	lml
	language	Hanoi Sign Language	hab	2314	hab
	language	Hanunoo	hnn	2315	hnn
	language	Harami	xha	2316	xha
	language	Harari	har	2317	har
	language	Harijan Kinnauri	kjo	2318	kjo
	language	Haroi	hro	2319	hro
	language	Harsusi	hss	2320	hss
	language	Haruai	tmd	2321	tmd
	language	Haruku	hrk	2322	hrk
	language	Haryanvi	bgc	2323	bgc
	language	Harzani	hrz	2324	hrz
	language	Hasha	ybj	2325	ybj
	language	Hassaniyya	mey	2326	mey
	language	Hatam	had	2327	had
	language	Hattic	xht	2328	xht
	language	Hausa	hau	2329	hau	ha
	language	Hausa Sign Language	hsl	2330	hsl
	language	Havasupai-Walapai-Yavapai	yuf	2331	yuf
	language	Haveke	hvk	2332	hvk
	language	Havu	hav	2333	hav
	language	Hawai'i Creole English	hwc	2334	hwc
	language	Hawai'i Sign Language (HSL)	hps	2335	hps
	language	Hawaiian	haw	2336	haw
	language	Haya	hay	2337	hay
	language	Hazaragi	haz	2338	haz
	language	Hdi	xed	2339	xed
	language	Hebrew (modern)	heb	2340	heb	Hebrew	he
	language	Hehe	heh	2341	heh
	language	Heiban	hbn	2342	hbn
	language	Heiltsuk	hei	2343	hei
	language	Helong	heg	2344	heg
	language	Hema	nix	2345	nix
	language	Hemba	hem	2346	hem
	language	Herdé	hed	2347	hed
	language	Herero	her	2348	her	hz
	language	Hermit	llf	2349	llf
	language	Hernican	xhr	2350	xhr
	language	Hewa	ham	2351	ham
	language	Heyo	auk	2352	auk
	language	Hiberno-Scottish Gaelic	ghc	2353	ghc
	language	Hibito	hib	2354	hib
	language	Hidatsa	hid	2355	hid
	language	Hieroglyphic Luwian	hlu	2356	hlu
	language	Higaonon	mba	2357	mba
	language	Highland Konjo	kjk	2358	kjk
	language	Highland Oaxaca Chontal	chd	2359	chd
	language	Highland Popoluca	poi	2360	poi
	language	Highland Puebla Nahuatl	azz	2361	azz
	language	Highland Totonac	tos	2362	tos
	language	Hijazi Arabic	acw	2363	acw
	language	Hijuk	hij	2364	hij
	language	Hiligaynon	hil	2365	hil
	language	Himarimã	hir	2366	hir
	language	Hindi	hin	2367	hin	hi
	language	Hinduri	hii	2368	hii
	language	Hinukh	gin	2369	gin
	language	Hiri Motu	hmo	2370	hmo	ho
	language	Hittite	hit	2371	hit
	language	Hitu	htu	2372	htu
	language	Hiw	hiw	2373	hiw
	language	Hixkaryána	hix	2374	hix
	language	Hlai	lic	2375	lic
	language	Hlepho Phowa	yhl	2376	yhl
	language	Hlersu	hle	2377	hle
	language	Hmar	hmr	2378	hmr
	language	Hmong	hmn	2379	hmn
	language	Hmong Daw	mww	2380	mww
	language	Hmong Don	hmf	2381	hmf
	language	Hmong Dô	hmv	2382	hmv
	language	Hmong Njua	hnj	2383	hnj
	language	Hmong Shua	hmz	2384	hmz
	language	Hmwaveke	mrk	2385	mrk
	language	Ho	hoc	2386	hoc
	language	Ho Chi Minh City Sign Language	hos	2387	hos
	language	Ho-Chunk	win	2388	win
	language	Hoava	hoa	2389	hoa
	language	Hobyót	hoh	2390	hoh
	language	Hoia Hoia	hhi	2391	hhi
	language	Holikachuk	hoi	2392	hoi
	language	Holiya	hoy	2393	hoy
	language	Holma	hod	2394	hod
	language	Holoholo	hoo	2395	hoo
	language	Holu	hol	2396	hol
	language	Homa	hom	2397	hom
	language	Honduras Sign Language	hds	2398	hds
	language	Hong Kong Sign Language	hks	2399	hks
	language	Honi	how	2400	how
	language	Hopi	hop	2401	hop
	language	Horned Miao	hrm	2402	hrm
	language	Horo	hor	2403	hor
	language	Horom	hoe	2404	hoe
	language	Horpa	ero	2405	ero
	language	Hote	hot	2406	hot
	language	Hoti	hti	2407	hti
	language	Hovongan	hov	2408	hov
	language	Hoyahoya	hhy	2409	hhy
	language	Hozo	hoz	2410	hoz
	language	Hpon	hpo	2411	hpo
	language	Hrangkhol	hra	2412	hra
	language	Hre	hre	2413	hre
	language	Hruso	hru	2414	hru
	language	Hu	huo	2415	huo
	language	Huachipaeri	hug	2416	hug
	language	Huallaga Huánuco Quechua	qub	2417	qub
	language	Huamalíes-Dos de Mayo Huánuco Quechua	qvh	2418	qvh
	language	Huambisa	hub	2419	hub
	language	Huarijio	var	2420	var
	language	Huastec	hus	2421	hus
	language	Huaulu	hud	2422	hud
	language	Huautla Mazatec	mau	2423	mau
	language	Huaxcaleca Nahuatl	nhq	2424	nhq
	language	Huaylas Ancash Quechua	qwh	2425	qwh
	language	Huaylla Wanca Quechua	qvw	2426	qvw
	language	Huba	hbb	2427	hbb
	language	Huehuetla Tepehua	tee	2428	tee
	language	Huichol	hch	2429	hch
	language	Huilliche	huh	2430	huh
	language	Huitepec Mixtec	mxs	2431	mxs
	language	Huizhou Chinese	czh	2432	czh
	language	Hukumina	huw	2433	huw
	language	Hula	hul	2434	hul
	language	Hulaulá	huy	2435	huy
	language	Huli	hui	2436	hui
	language	Hulung	huk	2437	huk
	language	Humburi Senni Songhay	hmb	2438	hmb
	language	Humene	huf	2439	huf
	language	Humla	hut	2440	hut
	language	Hunde	hke	2441	hke
	language	Hung	hnu	2442	hnu
	language	Hungana	hum	2443	hum
	language	Hungarian	hun	2444	hun	hu
	language	Hungarian Sign Language	hsh	2445	hsh
	language	Hungu	hng	2446	hng
	language	Hunjara-Kaina Ke	hkk	2447	hkk
	language	Hunnic	xhc	2448	xhc
	language	Hunsrik	hrx	2449	hrx
	language	Hunzib	huz	2450	huz
	language	Hupa	hup	2451	hup
	language	Hupdë	jup	2452	jup
	language	Hupla	hap	2453	hap
	language	Hurrian	xhu	2454	xhu
	language	Hutterite German	geh	2455	geh
	language	Hwana	hwo	2456	hwo
	language	Hya	hya	2457	hya
	language	Hyam	jab	2458	jab
	language	Hyolmo	scp	2459	scp
	language	Hértevin	hrt	2460	hrt
	language	Hõne	juh	2461	juh
	language	I-Wak	iwk	2462	iwk
	language	Iaai	iai	2463	iai
	language	Iamalele	yml	2464	yml
	language	Iatmul	ian	2465	ian
	language	Iau	tmu	2466	tmu
	language	Ibali Teke	tek	2467	tek
	language	Ibaloi	ibl	2468	ibl
	language	Iban	iba	2469	iba
	language	Ibanag	ibg	2470	ibg
	language	Ibani	iby	2471	iby
	language	Ibatan	ivb	2472	ivb
	language	Iberian	xib	2473	xib
	language	Ibibio	ibb	2474	ibb
	language	Ibino	ibn	2475	ibn
	language	Ibu	ibu	2476	ibu
	language	Ibuoro	ibr	2477	ibr
	language	Icelandic	isl	2478	isl	ice	is
	language	Icelandic Sign Language	icl	2479	icl
	language	Iceve-Maci	bec	2480	bec
	language	Ida'an	dbj	2481	dbj
	language	Idakho-Isukha-Tiriki	ida	2482	ida
	language	Idaté	idt	2483	idt
	language	Idere	ide	2484	ide
	language	Idesa	ids	2485	ids
	language	Idi	idi	2486	idi
	language	Ido	ido	2487	ido	io
	language	Idoma	idu	2488	idu
	language	Idon	idc	2489	idc
	language	Idu-Mishmi	clk	2490	clk
	language	Iduna	viv	2491	viv
	language	Ifo	iff	2492	iff
	language	Ifè	ife	2493	ife
	language	Igala	igl	2494	igl
	language	Igana	igg	2495	igg
	language	Igbo	ibo	2496	ibo	ig
	language	Igede	ige	2497	ige
	language	Ignaciano	ign	2498	ign
	language	Igo	ahl	2499	ahl
	language	Iguta	nar	2500	nar
	language	Igwe	igw	2501	igw
	language	Iha	ihp	2502	ihp
	language	Iha Based Pidgin	ihb	2503	ihb
	language	Ihievbe	ihi	2504	ihi
	language	Ik	ikx	2505	ikx
	language	Ika	ikk	2506	ikk
	language	Ikaranggal	ikr	2507	ikr
	language	Ikhin-Arokho	ikh	2508	ikh
	language	Ikizu	ikz	2509	ikz
	language	Iko	iki	2510	iki
	language	Ikobi	meb	2511	meb
	language	Ikoma-Nata-Isenye	ntk	2512	ntk
	language	Ikpeng	txi	2513	txi
	language	Ikpeshi	ikp	2514	ikp
	language	Ikposo	kpo	2515	kpo
	language	Iku-Gora-Ankwa	ikv	2516	ikv
	language	Ikulu	ikl	2517	ikl
	language	Ikwere	ikw	2518	ikw
	language	Ikwo	iqw	2519	iqw
	language	Ila	ilb	2520	ilb
	language	Ile Ape	ila	2521	ila
	language	Ili Turki	ili	2522	ili
	language	Ili'uun	ilu	2523	ilu
	language	Ilianen Manobo	mbi	2524	mbi
	language	Illyrian	xil	2525	xil
	language	Iloko	ilo	2526	ilo
	language	Ilongot	ilk	2527	ilk
	language	Ilue	ilv	2528	ilv
	language	Ilwana	mlk	2529	mlk
	language	Imbabura Highland Quichua	qvi	2530	qvi
	language	Imbongu	imo	2531	imo
	language	Imonda	imn	2532	imn
	language	Imotong	imt	2533	imt
	language	Imroing	imr	2534	imr
	language	Inabaknon	abx	2535	abx
	language	Inapang	mzu	2536	mzu
	language	Inari Sami	smn	2537	smn
	language	Indian Sign Language	ins	2538	ins
	language	Indo-Portuguese	idb	2539	idb
	language	Indonesian	ind	2540	ind	id
	language	Indonesian Bajau	bdl	2541	bdl
	language	Indonesian Sign Language	inl	2542	inl
	language	Indri	idr	2543	idr
	language	Indus Kohistani	mvy	2544	mvy
	language	Indus Valley Language	xiv	2545	xiv
	language	Inebu One	oin	2546	oin
	language	Ineseño	inz	2547	inz
	language	Inga	inb	2548	inb
	language	Ingrian	izh	2549	izh
	language	Ingush	inh	2550	inh
	language	Inlaod Itneg	iti	2551	iti
	language	Innu	moe	2552	moe
	language	Inoke-Yate	ino	2553	ino
	language	Inonhan	loc	2554	loc
	language	Inor	ior	2555	ior
	language	Inpui Naga	nkf	2556	nkf
	language	Interglossa	igs	2557	igs
	language	Interlingua	ina	2558	ina	Interlingua	ia	Interlingua (International Auxiliary Language Association)
	language	Interlingue	ile	2559	ile	ie
	language	International Sign	ils	2560	ils
	language	Interslavic	isv	2561	isv
	language	Intha	int	2562	int
	language	Inuinnaqtun	ikt	2563	ikt
	language	Inuit Sign Language	iks	2564	iks
	language	Inuktitut	iku	2565	iku	iu
	language	Inupiaq	ipk	2566	ipk	ik
	language	Iowa-Oto	iow	2567	iow
	language	Ipalapa Amuzgo	azm	2568	azm
	language	Ipiko	ipo	2569	ipo
	language	Ipili	ipi	2570	ipi
	language	Ipulo	ass	2571	ass
	language	Iquito	iqu	2572	iqu
	language	Ir	irr	2573	irr
	language	Iranian Persian	pes	2574	pes
	language	Iranian Sign Language	psc	2575	psc
	language	Iranun (Malaysia)	ilm	2576	ilm
	language	Iranun (Philippines)	ilp	2577	ilp
	language	Iraqw	irk	2578	irk
	language	Irarutu	irh	2579	irh
	language	Iraya	iry	2580	iry
	language	Iresim	ire	2581	ire
	language	Irish	gle	2582	gle	ga
	language	Irish Sign Language	isg	2583	isg
	language	Irula	iru	2584	iru
	language	Irántxe	irn	2585	irn
	language	Isabi	isa	2586	isa
	language	Isanzu	isn	2587	isn
	language	Isarog Agta	agk	2588	agk
	language	Isconahua	isc	2589	isc
	language	Isebe	igo	2590	igo
	language	Isekiri	its	2591	its
	language	Ishkashimi	isk	2592	isk
	language	Isinai	inn	2593	inn
	language	Isirawa	srl	2594	srl
	language	Island Carib	crb	2595	crb
	language	Islander Creole English	icr	2596	icr
	language	Isnag	isd	2597	isd
	language	Isoko	iso	2598	iso
	language	Israeli Sign Language	isr	2599	isr
	language	Isthmus Mixe	mir	2600	mir
	language	Isthmus Zapotec	zai	2601	zai
	language	Isthmus-Cosoleacaque Nahuatl	nhk	2602	nhk
	language	Isthmus-Mecayapan Nahuatl	nhx	2603	nhx
	language	Isthmus-Pajapan Nahuatl	nhp	2604	nhp
	language	Istriot	ist	2605	ist
	language	Istro Romanian	ruo	2606	ruo
	language	Isu (Fako Division)	szv	2607	szv
	language	Isu (Menchum Division)	isu	2608	isu
	language	Italian	ita	2609	ita	it
	language	Italian Sign Language	ise	2610	ise
	language	Itawit	itv	2611	itv
	language	Itelmen	itl	2612	itl
	language	Itene	ite	2613	ite
	language	Iteri	itr	2614	itr
	language	Itik	itx	2615	itx
	language	Ito	itw	2616	itw
	language	Itonama	ito	2617	ito
	language	Itu Mbon Uzo	itm	2618	itm
	language	Itundujia Mixtec	mce	2619	mce
	language	Itzá	itz	2620	itz
	language	Iu Mien	ium	2621	ium
	language	Ivatan	ivv	2622	ivv
	language	Ivbie North-Okpela-Arhe	atg	2623	atg
	language	Iwaidja	ibd	2624	ibd
	language	Iwal	kbm	2625	kbm
	language	Iwam	iwm	2626	iwm
	language	Iwur	iwo	2627	iwo
	language	Ixcatec	ixc	2628	ixc
	language	Ixcatlán Mazatec	mzi	2629	mzi
	language	Ixil	ixl	2630	ixl
	language	Ixtayutla Mixtec	vmj	2631	vmj
	language	Ixtenco Otomi	otz	2632	otz
	language	Iyayu	iya	2633	iya
	language	Iyive	uiv	2634	uiv
	language	Iyo	nca	2635	nca
	language	Iyo'wujwa Chorote	crq	2636	crq
	language	Iyojwa'ja Chorote	crt	2637	crt
	language	Izere	izr	2638	izr
	language	Izii	izz	2639	izz
	language	Izon	ijc	2640	ijc
	language	Izora	cbo	2641	cbo
	language	Iñapari	inp	2642	inp
	language	Jabutí	jbt	2643	jbt
	language	Jad	jda	2644	jda
	language	Jadgali	jdg	2645	jdg
	language	Jah Hut	jah	2646	jah
	language	Jahanka	jad	2647	jad
	language	Jair Awyu	awv	2648	awv
	language	Jaitmatang	xjt	2649	xjt
	language	Jakati	jat	2650	jat
	language	Jakattoe	jrt	2651	jrt
	language	Jakun	jak	2652	jak
	language	Jalapa De Díaz Mazatec	maj	2653	maj
	language	Jalkunan	bxl	2654	bxl
	language	Jamaican Country Sign Language	jcs	2655	jcs
	language	Jamaican Creole English	jam	2656	jam
	language	Jamaican Sign Language	jls	2657	jls
	language	Jamamadí	jaa	2658	jaa
	language	Jambi Malay	jax	2659	jax
	language	Jamiltepec Mixtec	mxt	2660	mxt
	language	Jamsay Dogon	djm	2661	djm
	language	Jandai	jan	2662	jan
	language	Jandavra	jnd	2663	jnd
	language	Jangkang	djo	2664	djo
	language	Jangshung	jna	2665	jna
	language	Janji	jni	2666	jni
	language	Japanese	jpn	2667	jpn	ja
	language	Japanese Sign Language	jsl	2668	jsl
	language	Japrería	jru	2669	jru
	language	Jaqaru	jqr	2670	jqr
	language	Jara	jaf	2671	jaf
	language	Jarai	jra	2672	jra
	language	Jarawa (India)	anq	2673	anq
	language	Jaru	ddj	2674	ddj
	language	Jauja Wanca Quechua	qxw	2675	qxw
	language	Jaunsari	jns	2676	jns
	language	Javanese	jav	2677	jav	jv
	language	Javindo	jvd	2678	jvd
	language	Jawe	jaz	2679	jaz
	language	Jawoyn	djn	2680	djn
	language	Jaya	jyy	2681	jyy
	language	Jebero	jeb	2682	jeb
	language	Jeh	jeh	2683	jeh
	language	Jehai	jhi	2684	jhi
	language	Jejara Naga	pzn	2685	pzn
	language	Jejueo	jje	2686	jje
	language	Jemez	tow	2687	tow
	language	Jenaama Bozo	bze	2688	bze
	language	Jennu Kurumba	xuj	2689	xuj
	language	Jere	jer	2690	jer
	language	Jeri Kuo	jek	2691	jek
	language	Jerung	jee	2692	jee
	language	Jewish Babylonian Aramaic (ca. 200-1200 CE)	tmr	2693	tmr
	language	Jewish Palestinian Aramaic	jpa	2694	jpa
	language	Jhankot Sign Language	jhs	2695	jhs
	language	Jiamao	jio	2696	jio
	language	Jiarong	jya	2697	jya
	language	Jiba	juo	2698	juo
	language	Jibu	jib	2699	jib
	language	Jicarilla Apache	apj	2700	apj
	language	Jiiddu	jii	2701	jii
	language	Jilbe	jie	2702	jie
	language	Jilim	jil	2703	jil
	language	Jimi (Cameroon)	jim	2704	jim
	language	Jimi (Nigeria)	jmi	2705	jmi
	language	Jina	jia	2706	jia
	language	Jingulu	jig	2707	jig
	language	Jinyu Chinese	cjy	2708	cjy
	language	Jiongnai Bunu	pnu	2709	pnu
	language	Jirel	jul	2710	jul
	language	Jiru	jrr	2711	jrr
	language	Jita	jit	2712	jit
	language	Jju	kaj	2713	kaj
	language	Joba	job	2714	job
	language	Jofotek-Bromnya	jbr	2715	jbr
	language	Jogi	jog	2716	jog
	language	Jola-Fonyi	dyo	2717	dyo
	language	Jola-Kasa	csk	2718	csk
	language	Jonkor Bourmataguil	jeu	2719	jeu
	language	Jordanian Sign Language	jos	2720	jos
	language	Jorá	jor	2721	jor
	language	Jowulu	jow	2722	jow
	language	Ju	juu	2723	juu
	language	Juang	jun	2724	jun
	language	Judeo-Arabic	jrb	2725	jrb
	language	Judeo-Berber	jbe	2726	jbe
	language	Judeo-Georgian	jge	2727	jge
	language	Judeo-Iraqi Arabic	yhd	2728	yhd
	language	Judeo-Italian	itk	2729	itk
	language	Judeo-Moroccan Arabic	aju	2730	aju
	language	Judeo-Persian	jpr	2731	jpr
	language	Judeo-Tat	jdt	2732	jdt
	language	Judeo-Tripolitanian Arabic	yud	2733	yud
	language	Judeo-Yemeni Arabic	jye	2734	jye
	language	Jukun Takum	jbu	2735	jbu
	language	Jumjum	jum	2736	jum
	language	Jumla Sign Language	jus	2737	jus
	language	Jumli	jml	2738	jml
	language	Jungle Inga	inj	2739	inj
	language	Juquila Mixe	mxq	2740	mxq
	language	Jur Modo	bex	2741	bex
	language	Juray	juy	2742	juy
	language	Jurchen	juc	2743	juc
	language	Jurúna	jur	2744	jur
	language	Jutish	jut	2745	jut
	language	Juwal	mwb	2746	mwb
	language	Juxtlahuaca Mixtec	vmc	2747	vmc
	language	Juǀʼhoan	ktz	2748	ktz
	language	Jwira-Pepesa	jwi	2749	jwi
	language	Jèrriais	nrf	2750	nrf
	language	Júma	jua	2751	jua
	language	K'iche'	quc	2752	quc
	language	Kaamba	xku	2753	xku
	language	Kaan	ldl	2754	ldl
	language	Kaang Chin	ckn	2755	ckn
	language	Kaansa	gna	2756	gna
	language	Kaba	ksp	2757	ksp
	language	Kabalai	kvf	2758	kvf
	language	Kabardian	kbd	2759	kbd
	language	Kabatei	xkp	2760	xkp
	language	Kabiyè	kbp	2761	kbp
	language	Kabola	klz	2762	klz
	language	Kabore One	onk	2763	onk
	language	Kabras	lkb	2764	lkb
	language	Kaburi	uka	2765	uka
	language	Kabutra	kbu	2766	kbu
	language	Kabuverdianu	kea	2767	kea
	language	Kabwa	cwa	2768	cwa
	language	Kabwari	kcw	2769	kcw
	language	Kabyle	kab	2770	kab
	language	Kachama-Ganjule	kcx	2771	kcx
	language	Kachari	xac	2772	xac
	language	Kachhi	kfr	2773	kfr
	language	Kachi Koli	gjk	2774	gjk
	language	Kachin	kac	2775	kac
	language	Kachok	xkk	2776	xkk
	language	Kacipo-Bale Suri	koe	2777	koe
	language	Kadai	kzd	2778	kzd
	language	Kadar	kej	2779	kej
	language	Kadaru	kdu	2780	kdu
	language	Kadazan Dusun	dtp	2781	dtp
	language	Kadiwéu	kbc	2782	kbc
	language	Kadu	zkd	2783	zkd
	language	Kadung	dkg	2784	dkg
	language	Kaduo	ktp	2785	ktp
	language	Kaeku	kkq	2786	kkq
	language	Kaera	jka	2787	jka
	language	Kafa	kbr	2788	kbr
	language	Kafoa	kpu	2789	kpu
	language	Kagan Kalagan	kll	2790	kll
	language	Kagate	syw	2791	syw
	language	Kagayanen	cgc	2792	cgc
	language	Kagoma	kdm	2793	kdm
	language	Kagoro	xkg	2794	xkg
	language	Kagulu	kki	2795	kki
	language	Kahe	hka	2796	hka
	language	Kahua	agw	2797	agw
	language	Kaian	kct	2798	kct
	language	Kaibobo	kzb	2799	kzb
	language	Kaidipang	kzp	2800	kzp
	language	Kaiep	kbw	2801	kbw
	language	Kaikadi	kep	2802	kep
	language	Kaikavian Literary Language	kjv	2803	kjv
	language	Kaike	kzq	2804	kzq
	language	Kaimbulawa	zka	2805	zka
	language	Kaimbé	xai	2806	xai
	language	Kaingang	kgp	2807	kgp
	language	Kairak	ckr	2808	ckr
	language	Kairiru	kxa	2809	kxa
	language	Kairui-Midiki	krd	2810	krd
	language	Kais	kzm	2811	kzm
	language	Kaitag	xdq	2812	xdq
	language	Kaivi	kce	2813	kce
	language	Kaiwá	kgk	2814	kgk
	language	Kaiy	tcq	2815	tcq
	language	Kajakse	ckq	2816	ckq
	language	Kajali	xkj	2817	xkj
	language	Kajaman	kag	2818	kag
	language	Kakabai	kqf	2819	kqf
	language	Kakabe	kke	2820	kke
	language	Kakanda	kka	2821	kka
	language	Kaki Ae	tbd	2822	tbd
	language	Kako	kkj	2823	kkj
	language	Kakwa	keo	2824	keo
	language	Kala Lagaw Ya	mwp	2825	mwp
	language	Kalaamaya	lkm	2826	lkm
	language	Kalabakan	kve	2827	kve
	language	Kalabari	ijn	2828	ijn
	language	Kalabra	kzz	2829	kzz
	language	Kalagan	kqe	2830	kqe
	language	Kalaktang Monpa	kkf	2831	kkf
	language	Kalam	kmh	2832	kmh
	language	Kalamsé	knz	2833	knz
	language	Kalanadi	wkl	2834	wkl
	language	Kalanga	kck	2835	kck
	language	Kalanguya	kak	2836	kak
	language	Kalao	kly	2837	kly
	language	Kalapuya	kyl	2838	kyl
	language	Kalarko	kba	2839	kba
	language	Kalasha	kls	2840	kls
	language	Kalenjin	kln	2841	kln
	language	Kalispel-Pend d'Oreille	fla	2842	fla
	language	Kalkoti	xka	2843	xka
	language	Kalkutung	ktg	2844	ktg
	language	Kalmyk	xal	2845	xal
	language	Kalo Finnish Romani	rmf	2846	rmf
	language	Kalou	ywa	2847	ywa
	language	Kaluli	bco	2848	bco
	language	Kalumpang	kli	2849	kli
	language	Kam	kdx	2850	kdx
	language	Kamakan	vkm	2851	vkm
	language	Kamang	woi	2852	woi
	language	Kamano	kbq	2853	kbq
	language	Kamantan	kci	2854	kci
	language	Kamar	keq	2855	keq
	language	Kamara	jmr	2856	jmr
	language	Kamarian	kzx	2857	kzx
	language	Kamaru	kgx	2858	kgx
	language	Kamas	xas	2859	xas
	language	Kamasa	klp	2860	klp
	language	Kamasau	kms	2861	kms
	language	Kamayo	kyk	2862	kyk
	language	Kamayurá	kay	2863	kay
	language	Kamba (Kenya)	kam	2864	kam
	language	Kambaata	ktb	2865	ktb
	language	Kambaira	kyy	2866	kyy
	language	Kambera	xbr	2867	xbr
	language	Kamberau	irx	2868	irx
	language	Kambiwá	xbw	2869	xbw
	language	Kami (Nigeria)	kmi	2870	kmi
	language	Kami (Tanzania)	kcu	2871	kcu
	language	Kamo	kcq	2872	kcq
	language	Kamoro	kgq	2873	kgq
	language	Kamu	xmu	2874	xmu
	language	Kamula	xla	2875	xla
	language	Kamviri	xvi	2876	xvi
	language	Kamwe	hig	2877	hig
	language	Kanakanabu	xnb	2878	xnb
	language	Kanamarí	knm	2879	knm
	language	Kanan	zkn	2880	zkn
	language	Kanashi	xns	2881	xns
	language	Kanasi	soq	2882	soq
	language	Kanauji	bjj	2883	bjj
	language	Kandas	kqw	2884	kqw
	language	Kandawo	gam	2885	gam
	language	Kande	kbs	2886	kbs
	language	Kanembu	kbl	2887	kbl
	language	Kang	kyp	2888	kyp
	language	Kanga	kcp	2889	kcp
	language	Kangean	kkv	2890	kkv
	language	Kanggape	igm	2891	igm
	language	Kangjia	kxs	2892	kxs
	language	Kango (Bas-Uélé District)	kty	2893	kty
	language	Kango (Tshopo District)	kzy	2894	kzy
	language	Kangri	xnr	2895	xnr
	language	Kaniet	ktk	2896	ktk
	language	Kanikkaran	kev	2897	kev
	language	Kaningdon-Nindem	kdp	2898	kdp
	language	Kaningi	kzo	2899	kzo
	language	Kaningra	knr	2900	knr
	language	Kaninuwa	wat	2901	wat
	language	Kanite	kmu	2902	kmu
	language	Kanjari	kft	2903	kft
	language	Kanju	kbe	2904	kbe
	language	Kankanaey	kne	2905	kne
	language	Kannada	kan	2906	kan	kn
	language	Kannada Kurumba	kfi	2907	kfi
	language	Kanowit-Tanjong Melanau	kxn	2908	kxn
	language	Kanoé	kxo	2909	kxo
	language	Kansa	ksk	2910	ksk
	language	Kantosi	xkt	2911	xkt
	language	Kanu	khx	2912	khx
	language	Kanufi	kni	2913	kni
	language	Kanuri	kau	2914	kau	kr
	language	Kanyok	kny	2915	kny
	language	Kao	kax	2916	kax
	language	Kaonde	kqn	2917	kqn
	language	Kap	ykm	2918	ykm
	language	Kapin	tbx	2919	tbx
	language	Kapinawá	xpn	2920	xpn
	language	Kapingamarangi	kpg	2921	kpg
	language	Kapori	khp	2922	khp
	language	Kapriman	dju	2923	dju
	language	Kaptiau	kbi	2924	kbi
	language	Kapya	klo	2925	klo
	language	Kaqchikel	cak	2926	cak
	language	Kara (Central African Republic)	kah	2927	kah
	language	Kara (Korea)	zra	2928	zra
	language	Kara (Papua New Guinea)	leu	2929	leu
	language	Kara (Tanzania)	reg	2930	reg
	language	Kara-Kalpak	kaa	2931	kaa
	language	Karachay-Balkar	krc	2932	krc
	language	Karagas	kim	2933	kim
	language	Karaim	kdr	2934	kdr
	language	Karajarri	gbd	2935	gbd
	language	Karajá	kpj	2936	kpj
	language	Karakhanid	xqa	2937	xqa
	language	Karami	xar	2938	xar
	language	Karamojong	kdj	2939	kdj
	language	Karang	kzr	2940	kzr
	language	Karanga	kth	2941	kth
	language	Karankawa	zkk	2942	zkk
	language	Karao	kyj	2943	kyj
	language	Karas	kgv	2944	kgv
	language	Karata	kpt	2945	kpt
	language	Karawa	xrw	2946	xrw
	language	Karbi	mjw	2947	mjw
	language	Kare (Central African Republic)	kbn	2948	kbn
	language	Kare (Papua New Guinea)	kmf	2949	kmf
	language	Karekare	kai	2950	kai
	language	Karelian	krl	2951	krl
	language	Karenggapa	eaa	2952	eaa
	language	Karey	kyd	2953	kyd
	language	Kari	kbj	2954	kbj
	language	Karingani	kgn	2955	kgn
	language	Karipuna	kuq	2956	kuq
	language	Karipúna Creole French	kmv	2957	kmv
	language	Karirí-Xocó	kzw	2958	kzw
	language	Karitiâna	ktn	2959	ktn
	language	Kariya	kil	2960	kil
	language	Kariyarra	vka	2961	vka
	language	Karkar-Yuri	yuj	2962	yuj
	language	Karkin	krb	2963	krb
	language	Karko	kko	2964	kko
	language	Karnai	bbv	2965	bbv
	language	Karo (Brazil)	arr	2966	arr
	language	Karo (Ethiopia)	kxh	2967	kxh
	language	Karok	kyh	2968	kyh
	language	Karon	krx	2969	krx
	language	Karon Dori	kgw	2970	kgw
	language	Karore	xkx	2971	xkx
	language	Karuwali	rxw	2972	rxw
	language	Kasanga	ccj	2973	ccj
	language	Kasem	xsm	2974	xsm
	language	Kashaya	kju	2975	kju
	language	Kashmiri	kas	2976	kas	ks
	language	Kashubian	csb	2977	csb
	language	Kasiguranin	ksn	2978	ksn
	language	Kaska	kkz	2979	kkz
	language	Kaskean	zsk	2980	zsk
	language	Kasua	khs	2981	khs
	language	Katabaga	ktq	2982	ktq
	language	Katawixi	xat	2983	xat
	language	Katbol	tmb	2984	tmb
	language	Katcha-Kadugli-Miri	xtc	2985	xtc
	language	Kathoriya Tharu	tkt	2986	tkt
	language	Kathu	ykt	2987	ykt
	language	Kati	bsh	2988	bsh
	language	Katkari	kfu	2989	kfu
	language	Katla	kcr	2990	kcr
	language	Kato	ktw	2991	ktw
	language	Katso	kaf	2992	kaf
	language	Katua	kta	2993	kta
	language	Katukína	kav	2994	kav
	language	Kaulong	pss	2995	pss
	language	Kaur	vkk	2996	vkk
	language	Kaure	bpp	2997	bpp
	language	Kaurna	zku	2998	zku
	language	Kauwera	xau	2999	xau
	language	Kavalan	ckv	3000	ckv
	language	Kavet	krv	3001	krv
	language	Kawacha	kcb	3002	kcb
	language	Kawaiisu	xaw	3003	xaw
	language	Kawe	kgb	3004	kgb
	language	Kawi	kaw	3005	kaw
	language	Kaxararí	ktx	3006	ktx
	language	Kaxuiâna	kbb	3007	kbb
	language	Kayabí	kyz	3008	kyz
	language	Kayagar	kyt	3009	kyt
	language	Kayan	pdu	3010	pdu
	language	Kayan Mahakam	xay	3011	xay
	language	Kayan River Kayan	xkn	3012	xkn
	language	Kayapó	txu	3013	txu
	language	Kayardild	gyd	3014	gyd
	language	Kayaw	kvl	3015	kvl
	language	Kayeli	kzl	3016	kzl
	language	Kayong	kxy	3017	kxy
	language	Kayort	kyv	3018	kyv
	language	Kaytetye	gbb	3019	gbb
	language	Kayupulau	kzu	3020	kzu
	language	Kazakh	kaz	3021	kaz	kk
	language	Kazukuru	kzk	3022	kzk
	language	Ke'o	xxk	3023	xxk
	language	Keak	keh	3024	keh
	language	Keapara	khz	3025	khz
	language	Kedah Malay	meo	3026	meo
	language	Kedang	ksx	3027	ksx
	language	Keder	kdy	3028	kdy
	language	Keerray-Woorroong	wkr	3029	wkr
	language	Kehu	khh	3030	khh
	language	Kei	kei	3031	kei
	language	Keiga	kec	3032	kec
	language	Kein	bmh	3033	bmh
	language	Keiyo	eyo	3034	eyo
	language	Kekchí	kek	3035	kek
	language	Kela (Democratic Republic of Congo)	kel	3036	kel
	language	Kela (Papua New Guinea)	kcl	3037	kcl
	language	Kelabit	kzi	3038	kzi
	language	Kele (Democratic Republic of Congo)	khy	3039	khy
	language	Kele (Papua New Guinea)	sbc	3040	sbc
	language	Keley-I Kallahan	ify	3041	ify
	language	Keliko	kbo	3042	kbo
	language	Kelo	xel	3043	xel
	language	Kelon	kyo	3044	kyo
	language	Kemak	kem	3045	kem
	language	Kembayan	xem	3046	xem
	language	Kemberano	bzp	3047	bzp
	language	Kembra	xkw	3048	xkw
	language	Kemedzung	dmo	3049	dmo
	language	Kemi Sami	sjk	3050	sjk
	language	Kemiehua	kfj	3051	kfj
	language	Kemtuik	kmt	3052	kmt
	language	Kenaboi	xbn	3053	xbn
	language	Kenati	gat	3054	gat
	language	Kendayan	knx	3055	knx
	language	Kendeje	klf	3056	klf
	language	Kendem	kvm	3057	kvm
	language	Kenga	kyq	3058	kyq
	language	Keningau Murut	kxi	3059	kxi
	language	Keninjal	knl	3060	knl
	language	Kensiu	kns	3061	kns
	language	Kenswei Nsei	ndb	3062	ndb
	language	Kenyan Sign Language	xki	3063	xki
	language	Kenyang	ken	3064	ken
	language	Kenyi	lke	3065	lke
	language	Kenzi	xnz	3066	xnz
	language	Keoru-Ahia	xeu	3067	xeu
	language	Kepkiriwát	kpn	3068	kpn
	language	Kepo'	kuk	3069	kuk
	language	Kera	ker	3070	ker
	language	Kerak	hhr	3071	hhr
	language	Kereho	xke	3072	xke
	language	Kerek	krk	3073	krk
	language	Kerewe	ked	3074	ked
	language	Kerewo	kxz	3075	kxz
	language	Kerinci	kvr	3076	kvr
	language	Kesawai	xes	3077	xes
	language	Ket	ket	3078	ket
	language	Ketangalan	kae	3079	kae
	language	Kete	kcv	3080	kcv
	language	Ketengban	xte	3081	xte
	language	Ketum	ktt	3082	ktt
	language	Keyagana	kyg	3083	kyg
	language	Kgalagadi	xkv	3084	xkv
	language	Khah	hkh	3085	hkh
	language	Khakas	kjh	3086	kjh
	language	Khalaj	klj	3087	klj
	language	Khaling	klr	3088	klr
	language	Khamba	kbg	3089	kbg
	language	Khamnigan Mongol	ykh	3090	ykh
	language	Khams Tibetan	khg	3091	khg
	language	Khamti	kht	3092	kht
	language	Khamyang	ksu	3093	ksu
	language	Khana	ogo	3094	ogo
	language	Khandesi	khn	3095	khn
	language	Khanty	kca	3096	kca
	language	Khao	xao	3097	xao
	language	Kharam Naga	kfw	3098	kfw
	language	Kharia	khr	3099	khr
	language	Kharia Thar	ksy	3100	ksy
	language	Khasi	kha	3101	kha
	language	Khayo	lko	3102	lko
	language	Khazar	zkz	3103	zkz
	language	Khe	kqg	3104	kqg
	language	Khehek	tlx	3105	tlx
	language	Khengkha	xkf	3106	xkf
	language	Khetrani	xhe	3107	xhe
	language	Khezha Naga	nkh	3108	nkh
	language	Khiamniungan Naga	kix	3109	kix
	language	Khinalugh	kjj	3110	kjj
	language	Khirwar	kwx	3111	kwx
	language	Khisa	kqm	3112	kqm
	language	Khlula	ykl	3113	ykl
	language	Khmer	khm	3114	khm	km
	language	Khmu	kjg	3115	kjg
	language	Kho'ini	xkc	3116	xkc
	language	Khoekhoe	naq	3117	naq
	language	Khoibu Naga	nkb	3118	nkb
	language	Kholok	ktc	3119	ktc
	language	Khorasani Turkish	kmz	3120	kmz
	language	Khorezmian	zkh	3121	zkh
	language	Khotanese	kho	3122	kho
	language	Khowar	khw	3123	khw
	language	Khua	xhv	3124	xhv
	language	Khuen	khf	3125	khf
	language	Khumi Chin	cnk	3126	cnk
	language	Khunsari	kfm	3127	kfm
	language	Khvarshi	khv	3128	khv
	language	Kháng	kjm	3129	kjm
	language	Khün	kkh	3130	kkh
	language	Kibala	blv	3131	blv
	language	Kibet	kie	3132	kie
	language	Kibiri	prm	3133	prm
	language	Kickapoo	kic	3134	kic
	language	Kija	gia	3135	gia
	language	Kikai	kzg	3136	kzg
	language	Kikuyu, Gikuyu	kik	3137	kik	Kikuyu	Gikuyu	ki
	language	Kildin Sami	sjd	3138	sjd
	language	Kilivila	kij	3139	kij
	language	Kiliwa	klb	3140	klb
	language	Kilmeri	kih	3141	kih
	language	Kim	kia	3142	kia
	language	Kim Mun	mji	3143	mji
	language	Kimaama	kig	3144	kig
	language	Kimaragang	kqr	3145	kqr
	language	Kimbu	kiv	3146	kiv
	language	Kimbundu	kmb	3147	kmb
	language	Kimki	sbt	3148	sbt
	language	Kimré	kqp	3149	kqp
	language	Kinabalian	cbw	3150	cbw
	language	Kinalakna	kco	3151	kco
	language	Kinamiging Manobo	mkx	3152	mkx
	language	Kinaray-A	krj	3153	krj
	language	Kinga	zga	3154	zga
	language	Kinnauri	kfk	3155	kfk
	language	Kintaq	knq	3156	knq
	language	Kinuku	kkd	3157	kkd
	language	Kinyarwanda	kin	3158	kin	rw
	language	Kioko	ues	3159	ues
	language	Kiong	kkm	3160	kkm
	language	Kiorr	xko	3161	xko
	language	Kiowa	kio	3162	kio
	language	Kiowa Apache	apk	3163	apk
	language	Kipsigis	sgc	3164	sgc
	language	Kiput	kyi	3165	kyi
	language	Kir-Balar	kkr	3166	kkr
	language	Kire	geb	3167	geb
	language	Kirghiz	kir	3168	kir	Kyrgyz	ky
	language	Kirike	okr	3169	okr
	language	Kirikiri	kiy	3170	kiy
	language	Kirmanjki (individual language)	kiu	3171	kiu
	language	Kirundi	run	3172	run	Rundi	rn
	language	Kirya-Konzəl	fkk	3173	fkk
	language	Kis	kis	3174	kis
	language	Kisa	lks	3175	lks
	language	Kisan	xis	3176	xis
	language	Kisankasa	kqh	3177	kqh
	language	Kisar	kje	3178	kje
	language	Kisi	kiz	3179	kiz
	language	Kistane	gru	3180	gru
	language	Kita Maninkakan	mwk	3181	mwk
	language	Kitan	zkt	3182	zkt
	language	Kitsai	kii	3183	kii
	language	Kituba (Congo)	mkw	3184	mkw
	language	Kituba (Democratic Republic of Congo)	ktu	3185	ktu
	language	Kiunum	wei	3186	wei
	language	Kizamani	izm	3187	izm
	language	Kla-Dan	lda	3188	lda
	language	Klamath-Modoc	kla	3189	kla
	language	Klao	klu	3190	klu
	language	Klias River Kadazan	kqt	3191	kqt
	language	Klingon	tlh	3192	tlh
	language	Knaanic	czk	3193	czk
	language	Ko	fuj	3194	fuj
	language	Koalib	kib	3195	kib
	language	Koasati	cku	3196	cku
	language	Koba	kpd	3197	kpd
	language	Kobiana	kcj	3198	kcj
	language	Kobo	okc	3199	okc
	language	Kobol	kgu	3200	kgu
	language	Kobon	kpw	3201	kpw
	language	Koch	kdq	3202	kdq
	language	Kochila Tharu	thq	3203	thq
	language	Koda	cdz	3204	cdz
	language	Kodaku	ksz	3205	ksz
	language	Kodava	kfa	3206	kfa
	language	Kodeoha	vko	3207	vko
	language	Kodi	kod	3208	kod
	language	Kodia	kwp	3209	kwp
	language	Koenoem	kcs	3210	kcs
	language	Kofa	kso	3211	kso
	language	Kofei	kpi	3212	kpi
	language	Kofyar	kwl	3213	kwl
	language	Koguryo	zkg	3214	zkg
	language	Kohin	kkx	3215	kkx
	language	Kohistani Shina	plk	3216	plk
	language	Koho	kpm	3217	kpm
	language	Kohumono	bcs	3218	bcs
	language	Koi	kkt	3219	kkt
	language	Koireng	nkd	3220	nkd
	language	Koitabu	kqi	3221	kqi
	language	Koiwat	kxt	3222	kxt
	language	Kok Borok	trp	3223	trp
	language	Kok-Nar	gko	3224	gko
	language	Kokata	ktd	3225	ktd
	language	Koke	kou	3226	kou
	language	Koki Naga	nxk	3227	nxk
	language	Koko Babangk	okg	3228	okg
	language	Kokoda	xod	3229	xod
	language	Kokola	kzn	3230	kzn
	language	Kokota	kkk	3231	kkk
	language	Kol (Bangladesh)	ekl	3232	ekl
	language	Kol (Cameroon)	biw	3233	biw
	language	Kol (Papua New Guinea)	kol	3234	kol
	language	Kola	kvv	3235	kvv
	language	Kolbila	klc	3236	klc
	language	Kolibugan Subanon	skn	3237	skn
	language	Koluwawa	klx	3238	klx
	language	Kom (Cameroon)	bkm	3239	bkm
	language	Kom (India)	kmm	3240	kmm
	language	Koma	kmy	3241	kmy
	language	Komba	kpf	3242	kpf
	language	Kombai	tyn	3243	tyn
	language	Kombio	xbi	3244	xbi
	language	Komering	kge	3245	kge
	language	Komi	kom	3246	kom	kv
	language	Komi-Permyak	koi	3247	koi
	language	Komi-Zyrian	kpv	3248	kpv
	language	Kominimung	xoi	3249	xoi
	language	Komo (Democratic Republic of Congo)	kmw	3250	kmw
	language	Komo (Sudan)	xom	3251	xom
	language	Komodo	kvh	3252	kvh
	language	Kompane	kvp	3253	kvp
	language	Komyandaret	kzv	3254	kzv
	language	Kon Keu	kkn	3255	kkn
	language	Konai	kxw	3256	kxw
	language	Konda	knd	3257	knd
	language	Konda-Dora	kfc	3258	kfc
	language	Koneraw	kdw	3259	kdw
	language	Kongo	kon	3260	kon	kg
	language	Konkani (individual language)	knn	3261	knn
	language	Konkani (macrolanguage)	kok	3262	kok
	language	Konkomba	xon	3263	xon
	language	Konni	kma	3264	kma
	language	Kono (Guinea)	knu	3265	knu
	language	Kono (Nigeria)	klk	3266	klk
	language	Kono (Sierra Leone)	kno	3267	kno
	language	Konomala	koa	3268	koa
	language	Konongo	kcz	3269	kcz
	language	Konso	kxc	3270	kxc
	language	Konyak Naga	nbe	3271	nbe
	language	Konyanka Maninka	mku	3272	mku
	language	Konzo	koo	3273	koo
	language	Koongo	kng	3274	kng
	language	Koonzime	ozm	3275	ozm
	language	Koorete	kqy	3276	kqy
	language	Kopar	xop	3277	xop
	language	Kopkaka	opk	3278	opk
	language	Korafe-Yegha	kpr	3279	kpr
	language	Korak	koz	3280	koz
	language	Korana	kqz	3281	kqz
	language	Korandje	kcy	3282	kcy
	language	Korean	kor	3283	kor	ko
	language	Korean Sign Language	kvk	3284	kvk
	language	Koreguaje	coe	3285	coe
	language	Koresh-e Rostam	okh	3286	okh
	language	Korku	kfq	3287	kfq
	language	Korlai Creole Portuguese	vkp	3288	vkp
	language	Koro (Côte d'Ivoire)	kfo	3289	kfo
	language	Koro (India)	jkr	3290	jkr
	language	Koro (Papua New Guinea)	kxr	3291	kxr
	language	Koro (Vanuatu)	krf	3292	krf
	language	Koro Nulu	vkn	3293	vkn
	language	Koro Wachi	bqv	3294	bqv
	language	Koro Zuba	vkz	3295	vkz
	language	Koromfé	kfz	3296	kfz
	language	Koromira	kqj	3297	kqj
	language	Koronadal Blaan	bpr	3298	bpr
	language	Koroni	xkq	3299	xkq
	language	Koropó	xxr	3300	xxr
	language	Koroshi	ktl	3301	ktl
	language	Korowai	khe	3302	khe
	language	Korra Koraga	kfd	3303	kfd
	language	Korubo	xor	3304	xor
	language	Korupun-Sela	kpq	3305	kpq
	language	Korwa	kfp	3306	kfp
	language	Koryak	kpy	3307	kpy
	language	Kosadle	kiq	3308	kiq
	language	Kosarek Yale	kkl	3309	kkl
	language	Kosena	kze	3310	kze
	language	Koshin	kid	3311	kid
	language	Kosraean	kos	3312	kos
	language	Kota (Gabon)	koq	3313	koq
	language	Kota (India)	kfe	3314	kfe
	language	Kota Bangun Kutai Malay	mqg	3315	mqg
	language	Kota Marudu Talantang	grm	3316	grm
	language	Kotafon Gbe	kqk	3317	kqk
	language	Kotava	avk	3318	avk
	language	Koti	eko	3319	eko
	language	Kott	zko	3320	zko
	language	Kou	snz	3321	snz
	language	Kouya	kyf	3322	kyf
	language	Kovai	kqb	3323	kqb
	language	Kove	kvc	3324	kvc
	language	Kowaki	xow	3325	xow
	language	Kowiai	kwh	3326	kwh
	language	Koy Sanjaq Surat	kqd	3327	kqd
	language	Koya	kff	3328	kff
	language	Koyaga	kga	3329	kga
	language	Koyo	koh	3330	koh
	language	Koyra Chiini Songhay	khq	3331	khq
	language	Koyraboro Senni Songhai	ses	3332	ses
	language	Koyukon	koy	3333	koy
	language	Kpagua	kuw	3334	kuw
	language	Kpala	kpl	3335	kpl
	language	Kpan	kpk	3336	kpk
	language	Kpasam	pbn	3337	pbn
	language	Kpati	koc	3338	koc
	language	Kpatili	kym	3339	kym
	language	Kpeego	cpo	3340	cpo
	language	Kpelle	kpe	3341	kpe
	language	Kpessi	kef	3342	kef
	language	Kplang	kph	3343	kph
	language	Krache	kye	3344	kye
	language	Krahô	xra	3345	xra
	language	Kraol	rka	3346	rka
	language	Krenak	kqq	3347	kqq
	language	Krevinian	zkv	3348	zkv
	language	Kreye	xre	3349	xre
	language	Kriang	ngt	3350	ngt
	language	Krikati-Timbira	xri	3351	xri
	language	Krio	kri	3352	kri
	language	Kriol	rop	3353	rop
	language	Krisa	ksi	3354	ksi
	language	Krobu	kxb	3355	kxb
	language	Krongo	kgo	3356	kgo
	language	Krung	krr	3357	krr
	language	Krymchak	jct	3358	jct
	language	Kryts	kry	3359	kry
	language	Kua	tyu	3360	tyu
	language	Kua-nsi	ykn	3361	ykn
	language	Kuamasi	yku	3362	yku
	language	Kuan	uan	3363	uan
	language	Kuanhua	xnh	3364	xnh
	language	Kuanua	ksd	3365	ksd
	language	Kuanyama, Kwanyama	kua	3366	kua	Kuanyama	kj	Kwanyama
	language	Kubachi	ugh	3367	ugh
	language	Kube	kgf	3368	kgf
	language	Kubi	kof	3369	kof
	language	Kubo	jko	3370	jko
	language	Kubu	kvb	3371	kvb
	language	Kucong	lkc	3372	lkc
	language	Kudiya	kfg	3373	kfg
	language	Kudmali	kyw	3374	kyw
	language	Kudu-Camo	kov	3375	kov
	language	Kufr Qassem Sign Language (KQSL)	sqx	3376	sqx
	language	Kugama	kow	3377	kow
	language	Kugbo	kes	3378	kes
	language	Kugu-Muminh	xmh	3379	xmh
	language	Kui (India)	uki	3380	uki
	language	Kui (Indonesia)	kvd	3381	kvd
	language	Kuijau	dkr	3382	dkr
	language	Kuikúro-Kalapálo	kui	3383	kui
	language	Kujarge	vkj	3384	vkj
	language	Kuk	kfn	3385	kfn
	language	Kukatja	kux	3386	kux
	language	Kuke	ght	3387	ght
	language	Kukele	kez	3388	kez
	language	Kukna	kex	3389	kex
	language	Kuku	ukv	3390	ukv
	language	Kuku-Mangk	xmq	3391	xmq
	language	Kuku-Mu'inh	xmp	3392	xmp
	language	Kuku-Ugbanh	ugb	3393	ugb
	language	Kuku-Uwanh	uwa	3394	uwa
	language	Kuku-Yalanji	gvn	3395	gvn
	language	Kula	tpg	3396	tpg
	language	Kulere	kul	3397	kul
	language	Kulfa	kxj	3398	kxj
	language	Kulina Pano	xpk	3399	xpk
	language	Kulisusu	vkl	3400	vkl
	language	Kullu Pahari	kfx	3401	kfx
	language	Kulon	uon	3402	uon
	language	Kulung (Nepal)	kle	3403	kle
	language	Kulung (Nigeria)	bbu	3404	bbu
	language	Kumalu	ksl	3405	ksl
	language	Kumam	kdi	3406	kdi
	language	Kuman (Papua New Guinea)	kue	3407	kue
	language	Kuman (Russia)	qwm	3408	qwm
	language	Kumaoni	kfy	3409	kfy
	language	Kumarbhag Paharia	kmj	3410	kmj
	language	Kumba	ksm	3411	ksm
	language	Kumbainggar	kgs	3412	kgs
	language	Kumbaran	wkb	3413	wkb
	language	Kumbewaha	xks	3414	xks
	language	Kumhali	kra	3415	kra
	language	Kumiai	dih	3416	dih
	language	Kumukio	kuo	3417	kuo
	language	Kumyk	kum	3418	kum
	language	Kumzari	zum	3419	zum
	language	Kunama	kun	3420	kun
	language	Kunbarlang	wlg	3421	wlg
	language	Kunda	kdn	3422	kdn
	language	Kundal Shahi	shd	3423	shd
	language	Kunduvadi	wku	3424	wku
	language	Kung	kfl	3425	kfl
	language	Kung-Ekoka	knw	3426	knw
	language	Kungarakany	ggk	3427	ggk
	language	Kungardutyi	gdt	3428	gdt
	language	Kunggari	kgl	3429	kgl
	language	Kungkari	lku	3430	lku
	language	Kuni	kse	3431	kse
	language	Kuni-Boazi	kvg	3432	kvg
	language	Kunigami	xug	3433	xug
	language	Kunimaipa	kup	3434	kup
	language	Kunja	pep	3435	pep
	language	Kunjen	kjn	3436	kjn
	language	Kunyi	njx	3437	njx
	language	Kunza	kuz	3438	kuz
	language	Kuo	xuo	3439	xuo
	language	Kuot	kto	3440	kto
	language	Kupa	kug	3441	kug
	language	Kupang Malay	mkn	3442	mkn
	language	Kupia	key	3443	key
	language	Kupsabiny	kpz	3444	kpz
	language	Kur	kuv	3445	kuv
	language	Kura Ede Nago	nqk	3446	nqk
	language	Kurama	krh	3447	krh
	language	Kuranko	knk	3448	knk
	language	Kurdish	kur	3449	kur	ku
	language	Kuri	nbn	3450	nbn
	language	Kuria	kuj	3451	kuj
	language	Kurichiya	kfh	3452	kfh
	language	Kurmukar	kfv	3453	kfv
	language	Kurnai	unn	3454	unn
	language	Kurrama	vku	3455	vku
	language	Kurti	ktm	3456	ktm
	language	Kurtokha	xkz	3457	xkz
	language	Kurudu	kjr	3458	kjr
	language	Kurukh	kru	3459	kru
	language	Kuruáya	kyr	3460	kyr
	language	Kusaal	kus	3461	kus
	language	Kusaghe	ksg	3462	ksg
	language	Kushi	kuh	3463	kuh
	language	Kusu	ksv	3464	ksv
	language	Kusunda	kgg	3465	kgg
	language	Kutenai	kut	3466	kut
	language	Kutep	kub	3467	kub
	language	Kuthant	xut	3468	xut
	language	Kutong	skm	3469	skm
	language	Kutto	kpa	3470	kpa
	language	Kutu	kdc	3471	kdc
	language	Kuturmi	khj	3472	khj
	language	Kuuk Thaayorre	thd	3473	thd
	language	Kuuk-Yak	uky	3474	uky
	language	Kuuku-Ya'u	kuy	3475	kuy
	language	Kuvale	olu	3476	olu
	language	Kuvi	kxv	3477	kxv
	language	Kuwaa	blh	3478	blh
	language	Kuwaataay	cwt	3479	cwt
	language	Kuwema	woa	3480	woa
	language	Kuy	kdt	3481	kdt
	language	Kven Finnish	fkv	3482	fkv
	language	Kw'adza	wka	3483	wka
	language	Kwa	kwb	3484	kwb
	language	Kwa'	bko	3485	bko
	language	Kwaami	ksq	3486	ksq
	language	Kwadi	kwz	3487	kwz
	language	Kwaio	kwd	3488	kwd
	language	Kwaja	kdz	3489	kdz
	language	Kwakiutl	kwk	3490	kwk
	language	Kwakum	kwu	3491	kwu
	language	Kwalhioqua-Tlatskanai	qwt	3492	qwt
	language	Kwama	kmq	3493	kmq
	language	Kwambi	kwm	3494	kwm
	language	Kwamera	tnk	3495	tnk
	language	Kwami	ktf	3496	ktf
	language	Kwamtim One	okk	3497	okk
	language	Kwandu	xdo	3498	xdo
	language	Kwang	kvi	3499	kvi
	language	Kwanga	kwj	3500	kwj
	language	Kwangali	kwn	3501	kwn
	language	Kwanja	knp	3502	knp
	language	Kwara'ae	kwf	3503	kwf
	language	Kwasio	nmg	3504	nmg
	language	Kwaya	kya	3505	kya
	language	Kwaza	xwa	3506	xwa
	language	Kwegu	xwg	3507	xwg
	language	Kwer	kwr	3508	kwr
	language	Kwerba	kwe	3509	kwe
	language	Kwerba Mamberamo	xwr	3510	xwr
	language	Kwere	cwe	3511	cwe
	language	Kwerisa	kkb	3512	kkb
	language	Kwese	kws	3513	kws
	language	Kwesten	kwt	3514	kwt
	language	Kwini	gww	3515	gww
	language	Kwinsu	kuc	3516	kuc
	language	Kwinti	kww	3517	kww
	language	Kwoma	kmo	3518	kmo
	language	Kwomtari	kwo	3519	kwo
	language	Kxoe	xuu	3520	xuu
	language	Kyak	bka	3521	bka
	language	Kyaka	kyc	3522	kyc
	language	Kyan-Karyaw Naga	nqq	3523	nqq
	language	Kyanga	tye	3524	tye
	language	Kyenele	kql	3525	kql
	language	Kyerung	kgy	3526	kgy
	language	Kâte	kmg	3527	kmg
	language	Kélé	keb	3528	keb
	language	Kölsch	ksh	3529	ksh
	language	Kɛlɛngaxo Bozo	bzx	3530	bzx
	language	La'bi	lbi	3531	lbi
	language	Laal	gdm	3532	gdm
	language	Laari	ldi	3533	ldi
	language	Laarim	loh	3534	loh
	language	Laba	lau	3535	lau
	language	Label	lbb	3536	lbb
	language	Labir	jku	3537	jku
	language	Labo	mwi	3538	mwi
	language	Labo Phowa	ypb	3539	ypb
	language	Labu	lbu	3540	lbu
	language	Labuk-Kinabatangan Kadazan	dtb	3541	dtb
	language	Lacandon	lac	3542	lac
	language	Lachi	lbt	3543	lbt
	language	Lachiguiri Zapotec	zpa	3544	zpa
	language	Lachixío Zapotec	zpl	3545	zpl
	language	Ladakhi	lbj	3546	lbj
	language	Ladin	lld	3547	lld
	language	Ladino	lad	3548	lad
	language	Ladji Ladji	llj	3549	llj
	language	Laeko-Libuat	lkl	3550	lkl
	language	Lafofa	laf	3551	laf
	language	Laghu	lgb	3552	lgb
	language	Laghuu	lgh	3553	lgh
	language	Lagwan	kot	3554	kot
	language	Laha (Indonesia)	lhh	3555	lhh
	language	Laha (Viet Nam)	lha	3556	lha
	language	Lahanan	lhn	3557	lhn
	language	Lahnda	lah	3558	lah
	language	Lahta Karen	kvt	3559	kvt
	language	Lahu	lhu	3560	lhu
	language	Lahu Shi	lhi	3561	lhi
	language	Lahul Lohar	lhl	3562	lhl
	language	Laimbue	lmx	3563	lmx
	language	Laitu Chin	clj	3564	clj
	language	Laiyolo	lji	3565	lji
	language	Lak	lbe	3566	lbe
	language	Laka (Chad)	lap	3567	lap
	language	Lakalei	lka	3568	lka
	language	Lake Miwok	lmw	3569	lmw
	language	Lakha	lkh	3570	lkh
	language	Laki	lki	3571	lki
	language	Lakkia	lbc	3572	lbc
	language	Lakon	lkn	3573	lkn
	language	Lakondê	lkd	3574	lkd
	language	Lakota	lkt	3575	lkt
	language	Lakota Dida	dic	3576	dic
	language	Lakurumau	lxm	3577	lxm
	language	Lala	nrz	3578	nrz
	language	Lala-Bisa	leb	3579	leb
	language	Lala-Roba	lla	3580	lla
	language	Lalana Chinantec	cnl	3581	cnl
	language	Lalia	lal	3582	lal
	language	Lama (Togo)	las	3583	las
	language	Lama Bai	lay	3584	lay
	language	Lamaholot	slp	3585	slp
	language	Lamalama	lby	3586	lby
	language	Lamalera	lmr	3587	lmr
	language	Lamang	hia	3588	hia
	language	Lamatuka	lmq	3589	lmq
	language	Lamba	lam	3590	lam
	language	Lambadi	lmn	3591	lmn
	language	Lambayeque Quechua	quf	3592	quf
	language	Lambichhong	lmh	3593	lmh
	language	Lamboya	lmy	3594	lmy
	language	Lambya	lai	3595	lai
	language	Lame	bma	3596	bma
	language	Lamenu	lmu	3597	lmu
	language	Lamja-Dengsa-Tola	ldh	3598	ldh
	language	Lamkang	lmk	3599	lmk
	language	Lamma	lev	3600	lev
	language	Lamnso'	lns	3601	lns
	language	Lamogai	lmg	3602	lmg
	language	Lampung Api	ljp	3603	ljp
	language	Lampung Nyo	abl	3604	abl
	language	Lamu	llh	3605	llh
	language	Lanas Lobu	ruu	3606	ruu
	language	Landoma	ldm	3607	ldm
	language	Lang'e	yne	3608	yne
	language	Langam	lnm	3609	lnm
	language	Langbashe	lna	3610	lna
	language	Langnian Buyang	yln	3611	yln
	language	Lango (South Sudan)	lgo	3612	lgo
	language	Lango (Uganda)	laj	3613	laj
	language	Langobardic	lng	3614	lng
	language	Langue des signes de Belgique Francophone	sfb	3615	sfb
	language	Lanima	lnw	3616	lnw
	language	Lanoh	lnh	3617	lnh
	language	Lao	lao	3618	lao	lo
	language	Lao Naga	nlq	3619	nlq
	language	Laomian	lwm	3620	lwm
	language	Laopang	lbg	3621	lbg
	language	Laos Sign Language	lso	3622	lso
	language	Lapaguía-Guivini Zapotec	ztl	3623	ztl
	language	Laragia	lrg	3624	lrg
	language	Larantuka Malay	lrt	3625	lrt
	language	Lardil	lbz	3626	lbz
	language	Larevat	lrv	3627	lrv
	language	Large Flowery Miao	hmd	3628	hmd
	language	Lari	lrl	3629	lrl
	language	Larike-Wakasihu	alo	3630	alo
	language	Laro	lro	3631	lro
	language	Larteh	lar	3632	lar
	language	Laru	lan	3633	lan
	language	Las Delicias Zapotec	zcd	3634	zcd
	language	Lasalimu	llm	3635	llm
	language	Lasgerdi	lsa	3636	lsa
	language	Lashi	lsi	3637	lsi
	language	Lasi	lss	3638	lss
	language	Late Middle Chinese	ltc	3639	ltc
	language	Latgalian	ltg	3640	ltg
	language	Latin	lat	3641	lat	la
	language	Latu	ltu	3642	ltu
	language	Latundê	ltn	3643	ltn
	language	Latvian	lav	3644	lav	lv
	language	Latvian Sign Language	lsl	3645	lsl
	language	Lau	llu	3646	llu
	language	Laua	luf	3647	luf
	language	Lauan	llx	3648	llx
	language	Lauje	law	3649	law
	language	Laura	lur	3650	lur
	language	Laurentian	lre	3651	lre
	language	Lautu Chin	clt	3652	clt
	language	Lavatbura-Lamusong	lbv	3653	lbv
	language	Laven	lbo	3654	lbo
	language	Lavi	lvi	3655	lvi
	language	Lavukaleve	lvk	3656	lvk
	language	Lawangan	lbx	3657	lbx
	language	Lawu	lwu	3658	lwu
	language	Lawunuia	tgi	3659	tgi
	language	Layakha	lya	3660	lya
	language	Laz	lzz	3661	lzz
	language	Lealao Chinantec	cle	3662	cle
	language	Leco	lec	3663	lec
	language	Ledo Kaili	lew	3664	lew
	language	Leelau	ldk	3665	ldk
	language	Lefa	lfa	3666	lfa
	language	Lega-Mwenga	lgm	3667	lgm
	language	Lega-Shabunda	lea	3668	lea
	language	Legbo	agb	3669	agb
	language	Legenyem	lcc	3670	lcc
	language	Lehali	tql	3671	tql
	language	Lehalurup	urr	3672	urr
	language	Lehar	cae	3673	cae
	language	Leinong Naga	lzn	3674	lzn
	language	Leipon	lek	3675	lek
	language	Lelak	llk	3676	llk
	language	Lele (Chad)	lln	3677	lln
	language	Lele (Democratic Republic of Congo)	lel	3678	lel
	language	Lele (Guinea)	llc	3679	llc
	language	Lele (Papua New Guinea)	lle	3680	lle
	language	Lelemi	lef	3681	lef
	language	Lelepa	lpa	3682	lpa
	language	Lembena	leq	3683	leq
	language	Lemerig	lrz	3684	lrz
	language	Lemio	lei	3685	lei
	language	Lemnian	xle	3686	xle
	language	Lemolang	ley	3687	ley
	language	Lemoro	ldj	3688	ldj
	language	Lenakel	tnl	3689	tnl
	language	Lenca	len	3690	len
	language	Lendu	led	3691	led
	language	Lengilu	lgi	3692	lgi
	language	Lengo	lgr	3693	lgr
	language	Lengola	lej	3694	lej
	language	Leningitij	lnj	3695	lnj
	language	Lenje	leh	3696	leh
	language	Lenkau	ler	3697	ler
	language	Lenyima	ldg	3698	ldg
	language	Lepcha	lep	3699	lep
	language	Lepki	lpe	3700	lpe
	language	Lepontic	xlp	3701	xlp
	language	Lere	gnh	3702	gnh
	language	Lese	les	3703	les
	language	Lesing-Gelimi	let	3704	let
	language	Letemboi	nms	3705	nms
	language	Leti (Cameroon)	leo	3706	leo
	language	Leti (Indonesia)	lti	3707	lti
	language	Levantine Arabic	apc	3708	apc
	language	Levuka	lvu	3709	lvu
	language	Lewo	lww	3710	lww
	language	Lewo Eleng	lwe	3711	lwe
	language	Lewotobi	lwt	3712	lwt
	language	Leyigha	ayi	3713	ayi
	language	Lezghian	lez	3714	lez
	language	Lhokpu	lhp	3715	lhp
	language	Lhomi	lhm	3716	lhm
	language	Li'o	ljl	3717	ljl
	language	Liabuku	lix	3718	lix
	language	Liana-Seti	ste	3719	ste
	language	Liangmai Naga	njn	3720	njn
	language	Lianshan Zhuang	zln	3721	zln
	language	Liberia Kpelle	xpe	3722	xpe
	language	Liberian English	lir	3723	lir
	language	Libido	liq	3724	liq
	language	Libinza	liz	3725	liz
	language	Libon Bikol	lbl	3726	lbl
	language	Liburnian	xli	3727	xli
	language	Libyan Arabic	ayl	3728	ayl
	language	Libyan Sign Language	lbs	3729	lbs
	language	Lidzonka	add	3730	add
	language	Ligbi	lig	3731	lig
	language	Ligenza	lgz	3732	lgz
	language	Ligurian	lij	3733	lij
	language	Ligurian (Ancient)	xlg	3734	xlg
	language	Lihir	lih	3735	lih
	language	Lijili	mgi	3736	mgi
	language	Lika	lik	3737	lik
	language	Liki	lio	3738	lio
	language	Likila	lie	3739	lie
	language	Likuba	kxx	3740	kxx
	language	Likum	lib	3741	lib
	language	Likwala	kwc	3742	kwc
	language	Lilau	lll	3743	lll
	language	Lillooet	lil	3744	lil
	language	Limassa	bme	3745	bme
	language	Limbu	lif	3746	lif
	language	Limbum	lmp	3747	lmp
	language	Limburgan, Limburger, Limburgish	lim	3748	lim	Limburgan	Limburger	Limburgish	li
	language	Limi	ylm	3749	ylm
	language	Limilngan	lmc	3750	lmc
	language	Limos Kalinga	kmk	3751	kmk
	language	Linear A	lab	3752	lab
	language	Lingala	lin	3753	lin	ln
	language	Lingao	onb	3754	onb
	language	Lingarak	lgk	3755	lgk
	language	Lingua Franca	pml	3756	pml
	language	Lingua Franca Nova	lfn	3757	lfn
	language	Lipan Apache	apl	3758	apl
	language	Lipo	lpo	3759	lpo
	language	Lisabata-Nuniali	lcs	3760	lcs
	language	Lisela	lcl	3761	lcl
	language	Lish	lsh	3762	lsh
	language	Lishana Deni	lsd	3763	lsd
	language	Lishanid Noshan	aij	3764	aij
	language	Lishán Didán	trg	3765	trg
	language	Lisu	lis	3766	lis
	language	Literary Chinese	lzh	3767	lzh
	language	Lithuanian	lit	3768	lit	lt
	language	Lithuanian Sign Language	lls	3769	lls
	language	Litzlitz	lzl	3770	lzl
	language	Liujiang Zhuang	zlj	3771	zlj
	language	Liuqian Zhuang	zlq	3772	zlq
	language	Liv	liv	3773	liv
	language	Livvi	olo	3774	olo
	language	Lo-Toga	lht	3775	lht
	language	Loarki	lrk	3776	lrk
	language	Lobala	loq	3777	loq
	language	Lobi	lob	3778	lob
	language	Lodhi	lbm	3779	lbm
	language	Logba	lgq	3780	lgq
	language	Logir	lqr	3781	lqr
	language	Logo	log	3782	log
	language	Logol	lof	3783	lof
	language	Logooli	rag	3784	rag
	language	Logorik	liu	3785	liu
	language	Lohorung	lbr	3786	lbr
	language	Loja Highland Quichua	qvj	3787	qvj
	language	Lojban	jbo	3788	jbo
	language	Lokaa	yaz	3789	yaz
	language	Loke	loy	3790	loy
	language	Loko	lok	3791	lok
	language	Lokoya	lky	3792	lky
	language	Lola	lcd	3793	lcd
	language	Lolak	llq	3794	llq
	language	Lole	llg	3795	llg
	language	Lolo	llb	3796	llb
	language	Loloda	loa	3797	loa
	language	Lolopo	ycl	3798	ycl
	language	Loma (Côte d'Ivoire)	loi	3799	loi
	language	Loma (Liberia)	lom	3800	lom
	language	Lomaiviti	lmv	3801	lmv
	language	Lomavren	rmi	3802	rmi
	language	Lombard	lmo	3803	lmo
	language	Lombi	lmi	3804	lmi
	language	Lombo	loo	3805	loo
	language	Lomwe	ngl	3806	ngl
	language	Loncong	lce	3807	lce
	language	Long Phuri Naga	lpn	3808	lpn
	language	Long Wat	ttw	3809	ttw
	language	Longgu	lgu	3810	lgu
	language	Longto	wok	3811	wok
	language	Longuda	lnu	3812	lnu
	language	Loniu	los	3813	los
	language	Lonwolwol	crc	3814	crc
	language	Lonzo	lnz	3815	lnz
	language	Loo	ldo	3816	ldo
	language	Lopa	lop	3817	lop
	language	Lopi	lov	3818	lov
	language	Lopit	lpx	3819	lpx
	language	Lorang	lrn	3820	lrn
	language	Lorediakarkar	lnn	3821	lnn
	language	Loreto-Ucayali Spanish	spq	3822	spq
	language	Lote	uvl	3823	uvl
	language	Lotha Naga	njh	3824	njh
	language	Lotud	dtr	3825	dtr
	language	Lou	loj	3826	loj
	language	Louisiana Creole	lou	3827	lou
	language	Loun	lox	3828	lox
	language	Loup A	xlo	3829	xlo
	language	Loup B	xlb	3830	xlb
	language	Low German	nds	3831	nds
	language	Lower Burdekin	xbb	3832	xbb
	language	Lower Chehalis	cea	3833	cea
	language	Lower Grand Valley Dani	dni	3834	dni
	language	Lower Nossob	nsb	3835	nsb
	language	Lower Silesian	sli	3836	sli
	language	Lower Sorbian	dsb	3837	dsb
	language	Lower Southern Aranda	axl	3838	axl
	language	Lower Ta'oih	tto	3839	tto
	language	Lower Tanana	taa	3840	taa
	language	Lowland Oaxaca Chontal	clo	3841	clo
	language	Lowland Tarahumara	tac	3842	tac
	language	Loxicha Zapotec	ztp	3843	ztp
	language	Lozi	loz	3844	loz
	language	Luang	lex	3845	lex
	language	Luba-Katanga	lub	3846	lub	lu
	language	Luba-Lulua	lua	3847	lua
	language	Lubila	kcc	3848	kcc
	language	Lubu	lcf	3849	lcf
	language	Lubuagan Kalinga	knb	3850	knb
	language	Luchazi	lch	3851	lch
	language	Lucumi	luq	3852	luq
	language	Ludian	lud	3853	lud
	language	Lufu	ldq	3854	ldq
	language	Lugbara	lgg	3855	lgg
	language	Luguru	ruf	3856	ruf
	language	Luhu	lcq	3857	lcq
	language	Luimbi	lum	3858	lum
	language	Luiseno	lui	3859	lui
	language	Lukpa	dop	3860	dop
	language	Lule	ule	3861	ule
	language	Lule Sami	smj	3862	smj
	language	Lumba-Yakkha	luu	3863	luu
	language	Lumbu	lup	3864	lup
	language	Lumun	lmd	3865	lmd
	language	Luna	luj	3866	luj
	language	Lunanakha	luk	3867	luk
	language	Lunda	lun	3868	lun
	language	Lundayeh	lnd	3869	lnd
	language	Lungalunga	vmg	3870	vmg
	language	Lungga	lga	3871	lga
	language	Luo (Cameroon)	luw	3872	luw
	language	Luo (Kenya and Tanzania)	luo	3873	luo
	language	Luopohe Hmong	hml	3874	hml
	language	Luri	ldd	3875	ldd
	language	Lusengo	lse	3876	lse
	language	Lushai	lus	3877	lus
	language	Lushootseed	lut	3878	lut
	language	Lusi	khl	3879	khl
	language	Lusitanian	xls	3880	xls
	language	Lutos	ndy	3881	ndy
	language	Luvale	lue	3882	lue
	language	Luwati	luv	3883	luv
	language	Luwo	lwo	3884	lwo
	language	Luxembourgish, Letzeburgesch	ltz	3885	ltz	Luxembourgish	lb	Letzeburgesch
	language	Luyana	lyn	3886	lyn
	language	Luyia	luy	3887	luy
	language	Lwalu	lwa	3888	lwa
	language	Lwel	lvl	3889	lvl
	language	Lycian	xlc	3890	xlc
	language	Lydian	xld	3891	xld
	language	Lyngngam	lyg	3892	lyg
	language	Lyélé	lee	3893	lee
	language	Láadan	ldn	3894	ldn
	language	Láá Láá Bwamu	bwj	3895	bwj
	language	Lü	khb	3896	khb
	language	Ma (Democratic Republic of Congo)	msj	3897	msj
	language	Ma (Papua New Guinea)	mjn	3898	mjn
	language	Ma Manda	skc	3899	skc
	language	Ma'anyan	mhy	3900	mhy
	language	Ma'di	mhi	3901	mhi
	language	Ma'ya	slz	3902	slz
	language	Maa	cma	3903	cma
	language	Maaka	mew	3904	mew
	language	Maasina Fulfulde	ffm	3905	ffm
	language	Maay	ymm	3906	ymm
	language	Maba (Chad)	mde	3907	mde
	language	Maba (Indonesia)	mqa	3908	mqa
	language	Mabaale	mmz	3909	mmz
	language	Mabaan	mfz	3910	mfz
	language	Mabaka Valley Kalinga	kkg	3911	kkg
	language	Mabire	muj	3912	muj
	language	Maca	mca	3913	mca
	language	Macaguaje	mcl	3914	mcl
	language	Macaguán	mbn	3915	mbn
	language	Macanese	mzs	3916	mzs
	language	Macedo-Romanian	rup	3917	rup
	language	Macedonian	mkd	3918	mkd	mac	mk
	language	Machame	jmc	3919	jmc
	language	Machiguenga	mcb	3920	mcb
	language	Machinere	mpd	3921	mpd
	language	Machinga	mvw	3922	mvw
	language	Maco	wpc	3923	wpc
	language	Macuna	myy	3924	myy
	language	Macushi	mbc	3925	mbc
	language	Mada (Cameroon)	mxu	3926	mxu
	language	Mada (Nigeria)	mda	3927	mda
	language	Madagascar Sign Language	mzc	3928	mzc
	language	Madak	mmx	3929	mmx
	language	Madhi Madhi	dmd	3930	dmd
	language	Madi	grg	3931	grg
	language	Madurese	mad	3932	mad
	language	Mae	mme	3933	mme
	language	Maek	hmk	3934	hmk
	language	Maeng Itneg	itt	3935	itt
	language	Mafa	maf	3936	maf
	language	Mafea	mkv	3937	mkv
	language	Mag-Indi Ayta	blx	3938	blx
	language	Mag-antsi Ayta	sgb	3939	sgb
	language	Magahi	mag	3940	mag
	language	Magbukun Ayta	ayt	3941	ayt
	language	Magdalena Peñasco Mixtec	xtm	3942	xtm
	language	Magoma	gmx	3943	gmx
	language	Magori	zgr	3944	zgr
	language	Maguindanaon	mdh	3945	mdh
	language	Magɨ (Madang Province)	gkd	3946	gkd
	language	Magɨyi	gmg	3947	gmg
	language	Mahali	mjx	3948	mjx
	language	Mahasu Pahari	bfz	3949	bfz
	language	Mahican	mjy	3950	mjy
	language	Mahongwe	mhb	3951	mhb
	language	Mahou	mxx	3952	mxx
	language	Mai Brat	ayz	3953	ayz
	language	Maia	sks	3954	sks
	language	Maiadomu	mzz	3955	mzz
	language	Maiani	tnh	3956	tnh
	language	Maii	mmm	3957	mmm
	language	Mailu	mgu	3958	mgu
	language	Maindo	cwb	3959	cwb
	language	Mainfränkisch	vmf	3960	vmf
	language	Mainstream Kenyah	xkl	3961	xkl
	language	Mairasi	zrs	3962	zrs
	language	Maisin	mbq	3963	mbq
	language	Maithili	mai	3964	mai
	language	Maiwa (Indonesia)	wmm	3965	wmm
	language	Maiwa (Papua New Guinea)	mti	3966	mti
	language	Maiwala	mum	3967	mum
	language	Majang	mpe	3968	mpe
	language	Majera	xmj	3969	xmj
	language	Majhi	mjz	3970	mjz
	language	Majhwar	mmj	3971	mmj
	language	Majukayang Kalinga	kmd	3972	kmd
	language	Mak (China)	mkg	3973	mkg
	language	Mak (Nigeria)	pbl	3974	pbl
	language	Makaa	mcp	3975	mcp
	language	Makah	myh	3976	myh
	language	Makalero	mjb	3977	mjb
	language	Makasae	mkz	3978	mkz
	language	Makasar	mak	3979	mak
	language	Makassar Malay	mfp	3980	mfp
	language	Makayam	aup	3981	aup
	language	Makhuwa	vmw	3982	vmw
	language	Makhuwa-Marrevone	xmc	3983	xmc
	language	Makhuwa-Meetto	mgh	3984	mgh
	language	Makhuwa-Moniga	mhm	3985	mhm
	language	Makhuwa-Saka	xsq	3986	xsq
	language	Makhuwa-Shirima	vmk	3987	vmk
	language	Maklew	mgf	3988	mgf
	language	Makolkol	zmh	3989	zmh
	language	Makonde	kde	3990	kde
	language	Maku'a	lva	3991	lva
	language	Makuri Naga	jmn	3992	jmn
	language	Makuráp	mpu	3993	mpu
	language	Makwe	ymk	3994	ymk
	language	Makyan Naga	umn	3995	umn
	language	Mal	mlf	3996	mlf
	language	Mal Paharia	mkb	3997	mkb
	language	Mala (Nigeria)	ruy	3998	ruy
	language	Mala (Papua New Guinea)	ped	3999	ped
	language	Mala Malasar	ima	4000	ima
	language	Malaccan Creole Malay	ccm	4001	ccm
	language	Malaccan Creole Portuguese	mcm	4002	mcm
	language	Malagasy	mlg	4003	mlg	mg
	language	Malak Malak	mpb	4004	mpb
	language	Malalamai	mmt	4005	mmt
	language	Malango	mln	4006	mln
	language	Malankuravan	mjo	4007	mjo
	language	Malapandaram	mjp	4008	mjp
	language	Malaryan	mjq	4009	mjq
	language	Malas	mkr	4010	mkr
	language	Malasar	ymr	4011	ymr
	language	Malavedan	mjr	4012	mjr
	language	Malawi Lomwe	lon	4013	lon
	language	Malawi Sena	swk	4014	swk
	language	Malawian Sign Language	lws	4015	lws
	language	Malay	msa	4016	msa	may	ms	Malay	Malay (macrolanguage)
	language	Malay (individual language)	zlm	4017	zlm
	language	Malayalam	mal	4018	mal	ml
	language	Malayic Dayak	xdy	4019	xdy
	language	Malaynon	mlz	4020	mlz
	language	Malayo	mbp	4021	mbp
	language	Malaysian Sign Language	xml	4022	xml
	language	Malba Birifor	bfo	4023	bfo
	language	Maldivian, Dhivehi, Divehi	div	4024	div	dv	Maldivian	Dhivehi	Divehi
	language	Male (Ethiopia)	mdy	4025	mdy
	language	Male (Papua New Guinea)	mdc	4026	mdc
	language	Malecite-Passamaquoddy	pqm	4027	pqm
	language	Maleng	pkt	4028	pkt
	language	Maleu-Kilenge	mgl	4029	mgl
	language	Malfaxal	mlx	4030	mlx
	language	Malgana	vml	4031	vml
	language	Malgbe	mxf	4032	mxf
	language	Mali	gcc	4033	gcc
	language	Malila	mgq	4034	mgq
	language	Malimba	mzd	4035	mzd
	language	Malimpung	mli	4036	mli
	language	Malinaltepec Me'phaa	tcf	4037	tcf
	language	Malo	mla	4038	mla
	language	Malol	mbk	4039	mbk
	language	Maltese	mlt	4040	mlt	mt
	language	Maltese Sign Language	mdl	4041	mdl
	language	Malua Bay	mll	4042	mll
	language	Malvi	mup	4043	mup
	language	Malyangapa	yga	4044	yga
	language	Maléku Jaíka	gut	4045	gut
	language	Mam	mam	4046	mam
	language	Mama	mma	4047	mma
	language	Mamaa	mhf	4048	mhf
	language	Mamaindé	wmd	4049	wmd
	language	Mamanwa	mmn	4050	mmn
	language	Mamara Senoufo	myk	4051	myk
	language	Mamasa	mqj	4052	mqj
	language	Mambae	mgm	4053	mgm
	language	Mambai	mcs	4054	mcs
	language	Mamboru	mvd	4055	mvd
	language	Mambwe-Lungu	mgr	4056	mgr
	language	Mampruli	maw	4057	maw
	language	Mamuju	mqx	4058	mqx
	language	Mamulique	emm	4059	emm
	language	Mamusi	kdf	4060	kdf
	language	Mamvu	mdi	4061	mdi
	language	Man Met	mml	4062	mml
	language	Manado Malay	xmm	4063	xmm
	language	Manam	mva	4064	mva
	language	Manambu	mle	4065	mle
	language	Manangba	nmm	4066	nmm
	language	Manangkari	znk	4067	znk
	language	Manchu	mnc	4068	mnc
	language	Manda (Australia)	zma	4069	zma
	language	Manda (India)	mha	4070	mha
	language	Manda (Tanzania)	mgs	4071	mgs
	language	Mandahuaca	mht	4072	mht
	language	Mandaic	mid	4073	mid
	language	Mandan	mhq	4074	mhq
	language	Mandandanyi	zmk	4075	zmk
	language	Mandar	mdr	4076	mdr
	language	Mandara	tbf	4077	tbf
	language	Mandari	mqu	4078	mqu
	language	Mandarin Chinese	cmn	4079	cmn
	language	Mandaya	mry	4080	mry
	language	Mandeali	mjl	4081	mjl
	language	Mander	mqr	4082	mqr
	language	Mandingo	man	4083	man
	language	Mandinka	mnk	4084	mnk
	language	Mandjak	mfv	4085	mfv
	language	Mandobo Atas	aax	4086	aax
	language	Mandobo Bawah	bwp	4087	bwp
	language	Manem	jet	4088	jet
	language	Mang	zng	4089	zng
	language	Manga Kanuri	kby	4090	kby
	language	Mangala	mem	4091	mem
	language	Mangareva	mrv	4092	mrv
	language	Mangarrayi	mpc	4093	mpc
	language	Mangas	zns	4094	zns
	language	Mangayat	myj	4095	myj
	language	Mangbetu	mdj	4096	mdj
	language	Mangbutu	mdk	4097	mdk
	language	Mangerr	zme	4098	zme
	language	Mangga Buang	mmo	4099	mmo
	language	Manggarai	mqy	4100	mqy
	language	Mango	mge	4101	mge
	language	Mangole	mqc	4102	mqc
	language	Mangseng	mbh	4103	mbh
	language	Mangue	mom	4104	mom
	language	Manichaean Middle Persian	xmn	4105	xmn
	language	Manide	abd	4106	abd
	language	Manikion	mnx	4107	mnx
	language	Manipa	mqp	4108	mqp
	language	Manipuri	mni	4109	mni
	language	Mankanya	knf	4110	knf
	language	Mankiyali	nlm	4111	nlm
	language	Manna-Dora	mju	4112	mju
	language	Mannan	mjv	4113	mjv
	language	Mano	mev	4114	mev
	language	Manombai	woo	4115	woo
	language	Mansaka	msk	4116	msk
	language	Mansi	mns	4117	mns
	language	Mansoanka	msw	4118	msw
	language	Manta	myg	4119	myg
	language	Mantsi	nty	4120	nty
	language	Manumanaw Karen	kxf	4121	kxf
	language	Manx	glv	4122	glv	gv
	language	Manya	mzj	4123	mzj
	language	Manyawa	mny	4124	mny
	language	Manyika	mxc	4125	mxc
	language	Manza	mzv	4126	mzv
	language	Mao Naga	nbi	4127	nbi
	language	Maonan	mmd	4128	mmd
	language	Maore Comorian	swb	4129	swb
	language	Mape	mlh	4130	mlh
	language	Mapena	mnm	4131	mnm
	language	Mapia	mpy	4132	mpy
	language	Mapidian	mpw	4133	mpw
	language	Mapos Buang	bzh	4134	bzh
	language	Mapoyo	mcg	4135	mcg
	language	Mapudungun	arn	4136	arn
	language	Mapun	sjm	4137	sjm
	language	Maquiritari	mch	4138	mch
	language	Mara Chin	mrh	4139	mrh
	language	Marachi	lri	4140	lri
	language	Maraghei	vmh	4141	vmh
	language	Maragus	mrs	4142	mrs
	language	Maram Naga	nma	4143	nma
	language	Marama	lrm	4144	lrm
	language	Maranao	mrw	4145	mrw
	language	Maranunggu	zmr	4146	zmr
	language	Mararit	mgb	4147	mgb
	language	Marathi (Marāṭhī)	mar	4148	mar	mr	Marathi	Marāṭhī
	language	Marau	mvr	4149	mvr
	language	Marba	mpg	4150	mpg
	language	Mardin Sign Language	dsz	4151	dsz
	language	Maremgi	mrx	4152	mrx
	language	Marenje	vmr	4153	vmr
	language	Marfa	mvu	4154	mvu
	language	Margany	zmc	4155	zmc
	language	Marghi Central	mrt	4156	mrt
	language	Marghi South	mfm	4157	mfm
	language	Margos-Yarowilca-Lauricocha Quechua	qvm	4158	qvm
	language	Margu	mhg	4159	mhg
	language	Mari (East Sepik Province)	mbx	4160	mbx
	language	Mari (Madang Province)	hob	4161	hob
	language	Mari (Russia)	chm	4162	chm
	language	Maria (India)	mrr	4163	mrr
	language	Maria (Papua New Guinea)	mds	4164	mds
	language	Maricopa	mrc	4165	mrc
	language	Maridan	zmd	4166	zmd
	language	Maridjabin	zmj	4167	zmj
	language	Marik	dad	4168	dad
	language	Marimanindji	zmm	4169	zmm
	language	Marind	mrz	4170	mrz
	language	Maring	mbw	4171	mbw
	language	Maring Naga	nng	4172	nng
	language	Maringarr	zmt	4173	zmt
	language	Marino	mrb	4174	mrb
	language	Mariri	mqi	4175	mqi
	language	Maritime Sign Language	nsr	4176	nsr
	language	Maritsauá	msp	4177	msp
	language	Mariyedi	zmy	4178	zmy
	language	Marka	rkm	4179	rkm
	language	Markweeta	enb	4180	enb
	language	Marma	rmz	4181	rmz
	language	Marovo	mvo	4182	mvo
	language	Marra	mec	4183	mec
	language	Marriammu	xru	4184	xru
	language	Marrithiyel	mfr	4185	mfr
	language	Marrucinian	umc	4186	umc
	language	Marshallese	mah	4187	mah	mh
	language	Marsian	ims	4188	ims
	language	Martha's Vineyard Sign Language	mre	4189	mre
	language	Marti Ke	zmg	4190	zmg
	language	Martu Wangka	mpj	4191	mpj
	language	Martuyhunira	vma	4192	vma
	language	Maru	mhx	4193	mhx
	language	Marwari	mwr	4194	mwr
	language	Marwari (India)	rwr	4195	rwr
	language	Marwari (Pakistan)	mve	4196	mve
	language	Marúbo	mzr	4197	mzr
	language	Masaaba	myx	4198	myx
	language	Masadiit Itneg	tis	4199	tis
	language	Masai	mas	4200	mas
	language	Masalit	mls	4201	mls
	language	Masana	mcn	4202	mcn
	language	Masbatenyo	msb	4203	msb
	language	Mashco Piro	cuj	4204	cuj
	language	Mashi (Nigeria)	jms	4205	jms
	language	Mashi (Zambia)	mho	4206	mho
	language	Masikoro Malagasy	msh	4207	msh
	language	Masimasi	ism	4208	ism
	language	Masiwang	bnf	4209	bnf
	language	Maskelynes	klv	4210	klv
	language	Maslam	msv	4211	msv
	language	Masmaje	mes	4212	mes
	language	Massalat	mdg	4213	mdg
	language	Massep	mvs	4214	mvs
	language	Matagalpa	mtn	4215	mtn
	language	Matal	mfh	4216	mfh
	language	Matambwe	wtb	4217	wtb
	language	Matbat	xmt	4218	xmt
	language	Matengo	mgv	4219	mgv
	language	Matepi	mqe	4220	mqe
	language	Matigsalug Manobo	mbt	4221	mbt
	language	Matipuhy	mzo	4222	mzo
	language	Matngala	zml	4223	zml
	language	Mato	met	4224	met
	language	Mato Grosso Arára	axg	4225	axg
	language	Mator	mtm	4226	mtm
	language	Matsés	mcf	4227	mcf
	language	Mattole	mvb	4228	mvb
	language	Matu Chin	hlt	4229	hlt
	language	Matukar	mjk	4230	mjk
	language	Matumbi	mgw	4231	mgw
	language	Matya Samo	stj	4232	stj
	language	Matís	mpq	4233	mpq
	language	Maung	mph	4234	mph
	language	Mauritian Sign Language	lsy	4235	lsy
	language	Mauwake	mhl	4236	mhl
	language	Mawa (Chad)	mcw	4237	mcw
	language	Mawa (Nigeria)	wma	4238	wma
	language	Mawak	mjj	4239	mjj
	language	Mawan	mcz	4240	mcz
	language	Mawayana	mzx	4241	mzx
	language	Mawchi	mke	4242	mke
	language	Mawes	mgk	4243	mgk
	language	Maxakalí	mbl	4244	mbl
	language	Maxi Gbe	mxl	4245	mxl
	language	Maya Samo	sym	4246	sym
	language	Mayaguduna	xmy	4247	xmy
	language	Mayangna	yan	4248	yan
	language	Mayawali	yxa	4249	yxa
	language	Mayeka	myc	4250	myc
	language	Mayi-Kulan	xyk	4251	xyk
	language	Mayi-Thakurti	xyt	4252	xyt
	language	Mayi-Yapi	xyj	4253	xyj
	language	Mayo	mfy	4254	mfy
	language	Mayogo	mdm	4255	mdm
	language	Mayoyao Ifugao	ifu	4256	ifu
	language	Mazagway	dkx	4257	dkx
	language	Mazaltepec Zapotec	zpy	4258	zpy
	language	Mazanderani	mzn	4259	mzn
	language	Mazatlán Mazatec	vmz	4260	vmz
	language	Mazatlán Mixe	mzl	4261	mzl
	language	Mba	mfc	4262	mfc
	language	Mbala	mdp	4263	mdp
	language	Mbalanhu	lnb	4264	lnb
	language	Mbandja	zmz	4265	zmz
	language	Mbangala	mxg	4266	mxg
	language	Mbangi	mgn	4267	mgn
	language	Mbangwe	zmn	4268	zmn
	language	Mbara (Australia)	mvl	4269	mvl
	language	Mbara (Chad)	mpk	4270	mpk
	language	Mbariman-Gudhinma	zmv	4271	zmv
	language	Mbati	mdn	4272	mdn
	language	Mbato	gwa	4273	gwa
	language	Mbay	myb	4274	myb
	language	Mbe	mfo	4275	mfo
	language	Mbe'	mtk	4276	mtk
	language	Mbelime	mql	4277	mql
	language	Mbere	mdt	4278	mdt
	language	Mbesa	zms	4279	zms
	language	Mbessa	emz	4280	emz
	language	Mbo (Cameroon)	mbo	4281	mbo
	language	Mbo (Democratic Republic of Congo)	zmw	4282	zmw
	language	Mboi	moi	4283	moi
	language	Mboko	mdu	4284	mdu
	language	Mbole	mdq	4285	mdq
	language	Mbonga	xmb	4286	xmb
	language	Mbongno	bgu	4287	bgu
	language	Mbosi	mdw	4288	mdw
	language	Mbowe	mxo	4289	mxo
	language	Mbre	mka	4290	mka
	language	Mbudum	xmd	4291	xmd
	language	Mbugu	mhd	4292	mhd
	language	Mbugwe	mgz	4293	mgz
	language	Mbuk	bpc	4294	bpc
	language	Mbuko	mqb	4295	mqb
	language	Mbukushu	mhw	4296	mhw
	language	Mbula	mna	4297	mna
	language	Mbula-Bwazza	mbu	4298	mbu
	language	Mbule	mlb	4299	mlb
	language	Mbulungish	mbv	4300	mbv
	language	Mbum	mdd	4301	mdd
	language	Mbunda	mck	4302	mck
	language	Mbunga	mgy	4303	mgy
	language	Mburku	bbt	4304	bbt
	language	Mbwela	mfu	4305	mfu
	language	Mbyá Guaraní	gun	4306	gun
	language	Me'en	mym	4307	mym
	language	Medebur	mjm	4308	mjm
	language	Medefaidrin	dmf	4309	dmf
	language	Media Lengua	mue	4310	mue
	language	Median	xme	4311	xme
	language	Mednyj Aleut	mud	4312	mud
	language	Medumba	byv	4313	byv
	language	Mefele	mfj	4314	mfj
	language	Megam	mef	4315	mef
	language	Megleno Romanian	ruq	4316	ruq
	language	Mehek	nux	4317	nux
	language	Mehináku	mmh	4318	mmh
	language	Mehri	gdq	4319	gdq
	language	Mekeo	mek	4320	mek
	language	Mekmek	mvk	4321	mvk
	language	Mekwei	msf	4322	msf
	language	Mel-Khaonh	hkn	4323	hkn
	language	Mele-Fila	mxe	4324	mxe
	language	Melo	mfx	4325	mfx
	language	Melpa	med	4326	med
	language	Memoni	mby	4327	mby
	language	Mendalam Kayan	xkd	4328	xkd
	language	Mendankwe-Nkwen	mfd	4329	mfd
	language	Mende (Papua New Guinea)	sim	4330	sim
	language	Mende (Sierra Leone)	men	4331	men
	language	Mengaka	xmg	4332	xmg
	language	Mengen	mee	4333	mee
	language	Mengisa	mct	4334	mct
	language	Menka	mea	4335	mea
	language	Menominee	mez	4336	mez
	language	Mentawai	mwv	4337	mwv
	language	Menya	mcr	4338	mcr
	language	Meoswar	mvx	4339	mvx
	language	Mer	mnu	4340	mnu
	language	Meramera	mxm	4341	mxm
	language	Merei	lmb	4342	lmb
	language	Merey	meq	4343	meq
	language	Meriam Mir	ulk	4344	ulk
	language	Merlav	mrm	4345	mrm
	language	Meroitic	xmr	4346	xmr
	language	Meru	mer	4347	mer
	language	Merwari	wry	4348	wry
	language	Mesaka	iyo	4349	iyo
	language	Mescalero-Chiricahua Apache	apm	4350	apm
	language	Mese	mci	4351	mci
	language	Meskwaki	sac	4352	sac
	language	Mesme	zim	4353	zim
	language	Mesmes	mys	4354	mys
	language	Mesopotamian Arabic	acm	4355	acm
	language	Mesqan	mvz	4356	mvz
	language	Messapic	cms	4357	cms
	language	Meta'	mgo	4358	mgo
	language	Metlatónoc Mixtec	mxv	4359	mxv
	language	Mewari	mtr	4360	mtr
	language	Mewati	wtm	4361	wtm
	language	Mexican Sign Language	mfs	4362	mfs
	language	Meyah	mej	4363	mej
	language	Mezontla Popoloca	pbe	4364	pbe
	language	Mezquital Otomi	ote	4365	ote
	language	Mfinu	zmf	4366	zmf
	language	Mfumte	nfu	4367	nfu
	language	Mgbolizhia	gmz	4368	gmz
	language	Mi'kmaq	mic	4369	mic
	language	Miahuatlán Zapotec	zam	4370	zam
	language	Miami	mia	4371	mia
	language	Mian	mpt	4372	mpt
	language	Miani	pla	4373	pla
	language	Michif	crg	4374	crg
	language	Michigamea	cmm	4375	cmm
	language	Michoacán Mazahua	mmc	4376	mmc
	language	Michoacán Nahuatl	ncl	4377	ncl
	language	Mid Grand Valley Dani	dnt	4378	dnt
	language	Mid-Southern Banda	bjo	4379	bjo
	language	Middle Armenian	axm	4380	axm
	language	Middle Breton	xbm	4381	xbm
	language	Middle Cornish	cnx	4382	cnx
	language	Middle Dutch (ca. 1050-1350)	dum	4383	dum
	language	Middle English (1100-1500)	enm	4384	enm
	language	Middle French (ca. 1400-1600)	frm	4385	frm
	language	Middle High German (ca. 1050-1500)	gmh	4386	gmh
	language	Middle Hittite	htx	4387	htx
	language	Middle Irish (900-1200)	mga	4388	mga
	language	Middle Khmer (1400 to 1850 CE)	xhm	4389	xhm
	language	Middle Korean (10th-16th cent.)	okm	4390	okm
	language	Middle Low German	gml	4391	gml
	language	Middle Mongolian	xng	4392	xng
	language	Middle Newar	nwx	4393	nwx
	language	Middle Watut	mpl	4394	mpl
	language	Middle Welsh	wlm	4395	wlm
	language	Midob	mei	4396	mei
	language	Migaama	mmy	4397	mmy
	language	Migabac	mpp	4398	mpp
	language	Migum	klm	4399	klm
	language	Miju-Mishmi	mxj	4400	mxj
	language	Mikasuki	mik	4401	mik
	language	Mili	ymh	4402	ymh
	language	Miltu	mlj	4403	mlj
	language	Miluk	iml	4404	iml
	language	Milyan	imy	4405	imy
	language	Min Bei Chinese	mnp	4406	mnp
	language	Min Dong Chinese	cdo	4407	cdo
	language	Min Nan Chinese	nan	4408	nan
	language	Min Zhong Chinese	czo	4409	czo
	language	Mina (Cameroon)	hna	4410	hna
	language	Minaean	inm	4411	inm
	language	Minang	xrg	4412	xrg
	language	Minangkabau	min	4413	min
	language	Minanibai	mcv	4414	mcv
	language	Minaveha	mvn	4415	mvn
	language	Minderico	drc	4416	drc
	language	Mindiri	mpn	4417	mpn
	language	Mingang Doso	mko	4418	mko
	language	Mingrelian	xmf	4419	xmf
	language	Minica Huitoto	hto	4420	hto
	language	Minidien	wii	4421	wii
	language	Minjungbal	xjb	4422	xjb
	language	Minkin	xxm	4423	xxm
	language	Minoan	omn	4424	omn
	language	Minokok	mqq	4425	mqq
	language	Minriq	mnq	4426	mnq
	language	Mintil	mzt	4427	mzt
	language	Minz Zhuang	zgm	4428	zgm
	language	Miqie	yiq	4429	yiq
	language	Mirandese	mwl	4430	mwl
	language	Miraya Bikol	rbl	4431	rbl
	language	Mirgan	zrg	4432	zrg
	language	Miriti	mmv	4433	mmv
	language	Miriwoong	mep	4434	mep
	language	Miriwoong Sign Language	rsm	4435	rsm
	language	Mirning	gmr	4436	gmr
	language	Miship	mjs	4437	mjs
	language	Misima-Panaeati	mpx	4438	mpx
	language	Mising	mrg	4439	mrg
	language	Mitla Zapotec	zaw	4440	zaw
	language	Mitlatongo Mixtec	vmm	4441	vmm
	language	Mittu	mwu	4442	mwu
	language	Mituku	zmq	4443	zmq
	language	Miu	mpo	4444	mpo
	language	Miwa	vmi	4445	vmi
	language	Mixed Great Andamanese	gac	4446	gac
	language	Mixtepec Mixtec	mix	4447	mix
	language	Mixtepec Zapotec	zpm	4448	zpm
	language	Miya	mkf	4449	mkf
	language	Miyako	mvi	4450	mvi
	language	Miyakubo Sign Language	ehs	4451	ehs
	language	Miyobe	soy	4452	soy
	language	Mlabri	mra	4453	mra
	language	Mlahsö	lhs	4454	lhs
	language	Mlap	kja	4455	kja
	language	Mlomp	mlo	4456	mlo
	language	Mmaala	mmu	4457	mmu
	language	Mmen	bfm	4458	bfm
	language	Mo'da	gbn	4459	gbn
	language	Moabite	obm	4460	obm
	language	Moba	mfq	4461	mfq
	language	Mobilian	mod	4462	mod
	language	Mobumrin Aizi	ahm	4463	ahm
	language	Mobwa Karen	jkm	4464	jkm
	language	Mochi	old	4465	old
	language	Mochica	omc	4466	omc
	language	Mocho	mhc	4467	mhc
	language	Mocoví	moc	4468	moc
	language	Modang	mxd	4469	mxd
	language	Modole	mqo	4470	mqo
	language	Moere	mvq	4471	mvq
	language	Mofu-Gudur	mif	4472	mif
	language	Mogholi	mhj	4473	mhj
	language	Mogofin	mfg	4474	mfg
	language	Mogum	mou	4475	mou
	language	Mohave	mov	4476	mov
	language	Mohawk	moh	4477	moh
	language	Mohegan-Pequot	xpq	4478	xpq
	language	Moi (Congo)	mow	4479	mow
	language	Moi (Indonesia)	mxn	4480	mxn
	language	Moikodi	mkp	4481	mkp
	language	Moingi	mwz	4482	mwz
	language	Moji	ymi	4483	ymi
	language	Mok	mqt	4484	mqt
	language	Mokati	wnb	4485	wnb
	language	Moken	mwt	4486	mwt
	language	Mokerang	mft	4487	mft
	language	Mokilese	mkj	4488	mkj
	language	Moklen	mkm	4489	mkm
	language	Mokole	mkl	4490	mkl
	language	Mokpwe	bri	4491	bri
	language	Moksela	vms	4492	vms
	language	Moksha	mdf	4493	mdf
	language	Molale	mbe	4494	mbe
	language	Molbog	pwm	4495	pwm
	language	Moldova Sign Language	vsi	4496	vsi
	language	Molengue	bxc	4497	bxc
	language	Molima	mox	4498	mox
	language	Molmo One	aun	4499	aun
	language	Molo	zmo	4500	zmo
	language	Molof	msl	4501	msl
	language	Moloko	mlw	4502	mlw
	language	Mom Jango	ver	4503	ver
	language	Moma	myl	4504	myl
	language	Momare	msz	4505	msz
	language	Mombo Dogon	dmb	4506	dmb
	language	Mombum	mso	4507	mso
	language	Momina	mmb	4508	mmb
	language	Momuna	mqf	4509	mqf
	language	Mon	mnw	4510	mnw
	language	Monastic Sign Language	mzg	4511	mzg
	language	Mondropolon	npn	4512	npn
	language	Mondé	mnd	4513	mnd
	language	Mongo	lol	4514	lol
	language	Mongol	mgt	4515	mgt
	language	Mongolia Buriat	bxm	4516	bxm
	language	Mongolian	mon	4517	mon	mn
	language	Mongolian Sign Language	msr	4518	msr
	language	Mongondow	mog	4519	mog
	language	Moni	mnz	4520	mnz
	language	Mono (Cameroon)	mru	4521	mru
	language	Mono (Democratic Republic of Congo)	mnh	4522	mnh
	language	Mono (Solomon Islands)	mte	4523	mte
	language	Mono (USA)	mnr	4524	mnr
	language	Monom	moo	4525	moo
	language	Monsang Naga	nmh	4526	nmh
	language	Montenegrin	cnr	4527	cnr
	language	Montol	mtl	4528	mtl
	language	Monumbo	mxk	4529	mxk
	language	Monzombo	moj	4530	moj
	language	Moo	gwg	4531	gwg
	language	Moose Cree	crm	4532	crm
	language	Mopán Maya	mop	4533	mop
	language	Mor (Bomberai Peninsula)	moq	4534	moq
	language	Mor (Mor Islands)	mhz	4535	mhz
	language	Moraid	msg	4536	msg
	language	Morawa	mze	4537	mze
	language	Morelos Nahuatl	nhm	4538	nhm
	language	Morerebi	xmo	4539	xmo
	language	Moresada	msx	4540	msx
	language	Mori Atas	mzq	4541	mzq
	language	Mori Bawah	xmz	4542	xmz
	language	Morigi	mdb	4543	mdb
	language	Moriori	rrm	4544	rrm
	language	Morisyen	mfe	4545	mfe
	language	Moro	mor	4546	mor
	language	Moroccan Arabic	ary	4547	ary
	language	Moroccan Sign Language	xms	4548	xms
	language	Morokodo	mgc	4549	mgc
	language	Morom	bdo	4550	bdo
	language	Moronene	mqn	4551	mqn
	language	Morori	mok	4552	mok
	language	Morouas	mrp	4553	mrp
	language	Morrobalama	umg	4554	umg
	language	Mortlockese	mrl	4555	mrl
	language	Moru	mgd	4556	mgd
	language	Mosimo	mqv	4557	mqv
	language	Moskona	mtj	4558	mtj
	language	Mossi	mos	4559	mos
	language	Mota	mtt	4560	mtt
	language	Motlav	mlv	4561	mlv
	language	Motu	meu	4562	meu
	language	Mouk-Aria	mwh	4563	mwh
	language	Moundadan Chetty	cty	4564	cty
	language	Mountain Koiali	kpx	4565	kpx
	language	Mouwase	jmw	4566	jmw
	language	Movima	mzp	4567	mzp
	language	Moyadan Itneg	ity	4568	ity
	language	Moyon Naga	nmo	4569	nmo
	language	Mozambican Sign Language	mzy	4570	mzy
	language	Mozarabic	mxi	4571	mxi
	language	Mpade	mpi	4572	mpi
	language	Mpalitjanh	xpj	4573	xpj
	language	Mpi	mpz	4574	mpz
	language	Mpiemo	mcx	4575	mcx
	language	Mpinda	pnd	4576	pnd
	language	Mpoto	mpa	4577	mpa
	language	Mpotovoro	mvt	4578	mvt
	language	Mpumpong	mgg	4579	mgg
	language	Mpuono	zmp	4580	zmp
	language	Mpur	akc	4581	akc
	language	Mro-Khimi Chin	cmr	4582	cmr
	language	Mru	mro	4583	mro
	language	Mser	kqx	4584	kqx
	language	Mt. Iraya Agta	atl	4585	atl
	language	Mt. Iriga Agta	agz	4586	agz
	language	Muak Sa-aak	ukk	4587	ukk
	language	Mualang	mtd	4588	mtd
	language	Mubami	tsx	4589	tsx
	language	Mubi	mub	4590	mub
	language	Muda	ymd	4591	ymd
	language	Mudburra	dmw	4592	dmw
	language	Mudhili Gadaba	gau	4593	gau
	language	Mudu Koraga	vmd	4594	vmd
	language	Muduga	udg	4595	udg
	language	Mufian	aoj	4596	aoj
	language	Mugom	muk	4597	muk
	language	Muinane	bmr	4598	bmr
	language	Mukha-Dora	mmk	4599	mmk
	language	Mukulu	moz	4600	moz
	language	Mulaha	mfw	4601	mfw
	language	Mulam	mlm	4602	mlm
	language	Mulao	giu	4603	giu
	language	Mulgi	mvh	4604	mvh
	language	Mullu Kurumba	kpb	4605	kpb
	language	Multiple languages	mul	4606	mul
	language	Muluridyi	vmu	4607	vmu
	language	Mum	kqa	4608	kqa
	language	Mumuye	mzm	4609	mzm
	language	Muna	mnb	4610	mnb
	language	Munda	unx	4611	unx
	language	Mundabli	boe	4612	boe
	language	Mundang	mua	4613	mua
	language	Mundani	mnf	4614	mnf
	language	Mundari	unr	4615	unr
	language	Mundat	mmf	4616	mmf
	language	Mundurukú	myu	4617	myu
	language	Mungaka	mhk	4618	mhk
	language	Munggui	mth	4619	mth
	language	Mungkip	mpv	4620	mpv
	language	Muniche	myr	4621	myr
	language	Munit	mtc	4622	mtc
	language	Munji	mnj	4623	mnj
	language	Munsee	umu	4624	umu
	language	Muong	mtq	4625	mtq
	language	Mur Pano	tkv	4626	tkv
	language	Muratayak	asx	4627	asx
	language	Murik (Malaysia)	mxr	4628	mxr
	language	Murik (Papua New Guinea)	mtf	4629	mtf
	language	Murkim	rmh	4630	rmh
	language	Murle	mur	4631	mur
	language	Murrinh-Patha	mwf	4632	mwf
	language	Mursi	muz	4633	muz
	language	Murui Huitoto	huu	4634	huu
	language	Murupi	mqw	4635	mqw
	language	Muruwari	zmu	4636	zmu
	language	Musak	mmq	4637	mmq
	language	Musar	mmi	4638	mmi
	language	Musasa	smm	4639	smm
	language	Musey	mse	4640	mse
	language	Musgu	mug	4641	mug
	language	Mushungulu	xma	4642	xma
	language	Musi	mui	4643	mui
	language	Muskum	mje	4644	mje
	language	Muslim Tat	ttt	4645	ttt
	language	Musom	msu	4646	msu
	language	Mussau-Emira	emi	4647	emi
	language	Muthuvan	muv	4648	muv
	language	Mutu	tuc	4649	tuc
	language	Muyang	muy	4650	muy
	language	Muyuw	myw	4651	myw
	language	Muzi	ymz	4652	ymz
	language	Mvanip	mcj	4653	mcj
	language	Mvuba	mxh	4654	mxh
	language	Mwaghavul	sur	4655	sur
	language	Mwali Comorian	wlc	4656	wlc
	language	Mwan	moa	4657	moa
	language	Mwani	wmw	4658	wmw
	language	Mwatebu	mwa	4659	mwa
	language	Mwera (Chimwera)	mwe	4660	mwe
	language	Mwera (Nyasa)	mjh	4661	mjh
	language	Mwimbi-Muthambi	mws	4662	mws
	language	Myanmar Sign Language	ysm	4663	ysm
	language	Mycenaean Greek	gmy	4664	gmy
	language	Myene	mye	4665	mye
	language	Mysian	yms	4666	yms
	language	Mzieme Naga	nme	4667	nme
	language	Mághdì	gmd	4668	gmd
	language	Máku	xak	4669	xak
	language	Ménik	tnr	4670	tnr
	language	Mískito	miq	4671	miq
	language	Mócheno	mhn	4672	mhn
	language	Mün Chin	mwq	4673	mwq
	language	Mündü	muh	4674	muh
	language	Māhārāṣṭri Prākrit	pmh	4675	pmh
	language	Māori	mri	4676	mri	Māori	Maori	mao	mi
	language	N'Ko	nqo	4677	nqo
	language	Na	nbt	4678	nbt
	language	Na-kara	nck	4679	nck
	language	Naaba	nao	4680	nao
	language	Naami	bzv	4681	bzv
	language	Naasioi	nas	4682	nas
	language	Naba	mne	4683	mne
	language	Nabak	naf	4684	naf
	language	Nabi	mty	4685	mty
	language	Nachering	ncd	4686	ncd
	language	Nadruvian	ndf	4687	ndf
	language	Nadëb	mbj	4688	mbj
	language	Nafaanra	nfr	4689	nfr
	language	Nafi	srf	4690	srf
	language	Nafri	nxx	4691	nxx
	language	Nafusi	jbn	4692	jbn
	language	Naga Pidgin	nag	4693	nag
	language	Nagarchal	nbg	4694	nbg
	language	Nage	nxe	4695	nxe
	language	Nagumi	ngv	4696	ngv
	language	Nahali	nlx	4697	nlx
	language	Nahari	nhh	4698	nhh
	language	Nai	bio	4699	bio
	language	Najdi Arabic	ars	4700	ars
	language	Naka'ela	nae	4701	nae
	language	Nakai	nkj	4702	nkj
	language	Nakame	nib	4703	nib
	language	Nakanai	nak	4704	nak
	language	Nake	nbk	4705	nbk
	language	Naki	mff	4706	mff
	language	Nakwi	nax	4707	nax
	language	Nalca	nlc	4708	nlc
	language	Nali	nss	4709	nss
	language	Nalik	nal	4710	nal
	language	Nalu	naj	4711	naj
	language	Naluo Yi	ylo	4712	ylo
	language	Nalögo	nlz	4713	nlz
	language	Nama (Papua New Guinea)	nmx	4714	nmx
	language	Namakura	nmk	4715	nmk
	language	Namat	nkm	4716	nkm
	language	Nambo	ncm	4717	ncm
	language	Nambya	nmq	4718	nmq
	language	Namia	nnm	4719	nnm
	language	Namiae	nvm	4720	nvm
	language	Namibian Sign Language	nbs	4721	nbs
	language	Namla	naa	4722	naa
	language	Namo	mxw	4723	mxw
	language	Namonuito	nmt	4724	nmt
	language	Namosi-Naitasiri-Serua	bwb	4725	bwb
	language	Namuyi	nmy	4726	nmy
	language	Nanai	gld	4727	gld
	language	Nancere	nnc	4728	nnc
	language	Nande	nnb	4729	nnb
	language	Nandi	niq	4730	niq
	language	Nanerigé Sénoufo	sen	4731	sen
	language	Nanga Dama Dogon	nzz	4732	nzz
	language	Nankina	nnk	4733	nnk
	language	Nanti	cox	4734	cox
	language	Nanticoke	nnt	4735	nnt
	language	Nanubae	afk	4736	afk
	language	Napo Lowland Quechua	qvo	4737	qvo
	language	Napu	npy	4738	npy
	language	Nar Phu	npa	4739	npa
	language	Nara	nrb	4740	nrb
	language	Narak	nac	4741	nac
	language	Narango	nrg	4742	nrg
	language	Nari Nari	rnr	4743	rnr
	language	Naro	nhr	4744	nhr
	language	Narom	nrm	4745	nrm
	language	Narragansett	xnt	4746	xnt
	language	Narua	nru	4747	nru
	language	Narungga	nnr	4748	nnr
	language	Nasal	nsy	4749	nsy
	language	Nasarian	nvh	4750	nvh
	language	Naskapi	nsk	4751	nsk
	language	Natanzi	ntz	4752	ntz
	language	Natchez	ncz	4753	ncz
	language	Nateni	ntm	4754	ntm
	language	Nathembo	nte	4755	nte
	language	Natioro	nti	4756	nti
	language	Natügu	ntu	4757	ntu
	language	Nauete	nxa	4758	nxa
	language	Naukan Yupik	ynk	4759	ynk
	language	Nauna	ncn	4760	ncn
	language	Nauo	nwo	4761	nwo
	language	Nauru	nau	4762	nau	na
	language	Navajo, Navaho	nav	4763	nav	nv	Navajo	Navaho
	language	Navut	nsw	4764	nsw
	language	Nawaru	nwr	4765	nwr
	language	Nawathinehena	nwa	4766	nwa
	language	Nawdm	nmz	4767	nmz
	language	Nawuri	naw	4768	naw
	language	Naxi	nxq	4769	nxq
	language	Nayi	noz	4770	noz
	language	Nayini	nyq	4771	nyq
	language	Ncane	ncr	4772	ncr
	language	Nchumbulu	nlu	4773	nlu
	language	Nda'nda'	nnz	4774	nnz
	language	Ndai	gke	4775	gke
	language	Ndaka	ndk	4776	ndk
	language	Ndali	ndh	4777	ndh
	language	Ndam	ndm	4778	ndm
	language	Ndamba	ndj	4779	ndj
	language	Ndambomo	nxo	4780	nxo
	language	Ndasa	nda	4781	nda
	language	Ndau	ndc	4782	ndc
	language	Nde-Gbite	ned	4783	ned
	language	Nde-Nsele-Nta	ndd	4784	ndd
	language	Ndemli	nml	4785	nml
	language	Ndendeule	dne	4786	dne
	language	Ndengereko	ndg	4787	ndg
	language	Nding	eli	4788	eli
	language	Ndo	ndp	4789	ndp
	language	Ndobo	ndw	4790	ndw
	language	Ndoe	nbb	4791	nbb
	language	Ndogo	ndz	4792	ndz
	language	Ndolo	ndl	4793	ndl
	language	Ndom	nqm	4794	nqm
	language	Ndombe	ndq	4795	ndq
	language	Ndonde Hamba	njd	4796	njd
	language	Ndonga	ndo	4797	ndo	ng
	language	Ndoola	ndr	4798	ndr
	language	Ndra'ngith	dgt	4799	dgt
	language	Ndrulo	dno	4800	dno
	language	Nduga	ndx	4801	ndx
	language	Ndumu	nmd	4802	nmd
	language	Ndunda	nuh	4803	nuh
	language	Ndunga	ndt	4804	ndt
	language	Ndut	ndv	4805	ndv
	language	Ndwewe	nww	4806	nww
	language	Ndyuka-Trio Pidgin	njt	4807	njt
	language	Ndzwani Comorian	wni	4808	wni
	language	Neapolitan	nap	4809	nap
	language	Nedebang	nec	4810	nec
	language	Nefamese	nef	4811	nef
	language	Negerhollands	dcr	4812	dcr
	language	Negeri Sembilan Malay	zmi	4813	zmi
	language	Negidal	neg	4814	neg
	language	Nehan	nsn	4815	nsn
	language	Nek	nif	4816	nif
	language	Nekgini	nkg	4817	nkg
	language	Neko	nej	4818	nej
	language	Neku	nek	4819	nek
	language	Nema	gsn	4820	gsn
	language	Neme	nex	4821	nex
	language	Nemi	nem	4822	nem
	language	Nen	nqn	4823	nqn
	language	Nend	anh	4824	anh
	language	Nenets	yrk	4825	yrk
	language	Nengone	nen	4826	nen
	language	Neo	neu	4827	neu
	language	Neo-Hittite	nei	4828	nei
	language	Nepalese Sign Language	nsp	4829	nsp
	language	Nepali	nep	4830	nep	Nepali (macrolanguage)	ne
	language	Nepali (individual language)	npi	4831	npi
	language	Nete	net	4832	net
	language	New Caledonian Javanese	jas	4833	jas
	language	New Zealand Sign Language	nzs	4834	nzs
	language	Newari	new	4835	new
	language	Neyo	ney	4836	ney
	language	Nez Perce	nez	4837	nez
	language	Ngaanyatjarra	ntj	4838	ntj
	language	Ngad'a	nxg	4839	nxg
	language	Ngadjunmaya	nju	4840	nju
	language	Ngadjuri	jui	4841	jui
	language	Ngaing	nnf	4842	nnf
	language	Ngaju	nij	4843	nij
	language	Ngala	nud	4844	nud
	language	Ngalakgan	nig	4845	nig
	language	Ngalum	szb	4846	szb
	language	Ngam	nmc	4847	nmc
	language	Ngamambo	nbv	4848	nbv
	language	Ngambay	sba	4849	sba
	language	Ngamini	nmv	4850	nmv
	language	Ngamo	nbh	4851	nbh
	language	Ngan'gityemerri	nam	4852	nam
	language	Nganakarti	xnk	4853	xnk
	language	Nganasan	nio	4854	nio
	language	Ngandi	nid	4855	nid
	language	Ngando (Central African Republic)	ngd	4856	ngd
	language	Ngando (Democratic Republic of Congo)	nxd	4857	nxd
	language	Ngandyera	nne	4858	nne
	language	Ngangam	gng	4859	gng
	language	Ngantangarra	ntg	4860	ntg
	language	Nganyaywana	nyx	4861	nyx
	language	Ngardi	rxd	4862	rxd
	language	Ngarigu	xni	4863	xni
	language	Ngarinyin	ung	4864	ung
	language	Ngarinyman	nbj	4865	nbj
	language	Ngarla	nrk	4866	nrk
	language	Ngarluma	nrl	4867	nrl
	language	Ngarrindjeri	nay	4868	nay
	language	Ngas	anc	4869	anc
	language	Ngasa	nsg	4870	nsg
	language	Ngatik Men's Creole	ngm	4871	ngm
	language	Ngawn Chin	cnw	4872	cnw
	language	Ngawun	nxn	4873	nxn
	language	Ngayawung	nwg	4874	nwg
	language	Ngazidja Comorian	zdj	4875	zdj
	language	Ngbaka	nga	4876	nga
	language	Ngbaka Ma'bo	nbm	4877	nbm
	language	Ngbaka Manza	ngg	4878	ngg
	language	Ngbee	jgb	4879	jgb
	language	Ngbinda	nbd	4880	nbd
	language	Ngbundu	nuu	4881	nuu
	language	Ngelima	agh	4882	agh
	language	Ngemba	nge	4883	nge
	language	Ngen	gnj	4884	gnj
	language	Ngendelengo	nql	4885	nql
	language	Ngete	nnn	4886	nnn
	language	Nggem	nbq	4887	nbq
	language	Nggwahyi	ngx	4888	ngx
	language	Ngie	ngj	4889	ngj
	language	Ngiemboon	nnh	4890	nnh
	language	Ngile	jle	4891	jle
	language	Ngindo	nnq	4892	nnq
	language	Ngiti	niy	4893	niy
	language	Ngizim	ngi	4894	ngi
	language	Ngkâlmpw Kanum	kcd	4895	kcd
	language	Ngom	nra	4896	nra
	language	Ngomba	jgo	4897	jgo
	language	Ngombale	nla	4898	nla
	language	Ngombe (Central African Republic)	nmj	4899	nmj
	language	Ngombe (Democratic Republic of Congo)	ngc	4900	ngc
	language	Ngongo	noq	4901	noq
	language	Ngoni (Mozambique)	xnq	4902	xnq
	language	Ngoni (Tanzania)	xnj	4903	xnj
	language	Ngoshie	nsh	4904	nsh
	language	Ngul	nlo	4905	nlo
	language	Ngulu	ngp	4906	ngp
	language	Nguluwan	nuw	4907	nuw
	language	Ngumbarl	xnm	4908	xnm
	language	Ngumbi	nui	4909	nui
	language	Ngunawal	xul	4910	xul
	language	Ngundi	ndn	4911	ndn
	language	Ngundu	nue	4912	nue
	language	Ngungwel	ngz	4913	ngz
	language	Ngurimi	ngq	4914	ngq
	language	Ngurmbur	nrx	4915	nrx
	language	Nguôn	nuo	4916	nuo
	language	Ngwaba	ngw	4917	ngw
	language	Ngwe	nwe	4918	nwe
	language	Ngwo	ngn	4919	ngn
	language	Ngäbere	gym	4920	gym
	language	Nhanda	nha	4921	nha
	language	Nhengatu	yrl	4922	yrl
	language	Nhirrpi	hrp	4923	hrp
	language	Nhuwala	nhf	4924	nhf
	language	Nias	nia	4925	nia
	language	Nicaragua Creole English	bzk	4926	bzk
	language	Nicaraguan Sign Language	ncs	4927	ncs
	language	Niellim	nie	4928	nie
	language	Nigeria Mambila	mzk	4929	mzk
	language	Nigerian Fulfulde	fuv	4930	fuv
	language	Nigerian Pidgin	pcm	4931	pcm
	language	Nigerian Sign Language	nsi	4932	nsi
	language	Nihali	nll	4933	nll
	language	Nii	nii	4934	nii
	language	Niksek	gbe	4935	gbe
	language	Nila	nil	4936	nil
	language	Nilamba	nim	4937	nim
	language	Nimadi	noe	4938	noe
	language	Nimanbur	nmp	4939	nmp
	language	Nimbari	nmr	4940	nmr
	language	Nimboran	nir	4941	nir
	language	Nimi	nis	4942	nis
	language	Nimo	niw	4943	niw
	language	Nimoa	nmw	4944	nmw
	language	Ninam	shb	4945	shb
	language	Nindi	nxi	4946	nxi
	language	Ningera	nby	4947	nby
	language	Ninggerum	nxr	4948	nxr
	language	Ningil	niz	4949	niz
	language	Ninia Yali	nlk	4950	nlk
	language	Ninzo	nin	4951	nin
	language	Nipsan	nps	4952	nps
	language	Nisa	njs	4953	njs
	language	Nisenan	nsz	4954	nsz
	language	Nisga'a	ncg	4955	ncg
	language	Nisi (China)	yso	4956	yso
	language	Niuafo'ou	num	4957	num
	language	Niuatoputapu	nkp	4958	nkp
	language	Niuean	niu	4959	niu
	language	Nivaclé	cag	4960	cag
	language	Niwer Mil	hrc	4961	hrc
	language	Njalgulgule	njl	4962	njl
	language	Njebi	nzb	4963	nzb
	language	Njen	njj	4964	njj
	language	Njerep	njr	4965	njr
	language	Njyem	njy	4966	njy
	language	Nkami	nkq	4967	nkq
	language	Nkangala	nkn	4968	nkn
	language	Nkari	nkz	4969	nkz
	language	Nkem-Nkum	isi	4970	isi
	language	Nkhumbi	khu	4971	khu
	language	Nkongho	nkc	4972	nkc
	language	Nkonya	nko	4973	nko
	language	Nkoroo	nkx	4974	nkx
	language	Nkoya	nka	4975	nka
	language	Nkukoli	nbo	4976	nbo
	language	Nkutu	nkw	4977	nkw
	language	Nnam	nbp	4978	nbp
	language	No linguistic content	zxx	4979	zxx
	language	Nobiin	fia	4980	fia
	language	Nobonob	gaw	4981	gaw
	language	Nocte Naga	njb	4982	njb
	language	Nogai	nog	4983	nog
	language	Noipx	npx	4984	npx
	language	Noiri	noi	4985	noi
	language	Nokuku	nkk	4986	nkk
	language	Nomaande	lem	4987	lem
	language	Nomane	nof	4988	nof
	language	Nomatsiguenga	not	4989	not
	language	Nomlaki	nol	4990	nol
	language	Nomu	noh	4991	noh
	language	Nong Zhuang	zhn	4992	zhn
	language	Nonuya	noj	4993	noj
	language	Nooksack	nok	4994	nok
	language	Noon	snf	4995	snf
	language	Noone	nhu	4996	nhu
	language	Nopala Chatino	cya	4997	cya
	language	Noric	nrc	4998	nrc
	language	Norn	nrn	4999	nrn
	language	Norra	nrr	5000	nrr
	language	North Alaskan Inupiatun	esi	5001	esi
	language	North Ambrym	mmg	5002	mmg
	language	North Asmat	nks	5003	nks
	language	North Awyu	yir	5004	yir
	language	North Azerbaijani	azj	5005	azj
	language	North Babar	bcd	5006	bcd
	language	North Bolivian Quechua	qul	5007	qul
	language	North Central Mixe	neq	5008	neq
	language	North Efate	llp	5009	llp
	language	North Fali	fll	5010	fll
	language	North Giziga	gis	5011	gis
	language	North Junín Quechua	qvn	5012	qvn
	language	North Marquesan	mrq	5013	mrq
	language	North Mesopotamian Arabic	ayp	5014	ayp
	language	North Midlands Tasmanian	xph	5015	xph
	language	North Mofu	mfk	5016	mfk
	language	North Moluccan Malay	max	5017	max
	language	North Muyu	kti	5018	kti
	language	North Nuaulu	nni	5019	nni
	language	North Picene	nrp	5020	nrp
	language	North Slavey	scs	5021	scs
	language	North Tairora	tbg	5022	tbg
	language	North Tanna	tnn	5023	tnn
	language	North Wahgi	whg	5024	whg
	language	North Watut	una	5025	una
	language	Northeast Kiwai	kiw	5026	kiw
	language	Northeast Maidu	nmu	5027	nmu
	language	Northeast Pashai	aee	5028	aee
	language	Northeastern Dinka	dip	5029	dip
	language	Northeastern Pomo	pef	5030	pef
	language	Northeastern Tasmanian	xpb	5031	xpb
	language	Northeastern Thai	tts	5032	tts
	language	Northern Alta	aqn	5033	aqn
	language	Northern Altai	atv	5034	atv
	language	Northern Amami-Oshima	ryn	5035	ryn
	language	Northern Betsimisaraka Malagasy	bmm	5036	bmm
	language	Northern Binukidnon	kyn	5037	kyn
	language	Northern Bobo Madaré	bbo	5038	bbo
	language	Northern Bontok	rbk	5039	rbk
	language	Northern Catanduanes Bikol	cts	5040	cts
	language	Northern Conchucos Ancash Quechua	qxn	5041	qxn
	language	Northern Dagara	dgi	5042	dgi
	language	Northern Dong	doc	5043	doc
	language	Northern East Cree	crl	5044	crl
	language	Northern Emberá	emp	5045	emp
	language	Northern Frisian	frr	5046	frr
	language	Northern Ghale	ghh	5047	ghh
	language	Northern Gondi	gno	5048	gno
	language	Northern Grebo	gbo	5049	gbo
	language	Northern Guiyang Hmong	huj	5050	huj
	language	Northern Haida	hdn	5051	hdn
	language	Northern Hindko	hno	5052	hno
	language	Northern Huishui Hmong	hmi	5053	hmi
	language	Northern Kalapuya	nrt	5054	nrt
	language	Northern Kankanay	xnn	5055	xnn
	language	Northern Katang	ncq	5056	ncq
	language	Northern Khmer	kxm	5057	kxm
	language	Northern Kissi	kqs	5058	kqs
	language	Northern Kurdish	kmr	5059	kmr
	language	Northern Luri	lrc	5060	lrc
	language	Northern Mashan Hmong	hmp	5061	hmp
	language	Northern Muji	ymx	5062	ymx
	language	Northern Nago	xkb	5063	xkb
	language	Northern Ndebele	nde	5064	nde	nd	North Ndebele
	language	Northern Ngbandi	ngb	5065	ngb
	language	Northern Nisu	yiv	5066	yiv
	language	Northern Nuni	nuv	5067	nuv
	language	Northern Oaxaca Nahuatl	nhy	5068	nhy
	language	Northern Ohlone	cst	5069	cst
	language	Northern One	onr	5070	onr
	language	Northern Paiute	pao	5071	pao
	language	Northern Pame	pmq	5072	pmq
	language	Northern Pashto	pbu	5073	pbu
	language	Northern Pastaza Quichua	qvz	5074	qvz
	language	Northern Ping Chinese	cnp	5075	cnp
	language	Northern Pomo	pej	5076	pej
	language	Northern Puebla Nahuatl	ncj	5077	ncj
	language	Northern Pumi	pmi	5078	pmi
	language	Northern Qiandong Miao	hea	5079	hea
	language	Northern Qiang	cng	5080	cng
	language	Northern Rengma Naga	nnl	5081	nnl
	language	Northern Roglai	rog	5082	rog
	language	Northern Sami	sme	5083	sme	se
	language	Northern Sierra Miwok	nsq	5084	nsq
	language	Northern Sorsoganon	bks	5085	bks
	language	Northern Subanen	stb	5086	stb
	language	Northern Tarahumara	thh	5087	thh
	language	Northern Tasmanian	xpv	5088	xpv
	language	Northern Tepehuan	ntp	5089	ntp
	language	Northern Thai	nod	5090	nod
	language	Northern Tidung	ntd	5091	ntd
	language	Northern Tiwa	twf	5092	twf
	language	Northern Tlaxiaco Mixtec	xtn	5093	xtn
	language	Northern Toussian	tsp	5094	tsp
	language	Northern Tujia	tji	5095	tji
	language	Northern Tutchone	ttm	5096	ttm
	language	Northern Uzbek	uzn	5097	uzn
	language	Northern Yukaghir	ykg	5098	ykg
	language	Northwest Alaska Inupiatun	esk	5099	esk
	language	Northwest Gbaya	gya	5100	gya
	language	Northwest Maidu	mjd	5101	mjd
	language	Northwest Oaxaca Mixtec	mxa	5102	mxa
	language	Northwest Pashai	glh	5103	glh
	language	Northwestern Dinka	diw	5104	diw
	language	Northwestern Fars	faz	5105	faz
	language	Northwestern Kolami	kfb	5106	kfb
	language	Northwestern Nisu	nsf	5107	nsf
	language	Northwestern Ojibwa	ojb	5108	ojb
	language	Northwestern Tasmanian	xpw	5109	xpw
	language	Norwegian	nor	5110	nor	no
	language	Norwegian Bokmål	nob	5111	nob	nb
	language	Norwegian Nynorsk	nno	5112	nno	nn
	language	Norwegian Sign Language	nsl	5113	nsl
	language	Notre	bly	5114	bly
	language	Notsi	ncf	5115	ncf
	language	Nottoway	ntw	5116	ntw
	language	Nottoway-Meherrin	nwy	5117	nwy
	language	Novial	nov	5118	nov
	language	Noy	noy	5119	noy
	language	Nsenga	nse	5120	nse
	language	Nshi	nsc	5121	nsc
	language	Nsongo	nsx	5122	nsx
	language	Ntcham	bud	5123	bud
	language	Nteng	nqt	5124	nqt
	language	Ntomba	nto	5125	nto
	language	Nubaca	baf	5126	baf
	language	Nubi	kcn	5127	kcn
	language	Nubri	kte	5128	kte
	language	Nuer	nus	5129	nus
	language	Nugunu (Australia)	nnv	5130	nnv
	language	Nugunu (Cameroon)	yas	5131	yas
	language	Nuk	noc	5132	noc
	language	Nukak Makú	mbr	5133	mbr
	language	Nukna	klt	5134	klt
	language	Nukuini	nuc	5135	nuc
	language	Nukumanu	nuq	5136	nuq
	language	Nukunul	xnu	5137	xnu
	language	Nukuoro	nkr	5138	nkr
	language	Nukuria	nur	5139	nur
	language	Numana	nbr	5140	nbr
	language	Numanggang	nop	5141	nop
	language	Numbami	sij	5142	sij
	language	Nume	tgs	5143	tgs
	language	Numidian	nxm	5144	nxm
	language	Numèè	kdk	5145	kdk
	language	Nung (Viet Nam)	nut	5146	nut
	language	Nungali	nug	5147	nug
	language	Nunggubuyu	nuy	5148	nuy
	language	Nungu	rin	5149	rin
	language	Nuosu	iii	5150	iii	ii	Sichuan Yi
	language	Nupbikha	npb	5151	npb
	language	Nupe-Nupe-Tako	nup	5152	nup
	language	Nusa Laut	nul	5153	nul
	language	Nusu	nuf	5154	nuf
	language	Nuu-chah-nulth	nuk	5155	nuk
	language	Nyabwa	nwb	5156	nwb
	language	Nyaheun	nev	5157	nev
	language	Nyahkur	cbn	5158	cbn
	language	Nyakyusa-Ngonde	nyy	5159	nyy
	language	Nyali	nlj	5160	nlj
	language	Nyam	nmi	5161	nmi
	language	Nyamal	nly	5162	nly
	language	Nyambo	now	5163	now
	language	Nyamusa-Molo	nwm	5164	nwm
	language	Nyamwanga	mwn	5165	mwn
	language	Nyamwezi	nym	5166	nym
	language	Nyaneka	nyk	5167	nyk
	language	Nyang'i	nyp	5168	nyp
	language	Nyanga	nyj	5169	nyj
	language	Nyanga-li	nyc	5170	nyc
	language	Nyangatom	nnj	5171	nnj
	language	Nyangbo	nyb	5172	nyb
	language	Nyangga	nny	5173	nny
	language	Nyangumarta	nna	5174	nna
	language	Nyankole	nyn	5175	nyn
	language	Nyankpa	yes	5176	yes
	language	Nyarafolo Senoufo	sev	5177	sev
	language	Nyaturu	rim	5178	rim
	language	Nyaw	nyw	5179	nyw
	language	Nyawaygi	nyt	5180	nyt
	language	Nyemba	nba	5181	nba
	language	Nyengo	nye	5182	nye
	language	Nyenkha	neh	5183	neh
	language	Nyeu	nyl	5184	nyl
	language	Nyiha (Malawi)	nyr	5185	nyr
	language	Nyiha (Tanzania)	nih	5186	nih
	language	Nyika (Malawi and Zambia)	nkv	5187	nkv
	language	Nyika (Tanzania)	nkt	5188	nkt
	language	Nyikina	nyh	5189	nyh
	language	Nyindrou	lid	5190	lid
	language	Nyindu	nyg	5191	nyg
	language	Nyishi	njz	5192	njz
	language	Nyiyaparli	xny	5193	xny
	language	Nyokon	nvo	5194	nvo
	language	Nyole	nuj	5195	nuj
	language	Nyong	muo	5196	muo
	language	Nyore	nyd	5197	nyd
	language	Nyoro	nyo	5198	nyo
	language	Nyulnyul	nyv	5199	nyv
	language	Nyungar	nys	5200	nys
	language	Nyungwe	nyu	5201	nyu
	language	Nyâlayu	yly	5202	yly
	language	Nzadi	nzd	5203	nzd
	language	Nzakambay	nzy	5204	nzy
	language	Nzakara	nzk	5205	nzk
	language	Nzanyi	nja	5206	nja
	language	Nzima	nzi	5207	nzi
	language	Ná-Meo	neo	5208	neo
	language	Nêlêmwa-Nixumwak	nee	5209	nee
	language	Nüpode Huitoto	hux	5210	hux
	language	Nǁng	ngh	5211	ngh
	language	O'chi'chi'	xoc	5212	xoc
	language	O'du	tyh	5213	tyh
	language	Obanliku	bzy	5214	bzy
	language	Obispeño	obi	5215	obi
	language	Oblo	obl	5216	obl
	language	Obo Manobo	obo	5217	obo
	language	Obokuitai	afz	5218	afz
	language	Obolo	ann	5219	ann
	language	Obulom	obu	5220	obu
	language	Ocaina	oca	5221	oca
	language	Occitan	oci	5222	oci	Occitan (post 1500)	oc
	language	Ocotepec Mixtec	mie	5223	mie
	language	Ocotlán Zapotec	zac	5224	zac
	language	Od	odk	5225	odk
	language	Odia	ory	5226	ory
	language	Odiai	bhf	5227	bhf
	language	Odoodee	kkc	5228	kkc
	language	Odual	odu	5229	odu
	language	Odut	oda	5230	oda
	language	Ofayé	opy	5231	opy
	language	Official Aramaic (700-300 BCE)	arc	5232	arc
	language	Ofo	ofo	5233	ofo
	language	Ogbah	ogc	5234	ogc
	language	Ogbia	ogb	5235	ogb
	language	Ogbogolo	ogg	5236	ogg
	language	Ogbronuagum	ogu	5237	ogu
	language	Ogea	eri	5238	eri
	language	Oirata	oia	5239	oia
	language	Ojibwe, Ojibwa	oji	5240	oji	Ojibwe	oj	Ojibwa
	language	Ojitlán Chinantec	chj	5241	chj
	language	Okanagan	oka	5242	oka
	language	Oki-No-Erabu	okn	5243	okn
	language	Okiek	oki	5244	oki
	language	Oko-Eni-Osayen	oks	5245	oks
	language	Oko-Juwoi	okj	5246	okj
	language	Okobo	okb	5247	okb
	language	Okodia	okd	5248	okd
	language	Okolie	oie	5249	oie
	language	Okolod	kqv	5250	kqv
	language	Okpamheri	opa	5251	opa
	language	Okpe (Northwestern Edo)	okx	5252	okx
	language	Okpe (Southwestern Edo)	oke	5253	oke
	language	Oksapmin	opm	5254	opm
	language	Oku	oku	5255	oku
	language	Old Aramaic (up to 700 BCE)	oar	5256	oar
	language	Old Avar	oav	5257	oav
	language	Old Breton	obt	5258	obt
	language	Old Burmese	obr	5259	obr
	language	Old Cham	ocm	5260	ocm
	language	Old Chinese	och	5261	och
	language	Old Church Slavonic, Church Slavonic, Old Bulgarian	chu	5262	chu	cu	Church Slavonic	Church Slavic	Old Church Slavonic	Old Bulgarian
	language	Old Cornish	oco	5263	oco
	language	Old Dutch	odt	5264	odt
	language	Old English (ca. 450-1100)	ang	5265	ang
	language	Old French (842-ca. 1400)	fro	5266	fro
	language	Old Frisian	ofs	5267	ofs
	language	Old Georgian	oge	5268	oge
	language	Old High German (ca. 750-1050)	goh	5269	goh
	language	Old Hittite	oht	5270	oht
	language	Old Hungarian	ohu	5271	ohu
	language	Old Irish (to 900)	sga	5272	sga
	language	Old Japanese	ojp	5273	ojp
	language	Old Kentish Sign Language	okl	5274	okl
	language	Old Khmer	okz	5275	okz
	language	Old Korean (3rd-9th cent.)	oko	5276	oko
	language	Old Lithuanian	olt	5277	olt
	language	Old Malay	omy	5278	omy
	language	Old Manipuri	omp	5279	omp
	language	Old Marathi	omr	5280	omr
	language	Old Mon	omx	5281	omx
	language	Old Norse	non	5282	non
	language	Old Nubian	onw	5283	onw
	language	Old Ossetic	oos	5284	oos
	language	Old Persian (ca. 600-400 B.C.)	peo	5285	peo
	language	Old Provençal (to 1500)	pro	5286	pro
	language	Old Russian	orv	5287	orv
	language	Old Saxon	osx	5288	osx
	language	Old Spanish	osp	5289	osp
	language	Old Sundanese	osn	5290	osn
	language	Old Tamil	oty	5291	oty
	language	Old Tibetan	otb	5292	otb
	language	Old Turkish	otk	5293	otk
	language	Old Uighur	oui	5294	oui
	language	Old Welsh	owl	5295	owl
	language	Olekha	ole	5296	ole
	language	Olkol	olk	5297	olk
	language	Olo	ong	5298	ong
	language	Oloma	olm	5299	olm
	language	Olrat	olr	5300	olr
	language	Olu'bo	lul	5301	lul
	language	Olulumo-Ikom	iko	5302	iko
	language	Oluta Popoluca	plo	5303	plo
	language	Omagua	omg	5304	omg
	language	Omaha-Ponca	oma	5305	oma
	language	Omani Arabic	acx	5306	acx
	language	Ombamba	mbm	5307	mbm
	language	Ombo	oml	5308	oml
	language	Ometepec Nahuatl	nht	5309	nht
	language	Omi	omi	5310	omi
	language	Omok	omk	5311	omk
	language	Omotik	omt	5312	omt
	language	Omurano	omu	5313	omu
	language	Ona	ona	5314	ona
	language	Oneida	one	5315	one
	language	Ong	oog	5316	oog
	language	Onin	oni	5317	oni
	language	Onin Based Pidgin	onx	5318	onx
	language	Onjob	onj	5319	onj
	language	Ono	ons	5320	ons
	language	Onobasulu	onn	5321	onn
	language	Onondaga	ono	5322	ono
	language	Ontenu	ont	5323	ont
	language	Ontong Java	ojv	5324	ojv
	language	Oorlams	oor	5325	oor
	language	Opao	opo	5326	opo
	language	Opata	opt	5327	opt
	language	Orang Kanaq	orn	5328	orn
	language	Orang Seletar	ors	5329	ors
	language	Oraon Sadri	sdr	5330	sdr
	language	Orejón	ore	5331	ore
	language	Oring	org	5332	org
	language	Oriya	ori	5333	ori	or	Oriya (macrolanguage)
	language	Orizaba Nahuatl	nlv	5334	nlv
	language	Orma	orc	5335	orc
	language	Ormu	orz	5336	orz
	language	Ormuri	oru	5337	oru
	language	Oro	orx	5338	orx
	language	Oro Win	orw	5339	orw
	language	Oroch	oac	5340	oac
	language	Oroha	ora	5341	ora
	language	Orok	oaa	5342	oaa
	language	Orokaiva	okv	5343	okv
	language	Oroko	bdu	5344	bdu
	language	Orokolo	oro	5345	oro
	language	Oromo	orm	5346	orm	om
	language	Oroqen	orh	5347	orh
	language	Orowe	bpk	5348	bpk
	language	Oruma	orr	5349	orr
	language	Orya	ury	5350	ury
	language	Osage	osa	5351	osa
	language	Osatu	ost	5352	ost
	language	Oscan	osc	5353	osc
	language	Osing	osi	5354	osi
	language	Ososo	oso	5355	oso
	language	Ossetian, Ossetic	oss	5356	oss	os	Ossetian	Ossetic
	language	Ot Danum	otd	5357	otd
	language	Otank	uta	5358	uta
	language	Oti	oti	5359	oti
	language	Otoro	otr	5360	otr
	language	Ottawa	otw	5361	otw
	language	Ottoman Turkish (1500-1928)	ota	5362	ota
	language	Otuho	lot	5363	lot
	language	Otuke	otu	5364	otu
	language	Ouma	oum	5365	oum
	language	Oune	oue	5366	oue
	language	Owa	stn	5367	stn
	language	Owenia	wsr	5368	wsr
	language	Owiniga	owi	5369	owi
	language	Oy	oyb	5370	oyb
	language	Oya'oya	oyy	5371	oyy
	language	Oyda	oyd	5372	oyd
	language	Oyster Bay Tasmanian	xpd	5373	xpd
	language	Ozolotepec Zapotec	zao	5374	zao
	language	Ozumacín Chinantec	chz	5375	chz
	language	Pa Di	pdi	5376	pdi
	language	Pa'a	pqa	5377	pqa
	language	Pa'o Karen	blk	5378	blk
	language	Pa-Hng	pha	5379	pha
	language	Paakantyi	drl	5380	drl
	language	Paama	pma	5381	pma
	language	Paasaal	sig	5382	sig
	language	Pacahuara	pcp	5383	pcp
	language	Pacaraos Quechua	qvp	5384	qvp
	language	Pacific Gulf Yupik	ems	5385	ems
	language	Pacoh	pac	5386	pac
	language	Padoe	pdo	5387	pdo
	language	Paekche	pkc	5388	pkc
	language	Paelignian	pgn	5389	pgn
	language	Pagi	pgi	5390	pgi
	language	Pagibete	pae	5391	pae
	language	Pagu	pgu	5392	pgu
	language	Pahanan Agta	apf	5393	apf
	language	Pahari	phj	5394	phj
	language	Pahari-Potwari	phr	5395	phr
	language	Pahi	lgt	5396	lgt
	language	Pahlavani	phv	5397	phv
	language	Pahlavi	pal	5398	pal
	language	Pai Tavytera	pta	5399	pta
	language	Paicî	pri	5400	pri
	language	Paipai	ppi	5401	ppi
	language	Paite Chin	pck	5402	pck
	language	Paiwan	pwn	5403	pwn
	language	Pak-Tong	pkg	5404	pkg
	language	Pakanha	pkn	5405	pkn
	language	Pakaásnovos	pav	5406	pav
	language	Pakistan Sign Language	pks	5407	pks
	language	Paku	pku	5408	pku
	language	Paku Karen	jkp	5409	jkp
	language	Pal	abw	5410	abw
	language	Palaic	plq	5411	plq
	language	Palaka Senoufo	plr	5412	plr
	language	Palantla Chinantec	cpa	5413	cpa
	language	Palauan	pau	5414	pau
	language	Paleni	pnl	5415	pnl
	language	Palenquero	pln	5416	pln
	language	Palikúr	plu	5417	plu
	language	Paliyan	pcf	5418	pcf
	language	Pallanganmiddang	pmd	5419	pmd
	language	Paloor	fap	5420	fap
	language	Palu'e	ple	5421	ple
	language	Paluan	plz	5422	plz
	language	Palya Bareli	bpx	5423	bpx
	language	Pam	pmn	5424	pmn
	language	Pambia	pmb	5425	pmb
	language	Pamona	pmf	5426	pmf
	language	Pamosu	hih	5427	hih
	language	Pampanga	pam	5428	pam
	language	Pamplona Atta	att	5429	att
	language	Pana (Burkina Faso)	pnq	5430	pnq
	language	Pana (Central African Republic)	pnz	5431	pnz
	language	Panamanian Sign Language	lsp	5432	lsp
	language	Panamint	par	5433	par
	language	Panao Huánuco Quechua	qxh	5434	qxh
	language	Panará	kre	5435	kre
	language	Panasuan	psn	5436	psn
	language	Panawa	pwb	5437	pwb
	language	Pancana	pnp	5438	pnp
	language	Panchpargania	tdb	5439	tdb
	language	Pande	bkj	5440	bkj
	language	Pangasinan	pag	5441	pag
	language	Pangseng	pgs	5442	pgs
	language	Pangu	png	5443	png
	language	Pangutaran Sama	slm	5444	slm
	language	Pangwa	pbr	5445	pbr
	language	Pangwali	pgg	5446	pgg
	language	Panim	pnr	5447	pnr
	language	Paniya	pcg	5448	pcg
	language	Panjabi, Punjabi	pan	5449	pan	pa	Panjabi	Punjabi
	language	Pankararé	pax	5450	pax
	language	Pankararú	paz	5451	paz
	language	Pankhu	pkh	5452	pkh
	language	Pannei	pnc	5453	pnc
	language	Pano	mqz	5454	mqz
	language	Panoan Katukína	knt	5455	knt
	language	Panobo	pno	5456	pno
	language	Panyi Bai	bfc	5457	bfc
	language	Papantla Totonac	top	5458	top
	language	Papapana	ppn	5459	ppn
	language	Papar	dpp	5460	dpp
	language	Papasena	pas	5461	pas
	language	Papel	pbo	5462	pbo
	language	Papi	ppe	5463	ppe
	language	Papiamento	pap	5464	pap
	language	Papora	ppu	5465	ppu
	language	Papua New Guinean Sign Language	pgz	5466	pgz
	language	Papuan Malay	pmy	5467	pmy
	language	Papuma	ppm	5468	ppm
	language	Parachi	prc	5469	prc
	language	Paraguayan Guaraní	gug	5470	gug
	language	Paraguayan Sign Language	pys	5471	pys
	language	Parakanã	pak	5472	pak
	language	Paranan	prf	5473	prf
	language	Paranawát	paf	5474	paf
	language	Paraujano	pbg	5475	pbg
	language	Parauk	prk	5476	prk
	language	Parawen	prw	5477	prw
	language	Pardhan	pch	5478	pch
	language	Pardhi	pcl	5479	pcl
	language	Pare	ppt	5480	ppt
	language	Parecís	pab	5481	pab
	language	Parenga	pcj	5482	pcj
	language	Parkari Koli	kvx	5483	kvx
	language	Parkwa	pbi	5484	pbi
	language	Parsi-Dari	prd	5485	prd
	language	Parthian	xpr	5486	xpr
	language	Parya	paq	5487	paq
	language	Pará Arára	aap	5488	aap
	language	Pará Gavião	gvp	5489	gvp
	language	Pashto, Pushto	pus	5490	pus	Pashto	ps	Pushto
	language	Pasi	psq	5491	psq
	language	Pass Valley Yali	yac	5492	yac
	language	Patamona	pbc	5493	pbc
	language	Patani	ptn	5494	ptn
	language	Pataxó Hã-Ha-Hãe	pth	5495	pth
	language	Patep	ptp	5496	ptp
	language	Pathiya	pty	5497	pty
	language	Patpatar	gfk	5498	gfk
	language	Pattani	lae	5499	lae
	language	Pattani Malay	mfa	5500	mfa
	language	Pattapu	ptq	5501	ptq
	language	Patwin	pwi	5502	pwi
	language	Paulohi	plh	5503	plh
	language	Paumarí	pad	5504	pad
	language	Paunaka	pnk	5505	pnk
	language	Pauri Bareli	bfb	5506	bfb
	language	Pauserna	psm	5507	psm
	language	Pawaia	pwa	5508	pwa
	language	Pawnee	paw	5509	paw
	language	Paynamar	pmr	5510	pmr
	language	Pazeh	pzh	5511	pzh
	language	Pe	pai	5512	pai
	language	Pear	pcb	5513	pcb
	language	Pech	pay	5514	pay
	language	Pecheneg	xpc	5515	xpc
	language	Pedi	nso	5516	nso
	language	Pei	ppq	5517	ppq
	language	Pekal	pel	5518	pel
	language	Pela	bxd	5519	bxd
	language	Pele-Ata	ata	5520	ata
	language	Pelende	ppp	5521	ppp
	language	Pemon	aoc	5522	aoc
	language	Penang Sign Language	psg	5523	psg
	language	Penchal	pek	5524	pek
	language	Pendau	ums	5525	ums
	language	Pengo	peg	5526	peg
	language	Pennsylvania German	pdc	5527	pdc
	language	Penrhyn	pnh	5528	pnh
	language	Pentlatch	ptw	5529	ptw
	language	Perai	wet	5530	wet
	language	Peranakan Indonesian	pea	5531	pea
	language	Pere	pfe	5532	pfe
	language	Peripheral Mongolian	mvf	5533	mvf
	language	Pero	pip	5534	pip
	language	Persian (Farsi)	fas	5535	fas	Persian	fa	Farsi	per
	language	Peruvian Sign Language	prl	5536	prl
	language	Pesse	pze	5537	pze
	language	Petapa Zapotec	zpe	5538	zpe
	language	Petats	pex	5539	pex
	language	Petjo	pey	5540	pey
	language	Peñoles Mixtec	mil	5541	mil
	language	Pfaelzisch	pfl	5542	pfl
	language	Phai	prt	5543	prt
	language	Phake	phk	5544	phk
	language	Phala	ypa	5545	ypa
	language	Phalura	phl	5546	phl
	language	Phana'	phq	5547	phq
	language	Phangduwali	phw	5548	phw
	language	Phende	pem	5549	pem
	language	Philippine Sign Language	psp	5550	psp
	language	Phimbi	phm	5551	phm
	language	Phoenician	phn	5552	phn
	language	Phola	ypg	5553	ypg
	language	Pholo	yip	5554	yip
	language	Phom Naga	nph	5555	nph
	language	Phong-Kniang	pnx	5556	pnx
	language	Phrae Pwo Karen	kjt	5557	kjt
	language	Phrygian	xpg	5558	xpg
	language	Phu Thai	pht	5559	pht
	language	Phuan	phu	5560	phu
	language	Phudagi	phd	5561	phd
	language	Phuie	pug	5562	pug
	language	Phukha	phh	5563	phh
	language	Phuma	ypm	5564	ypm
	language	Phunoi	pho	5565	pho
	language	Phuong	phg	5566	phg
	language	Phupa	ypp	5567	ypp
	language	Phupha	yph	5568	yph
	language	Phuza	ypz	5569	ypz
	language	Piamatsina	ptr	5570	ptr
	language	Piame	pin	5571	pin
	language	Piapoco	pio	5572	pio
	language	Piaroa	pid	5573	pid
	language	Picard	pcd	5574	pcd
	language	Pichis Ashéninka	cpu	5575	cpu
	language	Pictish	xpi	5576	xpi
	language	Pidgin Delaware	dep	5577	dep
	language	Piemontese	pms	5578	pms
	language	Pijao	pij	5579	pij
	language	Pije	piz	5580	piz
	language	Pijin	pis	5581	pis
	language	Pilagá	plg	5582	plg
	language	Pileni	piv	5583	piv
	language	Pima Bajo	pia	5584	pia
	language	Pimbwe	piw	5585	piw
	language	Pinai-Hagahai	pnn	5586	pnn
	language	Pindiini	pti	5587	pti
	language	Pingelapese	pif	5588	pif
	language	Pinigura	pnv	5589	pnv
	language	Pinjarup	pnj	5590	pnj
	language	Pinji	pic	5591	pic
	language	Pinotepa Nacional Mixtec	mio	5592	mio
	language	Pintupi-Luritja	piu	5593	piu
	language	Pinyin	pny	5594	pny
	language	Pipil	ppl	5595	ppl
	language	Pirahã	myp	5596	myp
	language	Piratapuyo	pir	5597	pir
	language	Pirlatapa	bxi	5598	bxi
	language	Piro	pie	5599	pie
	language	Pirriya	xpa	5600	xpa
	language	Pisabo	pig	5601	pig
	language	Pisaflores Tepehua	tpp	5602	tpp
	language	Piscataway	psy	5603	psy
	language	Pisidian	xps	5604	xps
	language	Pitcairn-Norfolk	pih	5605	pih
	language	Pite Sami	sje	5606	sje
	language	Piti	pcn	5607	pcn
	language	Pitjantjatjara	pjt	5608	pjt
	language	Pitta Pitta	pit	5609	pit
	language	Piu	pix	5610	pix
	language	Piya-Kwonci	piy	5611	piy
	language	Plains Cree	crk	5612	crk
	language	Plains Indian Sign Language	psd	5613	psd
	language	Plains Miwok	pmw	5614	pmw
	language	Plapo Krumen	ktj	5615	ktj
	language	Plateau Malagasy	plt	5616	plt
	language	Plautdietsch	pdt	5617	pdt
	language	Playero	gob	5618	gob
	language	Pnar	pbv	5619	pbv
	language	Pochuri Naga	npo	5620	npo
	language	Pochutec	xpo	5621	xpo
	language	Podena	pdn	5622	pdn
	language	Pogolo	poy	5623	poy
	language	Pohnpeian	pon	5624	pon
	language	Pokangá	pok	5625	pok
	language	Poke	pof	5626	pof
	language	Pokomo	pkb	5627	pkb
	language	Polabian	pox	5628	pox
	language	Polari	pld	5629	pld
	language	Polish	pol	5630	pol	pl
	language	Polish Sign Language	pso	5631	pso
	language	Polonombauk	plb	5632	plb
	language	Pom	pmo	5633	pmo
	language	Pomo	pmm	5634	pmm
	language	Ponam	ncc	5635	ncc
	language	Ponosakan	pns	5636	pns
	language	Pontic	pnt	5637	pnt
	language	Ponyo-Gongwang Naga	npg	5638	npg
	language	Popti'	jac	5639	jac
	language	Poqomam	poc	5640	poc
	language	Poqomchi'	poh	5641	poh
	language	Porohanon	prh	5642	prh
	language	Port Sandwich	psw	5643	psw
	language	Port Sorell Tasmanian	xpl	5644	xpl
	language	Port Vato	ptv	5645	ptv
	language	Portuguese	por	5646	por	pt
	language	Portuguese Sign Language	psr	5647	psr
	language	Potawatomi	pot	5648	pot
	language	Potiguára	pog	5649	pog
	language	Pottangi Ollar Gadaba	gdb	5650	gdb
	language	Poumei Naga	pmx	5651	pmx
	language	Pouye	bye	5652	bye
	language	Powari	pwr	5653	pwr
	language	Powhatan	pim	5654	pim
	language	Poyanáwa	pyn	5655	pyn
	language	Prasuni	prn	5656	prn
	language	Primitive Irish	pgl	5657	pgl
	language	Principense	pre	5658	pre
	language	Providencia Sign Language	prz	5659	prz
	language	Prussian	prg	5660	prg
	language	Psikye	kvj	5661	kvj
	language	Pu-Xian Chinese	cpx	5662	cpx
	language	Puare	pux	5663	pux
	language	Pudtol Atta	atp	5664	atp
	language	Puebla Mazatec	pbm	5665	pbm
	language	Puelche	pue	5666	pue
	language	Puerto Rican Sign Language	psl	5667	psl
	language	Puimei Naga	npu	5668	npu
	language	Puinave	pui	5669	pui
	language	Pukapuka	pkp	5670	pkp
	language	Pulaar	fuc	5671	fuc
	language	Pulabu	pup	5672	pup
	language	Pular	fuf	5673	fuf
	language	Puluwatese	puw	5674	puw
	language	Puma	pum	5675	pum
	language	Pumpokol	xpm	5676	xpm
	language	Pumé	yae	5677	yae
	language	Punan Aput	pud	5678	pud
	language	Punan Bah-Biau	pna	5679	pna
	language	Punan Batu 1	pnm	5680	pnm
	language	Punan Merah	puf	5681	puf
	language	Punan Merap	puc	5682	puc
	language	Punan Tubu	puj	5683	puj
	language	Punic	xpu	5684	xpu
	language	Puno Quechua	qxp	5685	qxp
	language	Punthamara	xpt	5686	xpt
	language	Punu	puu	5687	puu
	language	Puoc	puo	5688	puo
	language	Puquina	puq	5689	puq
	language	Puragi	pru	5690	pru
	language	Purari	iar	5691	iar
	language	Purepecha	tsz	5692	tsz
	language	Puri	prr	5693	prr
	language	Purik	prx	5694	prx
	language	Purisimeño	puy	5695	puy
	language	Puroik	suv	5696	suv
	language	Puruborá	pur	5697	pur
	language	Purum	pub	5698	pub
	language	Putai	mfl	5699	mfl
	language	Putoh	put	5700	put
	language	Putukwam	afe	5701	afe
	language	Puyo	xpy	5702	xpy
	language	Puyo-Paekche	xpp	5703	xpp
	language	Puyuma	pyu	5704	pyu
	language	Pwaamei	pme	5705	pme
	language	Pwapwâ	pop	5706	pop
	language	Pwo Eastern Karen	kjp	5707	kjp
	language	Pwo Northern Karen	pww	5708	pww
	language	Pwo Western Karen	pwo	5709	pwo
	language	Pyapun	pcw	5710	pcw
	language	Pye Krumen	pye	5711	pye
	language	Pyen	pyy	5712	pyy
	language	Pyu (Myanmar)	pyx	5713	pyx
	language	Pyu (Papua New Guinea)	pby	5714	pby
	language	Páez	pbb	5715	pbb
	language	Pááfang	pfa	5716	pfa
	language	Päri	lkr	5717	lkr
	language	Pémono	pev	5718	pev
	language	Pévé	lme	5719	lme
	language	Pökoot	pko	5720	pko
	language	Pāli	pli	5721	pli	pi	Pali
	language	Q'anjob'al	kjb	5722	kjb
	language	Qabiao	laq	5723	laq
	language	Qaqet	byx	5724	byx
	language	Qashqa'i	qxq	5725	qxq
	language	Qatabanian	xqt	5726	xqt
	language	Qau	gqu	5727	gqu
	language	Qawasqar	alc	5728	alc
	language	Qila Muji	ymq	5729	ymq
	language	Qimant	ahg	5730	ahg
	language	Qiubei Zhuang	zqe	5731	zqe
	language	Quapaw	qua	5732	qua
	language	Quebec Sign Language	fcs	5733	fcs
	language	Quechan	yum	5734	yum
	language	Quechua	que	5735	que	qu
	language	Quenya	qya	5736	qya
	language	Querétaro Otomi	otq	5737	otq
	language	Quetzaltepec Mixe	pxm	5738	pxm
	language	Queyu	qvy	5739	qvy
	language	Quiavicuzas Zapotec	zpj	5740	zpj
	language	Quileute	qui	5741	qui
	language	Quinault	qun	5742	qun
	language	Quinqui	quq	5743	quq
	language	Quioquitani-Quierí Zapotec	ztq	5744	ztq
	language	Quiotepec Chinantec	chq	5745	chq
	language	Quiripi	qyp	5746	qyp
	language	Rabha	rah	5747	rah
	language	Rade	rad	5748	rad
	language	Raetic	xrr	5749	xrr
	language	Rahambuu	raz	5750	raz
	language	Rajah Kabunsuwan Manobo	mqk	5751	mqk
	language	Rajasthani	raj	5752	raj
	language	Rajbanshi	rjs	5753	rjs
	language	Raji	rji	5754	rji
	language	Rajong	rjg	5755	rjg
	language	Rajput Garasia	gra	5756	gra
	language	Rakahanga-Manihiki	rkh	5757	rkh
	language	Rakhine	rki	5758	rki
	language	Ralte	ral	5759	ral
	language	Rama	rma	5760	rma
	language	Ramoaaina	rai	5761	rai
	language	Ramopa	kjx	5762	kjx
	language	Rampi	lje	5763	lje
	language	Rana Tharu	thr	5764	thr
	language	Rang	rax	5765	rax
	language	Rangi	lag	5766	lag
	language	Rangkas	rgk	5767	rgk
	language	Ranglong	rnl	5768	rnl
	language	Rangpuri	rkt	5769	rkt
	language	Rao	rao	5770	rao
	language	Rapa	ray	5771	ray
	language	Rapanui	rap	5772	rap
	language	Rapoisi	kyx	5773	kyx
	language	Rapting	rpt	5774	rpt
	language	Rara Bakati'	lra	5775	lra
	language	Rarotongan	rar	5776	rar
	language	Rasawa	rac	5777	rac
	language	Ratagnon	btn	5778	btn
	language	Ratahan	rth	5779	rth
	language	Rathawi	rtw	5780	rtw
	language	Rathwi Bareli	bgd	5781	bgd
	language	Raute	rau	5782	rau
	language	Ravula	yea	5783	yea
	language	Rawa	rwo	5784	rwo
	language	Rawang	raw	5785	raw
	language	Rawat	jnl	5786	jnl
	language	Rawngtu Chin	weu	5787	weu
	language	Rawo	rwa	5788	rwa
	language	Rayón Zoque	zor	5789	zor
	language	Razajerdi	rat	5790	rat
	language	Red Gelao	gir	5791	gir
	language	Reel	atu	5792	atu
	language	Rejang	rej	5793	rej
	language	Rejang Kayan	ree	5794	ree
	language	Reli	rei	5795	rei
	language	Rema	bow	5796	bow
	language	Rembarrnga	rmb	5797	rmb
	language	Rembong	reb	5798	reb
	language	Remo	rem	5799	rem
	language	Remontado Dumagat	agv	5800	agv
	language	Rempi	rmp	5801	rmp
	language	Remun	lkj	5802	lkj
	language	Rendille	rel	5803	rel
	language	Rengao	ren	5804	ren
	language	Rennell-Bellona	mnv	5805	mnv
	language	Repanbitip	rpn	5806	rpn
	language	Rer Bare	rer	5807	rer
	language	Rerau	rea	5808	rea
	language	Rerep	pgk	5809	pgk
	language	Reshe	res	5810	res
	language	Resígaro	rgr	5811	rgr
	language	Retta	ret	5812	ret
	language	Reyesano	rey	5813	rey
	language	Riang (India)	ria	5814	ria
	language	Riang Lai	yin	5815	yin
	language	Riang Lang	ril	5816	ril
	language	Riantana	ran	5817	ran
	language	Ribun	rir	5818	rir
	language	Rigwe	iri	5819	iri
	language	Rikbaktsa	rkb	5820	rkb
	language	Rinconada Bikol	bto	5821	bto
	language	Rincón Zapotec	zar	5822	zar
	language	Ringgou	rgu	5823	rgu
	language	Ririo	rri	5824	rri
	language	Rishiwa	rsw	5825	rsw
	language	Ritharrngu	rit	5826	rit
	language	Riung	riu	5827	riu
	language	Riverain Sango	snj	5828	snj
	language	Rmeet	lbn	5829	lbn
	language	Rogo	rod	5830	rod
	language	Rohingya	rhg	5831	rhg
	language	Roma	rmm	5832	rmm
	language	Romagnol	rgn	5833	rgn
	language	Romam	rmx	5834	rmx
	language	Romanian	ron	5835	ron	rum	ro
	language	Romanian Sign Language	rms	5836	rms
	language	Romano-Greek	rge	5837	rge
	language	Romano-Serbian	rsb	5838	rsb
	language	Romanova	rmv	5839	rmv
	language	Romansh	roh	5840	roh	rm
	language	Romany	rom	5841	rom
	language	Romblomanon	rol	5842	rol
	language	Rombo	rof	5843	rof
	language	Romkun	rmk	5844	rmk
	language	Ron	cla	5845	cla
	language	Ronga	rng	5846	rng
	language	Rongga	ror	5847	ror
	language	Rongmei Naga	nbu	5848	nbu
	language	Rongpo	rnp	5849	rnp
	language	Ronji	roe	5850	roe
	language	Roon	rnn	5851	rnn
	language	Roria	rga	5852	rga
	language	Rotokas	roo	5853	roo
	language	Rotuman	rtm	5854	rtm
	language	Roviana	rug	5855	rug
	language	Ruching Palaung	pce	5856	pce
	language	Rudbari	rdb	5857	rdb
	language	Rufiji	rui	5858	rui
	language	Ruga	ruh	5859	ruh
	language	Rukai	dru	5860	dru
	language	Ruma	ruz	5861	ruz
	language	Rumai Palaung	rbb	5862	rbb
	language	Rumu	klq	5863	klq
	language	Runga	rou	5864	rou
	language	Rungtu Chin	rtc	5865	rtc
	language	Rungus	drg	5866	drg
	language	Rungwa	rnw	5867	rnw
	language	Russia Buriat	bxr	5868	bxr
	language	Russian	rus	5869	rus	ru
	language	Russian Sign Language	rsl	5870	rsl
	language	Rusyn	rue	5871	rue
	language	Ruthenian	rsk	5872	rsk
	language	Rutul	rut	5873	rut
	language	Ruuli	ruc	5874	ruc
	language	Ruund	rnd	5875	rnd
	language	Ruwila	rwl	5876	rwl
	language	Rwa	rwk	5877	rwk
	language	Rwandan Sign Language	rsn	5878	rsn
	language	Réunion Creole French	rcf	5879	rcf
	language	Rāziḥī	rzh	5880	rzh
	language	S'gaw Karen	ksw	5881	ksw
	language	Sa	sax	5882	sax
	language	Sa'a	apb	5883	apb
	language	Sa'ban	snv	5884	snv
	language	Sa'och	scq	5885	scq
	language	Saafi-Saafi	sav	5886	sav
	language	Saam	raq	5887	raq
	language	Saamia	lsm	5888	lsm
	language	Saaroa	sxr	5889	sxr
	language	Saba	saa	5890	saa
	language	Sabaean	xsa	5891	xsa
	language	Sabah Bisaya	bsy	5892	bsy
	language	Sabah Malay	msi	5893	msi
	language	Sabanê	sae	5894	sae
	language	Sabaot	spy	5895	spy
	language	Sabine	sbv	5896	sbv
	language	Sabu	hvn	5897	hvn
	language	Sabüm	sbo	5898	sbo
	language	Sacapulteco	quv	5899	quv
	language	Sadri	sck	5900	sck
	language	Saek	skb	5901	skb
	language	Saep	spd	5902	spd
	language	Safaliba	saf	5903	saf
	language	Safeyoka	apz	5904	apz
	language	Safwa	sbk	5905	sbk
	language	Sagala	sbm	5906	sbm
	language	Sagalla	tga	5907	tga
	language	Saho	ssy	5908	ssy
	language	Sahu	saj	5909	saj
	language	Saidi Arabic	aec	5910	aec
	language	Saint Lucian Creole French	acf	5911	acf
	language	Saisiyat	xsy	5912	xsy
	language	Sajalong	sjl	5913	sjl
	language	Sajau Basap	sjb	5914	sjb
	language	Sakachep	sch	5915	sch
	language	Sakalava Malagasy	skg	5916	skg
	language	Sakao	sku	5917	sku
	language	Sakata	skt	5918	skt
	language	Sake	sak	5919	sak
	language	Sakirabiá	skf	5920	skf
	language	Sakizaya	szy	5921	szy
	language	Sala	shq	5922	shq
	language	Salampasu	slx	5923	slx
	language	Salar	slr	5924	slr
	language	Salas	sgu	5925	sgu
	language	Salasaca Highland Quichua	qxl	5926	qxl
	language	Salawati	xmx	5927	xmx
	language	Saleman	sau	5928	sau
	language	Saliba	sbe	5929	sbe
	language	Salinan	sln	5930	sln
	language	Sallands	sdz	5931	sdz
	language	Salt-Yui	sll	5932	sll
	language	Saluan	loe	5933	loe
	language	Salumá	slj	5934	slj
	language	Salvadoran Sign Language	esn	5935	esn
	language	Sam	snx	5936	snx
	language	Samaritan	smp	5937	smp
	language	Samaritan Aramaic	sam	5938	sam
	language	Samarokena	tmj	5939	tmj
	language	Samatao	ysd	5940	ysd
	language	Samay	syx	5941	syx
	language	Samba	smx	5942	smx
	language	Samba Daka	ccg	5943	ccg
	language	Samba Leko	ndi	5944	ndi
	language	Sambal	xsb	5945	xsb
	language	Sambalpuri	spv	5946	spv
	language	Sambe	xab	5947	xab
	language	Samberigi	ssx	5948	ssx
	language	Samburu	saq	5949	saq
	language	Samei	smh	5950	smh
	language	Samo	smq	5951	smq
	language	Samoan	smo	5952	smo	sm
	language	Samogitian	sgs	5953	sgs
	language	Samosa	swm	5954	swm
	language	Sampang	rav	5955	rav
	language	Samre	sxm	5956	sxm
	language	Samtao	stu	5957	stu
	language	Samvedi	smv	5958	smv
	language	San Agustín Mixtepec Zapotec	ztm	5959	ztm
	language	San Baltazar Loxicha Zapotec	zpx	5960	zpx
	language	San Blas Kuna	cuk	5961	cuk
	language	San Dionisio Del Mar Huave	hve	5962	hve
	language	San Felipe Otlaltepec Popoloca	pow	5963	pow
	language	San Francisco Del Mar Huave	hue	5964	hue
	language	San Francisco Matlatzinca	mat	5965	mat
	language	San Jerónimo Tecóatl Mazatec	maa	5966	maa
	language	San Juan Atzingo Popoloca	poe	5967	poe
	language	San Juan Colorado Mixtec	mjc	5968	mjc
	language	San Juan Teita Mixtec	xtj	5969	xtj
	language	San Luís Temalacayuca Popoloca	pps	5970	pps
	language	San Marcos Tlacoyalco Popoloca	pls	5971	pls
	language	San Martín Itunyoso Triqui	trq	5972	trq
	language	San Martín Quechua	qvs	5973	qvs
	language	San Mateo Del Mar Huave	huv	5974	huv
	language	San Miguel Creole French	scf	5975	scf
	language	San Miguel El Grande Mixtec	mig	5976	mig
	language	San Miguel Piedras Mixtec	xtp	5977	xtp
	language	San Pedro Amuzgos Amuzgo	azg	5978	azg
	language	San Pedro Quiatoni Zapotec	zpf	5979	zpf
	language	San Salvador Kongo	kwy	5980	kwy
	language	San Vicente Coatlán Zapotec	zpt	5981	zpt
	language	Sanaani Arabic	ayn	5982	ayn
	language	Sanapaná	spn	5983	spn
	language	Sandawe	sad	5984	sad
	language	Sanga (Democratic Republic of Congo)	sng	5985	sng
	language	Sanga (Nigeria)	xsn	5986	xsn
	language	Sanggau	scg	5987	scg
	language	Sangil	snl	5988	snl
	language	Sangir	sxn	5989	sxn
	language	Sangisari	sgr	5990	sgr
	language	Sangkong	sgk	5991	sgk
	language	Sanglechi	sgy	5992	sgy
	language	Sango	sag	5993	sag	sg
	language	Sangtam Naga	nsa	5994	nsa
	language	Sangu (Gabon)	snq	5995	snq
	language	Sangu (Tanzania)	sbp	5996	sbp
	language	Sani	ysn	5997	ysn
	language	Sanie	ysy	5998	ysy
	language	Saniyo-Hiyewe	sny	5999	sny
	language	Sankaran Maninka	msc	6000	msc
	language	Sansi	ssi	6001	ssi
	language	Sanskrit (Saṁskṛta)	san	6002	san	Saṁskṛta	sa	Sanskrit
	language	Santa Ana de Tusi Pasco Quechua	qxt	6003	qxt
	language	Santa Catarina Albarradas Zapotec	ztn	6004	ztn
	language	Santa Inés Ahuatempan Popoloca	pca	6005	pca
	language	Santa Inés Yatzechi Zapotec	zpn	6006	zpn
	language	Santa Lucía Monteverde Mixtec	mdv	6007	mdv
	language	Santa María Del Mar Huave	hvv	6008	hvv
	language	Santa María La Alta Nahuatl	nhz	6009	nhz
	language	Santa María Quiegolani Zapotec	zpi	6010	zpi
	language	Santa María Zacatepec Mixtec	mza	6011	mza
	language	Santa Teresa Cora	cok	6012	cok
	language	Santali	sat	6013	sat
	language	Santiago Xanica Zapotec	zpr	6014	zpr
	language	Santiago del Estero Quichua	qus	6015	qus
	language	Santo Domingo Albarradas Zapotec	zas	6016	zas
	language	Sanumá	xsu	6017	xsu
	language	Saparua	spr	6018	spr
	language	Sapo	krn	6019	krn
	language	Saponi	spi	6020	spi
	language	Saposa	sps	6021	sps
	language	Sapuan	spu	6022	spu
	language	Sapé	spc	6023	spc
	language	Sar	mwm	6024	mwm
	language	Sara	sre	6025	sre
	language	Sara Kaba	sbz	6026	sbz
	language	Sara Kaba Deme	kwg	6027	kwg
	language	Sara Kaba Náà	kwv	6028	kwv
	language	Saraiki	skr	6029	skr
	language	Saramaccan	srm	6030	srm
	language	Sarangani Blaan	bps	6031	bps
	language	Sarangani Manobo	mbs	6032	mbs
	language	Sarasira	zsa	6033	zsa
	language	Saraveca	sar	6034	sar
	language	Sardinian	srd	6035	srd	sc
	language	Sari	asj	6036	asj
	language	Sarikoli	srh	6037	srh
	language	Sarli	sdf	6038	sdf
	language	Sarsi	srs	6039	srs
	language	Sartang	onp	6040	onp
	language	Sarua	swy	6041	swy
	language	Sarudu	sdu	6042	sdu
	language	Saruga	sra	6043	sra
	language	Sasak	sas	6044	sas
	language	Sasaru	sxs	6045	sxs
	language	Sassarese Sardinian	sdc	6046	sdc
	language	Satawalese	stw	6047	stw
	language	Saterfriesisch	stq	6048	stq
	language	Sateré-Mawé	mav	6049	mav
	language	Saudi Arabian Sign Language	sdl	6050	sdl
	language	Sauraseni Prākrit	psu	6051	psu
	language	Saurashtra	saz	6052	saz
	language	Sauri	srt	6053	srt
	language	Sauria Paharia	mjt	6054	mjt
	language	Sause	sao	6055	sao
	language	Sausi	ssj	6056	ssj
	language	Savi	sdg	6057	sdg
	language	Savosavo	svs	6058	svs
	language	Sawai	szw	6059	szw
	language	Saweru	swr	6060	swr
	language	Sawi	saw	6061	saw
	language	Sawila	swt	6062	swt
	language	Sawknah	swn	6063	swn
	language	Saxwe Gbe	sxw	6064	sxw
	language	Saya	say	6065	say
	language	Sayula Popoluca	pos	6066	pos
	language	Scots	sco	6067	sco
	language	Scythian	xsc	6068	xsc
	language	Sea Island Creole English	gul	6069	gul
	language	Seba	kdg	6070	kdg
	language	Sebat Bet Gurage	sgw	6071	sgw
	language	Seberuang	sbx	6072	sbx
	language	Sebop	sib	6073	sib
	language	Sechelt	sec	6074	sec
	language	Secoya	sey	6075	sey
	language	Sedang	sed	6076	sed
	language	Sediq	trv	6077	trv
	language	Sedoa	tvw	6078	tvw
	language	Seeku	sos	6079	sos
	language	Segai	sge	6080	sge
	language	Segeju	seg	6081	seg
	language	Seget	sbg	6082	sbg
	language	Sehwi	sfw	6083	sfw
	language	Seimat	ssg	6084	ssg
	language	Seit-Kaitetu	hik	6085	hik
	language	Sekani	sek	6086	sek
	language	Sekapan	skp	6087	skp
	language	Sekar	skz	6088	skz
	language	Seke (Nepal)	skj	6089	skj
	language	Seke (Vanuatu)	ske	6090	ske
	language	Sekele	vaj	6091	vaj
	language	Seki	syi	6092	syi
	language	Seko Padang	skx	6093	skx
	language	Seko Tengah	sko	6094	sko
	language	Sekpele	lip	6095	lip
	language	Selangor Sign Language	kgi	6096	kgi
	language	Selaru	slu	6097	slu
	language	Selayar	sly	6098	sly
	language	Selee	snw	6099	snw
	language	Selepet	spl	6100	spl
	language	Selian	sxl	6101	sxl
	language	Selkup	sel	6102	sel
	language	Selungai Murut	slg	6103	slg
	language	Seluwasan	sws	6104	sws
	language	Semai	sea	6105	sea
	language	Semandang	sdq	6106	sdq
	language	Semaq Beri	szc	6107	szc
	language	Sembakung Murut	sbr	6108	sbr
	language	Semelai	sza	6109	sza
	language	Semimi	etz	6110	etz
	language	Semnam	ssm	6111	ssm
	language	Semnani	smy	6112	smy
	language	Sempan	xse	6113	xse
	language	Sena	seh	6114	seh
	language	Senara Sénoufo	seq	6115	seq
	language	Senaya	syn	6116	syn
	language	Sene	sej	6117	sej
	language	Seneca	see	6118	see
	language	Sened	sds	6119	sds
	language	Sengele	szg	6120	szg
	language	Senggi	snu	6121	snu
	language	Sengo	spk	6122	spk
	language	Sengseng	ssz	6123	ssz
	language	Senhaja De Srair	sjs	6124	sjs
	language	Sensi	sni	6125	sni
	language	Sentani	set	6126	set
	language	Senthang Chin	sez	6127	sez
	language	Sentinel	std	6128	std
	language	Sepa (Indonesia)	spb	6129	spb
	language	Sepa (Papua New Guinea)	spe	6130	spe
	language	Sepik Iwam	iws	6131	iws
	language	Sera	sry	6132	sry
	language	Serbian	srp	6133	srp	scc	sr
	language	Serbo-Croatian	hbs	6134	hbs
	language	Sere	swf	6135	swf
	language	Serer	srr	6136	srr
	language	Seri	sei	6137	sei
	language	Serili	sve	6138	sve
	language	Seroa	kqu	6139	kqu
	language	Serrano	ser	6140	ser
	language	Serua	srw	6141	srw
	language	Serudung Murut	srk	6142	srk
	language	Serui-Laut	seu	6143	seu
	language	Seselwa Creole French	crs	6144	crs
	language	Seta	stf	6145	stf
	language	Setaman	stm	6146	stm
	language	Seti	sbi	6147	sbi
	language	Settla	sta	6148	sta
	language	Severn Ojibwa	ojs	6149	ojs
	language	Sewa Bay	sew	6150	sew
	language	Seychelles Sign Language	lsw	6151	lsw
	language	Seze	sze	6152	sze
	language	Sha	scw	6153	scw
	language	Shabak	sdb	6154	sdb
	language	Shahmirzadi	srz	6155	srz
	language	Shahrudi	shm	6156	shm
	language	Shall-Zwall	sha	6157	sha
	language	Shama-Sambuga	sqa	6158	sqa
	language	Shamang	xsh	6159	xsh
	language	Shambala	ksb	6160	ksb
	language	Shan	shn	6161	shn
	language	Shanenawa	swo	6162	swo
	language	Shanga	sho	6163	sho
	language	Sharanahua	mcd	6164	mcd
	language	Shark Bay	ssv	6165	ssv
	language	Sharwa	swq	6166	swq
	language	Shasta	sht	6167	sht
	language	Shatt	shj	6168	shj
	language	Shau	sqh	6169	sqh
	language	Shawnee	sjw	6170	sjw
	language	She	shx	6171	shx
	language	Shehri	shv	6172	shv
	language	Shekhawati	swv	6173	swv
	language	Shekkacho	moy	6174	moy
	language	Sheko	she	6175	she
	language	Shelta	sth	6176	sth
	language	Shempire Senoufo	seb	6177	seb
	language	Shendu	shl	6178	shl
	language	Sheni	scv	6179	scv
	language	Sherbro	bun	6180	bun
	language	Sherdukpen	sdp	6181	sdp
	language	Sherpa	xsr	6182	xsr
	language	Sheshi Kham	kip	6183	kip
	language	Shi	shr	6184	shr
	language	Shihhi Arabic	ssh	6185	ssh
	language	Shiki	gua	6186	gua
	language	Shilluk	shk	6187	shk
	language	Shina	scl	6188	scl
	language	Shipibo-Conibo	shp	6189	shp
	language	Sholaga	sle	6190	sle
	language	Shom Peng	sii	6191	sii
	language	Shona	sna	6192	sna	sn
	language	Shoo-Minda-Nye	bcv	6193	bcv
	language	Shor	cjs	6194	cjs
	language	Shoshoni	shh	6195	shh
	language	Shua	shg	6196	shg
	language	Shuadit	sdt	6197	sdt
	language	Shuar	jiv	6198	jiv
	language	Shubi	suj	6199	suj
	language	Shughni	sgh	6200	sgh
	language	Shuhi	sxg	6201	sxg
	language	Shumashti	sts	6202	sts
	language	Shumcho	scu	6203	scu
	language	Shuswap	shs	6204	shs
	language	Shwai	shw	6205	shw
	language	Shwe Palaung	pll	6206	pll
	language	Sialum	slw	6207	slw
	language	Siamou	sif	6208	sif
	language	Sian	spg	6209	spg
	language	Siane	snp	6210	snp
	language	Siang	sya	6211	sya
	language	Siar-Lak	sjr	6212	sjr
	language	Siawi	mmp	6213	mmp
	language	Sibe	nco	6214	nco
	language	Siberian Tatar	sty	6215	sty
	language	Sibu Melanau	sdx	6216	sdx
	language	Sicanian	sxc	6217	sxc
	language	Sicel	scx	6218	scx
	language	Sicilian	scn	6219	scn
	language	Siculo Arabic	sqr	6220	sqr
	language	Sidamo	sid	6221	sid
	language	Sidetic	xsd	6222	xsd
	language	Sie	erg	6223	erg
	language	Sierra Leone Sign Language	sgx	6224	sgx
	language	Sierra Negra Nahuatl	nsu	6225	nsu
	language	Sierra de Juárez Zapotec	zaa	6226	zaa
	language	Sighu	sxe	6227	sxe
	language	Sihan	snr	6228	snr
	language	Sihuas Ancash Quechua	qws	6229	qws
	language	Sika	ski	6230	ski
	language	Sikaiana	sky	6231	sky
	language	Sikaritai	tty	6232	tty
	language	Sikiana	sik	6233	sik
	language	Sikkimese	sip	6234	sip
	language	Siksika	bla	6235	bla
	language	Sikule	skh	6236	skh
	language	Sila	slt	6237	slt
	language	Silacayoapan Mixtec	mks	6238	mks
	language	Sileibi	sbq	6239	sbq
	language	Silesian	szl	6240	szl
	language	Silimo	wul	6241	wul
	language	Siliput	mkc	6242	mkc
	language	Silopi	xsp	6243	xsp
	language	Silt'e	stv	6244	stv
	language	Simaa	sie	6245	sie
	language	Simba	sbw	6246	sbw
	language	Simbali	smg	6247	smg
	language	Simbari	smb	6248	smb
	language	Simbo	sbb	6249	sbb
	language	Simeku	smz	6250	smz
	language	Simeulue	smr	6251	smr
	language	Simte	smt	6252	smt
	language	Sinagen	siu	6253	siu
	language	Sinasina	sst	6254	sst
	language	Sinaugoro	snc	6255	snc
	language	Sindarin	sjn	6256	sjn
	language	Sindhi	snd	6257	snd	sd
	language	Sindhi Bhil	sbn	6258	sbn
	language	Sindihui Mixtec	xts	6259	xts
	language	Singa	sgm	6260	sgm
	language	Singapore Sign Language	sls	6261	sls
	language	Singpho	sgp	6262	sgp
	language	Sinhala, Sinhalese	sin	6263	sin	si	Sinhala	Sinhalese
	language	Sinicahua Mixtec	xti	6264	xti
	language	Sininkere	skq	6265	skq
	language	Sinte Romani	rmo	6266	rmo
	language	Sinyar	sys	6267	sys
	language	Sio	xsi	6268	xsi
	language	Siona	snn	6269	snn
	language	Sipacapense	qum	6270	qum
	language	Sira	swj	6271	swj
	language	Siraya	fos	6272	fos
	language	Sirenik Yupik	ysr	6273	ysr
	language	Siri	sir	6274	sir
	language	Siriano	sri	6275	sri
	language	Sirionó	srq	6276	srq
	language	Sirmauri	srx	6277	srx
	language	Siroi	ssd	6278	ssd
	language	Sissala	sld	6279	sld
	language	Sissano	sso	6280	sso
	language	Siuslaw	sis	6281	sis
	language	Sivandi	siy	6282	siy
	language	Sivia Sign Language	lsv	6283	lsv
	language	Siwai	siw	6284	siw
	language	Siwi	siz	6285	siz
	language	Siwu	akp	6286	akp
	language	Siyin Chin	csy	6287	csy
	language	Skagit	ska	6288	ska
	language	Skalvian	svx	6289	svx
	language	Skepi Creole Dutch	skw	6290	skw
	language	Skolt Sami	sms	6291	sms
	language	Skou	skv	6292	skv
	language	Slave (Athapascan)	den	6293	den
	language	Slavomolisano	svm	6294	svm
	language	Slovak	slk	6295	slk	slo	sk
	language	Slovakian Sign Language	svk	6296	svk
	language	Slovenian	slv	6297	slv	sl	Slovenian	Slovene
	language	Small Flowery Miao	sfm	6298	sfm
	language	Smärky Kanum	kxq	6299	kxq
	language	Snohomish	sno	6300	sno
	language	So (Democratic Republic of Congo)	soc	6301	soc
	language	So'a	ssq	6302	ssq
	language	Sobei	sob	6303	sob
	language	Sochiapam Chinantec	cso	6304	cso
	language	Soga	xog	6305	xog
	language	Sogdian	sog	6306	sog
	language	Soi	soj	6307	soj
	language	Sokoro	sok	6308	sok
	language	Solano	xso	6309	xso
	language	Soli	sby	6310	sby
	language	Solomon Islands Sign Language	szs	6311	szs
	language	Solong	aaw	6312	aaw
	language	Solos	sol	6313	sol
	language	Som	smc	6314	smc
	language	Somali	som	6315	som	so
	language	Somba-Siawari	bmu	6316	bmu
	language	Somrai	sor	6317	sor
	language	Somray	smu	6318	smu
	language	Somyev	kgt	6319	kgt
	language	Sonaga	ysg	6320	ysg
	language	Sonde	shc	6321	shc
	language	Songe	sop	6322	sop
	language	Songlai Chin	csj	6323	csj
	language	Songo	soo	6324	soo
	language	Songomeno	soe	6325	soe
	language	Songoora	sod	6326	sod
	language	Sonha	soi	6327	soi
	language	Sonia	siq	6328	siq
	language	Soninke	snk	6329	snk
	language	Sonsorol	sov	6330	sov
	language	Soo	teu	6331	teu
	language	Sop	urw	6332	urw
	language	Soqotri	sqt	6333	sqt
	language	Sora	srb	6334	srb
	language	Sori-Harengan	sbh	6335	sbh
	language	Sorkhei	sqo	6336	sqo
	language	Sorothaptic	sxo	6337	sxo
	language	Sorsogon Ayta	ays	6338	ays
	language	Sos Kundi	sdk	6339	sdk
	language	Sota Kanum	krz	6340	krz
	language	Sou	sqq	6341	sqq
	language	Sou Nama	tlt	6342	tlt
	language	Sou Upaa	wha	6343	wha
	language	South African Sign Language	sfs	6344	sfs
	language	South Awyu	aws	6345	aws
	language	South Azerbaijani	azb	6346	azb
	language	South Bolivian Quechua	quh	6347	quh
	language	South Central Banda	lnl	6348	lnl
	language	South Central Dinka	dib	6349	dib
	language	South Efate	erk	6350	erk
	language	South Fali	fal	6351	fal
	language	South Giziga	giz	6352	giz
	language	South Lembata	lmf	6353	lmf
	language	South Marquesan	mqm	6354	mqm
	language	South Muyu	kts	6355	kts
	language	South Nuaulu	nxl	6356	nxl
	language	South Picene	spx	6357	spx
	language	South Slavey	xsl	6358	xsl
	language	South Tairora	omw	6359	omw
	language	South Ucayali Ashéninka	cpy	6360	cpy
	language	South Watut	mcy	6361	mcy
	language	South West Bay	sns	6362	sns
	language	Southeast Ambrym	tvk	6363	tvk
	language	Southeast Babar	vbb	6364	vbb
	language	Southeast Ijo	ijs	6365	ijs
	language	Southeast Pashai	psi	6366	psi
	language	Southeast Tasmanian	xpf	6367	xpf
	language	Southeastern Dinka	dks	6368	dks
	language	Southeastern Ixtlán Zapotec	zpd	6369	zpd
	language	Southeastern Kolami	nit	6370	nit
	language	Southeastern Nochixtlán Mixtec	mxy	6371	mxy
	language	Southeastern Pomo	pom	6372	pom
	language	Southeastern Puebla Nahuatl	npl	6373	npl
	language	Southeastern Tarahumara	tcu	6374	tcu
	language	Southeastern Tepehuan	stp	6375	stp
	language	Southern Alta	agy	6376	agy
	language	Southern Altai	alt	6377	alt
	language	Southern Amami-Oshima	ams	6378	ams
	language	Southern Aymara	ayc	6379	ayc
	language	Southern Bai	bfs	6380	bfs
	language	Southern Balochi	bcc	6381	bcc
	language	Southern Betsimisaraka Malagasy	bzc	6382	bzc
	language	Southern Binukidnon	mtw	6383	mtw
	language	Southern Birifor	biv	6384	biv
	language	Southern Bobo Madaré	bwq	6385	bwq
	language	Southern Bontok	obk	6386	obk
	language	Southern Carrier	caf	6387	caf
	language	Southern Catanduanes Bikol	bln	6388	bln
	language	Southern Conchucos Ancash Quechua	qxo	6389	qxo
	language	Southern Dagaare	dga	6390	dga
	language	Southern Dong	kmc	6391	kmc
	language	Southern East Cree	crj	6392	crj
	language	Southern Ghale	ghe	6393	ghe
	language	Southern Grebo	grj	6394	grj
	language	Southern Guiyang Hmong	hmy	6395	hmy
	language	Southern Haida	hax	6396	hax
	language	Southern Hindko	hnd	6397	hnd
	language	Southern Kalapuya	sxk	6398	sxk
	language	Southern Kalinga	ksc	6399	ksc
	language	Southern Katang	sct	6400	sct
	language	Southern Kisi	kss	6401	kss
	language	Southern Kiwai	kjd	6402	kjd
	language	Southern Kurdish	sdh	6403	sdh
	language	Southern Lolopo	ysp	6404	ysp
	language	Southern Luri	luz	6405	luz
	language	Southern Ma'di	snm	6406	snm
	language	Southern Mashan Hmong	hma	6407	hma
	language	Southern Mnong	mnn	6408	mnn
	language	Southern Muji	ymc	6409	ymc
	language	Southern Nago	nqg	6410	nqg
	language	Southern Nambikuára	nab	6411	nab
	language	Southern Ndebele	nbl	6412	nbl	South Ndebele	nr
	language	Southern Ngbandi	nbw	6413	nbw
	language	Southern Nicobarese	nik	6414	nik
	language	Southern Nisu	nsd	6415	nsd
	language	Southern Nuni	nnw	6416	nnw
	language	Southern Ohlone	css	6417	css
	language	Southern One	osu	6418	osu
	language	Southern Pame	pmz	6419	pmz
	language	Southern Pashto	pbt	6420	pbt
	language	Southern Pastaza Quechua	qup	6421	qup
	language	Southern Ping Chinese	csp	6422	csp
	language	Southern Pomo	peq	6423	peq
	language	Southern Puebla Mixtec	mit	6424	mit
	language	Southern Puget Sound Salish	slh	6425	slh
	language	Southern Pumi	pmj	6426	pmj
	language	Southern Qiandong Miao	hms	6427	hms
	language	Southern Qiang	qxs	6428	qxs
	language	Southern Rengma Naga	nre	6429	nre
	language	Southern Rincon Zapotec	zsr	6430	zsr
	language	Southern Roglai	rgs	6431	rgs
	language	Southern Sama	ssb	6432	ssb
	language	Southern Sami	sma	6433	sma
	language	Southern Samo	sbd	6434	sbd
	language	Southern Sierra Miwok	skd	6435	skd
	language	Southern Sorsoganon	srv	6436	srv
	language	Southern Sotho	sot	6437	sot	st
	language	Southern Subanen	laa	6438	laa
	language	Southern Thai	sou	6439	sou
	language	Southern Tidung	itd	6440	itd
	language	Southern Tiwa	tix	6441	tix
	language	Southern Toussian	wib	6442	wib
	language	Southern Tujia	tjs	6443	tjs
	language	Southern Tutchone	tce	6444	tce
	language	Southern Uzbek	uzs	6445	uzs
	language	Southern Yamphu	lrr	6446	lrr
	language	Southern Yukaghir	yux	6447	yux
	language	Southwest Gbaya	gso	6448	gso
	language	Southwest Palawano	plv	6449	plv
	language	Southwest Pashai	psh	6450	psh
	language	Southwest Tanna	nwi	6451	nwi
	language	Southwestern Bontok	vbk	6452	vbk
	language	Southwestern Dinka	dik	6453	dik
	language	Southwestern Fars	fay	6454	fay
	language	Southwestern Guiyang Hmong	hmg	6455	hmg
	language	Southwestern Huishui Hmong	hmh	6456	hmh
	language	Southwestern Nisu	nsv	6457	nsv
	language	Southwestern Tarahumara	twr	6458	twr
	language	Southwestern Tasmanian	xpx	6459	xpx
	language	Southwestern Tepehuan	tla	6460	tla
	language	Southwestern Tlaxiaco Mixtec	meh	6461	meh
	language	Sowa	sww	6462	sww
	language	Sowanda	sow	6463	sow
	language	Soyaltepec Mazatec	vmp	6464	vmp
	language	Soyaltepec Mixtec	vmq	6465	vmq
	language	Spanish Sign Language	ssp	6466	ssp
	language	Spanish, Castilian	spa	6467	spa	Castilian	Spanish	es
	language	Spiti Bhoti	spt	6468	spt
	language	Spokane	spo	6469	spo
	language	Squamish	squ	6470	squ
	language	Sranan Tongo	srn	6471	srn
	language	Sri Lankan Creole Malay	sci	6472	sci
	language	Sri Lankan Sign Language	sqs	6473	sqs
	language	Standard Arabic	arb	6474	arb
	language	Standard Estonian	ekk	6475	ekk
	language	Standard Latvian	lvs	6476	lvs
	language	Standard Malay	zsm	6477	zsm
	language	Standard Moroccan Tamazight	zgh	6478	zgh
	language	Stellingwerfs	stl	6479	stl
	language	Stod Bhoti	sbu	6480	sbu
	language	Stoney	sto	6481	sto
	language	Straits Salish	str	6482	str
	language	Suabo	szp	6483	szp
	language	Suarmin	seo	6484	seo
	language	Suau	swp	6485	swp
	language	Suba	sxb	6486	sxb
	language	Suba-Simbiti	ssc	6487	ssc
	language	Subi	xsj	6488	xsj
	language	Subiya	sbs	6489	sbs
	language	Subtiaba	sut	6490	sut
	language	Sudanese Arabic	apd	6491	apd
	language	Sudanese Creole Arabic	pga	6492	pga
	language	Sudest	tgo	6493	tgo
	language	Sudovian	xsv	6494	xsv
	language	Suena	sue	6495	sue
	language	Suga	sgi	6496	sgi
	language	Suganga	sug	6497	sug
	language	Sugut Dusun	kzs	6498	kzs
	language	Sui	swi	6499	swi
	language	Suki	sui	6500	sui
	language	Suku	sub	6501	sub
	language	Sukuma	suk	6502	suk
	language	Sukur	syk	6503	syk
	language	Sukurum	zsu	6504	zsu
	language	Sula	szn	6505	szn
	language	Sulka	sua	6506	sua
	language	Sulod	srg	6507	srg
	language	Suma	sqm	6508	sqm
	language	Sumariup	siv	6509	siv
	language	Sumau	six	6510	six
	language	Sumbawa	smw	6511	smw
	language	Sumbwa	suw	6512	suw
	language	Sumerian	sux	6513	sux
	language	Sumi Naga	nsm	6514	nsm
	language	Sumtu Chin	csv	6515	csv
	language	Sunam	ssk	6516	ssk
	language	Sundanese	sun	6517	sun	su
	language	Sunwar	suz	6518	suz
	language	Suoy	syo	6519	syo
	language	Supyire Senoufo	spp	6520	spp
	language	Sur	tdl	6521	tdl
	language	Surbakhal	sbj	6522	sbj
	language	Surgujia	sgj	6523	sgj
	language	Surigaonon	sgd	6524	sgd
	language	Surjapuri	sjp	6525	sjp
	language	Sursurunga	sgz	6526	sgz
	language	Suruahá	swx	6527	swx
	language	Surubu	sde	6528	sde
	language	Suruí	sru	6529	sru
	language	Suruí Do Pará	mdz	6530	mdz
	language	Susquehannock	sqn	6531	sqn
	language	Susu	sus	6532	sus
	language	Susuami	ssu	6533	ssu
	language	Suundi	sdj	6534	sdj
	language	Suwawa	swu	6535	swu
	language	Suyá	suy	6536	suy
	language	Svan	sva	6537	sva
	language	Swabian	swg	6538	swg
	language	Swahili	swa	6539	swa	sw	Swahili (macrolanguage)
	language	Swahili (individual language)	swh	6540	swh
	language	Swampy Cree	csw	6541	csw
	language	Swati	ssw	6542	ssw	ss
	language	Swedish	swe	6543	swe	sv
	language	Swedish Sign Language	swl	6544	swl
	language	Swiss German	gsw	6545	gsw
	language	Swiss-French Sign Language	ssr	6546	ssr
	language	Swiss-German Sign Language	sgg	6547	sgg
	language	Swiss-Italian Sign Language	slf	6548	slf
	language	Swo	sox	6549	sox
	language	Syenara Senoufo	shz	6550	shz
	language	Sylheti	syl	6551	syl
	language	Syriac	syr	6552	syr
	language	Sáliba	slc	6553	slc
	language	São Paulo Kaingáng	zkp	6554	zkp
	language	Sãotomense	cri	6555	cri
	language	Sìcìté Sénoufo	sep	6556	sep
	language	Sô	sss	6557	sss
	language	T'apo	lgn	6558	lgn
	language	T'en	tct	6559	tct
	language	Ta'izzi-Adeni Arabic	acq	6560	acq
	language	Taabwa	tap	6561	tap
	language	Tabaa Zapotec	zat	6562	zat
	language	Tabaru	tby	6563	tby
	language	Tabasco Chontal	chf	6564	chf
	language	Tabasco Nahuatl	nhc	6565	nhc
	language	Tabasco Zoque	zoq	6566	zoq
	language	Tabassaran	tab	6567	tab
	language	Tabla	tnm	6568	tnm
	language	Tabo	knv	6569	knv
	language	Tabriak	tzx	6570	tzx
	language	Tacahua Mixtec	xtt	6571	xtt
	language	Tacana	tna	6572	tna
	language	Tachawit	shy	6573	shy
	language	Tachelhit	shi	6574	shi
	language	Tachoni	lts	6575	lts
	language	Tadaksahak	dsq	6576	dsq
	language	Tado	klw	6577	klw
	language	Tadyawan	tdy	6578	tdy
	language	Tae'	rob	6579	rob
	language	Tafi	tcd	6580	tcd
	language	Tagabawa	bgs	6581	bgs
	language	Tagakaulo	klg	6582	klg
	language	Tagal Murut	mvv	6583	mvv
	language	Tagalaka	tgz	6584	tgz
	language	Tagalog	tgl	6585	tgl	tl
	language	Tagargrent	oua	6586	oua
	language	Tagbanwa	tbw	6587	tbw
	language	Tagbu	tbm	6588	tbm
	language	Tagdal	tda	6589	tda
	language	Tagin	tgj	6590	tgj
	language	Tagish	tgx	6591	tgx
	language	Tagoi	tag	6592	tag
	language	Tagwana Senoufo	tgw	6593	tgw
	language	Tahaggart Tamahaq	thv	6594	thv
	language	Tahitian	tah	6595	tah	ty
	language	Tahltan	tht	6596	tht
	language	Tai	taw	6597	taw
	language	Tai Daeng	tyr	6598	tyr
	language	Tai Dam	blt	6599	blt
	language	Tai Do	tyj	6600	tyj
	language	Tai Dón	twh	6601	twh
	language	Tai Hongjin	tiz	6602	tiz
	language	Tai Laing	tjl	6603	tjl
	language	Tai Loi	tlq	6604	tlq
	language	Tai Long	thi	6605	thi
	language	Tai Nüa	tdd	6606	tdd
	language	Tai Pao	tpo	6607	tpo
	language	Tai Thanh	tmm	6608	tmm
	language	Tai Ya	cuu	6609	cuu
	language	Taiap	gpn	6610	gpn
	language	Taikat	aos	6611	aos
	language	Tainae	ago	6612	ago
	language	Taino	tnq	6613	tnq
	language	Tairaha	bxa	6614	bxa
	language	Tairuma	uar	6615	uar
	language	Taita	dav	6616	dav
	language	Taivoan	tvx	6617	tvx
	language	Taiwan Sign Language	tss	6618	tss
	language	Taje	pee	6619	pee
	language	Tajik	tgk	6620	tgk	tg
	language	Tajiki Arabic	abh	6621	abh
	language	Tajio	tdj	6622	tdj
	language	Tajuasohn	tja	6623	tja
	language	Takelma	tkm	6624	tkm
	language	Takestani	tks	6625	tks
	language	Takia	tbc	6626	tbc
	language	Takua	tkz	6627	tkz
	language	Takuu	nho	6628	nho
	language	Takwane	tke	6629	tke
	language	Tal	tal	6630	tal
	language	Tala	tak	6631	tak
	language	Talaud	tld	6632	tld
	language	Taliabu	tlv	6633	tlv
	language	Talieng	tdf	6634	tdf
	language	Talinga-Bwisi	tlj	6635	tlj
	language	Talise	tlr	6636	tlr
	language	Talodi	tlo	6637	tlo
	language	Taloki	tlk	6638	tlk
	language	Talondo'	tln	6639	tln
	language	Talossan	tzl	6640	tzl
	language	Talu	yta	6641	yta
	language	Talysh	tly	6642	tly
	language	Tama (Chad)	tma	6643	tma
	language	Tama (Colombia)	ten	6644	ten
	language	Tamagario	tcg	6645	tcg
	language	Taman (Indonesia)	tmn	6646	tmn
	language	Taman (Myanmar)	tcl	6647	tcl
	language	Tamanaku	tmz	6648	tmz
	language	Tamashek	tmh	6649	tmh
	language	Tamasheq	taq	6650	taq
	language	Tamazola Mixtec	vmx	6651	vmx
	language	Tambas	tdk	6652	tdk
	language	Tambora	xxt	6653	xxt
	language	Tambotalo	tls	6654	tls
	language	Tami	tmy	6655	tmy
	language	Tamil	tam	6656	tam	ta
	language	Tamki	tax	6657	tax
	language	Tamnim Citak	tml	6658	tml
	language	Tampias Lobu	low	6659	low
	language	Tampuan	tpu	6660	tpu
	language	Tampulma	tpm	6661	tpm
	language	Tanacross	tcb	6662	tcb
	language	Tanahmerah	tcm	6663	tcm
	language	Tanaina	tfn	6664	tfn
	language	Tanapag	tpv	6665	tpv
	language	Tandaganon	tgn	6666	tgn
	language	Tandia	tni	6667	tni
	language	Tandroy-Mahafaly Malagasy	tdx	6668	tdx
	language	Tanema	tnx	6669	tnx
	language	Tangale	tan	6670	tan
	language	Tangchangya	tnv	6671	tnv
	language	Tanggu	tgu	6672	tgu
	language	Tangkhul Naga (India)	nmf	6673	nmf
	language	Tangkhul Naga (Myanmar)	ntx	6674	ntx
	language	Tangko	tkx	6675	tkx
	language	Tanglang	ytl	6676	ytl
	language	Tangoa	tgp	6677	tgp
	language	Tanguat	tbs	6678	tbs
	language	Tangut	txg	6679	txg
	language	Tanimbili	tbe	6680	tbe
	language	Tanimuca-Retuarã	tnc	6681	tnc
	language	Tanjijili	uji	6682	uji
	language	Tanosy Malagasy	txy	6683	txy
	language	Tanudan Kalinga	kml	6684	kml
	language	Tanzanian Sign Language	tza	6685	tza
	language	Tapei	afp	6686	afp
	language	Tapieté	tpj	6687	tpj
	language	Tapirapé	taf	6688	taf
	language	Tarao Naga	tro	6689	tro
	language	Tareng	tgr	6690	tgr
	language	Tariana	tae	6691	tae
	language	Tarifit	rif	6692	rif
	language	Tarjumo	txj	6693	txj
	language	Tarok	yer	6694	yer
	language	Tarpia	tpf	6695	tpf
	language	Tartessian	txr	6696	txr
	language	Taruma	tdm	6697	tdm
	language	Tasawaq	twq	6698	twq
	language	Tase Naga	nst	6699	nst
	language	Tasmate	tmt	6700	tmt
	language	Tataltepec Chatino	cta	6701	cta
	language	Tatana	txx	6702	txx
	language	Tatar	tat	6703	tat	tt
	language	Tatuyo	tav	6704	tav
	language	Tauade	ttd	6705	ttd
	language	Taulil	tuh	6706	tuh
	language	Taungyo	tco	6707	tco
	language	Taupota	tpa	6708	tpa
	language	Tause	tad	6709	tad
	language	Taushiro	trr	6710	trr
	language	Tausug	tsg	6711	tsg
	language	Tauya	tya	6712	tya
	language	Taveta	tvs	6713	tvs
	language	Tavoyan	tvn	6714	tvn
	language	Tavringer Romani	rmu	6715	rmu
	language	Tawala	tbo	6716	tbo
	language	Tawallammat Tamajaq	ttq	6717	ttq
	language	Tawandê	xtw	6718	xtw
	language	Tawang Monpa	twm	6719	twm
	language	Tawara	twl	6720	twl
	language	Taworta	tbp	6721	tbp
	language	Tawoyan	twy	6722	twy
	language	Tawr Chin	tcp	6723	tcp
	language	Tay Boi	tas	6724	tas
	language	Tay Khang	tnu	6725	tnu
	language	Tayart Tamajeq	thz	6726	thz
	language	Tayo	cks	6727	cks
	language	Taznatit	grr	6728	grr
	language	Tboli	tbl	6729	tbl
	language	Tchitchege	tck	6730	tck
	language	Tchumbuli	bqa	6731	bqa
	language	Te'un	tve	6732	tve
	language	Teanu	tkw	6733	tkw
	language	Tebul Sign Language	tsy	6734	tsy
	language	Tebul Ure Dogon	dtu	6735	dtu
	language	Tecpatlán Totonac	tcw	6736	tcw
	language	Tedaga	tuq	6737	tuq
	language	Tedim Chin	ctd	6738	ctd
	language	Tee	tkq	6739	tkq
	language	Tefaro	tfo	6740	tfo
	language	Tegali	ras	6741	ras
	language	Tehit	kps	6742	kps
	language	Tehuelche	teh	6743	teh
	language	Tejalapan Zapotec	ztt	6744	ztt
	language	Teke-Ebo	ebo	6745	ebo
	language	Teke-Fuumu	ifm	6746	ifm
	language	Teke-Kukuya	kkw	6747	kkw
	language	Teke-Laali	lli	6748	lli
	language	Teke-Nzikou	nzu	6749	nzu
	language	Teke-Tege	teg	6750	teg
	language	Teke-Tsaayi	tyi	6751	tyi
	language	Teke-Tyee	tyx	6752	tyx
	language	Tektiteko	ttc	6753	ttc
	language	Tela-Masbuar	tvm	6754	tvm
	language	Telefol	tlf	6755	tlf
	language	Telugu	tel	6756	tel	te
	language	Tem	kdh	6757	kdh
	language	Temacine Tamazight	tjo	6758	tjo
	language	Temascaltepec Nahuatl	nhv	6759	nhv
	language	Tembo (Kitembo)	tbt	6760	tbt
	language	Tembo (Motembo)	tmv	6761	tmv
	language	Tembé	tqb	6762	tqb
	language	Teme	tdo	6763	tdo
	language	Temein	teq	6764	teq
	language	Temi	soz	6765	soz
	language	Temiar	tea	6766	tea
	language	Temoaya Otomi	ott	6767	ott
	language	Temoq	tmo	6768	tmo
	language	Temuan	tmw	6769	tmw
	language	Ten'edn	tnz	6770	tnz
	language	Tena Lowland Quichua	quw	6771	quw
	language	Tenango Otomi	otn	6772	otn
	language	Tene Kan Dogon	dtk	6773	dtk
	language	Tenggarong Kutai Malay	vkt	6774	vkt
	language	Tengger	tes	6775	tes
	language	Tenharim	pah	6776	pah
	language	Tenino	tqn	6777	tqn
	language	Tenis	tns	6778	tns
	language	Tennet	tex	6779	tex
	language	Teop	tio	6780	tio
	language	Teor	tev	6781	tev
	language	Tepecano	tep	6782	tep
	language	Tepetotutla Chinantec	cnt	6783	cnt
	language	Tepeuxila Cuicatec	cux	6784	cux
	language	Tepinapa Chinantec	cte	6785	cte
	language	Tepo Krumen	ted	6786	ted
	language	Ter Sami	sjt	6787	sjt
	language	Tera	ttr	6788	ttr
	language	Terebu	trb	6789	trb
	language	Terei	buo	6790	buo
	language	Tereno	ter	6791	ter
	language	Teressa	tef	6792	tef
	language	Tereweng	twg	6793	twg
	language	Teribe	tfr	6794	tfr
	language	Terik	tec	6795	tec
	language	Termanu	twu	6796	twu
	language	Ternate	tft	6797	tft
	language	Ternateño	tmg	6798	tmg
	language	Tesaka Malagasy	tkg	6799	tkg
	language	Tese	keg	6800	keg
	language	Teshenawa	twc	6801	twc
	language	Teso	teo	6802	teo
	language	Tetela	tll	6803	tll
	language	Tetelcingo Nahuatl	nhg	6804	nhg
	language	Tetete	teb	6805	teb
	language	Tetserret	tez	6806	tez
	language	Tetum	tet	6807	tet
	language	Tetun Dili	tdt	6808	tdt
	language	Teutila Cuicatec	cut	6809	cut
	language	Tewa (Indonesia)	twe	6810	twe
	language	Tewa (USA)	tew	6811	tew
	language	Tewe	twx	6812	twx
	language	Texcatepec Otomi	otx	6813	otx
	language	Texistepec Popoluca	poq	6814	poq
	language	Texmelucan Zapotec	zpz	6815	zpz
	language	Tezoatlán Mixtec	mxb	6816	mxb
	language	Tha	thy	6817	thy
	language	Thachanadan	thn	6818	thn
	language	Thado Chin	tcz	6819	tcz
	language	Thai	tha	6820	tha	th
	language	Thai Sign Language	tsq	6821	tsq
	language	Thai Song	soa	6822	soa
	language	Thaiphum Chin	cth	6823	cth
	language	Thakali	ths	6824	ths
	language	Thangal Naga	nki	6825	nki
	language	Thangmi	thf	6826	thf
	language	Thao	ssf	6827	ssf
	language	Tharaka	thk	6828	thk
	language	Thawa	xtv	6829	xtv
	language	Thaypan	typ	6830	typ
	language	Thiin	iin	6831	iin
	language	Tho	tou	6832	tou
	language	Thompson	thp	6833	thp
	language	Thopho	ytp	6834	ytp
	language	Thracian	txh	6835	txh
	language	Thu Lao	tyl	6836	tyl
	language	Thulung	tdh	6837	tdh
	language	Thur	lth	6838	lth
	language	Thuri	thu	6839	thu
	language	Tiagbamrin Aizi	ahi	6840	ahi
	language	Tiale	mnl	6841	mnl
	language	Tiang	tbj	6842	tbj
	language	Tibea	ngy	6843	ngy
	language	Tibetan Sign Language	lsn	6844	lsn
	language	Tibetan, Tibetan Standard, Central	bod	6845	bod	Tibetan	Tibetan Central	Tibetan Standard	tib	bo
	language	Tichurong	tcn	6846	tcn
	language	Ticuna	tca	6847	tca
	language	Tidaá Mixtec	mtx	6848	mtx
	language	Tidikelt Tamazight	tia	6849	tia
	language	Tidore	tvo	6850	tvo
	language	Tiemacèwè Bozo	boo	6851	boo
	language	Tiene	tii	6852	tii
	language	Tifal	tif	6853	tif
	language	Tigak	tgc	6854	tgc
	language	Tigon Mbembe	nza	6855	nza
	language	Tigre	tig	6856	tig
	language	Tigrinya	tir	6857	tir	ti
	language	Tii	txq	6858	txq
	language	Tijaltepec Mixtec	xtl	6859	xtl
	language	Tikar	tik	6860	tik
	language	Tikopia	tkp	6861	tkp
	language	Tilapa Otomi	otl	6862	otl
	language	Tillamook	til	6863	til
	language	Tilquiapan Zapotec	zts	6864	zts
	language	Tilung	tij	6865	tij
	language	Tima	tms	6866	tms
	language	Timbe	tim	6867	tim
	language	Timne	tem	6868	tem
	language	Timor Pidgin	tvy	6869	tvy
	language	Timucua	tjm	6870	tjm
	language	Timugon Murut	tih	6871	tih
	language	Tinani	lbf	6872	lbf
	language	Tindi	tin	6873	tin
	language	Tingui-Boto	tgv	6874	tgv
	language	Tinigua	tit	6875	tit
	language	Tinputz	tpz	6876	tpz
	language	Tippera	tpe	6877	tpe
	language	Tira	tic	6878	tic
	language	Tirahi	tra	6879	tra
	language	Tiranige Diga Dogon	tde	6880	tde
	language	Tiri	cir	6881	cir
	language	Tirmaga-Chai Suri	suq	6882	suq
	language	Tiruray	tiy	6883	tiy
	language	Tita	tdq	6884	tdq
	language	Titan	ttv	6885	ttv
	language	Tiv	tiv	6886	tiv
	language	Tiwa	lax	6887	lax
	language	Tiwi	tiw	6888	tiw
	language	Tiyaa	tyy	6889	tyy
	language	Tiéfo	tiq	6890	tiq
	language	Tiéyaxo Bozo	boz	6891	boz
	language	Tjungundji	tjj	6892	tjj
	language	Tjupany	tjp	6893	tjp
	language	Tjurruru	tju	6894	tju
	language	Tlachichilco Tepehua	tpt	6895	tpt
	language	Tlacoapa Me'phaa	tpl	6896	tpl
	language	Tlacoatzintepec Chinantec	ctl	6897	ctl
	language	Tlacolulita Zapotec	zpk	6898	zpk
	language	Tlahuitoltepec Mixe	mxp	6899	mxp
	language	Tlamacazapa Nahuatl	nuz	6900	nuz
	language	Tlazoyaltepec Mixtec	mqh	6901	mqh
	language	Tlicho	dgr	6902	dgr
	language	Tlingit	tli	6903	tli
	language	To	toz	6904	toz
	language	To'abaita	mlu	6905	mlu
	language	Toaripi	tqo	6906	tqo
	language	Toba	tob	6907	tob
	language	Toba-Maskoy	tmf	6908	tmf
	language	Tobagonian Creole English	tgh	6909	tgh
	language	Tobanga	tng	6910	tng
	language	Tobati	tti	6911	tti
	language	Tobelo	tlb	6912	tlb
	language	Tobian	tox	6913	tox
	language	Tobilung	tgb	6914	tgb
	language	Tobo	tbv	6915	tbv
	language	Tocantins Asurini	asu	6916	asu
	language	Tocho	taz	6917	taz
	language	Toda	tcx	6918	tcx
	language	Todrah	tdr	6919	tdr
	language	Tofanma	tlg	6920	tlg
	language	Tofin Gbe	tfi	6921	tfi
	language	Togbo-Vara Banda	tor	6922	tor
	language	Togoyo	tgy	6923	tgy
	language	Tohono O'odham	ood	6924	ood
	language	Tojolabal	toj	6925	toj
	language	Tok Pisin	tpi	6926	tpi
	language	Tokano	zuh	6927	zuh
	language	Tokelau	tkl	6928	tkl
	language	Tokharian A	xto	6929	xto
	language	Tokharian B	txb	6930	txb
	language	Toki Pona	tok	6931	tok
	language	Toku-No-Shima	tkn	6932	tkn
	language	Tol	jic	6933	jic
	language	Tolaki	lbw	6934	lbw
	language	Tolomako	tlm	6935	tlm
	language	Tolowa	tol	6936	tol
	language	Toma	tod	6937	tod
	language	Tomadino	tdi	6938	tdi
	language	Tombelala	ttp	6939	ttp
	language	Tombonuo	txa	6940	txa
	language	Tombulu	tom	6941	tom
	language	Tomini	txm	6942	txm
	language	Tommo So Dogon	dto	6943	dto
	language	Tomo Kan Dogon	dtm	6944	dtm
	language	Tomoip	tqp	6945	tqp
	language	Tondano	tdn	6946	tdn
	language	Tondi Songway Kiini	tst	6947	tst
	language	Tonga (Nyasa)	tog	6948	tog
	language	Tonga (Tonga Islands)	ton	6949	ton	to	Tonga
	language	Tonga (Zambia)	toi	6950	toi
	language	Tongwe	tny	6951	tny
	language	Tonjon	tjn	6952	tjn
	language	Tonkawa	tqw	6953	tqw
	language	Tonsawang	tnw	6954	tnw
	language	Tonsea	txs	6955	txs
	language	Tontemboan	tnt	6956	tnt
	language	Tooro	ttj	6957	ttj
	language	Topoiyo	toy	6958	toy
	language	Toposa	toq	6959	toq
	language	Toraja-Sa'dan	sda	6960	sda
	language	Toram	trj	6961	trj
	language	Torau	ttu	6962	ttu
	language	Tornedalen Finnish	fit	6963	fit
	language	Toro	tdv	6964	tdv
	language	Toro So Dogon	dts	6965	dts
	language	Toro Tegu Dogon	dtt	6966	dtt
	language	Toromono	tno	6967	tno
	language	Torona	tqr	6968	tqr
	language	Torres Strait Creole	tcs	6969	tcs
	language	Torricelli	tei	6970	tei
	language	Torwali	trw	6971	trw
	language	Torá	trz	6972	trz
	language	Tosk Albanian	als	6973	als
	language	Totela	ttl	6974	ttl
	language	Toto	txo	6975	txo
	language	Totoli	txe	6976	txe
	language	Totomachapan Zapotec	zph	6977	zph
	language	Totontepec Mixe	mto	6978	mto
	language	Totoro	ttk	6979	ttk
	language	Touo	tqu	6980	tqu
	language	Toura (Côte d'Ivoire)	neb	6981	neb
	language	Toura (Papua New Guinea)	don	6982	don
	language	Towei	ttn	6983	ttn
	language	Transalpine Gaulish	xtg	6984	xtg
	language	Traveller Danish	rmd	6985	rmd
	language	Traveller Norwegian	rmg	6986	rmg
	language	Traveller Scottish	trl	6987	trl
	language	Tregami	trm	6988	trm
	language	Tremembé	tme	6989	tme
	language	Trieng	stg	6990	stg
	language	Trimuris	tip	6991	tip
	language	Tring	tgq	6992	tgq
	language	Tringgus-Sembaan Bidayuh	trx	6993	trx
	language	Trinidad and Tobago Sign Language	lst	6994	lst
	language	Trinidadian Creole English	trf	6995	trf
	language	Trinitario	trn	6996	trn
	language	Trió	tri	6997	tri
	language	Truká	tka	6998	tka
	language	Trumai	tpy	6999	tpy
	language	Ts'ün-Lao	tsl	7000	tsl
	language	Tsaangi	tsa	7001	tsa
	language	Tsakhur	tkr	7002	tkr
	language	Tsakonian	tsd	7003	tsd
	language	Tsakwambo	kvz	7004	kvz
	language	Tsamai	tsb	7005	tsb
	language	Tsat	huq	7006	huq
	language	Tseku	tsk	7007	tsk
	language	Tsetsaut	txc	7008	txc
	language	Tshangla	tsj	7009	tsj
	language	Tsikimba	kdl	7010	kdl
	language	Tsimané	cas	7011	cas
	language	Tsimihety Malagasy	xmw	7012	xmw
	language	Tsimshian	tsi	7013	tsi
	language	Tsishingini	tsw	7014	tsw
	language	Tso	ldp	7015	ldp
	language	Tsoa	hio	7016	hio
	language	Tsogo	tsv	7017	tsv
	language	Tsonga	tso	7018	tso	ts
	language	Tsotso	lto	7019	lto
	language	Tsou	tsu	7020	tsu
	language	Tsucuba	cbq	7021	cbq
	language	Tsum	ttz	7022	ttz
	language	Tsuvadi	tvd	7023	tvd
	language	Tsuvan	tsh	7024	tsh
	language	Tswa	tsc	7025	tsc
	language	Tswana	tsn	7026	tsn	tn
	language	Tswapong	two	7027	two
	language	Tu	mjg	7028	mjg
	language	Tuamotuan	pmt	7029	pmt
	language	Tubar	tbu	7030	tbu
	language	Tucano	tuo	7031	tuo
	language	Tugen	tuy	7032	tuy
	language	Tugun	tzn	7033	tzn
	language	Tugutil	tuj	7034	tuj
	language	Tukang Besi North	khc	7035	khc
	language	Tukang Besi South	bhq	7036	bhq
	language	Tuki	bag	7037	bag
	language	Tukpa	tpq	7038	tpq
	language	Tukudede	tkd	7039	tkd
	language	Tukumanféd	tkf	7040	tkf
	language	Tula	tul	7041	tul
	language	Tulai	tvi	7042	tvi
	language	Tulehu	tlu	7043	tlu
	language	Tulishi	tey	7044	tey
	language	Tulu	tcy	7045	tcy
	language	Tulu-Bohuai	rak	7046	rak
	language	Tuma-Irumu	iou	7047	iou
	language	Tumak	tmc	7048	tmc
	language	Tumari Kanuri	krt	7049	krt
	language	Tumbuka	tum	7050	tum
	language	Tumi	kku	7051	kku
	language	Tumleo	tmq	7052	tmq
	language	Tumshuqese	xtq	7053	xtq
	language	Tumtum	tbr	7054	tbr
	language	Tumulung Sisaala	sil	7055	sil
	language	Tumzabt	mzb	7056	mzb
	language	Tundra Enets	enh	7057	enh
	language	Tunen	tvu	7058	tvu
	language	Tungag	lcm	7059	lcm
	language	Tunggare	trt	7060	trt
	language	Tunia	tug	7061	tug
	language	Tunica	tun	7062	tun
	language	Tunisian Arabic	aeb	7063	aeb
	language	Tunisian Sign Language	tse	7064	tse
	language	Tunjung	tjg	7065	tjg
	language	Tunni	tqq	7066	tqq
	language	Tunzu	dza	7067	dza
	language	Tuotomb	ttf	7068	ttf
	language	Tuparí	tpr	7069	tpr
	language	Tupinambá	tpn	7070	tpn
	language	Tupinikin	tpk	7071	tpk
	language	Tupuri	tui	7072	tui
	language	Turaka	trh	7073	trh
	language	Turi	trd	7074	trd
	language	Turiwára	twt	7075	twt
	language	Turka	tuz	7076	tuz
	language	Turkana	tuv	7077	tuv
	language	Turkish	tur	7078	tur	tr
	language	Turkish Sign Language	tsm	7079	tsm
	language	Turkmen	tuk	7080	tuk	tk
	language	Turks And Caicos Creole English	tch	7081	tch
	language	Turoyo	tru	7082	tru
	language	Turumsa	tqm	7083	tqm
	language	Turung	try	7084	try
	language	Tuscarora	tus	7085	tus
	language	Tutelo	tta	7086	tta
	language	Tutong	ttg	7087	ttg
	language	Tutsa Naga	tvt	7088	tvt
	language	Tutuba	tmi	7089	tmi
	language	Tututepec Mixtec	mtu	7090	mtu
	language	Tututni	tuu	7091	tuu
	language	Tuvalu	tvl	7092	tvl
	language	Tuvinian	tyv	7093	tyv
	language	Tuwali Ifugao	ifk	7094	ifk
	language	Tuwari	tww	7095	tww
	language	Tuwuli	bov	7096	bov
	language	Tuxináwa	tux	7097	tux
	language	Tuxá	tud	7098	tud
	language	Tuyuca	tue	7099	tue
	language	Twana	twa	7100	twa
	language	Twendi	twn	7101	twn
	language	Twents	twd	7102	twd
	language	Twi	twi	7103	twi	tw
	language	Tyap	kcg	7104	kcg
	language	Tz'utujil	tzj	7105	tzj
	language	Tzeltal	tzh	7106	tzh
	language	Tzotzil	tzo	7107	tzo
	language	Tày	tyz	7108	tyz
	language	Tày Sa Pa	tys	7109	tys
	language	Tày Tac	tyt	7110	tyt
	language	Téén	lor	7111	lor
	language	Tübatulabal	tub	7112	tub
	language	U	uuu	7113	uuu
	language	Uab Meto	aoz	7114	aoz
	language	Uamué	uam	7115	uam
	language	Uare	ksj	7116	ksj
	language	Ubaghara	byc	7117	byc
	language	Ubang	uba	7118	uba
	language	Ubi	ubi	7119	ubi
	language	Ubir	ubr	7120	ubr
	language	Ubykh	uby	7121	uby
	language	Ucayali-Yurúa Ashéninka	cpb	7122	cpb
	language	Uda	uda	7123	uda
	language	Udi	udi	7124	udi
	language	Udihe	ude	7125	ude
	language	Udmurt	udm	7126	udm
	language	Uduk	udu	7127	udu
	language	Ufim	ufi	7128	ufi
	language	Ugandan Sign Language	ugn	7129	ugn
	language	Ugaritic	uga	7130	uga
	language	Ughele	uge	7131	uge
	language	Ugong	ugo	7132	ugo
	language	Uhami	uha	7133	uha
	language	Uighur, Uyghur	uig	7134	uig	Uighur	ug	Uyghur
	language	Uisai	uis	7135	uis
	language	Ujir	udj	7136	udj
	language	Ukaan	kcf	7137	kcf
	language	Ukhwejo	ukh	7138	ukh
	language	Ukit	umi	7139	umi
	language	Ukpe-Bayobiri	ukp	7140	ukp
	language	Ukpet-Ehom	akd	7141	akd
	language	Ukrainian	ukr	7142	ukr	uk
	language	Ukrainian Sign Language	ukl	7143	ukl
	language	Ukue	uku	7144	uku
	language	Ukuriguma	ukg	7145	ukg
	language	Ukwa	ukq	7146	ukq
	language	Ukwuani-Aboh-Ndoni	ukw	7147	ukw
	language	Ulau-Suain	svb	7148	svb
	language	Ulch	ulc	7149	ulc
	language	Ulithian	uli	7150	uli
	language	Ullatan	ull	7151	ull
	language	Ulukwumi	ulb	7152	ulb
	language	Ulumanda'	ulm	7153	ulm
	language	Ulwa	ulw	7154	ulw
	language	Uma	ppk	7155	ppk
	language	Uma' Lasan	xky	7156	xky
	language	Uma' Lung	ulu	7157	ulu
	language	Umanakaina	gdn	7158	gdn
	language	Umatilla	uma	7159	uma
	language	Umbindhamu	umd	7160	umd
	language	Umbrian	xum	7161	xum
	language	Umbu-Ungu	ubu	7162	ubu
	language	Umbugarla	umr	7163	umr
	language	Umbundu	umb	7164	umb
	language	Ume Sami	sju	7165	sju
	language	Umeda	upi	7166	upi
	language	Umiida	xud	7167	xud
	language	Umiray Dumaget Agta	due	7168	due
	language	Umon	umm	7169	umm
	language	Umotína	umo	7170	umo
	language	Umpila	ump	7171	ump
	language	Una	mtg	7172	mtg
	language	Unami	unm	7173	unm
	language	Uncoded languages	mis	7174	mis
	language	Unde Kaili	unz	7175	unz
	language	Undetermined	und	7176	und
	language	Uneapa	bbn	7177	bbn
	language	Uneme	une	7178	une
	language	Unggaranggu	xun	7179	xun
	language	Unggumi	xgu	7180	xgu
	language	Uni	uni	7181	uni
	language	Unserdeutsch	uln	7182	uln
	language	Unua	onu	7183	onu
	language	Unubahe	unu	7184	unu
	language	Upper Chehalis	cjh	7185	cjh
	language	Upper Grand Valley Dani	dna	7186	dna
	language	Upper Guinea Crioulo	pov	7187	pov
	language	Upper Kinabatangan	dmg	7188	dmg
	language	Upper Kuskokwim	kuu	7189	kuu
	language	Upper Necaxa Totonac	tku	7190	tku
	language	Upper Saxon	sxu	7191	sxu
	language	Upper Sorbian	hsb	7192	hsb
	language	Upper Ta'oih	tth	7193	tth
	language	Upper Tanana	tau	7194	tau
	language	Upper Taromi	tov	7195	tov
	language	Upper Umpqua	xup	7196	xup
	language	Ura (Papua New Guinea)	uro	7197	uro
	language	Ura (Vanuatu)	uur	7198	uur
	language	Uradhi	urf	7199	urf
	language	Urak Lawoi'	urk	7200	urk
	language	Urali	url	7201	url
	language	Urapmin	urm	7202	urm
	language	Urarina	ura	7203	ura
	language	Urartian	xur	7204	xur
	language	Urat	urt	7205	urt
	language	Urdu	urd	7206	urd	ur
	language	Urhobo	urh	7207	urh
	language	Uri	uvh	7208	uvh
	language	Urigina	urg	7209	urg
	language	Urim	uri	7210	uri
	language	Urimo	urx	7211	urx
	language	Uripiv-Wala-Rano-Atchin	upv	7212	upv
	language	Urningangg	urc	7213	urc
	language	Uru	ure	7214	ure
	language	Uru-Eu-Wau-Wau	urz	7215	urz
	language	Uru-Pa-In	urp	7216	urp
	language	Uruangnirin	urn	7217	urn
	language	Uruava	urv	7218	urv
	language	Urubú-Kaapor	urb	7219	urb
	language	Urubú-Kaapor Sign Language	uks	7220	uks
	language	Uruguayan Sign Language	ugy	7221	ugy
	language	Urum	uum	7222	uum
	language	Urumi	uru	7223	uru
	language	Usaghade	usk	7224	usk
	language	Usan	wnu	7225	wnu
	language	Usarufa	usa	7226	usa
	language	Ushojo	ush	7227	ush
	language	Usila Chinantec	cuc	7228	cuc
	language	Usku	ulf	7229	ulf
	language	Uspanteco	usp	7230	usp
	language	Usui	usi	7231	usi
	language	Utarmbung	omo	7232	omo
	language	Ute-Southern Paiute	ute	7233	ute
	language	Utu	utu	7234	utu
	language	Uvbie	evh	7235	evh
	language	Uya	usu	7236	usu
	language	Uyajitaya	duk	7237	duk
	language	Uzbek	uzb	7238	uzb	uz
	language	Uzbeki Arabic	auz	7239	auz
	language	Uzekwe	eze	7240	eze
	language	Vaagri Booli	vaa	7241	vaa
	language	Vafsi	vaf	7242	vaf
	language	Vaghri	vgr	7243	vgr
	language	Vaghua	tva	7244	tva
	language	Vagla	vag	7245	vag
	language	Vai	vai	7246	vai
	language	Vaiphei	vap	7247	vap
	language	Vale	vae	7248	vae
	language	Valencian Sign Language	vsv	7249	vsv
	language	Valle Nacional Chinantec	cvn	7250	cvn
	language	Valley Maidu	vmv	7251	vmv
	language	Valman	van	7252	van
	language	Valpei	vlp	7253	vlp
	language	Vamale	mkt	7254	mkt
	language	Vame	mlr	7255	mlr
	language	Vandalic	xvn	7256	xvn
	language	Vangunu	mpr	7257	mpr
	language	Vanimo	vam	7258	vam
	language	Vano	vnk	7259	vnk
	language	Vanuma	vau	7260	vau
	language	Vao	vao	7261	vao
	language	Varhadi-Nagpuri	vah	7262	vah
	language	Varisi	vrs	7263	vrs
	language	Varli	vav	7264	vav
	language	Vasavi	vas	7265	vas
	language	Veddah	ved	7266	ved
	language	Vedic Sanskrit	vsn	7267	vsn
	language	Vehes	val	7268	val
	language	Veluws	vel	7269	vel
	language	Vemgo-Mabas	vem	7270	vem
	language	Venda	ven	7271	ven	ve
	language	Venetian	vec	7272	vec
	language	Venetic	xve	7273	xve
	language	Venezuelan Sign Language	vsl	7274	vsl
	language	Vengo	bav	7275	bav
	language	Ventureño	veo	7276	veo
	language	Veps	vep	7277	vep
	language	Vera'a	vra	7278	vra
	language	Vestinian	xvs	7279	xvs
	language	Vidunda	vid	7280	vid
	language	Viemo	vig	7281	vig
	language	Vietnamese	vie	7282	vie	vi
	language	Vilela	vil	7283	vil
	language	Vili	vif	7284	vif
	language	Villa Viciosa Agta	dyg	7285	dyg
	language	Vincentian Creole English	svc	7286	svc
	language	Vinmavis	vnm	7287	vnm
	language	Vinza	vin	7288	vin
	language	Virgin Islands Creole English	vic	7289	vic
	language	Vishavan	vis	7290	vis
	language	Viti	vit	7291	vit
	language	Vitou	vto	7292	vto
	language	Vitu	wiv	7293	wiv
	language	Vlaams	vls	7294	vls
	language	Vlaamse Gebarentaal	vgt	7295	vgt
	language	Vlax Romani	rmy	7296	rmy
	language	Volapük	vol	7297	vol	vo
	language	Volscian	xvo	7298	xvo
	language	Vono	kch	7299	kch
	language	Voro	vor	7300	vor
	language	Votic	vot	7301	vot
	language	Vumbu	vum	7302	vum
	language	Vunapu	vnp	7303	vnp
	language	Vunjo	vun	7304	vun
	language	Vurës	msn	7305	msn
	language	Vute	vut	7306	vut
	language	Vwanji	wbi	7307	wbi
	language	Võro	vro	7308	vro
	language	Wa	wbm	7309	wbm
	language	Wa'ema	wag	7310	wag
	language	Waama	wwa	7311	wwa
	language	Waamwang	wmn	7312	wmn
	language	Waata	ssn	7313	ssn
	language	Wab	wab	7314	wab
	language	Wabo	wbb	7315	wbb
	language	Waboda	kmx	7316	kmx
	language	Waci Gbe	wci	7317	wci
	language	Wadaginam	wdg	7318	wdg
	language	Waddar	wbq	7319	wbq
	language	Wadi Wadi	xwd	7320	xwd
	language	Wadikali	wdk	7321	wdk
	language	Wadiyara Koli	kxp	7322	kxp
	language	Wadjabangayi	wdy	7323	wdy
	language	Wadjiginy	wdj	7324	wdj
	language	Wadjigu	wdu	7325	wdu
	language	Wae Rana	wrx	7326	wrx
	language	Waffa	waj	7327	waj
	language	Wagawaga	wgb	7328	wgb
	language	Wagaya	wga	7329	wga
	language	Wagdi	wbr	7330	wbr
	language	Wagi	fad	7331	fad
	language	Wagiman	waq	7332	waq
	language	Wahau Kayan	whu	7333	whu
	language	Wahau Kenyah	whk	7334	whk
	language	Wahgi	wgi	7335	wgi
	language	Waigali	wbk	7336	wbk
	language	Waigeo	wgo	7337	wgo
	language	Wailaki	wlk	7338	wlk
	language	Wailapa	wlr	7339	wlr
	language	Waima	rro	7340	rro
	language	Waima'a	wmh	7341	wmh
	language	Waimaha	bao	7342	bao
	language	Waimiri-Atroari	atr	7343	atr
	language	Waioli	wli	7344	wli
	language	Waiwai	waw	7345	waw
	language	Waja	wja	7346	wja
	language	Wajarri	wbv	7347	wbv
	language	Wajuk	xwj	7348	xwj
	language	Waka	wav	7349	wav
	language	Wakabunga	wwb	7350	wwb
	language	Wakawaka	wkw	7351	wkw
	language	Wakde	wkd	7352	wkd
	language	Wakhi	wbl	7353	wbl
	language	Wakoná	waf	7354	waf
	language	Wala	lgl	7355	lgl
	language	Walak	wlw	7356	wlw
	language	Walangama	nlw	7357	nlw
	language	Wali (Ghana)	wlx	7358	wlx
	language	Wali (Sudan)	wll	7359	wll
	language	Waling	wly	7360	wly
	language	Walio	wla	7361	wla
	language	Walla Walla	waa	7362	waa
	language	Wallisian	wls	7363	wls
	language	Walloon	wln	7364	wln	wa
	language	Walmajarri	wmt	7365	wmt
	language	Walser	wae	7366	wae
	language	Walungge	ola	7367	ola
	language	Waluwarra	wrb	7368	wrb
	language	Wamas	wmc	7369	wmc
	language	Wambaya	wmb	7370	wmb
	language	Wambon	wms	7371	wms
	language	Wambule	wme	7372	wme
	language	Wamesa	wad	7373	wad
	language	Wamey	cou	7374	cou
	language	Wamin	wmi	7375	wmi
	language	Wampanoag	wam	7376	wam
	language	Wampar	lbq	7377	lbq
	language	Wampur	waz	7378	waz
	language	Wan	wan	7379	wan
	language	Wanap	wnp	7380	wnp
	language	Wancho Naga	nnp	7381	nnp
	language	Wanda	wbh	7382	wbh
	language	Wandala	mfi	7383	mfi
	language	Wandarang	wnd	7384	wnd
	language	Wandji	wdd	7385	wdd
	language	Waneci	wne	7386	wne
	language	Wanga	lwg	7387	lwg
	language	Wangaaybuwan-Ngiyambaa	wyb	7388	wyb
	language	Wanggamala	wnm	7389	wnm
	language	Wanggom	wng	7390	wng
	language	Wangkangurru	wgg	7391	wgg
	language	Wangkayutyuru	wky	7392	wky
	language	Wangkumara	xwk	7393	xwk
	language	Wannu	jub	7394	jub
	language	Wano	wno	7395	wno
	language	Wantoat	wnc	7396	wnc
	language	Wanukaka	wnk	7397	wnk
	language	Wanyi	wny	7398	wny
	language	Wané	hwa	7399	hwa
	language	Waorani	auc	7400	auc
	language	Wapan	juk	7401	juk
	language	Wapishana	wap	7402	wap
	language	Wappo	wao	7403	wao
	language	War-Jaintia	aml	7404	aml
	language	Wara	wbf	7405	wbf
	language	Warao	wba	7406	wba
	language	Waray (Australia)	wrz	7407	wrz
	language	Waray (Philippines)	war	7408	war
	language	Wardaman	wrr	7409	wrr
	language	Wardandi	wxw	7410	wxw
	language	Warembori	wsa	7411	wsa
	language	Wares	wai	7412	wai
	language	Waris	wrs	7413	wrs
	language	Waritai	wbe	7414	wbe
	language	Wariyangga	wri	7415	wri
	language	Warji	wji	7416	wji
	language	Warkay-Bipim	bgv	7417	bgv
	language	Warlmanpa	wrl	7418	wrl
	language	Warlpiri	wbp	7419	wbp
	language	Warnang	wrn	7420	wrn
	language	Warnman	wbt	7421	wbt
	language	Waropen	wrp	7422	wrp
	language	Warrgamay	wgy	7423	wgy
	language	Warrwa	wwr	7424	wwr
	language	Waru	wru	7425	wru
	language	Warumungu	wrm	7426	wrm
	language	Waruna	wrv	7427	wrv
	language	Warungu	wrg	7428	wrg
	language	Warwar Feni	hrw	7429	hrw
	language	Wasa	wss	7430	wss
	language	Wasco-Wishram	wac	7431	wac
	language	Wasembo	gsp	7432	gsp
	language	Washo	was	7433	was
	language	Waskia	wsk	7434	wsk
	language	Wasu	wsu	7435	wsu
	language	Watakataui	wtk	7436	wtk
	language	Watam	wax	7437	wax
	language	Wathawurrung	wth	7438	wth
	language	Watiwa	wtf	7439	wtf
	language	Watubela	wah	7440	wah
	language	Waube	kop	7441	kop
	language	Waurá	wau	7442	wau
	language	Wauyai	wuy	7443	wuy
	language	Wawa	www	7444	www
	language	Wawonii	wow	7445	wow
	language	Waxianghua	wxa	7446	wxa
	language	Wayampi	oym	7447	oym
	language	Wayana	way	7448	way
	language	Wayanad Chetti	ctt	7449	ctt
	language	Wayoró	wyr	7450	wyr
	language	Wayu	vay	7451	vay
	language	Wayuu	guc	7452	guc
	language	Wedau	wed	7453	wed
	language	Weh	weh	7454	weh
	language	Wejewa	wew	7455	wew
	language	Welaun	wlh	7456	wlh
	language	Weliki	klh	7457	klh
	language	Welsh	cym	7458	cym	cy	wel
	language	Welsh Romani	rmw	7459	rmw
	language	Wemale	weo	7460	weo
	language	Wemba Wemba	xww	7461	xww
	language	Weme Gbe	wem	7462	wem
	language	Wendat	wdt	7463	wdt
	language	Wergaia	weg	7464	weg
	language	Weri	wer	7465	wer
	language	Wersing	kvw	7466	kvw
	language	West Albay Bikol	fbl	7467	fbl
	language	West Ambae	nnd	7468	nnd
	language	West Bengal Sign Language	wbs	7469	wbs
	language	West Berawan	zbw	7470	zbw
	language	West Central Banda	bbp	7471	bbp
	language	West Central Oromo	gaz	7472	gaz
	language	West Coast Bajau	bdr	7473	bdr
	language	West Damar	drn	7474	drn
	language	West Goodenough	ddi	7475	ddi
	language	West Kewa	kew	7476	kew
	language	West Lembata	lmj	7477	lmj
	language	West Makian	mqs	7478	mqs
	language	West Masela	mss	7479	mss
	language	West Tarangan	txn	7480	txn
	language	West Uvean	uve	7481	uve
	language	West Yugur	ybe	7482	ybe
	language	West-Central Limba	lia	7483	lia
	language	Western Abnaki	abe	7484	abe
	language	Western Apache	apw	7485	apw
	language	Western Armenian	hyw	7486	hyw
	language	Western Arrarnta	are	7487	are
	language	Western Balochi	bgn	7488	bgn
	language	Western Bolivian Guaraní	gnw	7489	gnw
	language	Western Bru	brv	7490	brv
	language	Western Bukidnon Manobo	mbb	7491	mbb
	language	Western Cham	cja	7492	cja
	language	Western Dani	dnw	7493	dnw
	language	Western Durango Nahuatl	azn	7494	azn
	language	Western Fijian	wyy	7495	wyy
	language	Western Frisian	fry	7496	fry	fy
	language	Western Highland Chatino	ctp	7497	ctp
	language	Western Highland Purepecha	pua	7498	pua
	language	Western Huasteca Nahuatl	nhw	7499	nhw
	language	Western Juxtlahuaca Mixtec	jmx	7500	jmx
	language	Western Kanjobal	knj	7501	knj
	language	Western Karaboro	kza	7502	kza
	language	Western Katu	kuf	7503	kuf
	language	Western Kayah	kyu	7504	kyu
	language	Western Keres	kjq	7505	kjq
	language	Western Krahn	krw	7506	krw
	language	Western Lalu	ywl	7507	ywl
	language	Western Lawa	lcp	7508	lcp
	language	Western Magar	mrd	7509	mrd
	language	Western Maninkakan	mlq	7510	mlq
	language	Western Mari	mrj	7511	mrj
	language	Western Mashan Hmong	hmw	7512	hmw
	language	Western Meohang	raf	7513	raf
	language	Western Minyag	wmg	7514	wmg
	language	Western Muria	mut	7515	mut
	language	Western Neo-Aramaic	amw	7516	amw
	language	Western Niger Fulfulde	fuh	7517	fuh
	language	Western Ojibwa	ojw	7518	ojw
	language	Western Panjabi	pnb	7519	pnb
	language	Western Parbate Kham	kjl	7520	kjl
	language	Western Penan	pne	7521	pne
	language	Western Sisaala	ssl	7522	ssl
	language	Western Subanon	suc	7523	suc
	language	Western Tamang	tdg	7524	tdg
	language	Western Tawbuid	twb	7525	twb
	language	Western Tlacolula Valley Zapotec	zab	7526	zab
	language	Western Totonac	tqt	7527	tqt
	language	Western Tunebo	tnb	7528	tnb
	language	Western Xiangxi Miao	mmr	7529	mmr
	language	Western Xwla Gbe	xwl	7530	xwl
	language	Western Yiddish	yih	7531	yih
	language	Westphalien	wep	7532	wep
	language	Wetamut	wwo	7533	wwo
	language	Wewaw	wea	7534	wea
	language	Weyto	woy	7535	woy
	language	White Gelao	giw	7536	giw
	language	White Lachi	lwh	7537	lwh
	language	Whitesands	tnp	7538	tnp
	language	Wiarumus	tua	7539	tua
	language	Wichita	wic	7540	wic
	language	Wichí Lhamtés Güisnay	mzh	7541	mzh
	language	Wichí Lhamtés Nocten	mtp	7542	mtp
	language	Wichí Lhamtés Vejoz	wlv	7543	wlv
	language	Wik Ngathan	wig	7544	wig
	language	Wik-Epa	wie	7545	wie
	language	Wik-Iiyanh	wij	7546	wij
	language	Wik-Keyangan	wif	7547	wif
	language	Wik-Me'anha	wih	7548	wih
	language	Wik-Mungkan	wim	7549	wim
	language	Wikalkan	wik	7550	wik
	language	Wikngenchera	wua	7551	wua
	language	Wilawila	wil	7552	wil
	language	Wintu	wnw	7553	wnw
	language	Winyé	kst	7554	kst
	language	Wipi	gdr	7555	gdr
	language	Wiradjuri	wrh	7556	wrh
	language	Wiraféd	wir	7557	wir
	language	Wirangu	wgu	7558	wgu
	language	Wiru	wiu	7559	wiu
	language	Wiyot	wiy	7560	wiy
	language	Woccon	xwc	7561	xwc
	language	Wogamusin	wog	7562	wog
	language	Wogeo	woc	7563	woc
	language	Woi	wbw	7564	wbw
	language	Woiwurrung	wyi	7565	wyi
	language	Wojenaka	jod	7566	jod
	language	Wolane	wle	7567	wle
	language	Wolani	wod	7568	wod
	language	Wolaytta	wal	7569	wal
	language	Woleaian	woe	7570	woe
	language	Wolio	wlo	7571	wlo
	language	Wolof	wol	7572	wol	wo
	language	Wom (Nigeria)	wom	7573	wom
	language	Wom (Papua New Guinea)	wmo	7574	wmo
	language	Womo	wmx	7575	wmx
	language	Wongo	won	7576	won
	language	Woods Cree	cwd	7577	cwd
	language	Woria	wor	7578	wor
	language	Worimi	kda	7579	kda
	language	Worodougou	jud	7580	jud
	language	Worrorra	wro	7581	wro
	language	Wotapuri-Katarqalai	wsv	7582	wsv
	language	Wotjobaluk	xwt	7583	xwt
	language	Wotu	wtw	7584	wtw
	language	Woun Meu	noa	7585	noa
	language	Written Oirat	xwo	7586	xwo
	language	Wu Chinese	wuu	7587	wuu
	language	Wuding-Luquan Yi	ywq	7588	ywq
	language	Wudu	wud	7589	wud
	language	Wuliwuli	wlu	7590	wlu
	language	Wulna	wux	7591	wux
	language	Wumboko	bqm	7592	bqm
	language	Wumbvu	wum	7593	wum
	language	Wumeng Nasu	ywu	7594	ywu
	language	Wunai Bunu	bwn	7595	bwn
	language	Wunambal	wub	7596	wub
	language	Wunumara	wnn	7597	wnn
	language	Wurrugu	wur	7598	wur
	language	Wusa Nasu	yig	7599	yig
	language	Wushi	bse	7600	bse
	language	Wusi	wsi	7601	wsi
	language	Wutung	wut	7602	wut
	language	Wutunhua	wuh	7603	wuh
	language	Wuvulu-Aua	wuv	7604	wuv
	language	Wuzlam	udl	7605	udl
	language	Wyandot	wyn	7606	wyn
	language	Wymysorys	wym	7607	wym
	language	Wára	tci	7608	tci
	language	Wãpha	juw	7609	juw
	language	Wè Northern	wob	7610	wob
	language	Wè Southern	gxx	7611	gxx
	language	Wè Western	wec	7612	wec
	language	Xaasongaxango	kao	7613	kao
	language	Xadani Zapotec	zax	7614	zax
	language	Xakriabá	xkr	7615	xkr
	language	Xamtanga	xan	7616	xan
	language	Xanaguía Zapotec	ztg	7617	ztg
	language	Xavánte	xav	7618	xav
	language	Xerénte	xer	7619	xer
	language	Xetá	xet	7620	xet
	language	Xhosa	xho	7621	xho	xh
	language	Xiang Chinese	hsn	7622	hsn
	language	Xibe	sjo	7623	sjo
	language	Xicotepec De Juárez Totonac	too	7624	too
	language	Xinca	xin	7625	xin
	language	Xingú Asuriní	asn	7626	asn
	language	Xipaya	xiy	7627	xiy
	language	Xiri	xii	7628	xii
	language	Xiriâna	xir	7629	xir
	language	Xishanba Lalo	ywt	7630	ywt
	language	Xokleng	xok	7631	xok
	language	Xukurú	xoo	7632	xoo
	language	Xwela Gbe	xwe	7633	xwe
	language	Xârâcùù	ane	7634	ane
	language	Xârâgurè	axx	7635	axx
	language	Yaaku	muu	7636	muu
	language	Yabarana	yar	7637	yar
	language	Yabaâna	ybn	7638	ybn
	language	Yabem	jae	7639	jae
	language	Yaben	ybm	7640	ybm
	language	Yabong	ybo	7641	ybo
	language	Yabula Yabula	yxy	7642	yxy
	language	Yace	ekr	7643	ekr
	language	Yaeyama	rys	7644	rys
	language	Yafi	wfg	7645	wfg
	language	Yagara	yxg	7646	yxg
	language	Yagaria	ygr	7647	ygr
	language	Yagnobi	yai	7648	yai
	language	Yagomi	ygm	7649	ygm
	language	Yagua	yad	7650	yad
	language	Yagwoia	ygw	7651	ygw
	language	Yahadian	ner	7652	ner
	language	Yahang	rhp	7653	rhp
	language	Yahuna	ynu	7654	ynu
	language	Yaka (Central African Republic)	axk	7655	axk
	language	Yaka (Congo)	iyx	7656	iyx
	language	Yaka (Democratic Republic of Congo)	yaf	7657	yaf
	language	Yakaikeke	ykk	7658	ykk
	language	Yakama	yak	7659	yak
	language	Yakan	yka	7660	yka
	language	Yakha	ybh	7661	ybh
	language	Yakoma	yky	7662	yky
	language	Yakut	sah	7663	sah
	language	Yala	yba	7664	yba
	language	Yalahatan	jal	7665	jal
	language	Yalakalore	xyl	7666	xyl
	language	Yalarnnga	ylr	7667	ylr
	language	Yale	nce	7668	nce
	language	Yaleba	ylb	7669	ylb
	language	Yalunka	yal	7670	yal
	language	Yalálag Zapotec	zpu	7671	zpu
	language	Yamap	ymp	7672	ymp
	language	Yamba	yam	7673	yam
	language	Yambes	ymb	7674	ymb
	language	Yambeta	yat	7675	yat
	language	Yamdena	jmd	7676	jmd
	language	Yameo	yme	7677	yme
	language	Yami	tao	7678	tao
	language	Yaminahua	yaa	7679	yaa
	language	Yamna	ymn	7680	ymn
	language	Yamongeri	ymg	7681	ymg
	language	Yamphu	ybi	7682	ybi
	language	Yan-nhangu	jay	7683	jay
	language	Yan-nhaŋu Sign Language	yhs	7684	yhs
	language	Yana	ynn	7685	ynn
	language	Yanahuanca Pasco Quechua	qur	7686	qur
	language	Yanda	yda	7687	yda
	language	Yanda Dom Dogon	dym	7688	dym
	language	Yandjibara	xyb	7689	xyb
	language	Yandruwandha	ynd	7690	ynd
	language	Yanesha'	ame	7691	ame
	language	Yang Zhuang	zyg	7692	zyg
	language	Yangben	yav	7693	yav
	language	Yangkam	bsx	7694	bsx
	language	Yangman	jng	7695	jng
	language	Yango	yng	7696	yng
	language	Yangulam	ynl	7697	ynl
	language	Yangum Dey	yde	7698	yde
	language	Yangum Gel	ygl	7699	ygl
	language	Yangum Mon	ymo	7700	ymo
	language	Yankunytjatjara	kdd	7701	kdd
	language	Yanomamö	guu	7702	guu
	language	Yanomámi	wca	7703	wca
	language	Yansi	yns	7704	yns
	language	Yanyuwa	jao	7705	jao
	language	Yao	yao	7706	yao
	language	Yaosakor Asmat	asy	7707	asy
	language	Yaouré	yre	7708	yre
	language	Yapese	yap	7709	yap
	language	Yapunda	yev	7710	yev
	language	Yaqay	jaq	7711	jaq
	language	Yaqui	yaq	7712	yaq
	language	Yarawata	yrw	7713	yrw
	language	Yardliyawarra	yxl	7714	yxl
	language	Yareba	yrb	7715	yrb
	language	Yareni Zapotec	zae	7716	zae
	language	Yarluyandi	yry	7717	yry
	language	Yaroamë	yro	7718	yro
	language	Yarsun	yrs	7719	yrs
	language	Yasa	yko	7720	yko
	language	Yassic	ysc	7721	ysc
	language	Yatay	yty	7722	yty
	language	Yatee Zapotec	zty	7723	zty
	language	Yatzachi Zapotec	zav	7724	zav
	language	Yau (Morobe Province)	yuw	7725	yuw
	language	Yau (Sandaun Province)	yyu	7726	yyu
	language	Yaul	yla	7727	yla
	language	Yauma	yax	7728	yax
	language	Yaur	jau	7729	jau
	language	Yautepec Zapotec	zpb	7730	zpb
	language	Yauyos Quechua	qux	7731	qux
	language	Yavitero	yvt	7732	yvt
	language	Yawa	yva	7733	yva
	language	Yawalapití	yaw	7734	yaw
	language	Yawanawa	ywn	7735	ywn
	language	Yawarawarga	yww	7736	yww
	language	Yaweyuha	yby	7737	yby
	language	Yawijibaya	jbw	7738	jbw
	language	Yawiyo	ybx	7739	ybx
	language	Yawuru	ywr	7740	ywr
	language	Yaygir	xya	7741	xya
	language	Yazgulyam	yah	7742	yah
	language	Yecuatla Totonac	tlc	7743	tlc
	language	Yei	jei	7744	jei
	language	Yekhee	ets	7745	ets
	language	Yekora	ykr	7746	ykr
	language	Yela	yel	7747	yel
	language	Yele	yle	7748	yle
	language	Yelmek	jel	7749	jel
	language	Yelogu	ylg	7750	ylg
	language	Yemba	ybb	7751	ybb
	language	Yemsa	jnj	7752	jnj
	language	Yendang	ynq	7753	ynq
	language	Yeni	yei	7754	yei
	language	Yeniche	yec	7755	yec
	language	Yerakai	yra	7756	yra
	language	Yeretuar	gop	7757	gop
	language	Yerong	yrn	7758	yrn
	language	Yerukula	yeu	7759	yeu
	language	Yessan-Mayo	yss	7760	yss
	language	Yetfa	yet	7761	yet
	language	Yevanic	yej	7762	yej
	language	Yeyi	yey	7763	yey
	language	Yiddish	yid	7764	yid	yi
	language	Yidgha	ydg	7765	ydg
	language	Yidiny	yii	7766	yii
	language	Yil	yll	7767	yll
	language	Yilan Creole	ycr	7768	ycr
	language	Yimas	yee	7769	yee
	language	Yimchungru Naga	yim	7770	yim
	language	Yinbaw Karen	kvu	7771	kvu
	language	Yindjibarndi	yij	7772	yij
	language	Yindjilandji	yil	7773	yil
	language	Yine	pib	7774	pib
	language	Yinggarda	yia	7775	yia
	language	Yinhawangka	ywg	7776	ywg
	language	Yiningayi	ygi	7777	ygi
	language	Yintale Karen	kvy	7778	kvy
	language	Yinwum	yxm	7779	yxm
	language	Yir Yoront	yyr	7780	yyr
	language	Yirandali	ljw	7781	ljw
	language	Yirrk-Mel	yrm	7782	yrm
	language	Yis	yis	7783	yis
	language	Yitha Yitha	xth	7784	xth
	language	Yoba	yob	7785	yob
	language	Yocoboué Dida	gud	7786	gud
	language	Yogad	yog	7787	yog
	language	Yoidik	ydk	7788	ydk
	language	Yoke	yki	7789	yki
	language	Yokuts	yok	7790	yok
	language	Yola	yol	7791	yol
	language	Yoloxochitl Mixtec	xty	7792	xty
	language	Yolŋu Sign Language	ygs	7793	ygs
	language	Yom	pil	7794	pil
	language	Yombe	yom	7795	yom
	language	Yonaguni	yoi	7796	yoi
	language	Yong	yno	7797	yno
	language	Yongbei Zhuang	zyb	7798	zyb
	language	Yongkom	yon	7799	yon
	language	Yongnan Zhuang	zyn	7800	zyn
	language	Yopno	yut	7801	yut
	language	Yora	mts	7802	mts
	language	Yoron	yox	7803	yox
	language	Yorta Yorta	xyy	7804	xyy
	language	Yoruba	yor	7805	yor	yo
	language	Yosondúa Mixtec	mpm	7806	mpm
	language	Yotti	yot	7807	yot
	language	Youjiang Zhuang	zyj	7808	zyj
	language	Youle Jinuo	jiu	7809	jiu
	language	Younuo Bunu	buh	7810	buh
	language	Yout Wam	ytw	7811	ytw
	language	Yoy	yoy	7812	yoy
	language	Yuanga	nua	7813	nua
	language	Yucatec Maya Sign Language	msd	7814	msd
	language	Yucateco	yua	7815	yua
	language	Yuchi	yuc	7816	yuc
	language	Yucuañe Mixtec	mvg	7817	mvg
	language	Yucuna	ycn	7818	ycn
	language	Yue Chinese	yue	7819	yue
	language	Yug	yug	7820	yug
	language	Yugambal	yub	7821	yub
	language	Yugoslavian Sign Language	ysl	7822	ysl
	language	Yugul	ygu	7823	ygu
	language	Yuhup	yab	7824	yab
	language	Yuki	yuk	7825	yuk
	language	Yukpa	yup	7826	yup
	language	Yukuben	ybl	7827	ybl
	language	Yulu	yul	7828	yul
	language	Yuqui	yuq	7829	yuq
	language	Yuracare	yuz	7830	yuz
	language	Yurats	rts	7831	rts
	language	Yurok	yur	7832	yur
	language	Yuru	ljx	7833	ljx
	language	Yurutí	yui	7834	yui
	language	Yutanduchi Mixtec	mab	7835	mab
	language	Yuwana	yau	7836	yau
	language	Yuyu	yxu	7837	yxu
	language	Ywom	gek	7838	gek
	language	Yámana	yag	7839	yag
	language	Zaachila Zapotec	ztx	7840	ztx
	language	Zabana	kji	7841	kji
	language	Zacatepec Chatino	ctz	7842	ctz
	language	Zacatlán-Ahuacatlán-Tepetzintla Nahuatl	nhi	7843	nhi
	language	Zaghawa	zag	7844	zag
	language	Zaiwa	atb	7845	atb
	language	Zakhring	zkr	7846	zkr
	language	Zambian Sign Language	zsl	7847	zsl
	language	Zan Gula	zna	7848	zna
	language	Zanaki	zak	7849	zak
	language	Zande (individual language)	zne	7850	zne
	language	Zangskari	zau	7851	zau
	language	Zangwal	zah	7852	zah
	language	Zaniza Zapotec	zpw	7853	zpw
	language	Zapotec	zap	7854	zap
	language	Zaramo	zaj	7855	zaj
	language	Zari	zaz	7856	zaz
	language	Zarma	dje	7857	dje
	language	Zarphatic	zrp	7858	zrp
	language	Zauzou	zal	7859	zal
	language	Zay	zwa	7860	zwa
	language	Zayein Karen	kxk	7861	kxk
	language	Zayse-Zergulla	zay	7862	zay
	language	Zaza	zza	7863	zza
	language	Zazao	jaj	7864	jaj
	language	Zeem	zem	7865	zem
	language	Zeeuws	zea	7866	zea
	language	Zemba	dhm	7867	dhm
	language	Zeme Naga	nzm	7868	nzm
	language	Zemgalian	xzm	7869	xzm
	language	Zenag	zeg	7870	zeg
	language	Zenaga	zen	7871	zen
	language	Zenzontepec Chatino	czn	7872	czn
	language	Zerenkel	zrn	7873	zrn
	language	Zhaba	zhb	7874	zhb
	language	Zhang-Zhung	xzh	7875	xzh
	language	Zhire	zhi	7876	zhi
	language	Zhoa	zhw	7877	zhw
	language	Zhuang, Chuang	zha	7878	zha	za	Zhuang	Chuang
	language	Zia	zia	7879	zia
	language	Zialo	zil	7880	zil
	language	Zigula	ziw	7881	ziw
	language	Zimakani	zik	7882	zik
	language	Zimba	zmb	7883	zmb
	language	Zimbabwe Sign Language	zib	7884	zib
	language	Zinza	zin	7885	zin
	language	Zire	sih	7886	sih
	language	Zizilivakan	ziz	7887	ziz
	language	Zo'é	pto	7888	pto
	language	Zokhuo	yzk	7889	yzk
	language	Zoogocho Zapotec	zpq	7890	zpq
	language	Zoroastrian Dari	gbz	7891	gbz
	language	Zotung Chin	czt	7892	czt
	language	Zou	zom	7893	zom
	language	Zul	zlu	7894	zlu
	language	Zula	zla	7895	zla
	language	Zulgo-Gemzek	gnd	7896	gnd
	language	Zulu	zul	7897	zul	zu
	language	Zumaya	zuy	7898	zuy
	language	Zumbun	jmb	7899	jmb
	language	Zuni	zun	7900	zun
	language	Zuojiang Zhuang	zzj	7901	zzj
	language	Zyphe Chin	zyp	7902	zyp
	language	Záparo	zro	7903	zro
	language	sTodsde	jih	7904	jih
	language	us-Saare	uss	7905	uss
	language	ut-Hun	uth	7906	uth
	language	ut-Ma'in	gel	7907	gel
	language	Àhàn	ahn	7908	ahn
	language	Áncá	acb	7909	acb
	language	Ömie	aom	7910	aom
	language	Önge	oon	7911	oon
	language	ǀGwi	gwj	7912	gwj
	language	ǀXam	xam	7913	xam
	language	ǁAni	hnh	7914	hnh
	language	ǁGana	gnk	7915	gnk
	language	ǁXegwi	xeg	7916	xeg
	language	ǂHua	huc	7917	huc
	language	ǂUngkue	gku	7918	gku
	language	ǃXóõ	nmn	7919	nmn
	language	Not applicable		7920
>>>>>>> ea373af2
<|MERGE_RESOLUTION|>--- conflicted
+++ resolved
@@ -140,200 +140,6 @@
 	authorIdentifierScheme	DAI		5
 	authorIdentifierScheme	ResearcherID		6
 	authorIdentifierScheme	ScopusID		7
-<<<<<<< HEAD
-	language	Abkhaz	abk	0	abk	ab
-	language	Afar	aar	1	aar	aa
-	language	Afrikaans	afr	2	afr	af
-	language	Akan	aka	3	aka	ak
-	language	Albanian	sqi	4	sqi	alb	sq
-	language	Amharic	amh	5	amh	am
-	language	Arabic	ara	6	ara	ar
-	language	Aragonese	arg	7	arg	an
-	language	Armenian	hye	8	hye	arm	hy
-	language	Assamese	asm	9	asm	as
-	language	Avaric	ava	10	ava	av
-	language	Avestan	ave	11	ave	ae
-	language	Aymara	aym	12	aym	ay
-	language	Azerbaijani	aze	13	aze	az
-	language	Bambara	bam	14	bam	bm
-	language	Bashkir	bak	15	bak	ba
-	language	Basque	eus	16	eus	baq	eu
-	language	Belarusian	bel	17	bel	be
-	language	Bengali, Bangla	ben	18	ben	bn	Bengali	Bangla
-	language	Bihari	bih	19	bih	bh
-	language	Bislama	bis	20	bis	bi
-	language	Bosnian	bos	21	bos	bs
-	language	Breton	bre	22	bre	br
-	language	Bulgarian	bul	23	bul	bg
-	language	Burmese	mya	24	mya	bur	my
-	language	Catalan,Valencian	cat	25	cat	ca	Catalan	Valencian
-	language	Chamorro	cha	26	cha	ch
-	language	Chechen	che	27	che	ce
-	language	Chichewa, Chewa, Nyanja	nya	28	nya	ny	Chichewa	Chewa	Nyanja
-	language	Chinese	zho	29	zho	chi	zh
-	language	Chuvash	chv	30	chv	cv
-	language	Cornish	cor	31	cor	kw
-	language	Corsican	cos	32	cos	co
-	language	Cree	cre	33	cre	cr
-	language	Croatian	hrv	34	hrv	src	hr
-	language	Czech	ces	35	ces	cze	cs
-	language	Danish	dan	36	dan	da
-	language	Divehi, Dhivehi, Maldivian	div	37	div	dv	Divehi	Dhivehi	Maldivian
-	language	Dutch	nld	38	nld	dut	nl
-	language	Dzongkha	dzo	39	dzo	dz
-	language	English	eng	40	eng	en
-	language	Esperanto	epo	41	epo	eo
-	language	Estonian	est	42	est	et
-	language	Ewe	ewe	43	ewe	ee
-	language	Faroese	fao	44	fao	fo
-	language	Fijian	fij	45	fij	fj
-	language	Finnish	fin	46	fin	fi
-	language	French	fra	47	fra	fre	fr
-	language	Fula, Fulah, Pulaar, Pular	ful	48	ful	ff	Fula	Fulah	Pulaar	Pular
-	language	Galician	glg	49	glg	gl
-	language	Georgian	kat	50	kat	geo	ka
-	language	German	deu	51	deu	ger	de
-	language	Greek (modern)	ell	52	ell	gre	el	Greek
-	language	Guaraní	grn	53	grn	gn
-	language	Gujarati	guj	54	guj	gu
-	language	Haitian, Haitian Creole	hat	55	hat	ht	Haitian	Haitian Creole
-	language	Hausa	hau	56	hau	ha
-	language	Hebrew (modern)	heb	57	heb	he
-	language	Herero	her	58	her	hz
-	language	Hindi	hin	59	hin	hi
-	language	Hiri Motu	hmo	60	hmo	ho
-	language	Hungarian	hun	61	hun	hu
-	language	Interlingua	ina	62	ina	ia
-	language	Indonesian	ind	63	ind	id
-	language	Interlingue	ile	64	ile	ie
-	language	Irish	gle	65	gle	ga
-	language	Igbo	ibo	66	ibo	ig
-	language	Inupiaq	ipk	67	ipk	ik
-	language	Ido	ido	68	ido	io
-	language	Icelandic	isl	69	isl	ice	is
-	language	Italian	ita	70	ita	it
-	language	Inuktitut	iku	71	iku	iu
-	language	Japanese	jpn	72	jpn	ja
-	language	Javanese	jav	73	jav	jv
-	language	Kalaallisut, Greenlandic	kal	74	kal	kl	Kalaallisut	Greenlandic
-	language	Kannada	kan	75	kan	kn
-	language	Kanuri	kau	76	kau	kr
-	language	Kashmiri	kas	77	kas	ks
-	language	Kazakh	kaz	78	kaz	kk
-	language	Khmer	khm	79	khm	km
-	language	Kikuyu, Gikuyu	kik	80	kik	ki	Kikuyu	Gikuyu
-	language	Kinyarwanda	kin	81	kin	rw
-	language	Kyrgyz	kir	82	kir	ky	Kirghiz
-	language	Komi	kom	83	kom	kv
-	language	Kongo	kon	84	kon	kg
-	language	Korean	kor	85	kor	ko
-	language	Kurdish	kur	86	kur	ku
-	language	Kwanyama, Kuanyama	kua	87	kua	kj	Kwanyama	Kuanyama
-	language	Latin	lat	88	lat	la
-	language	Luxembourgish, Letzeburgesch	ltz	89	ltz	lb	Luxembourgish	Letzeburgesch
-	language	Ganda	lug	90	lug	lg
-	language	Limburgish, Limburgan, Limburger	lim	91	lim	li	Limburgish	Limburgan	Limburger
-	language	Lingala	lin	92	lin	ln
-	language	Lao	lao	93	lao	lo
-	language	Lithuanian	lit	94	lit	lt
-	language	Luba-Katanga	lub	95	lub	lu
-	language	Latvian	lav	96	lav	lv
-	language	Manx	glv	97	glv	gv
-	language	Macedonian	mkd	98	mkd	mac	mk
-	language	Malagasy	mlg	99	mlg	mg
-	language	Malay	msa	100	msa	may	ms
-	language	Malayalam	mal	101	mal	ml
-	language	Maltese	mlt	102	mlt	mt
-	language	Māori	mri	103	mri	mao	mi	Maori
-	language	Marathi (Marāṭhī)	mar	104	mar	mr
-	language	Marshallese	mah	105	mah	mh
-	language	Mixtepec Mixtec	mix	106	mix
-	language	Mongolian	mon	107	mon	mn
-	language	Nauru	nau	108	nau	na
-	language	Navajo, Navaho	nav	109	nav	nv	Navajo	Navaho
-	language	Northern Ndebele	nde	110	nde	nd
-	language	Nepali	nep	111	nep	ne
-	language	Ndonga	ndo	112	ndo	ng
-	language	Norwegian Bokmål	nob	113	nob	nb
-	language	Norwegian Nynorsk	nno	114	nno	nn
-	language	Norwegian	nor	115	nor	no
-	language	Nuosu	iii	116	iii	ii	Sichuan Yi
-	language	Southern Ndebele	nbl	117	nbl	nr
-	language	Occitan	oci	118	oci	oc
-	language	Ojibwe, Ojibwa	oji	119	oji	oj	Ojibwe	Ojibwa
-	language	Old Church Slavonic,Church Slavonic,Old Bulgarian	chu	120	chu	cu
-	language	Oromo	orm	121	orm	om
-	language	Oriya	ori	122	ori	or
-	language	Ossetian, Ossetic	oss	123	oss	os	Ossetian	Ossetic
-	language	Panjabi, Punjabi	pan	124	pan	pa	Panjabi		Punjabi
-	language	Pāli	pli	125	pli	pi
-	language	Persian (Farsi)	fas	126	fas	per	fa
-	language	Polish	pol	127	pol	pl
-	language	Pashto, Pushto	pus	128	pus	ps	Pashto	Pushto
-	language	Portuguese	por	129	por	pt
-	language	Quechua	que	130	que	qu
-	language	Romansh	roh	131	roh	rm
-	language	Kirundi	run	132	run	rn
-	language	Romanian	ron	133	ron	rum	ro
-	language	Russian	rus	134	rus	ru
-	language	Sanskrit (Saṁskṛta)	san	135	san	sa
-	language	Sardinian	srd	136	srd	sc
-	language	Sindhi	snd	137	snd	sd
-	language	Northern Sami	sme	138	sme	se
-	language	Samoan	smo	139	smo	sm
-	language	Sango	sag	140	sag	sg
-	language	Serbian	srp	141	srp	scc	sr
-	language	Scottish Gaelic, Gaelic	gla	142	gla	gd	Scottish Gaelic	Gaelic
-	language	Shona	sna	143	sna	sn
-	language	Sinhala, Sinhalese	sin	144	sin	si	Sinhala	Sinhalese
-	language	Slovak	slk	145	slk	slo	sk
-	language	Slovene	slv	146	slv	sl	Slovenian
-	language	Somali	som	147	som	so
-	language	Southern Sotho	sot	148	sot	st
-	language	Spanish, Castilian	spa	149	spa	es	Spanish	Castilian
-	language	Sundanese	sun	150	sun	su
-	language	Swahili	swa	151	swa	sw
-	language	Swati	ssw	152	ssw	ss
-	language	Swedish	swe	153	swe	sv
-	language	Tamil	tam	154	tam	ta
-	language	Telugu	tel	155	tel	te
-	language	Tajik	tgk	156	tgk	tg
-	language	Thai	tha	157	tha	th
-	language	Tigrinya	tir	158	tir	ti
-	language	Tibetan Standard, Tibetan, Central	bod	159	bod	tib	bo	Tibetan Standard	Tibetan Central
-	language	Turkmen	tuk	160	tuk	tk
-	language	Tagalog	tgl	161	tgl	tl
-	language	Tswana	tsn	162	tsn	tn
-	language	Tonga (Tonga Islands)	ton	163	ton	to	Tonga
-	language	Turkish	tur	164	tur	tr
-	language	Tsonga	tso	165	tso	ts
-	language	Tatar	tat	166	tat	tt
-	language	Twi	twi	167	twi	tw
-	language	Tahitian	tah	168	tah	ty
-	language	Uyghur, Uighur	uig	169	uig	ug	Uyghur	Uighur
-	language	Ukrainian	ukr	170	ukr	uk
-	language	Urdu	urd	171	urd	ur
-	language	Uzbek	uzb	172	uzb	uz
-	language	Venda	ven	173	ven	ve
-	language	Vietnamese	vie	174	vie	vi
-	language	Volapük	vol	175	vol	vo
-	language	Walloon	wln	176	wln	wa
-	language	Welsh	cym	177	cym	wel	cy
-	language	Wolof	wol	178	wol	wo
-	language	Western Frisian	fry	179	fry	fy
-	language	Xhosa	xho	180	xho	xh
-	language	Yiddish	yid	181	yid	yi
-	language	Yoruba	yor	182	yor	yo
-	language	Zhuang, Chuang	zha	183	zha	za	Zhuang	Chuang
-	language	Zulu	zul	184	zul	zu
-	language	Not applicable		185											
-	publicationRelationType	IsCitedBy	RT1	1											
-	publicationRelationType	Cites	RT2	2											
-	publicationRelationType	IsSupplementTo	RT3	3											
-	publicationRelationType	IsSupplementedBy	RT4	4											
-	publicationRelationType	IsReferencedBy	RT5	5											
-	publicationRelationType	References	RT6	6											
-=======
 	language	'Are'are	alu	0	alu
 	language	'Auhelawa	kud	1	kud
 	language	A'ou	aou	2	aou
@@ -8255,4 +8061,9 @@
 	language	ǂUngkue	gku	7918	gku
 	language	ǃXóõ	nmn	7919	nmn
 	language	Not applicable		7920
->>>>>>> ea373af2
+	publicationRelationType	IsCitedBy	RT1	1											
+	publicationRelationType	Cites	RT2	2											
+	publicationRelationType	IsSupplementTo	RT3	3											
+	publicationRelationType	IsSupplementedBy	RT4	4											
+	publicationRelationType	IsReferencedBy	RT5	5											
+	publicationRelationType	References	RT6	6											