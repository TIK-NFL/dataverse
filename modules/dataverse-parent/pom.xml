--- conflicted
+++ resolved
@@ -146,13 +146,8 @@
         <argLine>-Duser.timezone=${project.timezone} -Dfile.encoding=${project.build.sourceEncoding} -Duser.language=${project.language} -Duser.region=${project.region}</argLine>
     
         <!-- Major system components and dependencies -->
-<<<<<<< HEAD
-        <payara.version>5.2021.6</payara.version>
+        <payara.version>5.2022.3</payara.version>
         <postgresql.version>42.5.0</postgresql.version>
-=======
-        <payara.version>5.2022.3</payara.version>
-        <postgresql.version>42.3.5</postgresql.version>
->>>>>>> b0f967c3
         <solr.version>8.11.1</solr.version>
         <aws.version>1.12.290</aws.version>
         <google.cloud.version>0.177.0</google.cloud.version>
