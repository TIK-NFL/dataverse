package edu.harvard.iq.dataverse;

import edu.harvard.iq.dataverse.provenance.ProvPopupFragmentBean;
import edu.harvard.iq.dataverse.api.AbstractApiBean;
import edu.harvard.iq.dataverse.authorization.AuthenticationServiceBean;
import edu.harvard.iq.dataverse.authorization.Permission;
import edu.harvard.iq.dataverse.authorization.providers.builtin.BuiltinUserServiceBean;
import edu.harvard.iq.dataverse.authorization.users.ApiToken;
import edu.harvard.iq.dataverse.authorization.users.AuthenticatedUser;
import edu.harvard.iq.dataverse.authorization.users.PrivateUrlUser;
import edu.harvard.iq.dataverse.authorization.users.User;
import edu.harvard.iq.dataverse.branding.BrandingUtil;
import edu.harvard.iq.dataverse.dataaccess.StorageIO;
import edu.harvard.iq.dataverse.dataaccess.ImageThumbConverter;
import edu.harvard.iq.dataverse.dataaccess.SwiftAccessIO;
import edu.harvard.iq.dataverse.datacapturemodule.DataCaptureModuleUtil;
import edu.harvard.iq.dataverse.datacapturemodule.ScriptRequestResponse;
import edu.harvard.iq.dataverse.dataset.DatasetThumbnail;
import edu.harvard.iq.dataverse.dataset.DatasetUtil;
import edu.harvard.iq.dataverse.datasetutility.FileSizeChecker;
import edu.harvard.iq.dataverse.datavariable.VariableServiceBean;
import edu.harvard.iq.dataverse.engine.command.Command;
import edu.harvard.iq.dataverse.engine.command.CommandContext;
import edu.harvard.iq.dataverse.engine.command.exception.CommandException;
import edu.harvard.iq.dataverse.engine.command.impl.CreatePrivateUrlCommand;
import edu.harvard.iq.dataverse.engine.command.impl.CuratePublishedDatasetVersionCommand;
import edu.harvard.iq.dataverse.engine.command.impl.DeaccessionDatasetVersionCommand;
import edu.harvard.iq.dataverse.engine.command.impl.DeleteDatasetVersionCommand;
import edu.harvard.iq.dataverse.engine.command.impl.DeletePrivateUrlCommand;
import edu.harvard.iq.dataverse.engine.command.impl.DestroyDatasetCommand;
import edu.harvard.iq.dataverse.engine.command.impl.GetPrivateUrlCommand;
import edu.harvard.iq.dataverse.engine.command.impl.LinkDatasetCommand;
import edu.harvard.iq.dataverse.engine.command.impl.PublishDatasetCommand;
import edu.harvard.iq.dataverse.engine.command.impl.PublishDataverseCommand;
import edu.harvard.iq.dataverse.engine.command.impl.UpdateDatasetVersionCommand;
import edu.harvard.iq.dataverse.export.ExportException;
import edu.harvard.iq.dataverse.export.ExportService;
import edu.harvard.iq.dataverse.export.spi.Exporter;
import edu.harvard.iq.dataverse.ingest.IngestRequest;
import edu.harvard.iq.dataverse.ingest.IngestServiceBean;
import edu.harvard.iq.dataverse.metadataimport.ForeignMetadataImportServiceBean;
import edu.harvard.iq.dataverse.privateurl.PrivateUrl;
import edu.harvard.iq.dataverse.privateurl.PrivateUrlServiceBean;
import edu.harvard.iq.dataverse.privateurl.PrivateUrlUtil;
import edu.harvard.iq.dataverse.search.SearchFilesServiceBean;
import edu.harvard.iq.dataverse.search.SortBy;
import edu.harvard.iq.dataverse.settings.SettingsServiceBean;
import edu.harvard.iq.dataverse.util.ArchiverUtil;
import edu.harvard.iq.dataverse.util.BundleUtil;
import edu.harvard.iq.dataverse.util.FileSortFieldAndOrder;
import edu.harvard.iq.dataverse.util.FileUtil;
import edu.harvard.iq.dataverse.util.JsfHelper;
import static edu.harvard.iq.dataverse.util.JsfHelper.JH;
import static edu.harvard.iq.dataverse.util.StringUtil.isEmpty;

import edu.harvard.iq.dataverse.util.StringUtil;
import edu.harvard.iq.dataverse.util.SystemConfig;
import edu.harvard.iq.dataverse.workflows.WorkflowComment;

import java.io.File;
import java.io.FileOutputStream;
import java.io.IOException;
import java.io.InputStream;
import java.sql.Timestamp;
import java.text.SimpleDateFormat;
import java.util.ArrayList;
import java.util.Date;
import java.util.HashMap;
import java.util.Iterator;
import java.util.List;
import java.util.Map;
import java.util.Map.Entry;
import java.util.Set;
import java.util.Collection;
import java.util.logging.Logger;
import javax.ejb.EJB;
import javax.ejb.EJBException;
import javax.faces.application.FacesMessage;
import javax.faces.context.FacesContext;
import javax.faces.event.ActionEvent;
import javax.faces.event.ValueChangeEvent;
import javax.faces.view.ViewScoped;
import javax.inject.Inject;
import javax.inject.Named;

import org.primefaces.event.FileUploadEvent;
import org.primefaces.model.file.UploadedFile;
import javax.validation.ConstraintViolation;
import org.apache.commons.httpclient.HttpClient;
//import org.primefaces.context.RequestContext;
import java.util.Arrays;
import java.util.HashSet;
import javax.faces.model.SelectItem;
import java.util.logging.Level;
import edu.harvard.iq.dataverse.engine.command.exception.IllegalCommandException;
import edu.harvard.iq.dataverse.engine.command.impl.AbstractSubmitToArchiveCommand;
import edu.harvard.iq.dataverse.engine.command.impl.CreateNewDatasetCommand;
import edu.harvard.iq.dataverse.engine.command.impl.GetLatestPublishedDatasetVersionCommand;
import edu.harvard.iq.dataverse.engine.command.impl.RequestRsyncScriptCommand;
import edu.harvard.iq.dataverse.engine.command.impl.PublishDatasetResult;
import edu.harvard.iq.dataverse.engine.command.impl.RestrictFileCommand;
import edu.harvard.iq.dataverse.engine.command.impl.ReturnDatasetToAuthorCommand;
import edu.harvard.iq.dataverse.engine.command.impl.SubmitDatasetForReviewCommand;
import edu.harvard.iq.dataverse.externaltools.ExternalTool;
import edu.harvard.iq.dataverse.externaltools.ExternalToolServiceBean;
import edu.harvard.iq.dataverse.export.SchemaDotOrgExporter;
import edu.harvard.iq.dataverse.externaltools.ExternalToolHandler;
import edu.harvard.iq.dataverse.makedatacount.MakeDataCountLoggingServiceBean;
import edu.harvard.iq.dataverse.makedatacount.MakeDataCountLoggingServiceBean.MakeDataCountEntry;
import java.util.Collections;
import javax.faces.component.UIComponent;
import javax.faces.component.UIInput;

import javax.faces.event.AjaxBehaviorEvent;
import javax.servlet.ServletOutputStream;
import javax.servlet.http.HttpServletResponse;

import org.apache.commons.lang.StringEscapeUtils;
import org.apache.commons.lang3.mutable.MutableBoolean;
import org.apache.commons.io.IOUtils;

import org.primefaces.component.tabview.TabView;
import org.primefaces.event.CloseEvent;
import org.primefaces.event.TabChangeEvent;
import org.primefaces.event.data.PageEvent;

import edu.harvard.iq.dataverse.search.FacetLabel;
import edu.harvard.iq.dataverse.search.SearchConstants;
import edu.harvard.iq.dataverse.search.SearchFields;
import edu.harvard.iq.dataverse.search.SearchServiceBean;
import edu.harvard.iq.dataverse.search.SearchUtil;
import edu.harvard.iq.dataverse.search.SolrClientService;
import java.util.Comparator;
import org.apache.solr.client.solrj.SolrQuery;
import org.apache.solr.client.solrj.impl.HttpSolrClient;
import org.apache.solr.client.solrj.response.FacetField;
import org.apache.solr.client.solrj.response.QueryResponse;
import org.apache.solr.common.SolrDocument;
import org.apache.solr.common.SolrDocumentList;
import org.primefaces.PrimeFaces;
import org.primefaces.model.DefaultTreeNode;
import org.primefaces.model.TreeNode;
import org.primefaces.model.file.UploadedFile;

import javax.ejb.EJB;
import javax.ejb.EJBException;
import javax.faces.application.FacesMessage;
import javax.faces.component.UIComponent;
import javax.faces.component.UIInput;
import javax.faces.context.FacesContext;
import javax.faces.event.ActionEvent;
import javax.faces.event.AjaxBehaviorEvent;
import javax.faces.event.ValueChangeEvent;
import javax.faces.model.SelectItem;
import javax.faces.view.ViewScoped;
import javax.inject.Inject;
import javax.inject.Named;
import javax.json.*;
import javax.servlet.ServletOutputStream;
import javax.servlet.http.HttpServletResponse;
import javax.validation.ConstraintViolation;
import java.io.*;
import java.sql.Timestamp;
import java.text.SimpleDateFormat;
import java.util.*;
import java.util.Map.Entry;
import java.util.logging.Level;
import java.util.logging.Logger;

import static edu.harvard.iq.dataverse.util.JsfHelper.JH;
import static edu.harvard.iq.dataverse.util.StringUtil.isEmpty;

/**
 *
 * @author gdurand
 */
@ViewScoped
@Named("DatasetPage")
public class DatasetPage implements java.io.Serializable {

    private static final Logger logger = Logger.getLogger(DatasetPage.class.getCanonicalName());

    public enum EditMode {

        CREATE, INFO, FILE, METADATA, LICENSE
    };

    public enum DisplayMode {

        INIT, SAVE
    };


    @EJB
    DatasetServiceBean datasetService;
    @EJB
    DatasetVersionServiceBean datasetVersionService;
    @EJB
    DataFileServiceBean datafileService;
    @EJB
    PermissionServiceBean permissionService;
    @EJB
    DataverseServiceBean dataverseService;
    @EJB
    DatasetFieldServiceBean fieldService;
    @EJB
    VariableServiceBean variableService;
    @EJB
    IngestServiceBean ingestService;
    @EJB
    ForeignMetadataImportServiceBean metadataImportService;
    @EJB
    EjbDataverseEngine commandEngine;
    @Inject
    DataverseSession session;
    @EJB
    UserNotificationServiceBean userNotificationService;
    @EJB
    BuiltinUserServiceBean builtinUserService;
    @EJB
    DataverseFieldTypeInputLevelServiceBean dataverseFieldTypeInputLevelService;
    @EJB
    SettingsServiceBean settingsService;
    @EJB
    SearchServiceBean searchService;
    @EJB
    AuthenticationServiceBean authService;
    @EJB
    SystemConfig systemConfig;
    @EJB
    GuestbookResponseServiceBean guestbookResponseService;
    @EJB
    FileDownloadServiceBean fileDownloadService;
    @EJB
    DataverseLinkingServiceBean dvLinkingService;
    @EJB
    DatasetLinkingServiceBean dsLinkingService;
    @EJB
    SearchFilesServiceBean searchFilesService;
    @EJB
    DataverseRoleServiceBean dataverseRoleService;
    @EJB
    PrivateUrlServiceBean privateUrlService;
    @EJB
    ExternalToolServiceBean externalToolService;
    @EJB
    SolrClientService solrClientService;
    @Inject
    DataverseRequestServiceBean dvRequestService;
    @Inject
    DatasetVersionUI datasetVersionUI;
    @Inject
    PermissionsWrapper permissionsWrapper;
    @Inject
    FileDownloadHelper fileDownloadHelper;
    @Inject
    ThumbnailServiceWrapper thumbnailServiceWrapper;
    @Inject
    SettingsWrapper settingsWrapper;
    @Inject
    ProvPopupFragmentBean provPopupFragmentBean;
    @Inject
    MakeDataCountLoggingServiceBean mdcLogService;
    @Inject DataverseHeaderFragment dataverseHeaderFragment;

    private Dataset dataset = new Dataset();

    private Long id = null;
    private EditMode editMode;
    private boolean bulkFileDeleteInProgress = false;

    private Long ownerId;
    private Long versionId;
    private int selectedTabIndex;
    private List<DataFile> newFiles = new ArrayList<>();
    private List<DataFile> uploadedFiles = new ArrayList<>();
    private MutableBoolean uploadInProgress = new MutableBoolean(false);

    private DatasetVersion workingVersion;
    private DatasetVersion clone;
    private int releaseRadio = 1;
    private int deaccessionRadio = 0;
    private int deaccessionReasonRadio = 0;
    private String datasetNextMajorVersion = "1.0";
    private String datasetNextMinorVersion = "";
    private String dropBoxSelection = "";
    private String deaccessionReasonText = "";
    private String displayCitation;
    private String deaccessionForwardURLFor = "";
    private String showVersionList = "false";
    private List<Template> dataverseTemplates = new ArrayList<>();
    private Template defaultTemplate;
    private Template selectedTemplate;
    /**
     * In the file listing, the page the user is on. This is zero-indexed so if
     * the user clicks page 2 in the UI, this will be 1.
     */
    private int filePaginatorPage;
    private int rowsPerPage;

    private String persistentId;
    private String version;
    private String protocol = "";
    private String authority = "";
    private String customFields="";

    private boolean noDVsAtAll = false;

    private boolean noDVsRemaining = false;

    private boolean stateChanged = false;

    private Long linkingDataverseId;
    private List<SelectItem> linkingDVSelectItems;
    private Dataverse linkingDataverse;
    private Dataverse selectedHostDataverse;

    public Dataverse getSelectedHostDataverse() {
        return selectedHostDataverse;
    }

    public void setSelectedHostDataverse(Dataverse selectedHostDataverse) {
        this.selectedHostDataverse = selectedHostDataverse;
    }

    // Version tab lists
    private List<DatasetVersion> versionTabList = new ArrayList<>();
    private List<DatasetVersion> versionTabListForPostLoad = new ArrayList<>();


    // Used to store results of permissions checks
    private final Map<String, Boolean> datasetPermissionMap = new HashMap<>(); // { Permission human_name : Boolean }



    private DataFile selectedDownloadFile;

    private Long maxFileUploadSizeInBytes = null;

    private String dataverseSiteUrl = "";

    private boolean removeUnusedTags;

    private Boolean hasRsyncScript = false;

    private Boolean hasTabular = false;

    /**
     * If the dataset version has at least one tabular file. The "hasTabular"
     * boolean is for the dataset level ("has ever had a tabular file") but
     * sometimes you want to know about the current version ("no tabular files
     * currently"). Like all files, tabular files can be deleted.
     */
    private boolean versionHasTabular = false;

    private boolean showIngestSuccess;

    public boolean isShowIngestSuccess() {
        return showIngestSuccess;
    }

    public void setShowIngestSuccess(boolean showIngestSuccess) {
        this.showIngestSuccess = showIngestSuccess;
    }

    // TODO: Consider renaming "configureTools" to "fileConfigureTools".
    List<ExternalTool> configureTools = new ArrayList<>();
    // TODO: Consider renaming "exploreTools" to "fileExploreTools".
    List<ExternalTool> exploreTools = new ArrayList<>();
    // TODO: Consider renaming "configureToolsByFileId" to "fileConfigureToolsByFileId".
    Map<Long, List<ExternalTool>> configureToolsByFileId = new HashMap<>();
    // TODO: Consider renaming "exploreToolsByFileId" to "fileExploreToolsByFileId".
    Map<Long, List<ExternalTool>> exploreToolsByFileId = new HashMap<>();
    // TODO: Consider renaming "previewToolsByFileId" to "file:PreviewToolsByFileId".
    Map<Long, List<ExternalTool>> previewToolsByFileId = new HashMap<>();
    // TODO: Consider renaming "previewTools" to "filePreviewTools".
    List<ExternalTool> previewTools = new ArrayList<>();
    private List<ExternalTool> datasetExploreTools;

    public Boolean isHasRsyncScript() {
        return hasRsyncScript;
    }

    public void setHasRsyncScript(Boolean hasRsyncScript) {
        this.hasRsyncScript = hasRsyncScript;
    }

    /**
     * The contents of the script.
     */
    private String rsyncScript = "";

    public String getRsyncScript() {
        return rsyncScript;
    }

    public void setRsyncScript(String rsyncScript) {
        this.rsyncScript = rsyncScript;
    }

    private String rsyncScriptFilename;

    public String getRsyncScriptFilename() {
        return rsyncScriptFilename;
    }

    private String thumbnailString = null;

    // This is the Dataset-level thumbnail;
    // it's either the thumbnail of the designated datafile,
    // or scaled down uploaded "logo" file, or randomly selected
    // image datafile from this dataset.
    public String getThumbnailString() {
        // This method gets called 30 (!) times, just to load the page!
        // - so let's cache that string the first time it's called.

        if (thumbnailString != null) {
            if ("".equals(thumbnailString)) {
                return null;
            }
            return thumbnailString;
        }

        if (!readOnly) {
            DatasetThumbnail datasetThumbnail = dataset.getDatasetThumbnail(ImageThumbConverter.DEFAULT_DATASETLOGO_SIZE);
            if (datasetThumbnail == null) {
                thumbnailString = "";
                return null;
            }

            if (datasetThumbnail.isFromDataFile()) {
                if (!datasetThumbnail.getDataFile().equals(dataset.getThumbnailFile())) {
                    datasetService.assignDatasetThumbnailByNativeQuery(dataset, datasetThumbnail.getDataFile());
                    // refresh the dataset:
                    dataset = datasetService.find(dataset.getId());
                }
            }

            thumbnailString = datasetThumbnail.getBase64image();
        } else {
            thumbnailString = thumbnailServiceWrapper.getDatasetCardImageAsBase64Url(dataset,
                    workingVersion.getId(),
                    !workingVersion.isDraft(),
                    ImageThumbConverter.DEFAULT_DATASETLOGO_SIZE);
            if (thumbnailString == null) {
                thumbnailString = "";
                return null;
            }


        }
        return thumbnailString;
    }

    public void setThumbnailString(String thumbnailString) {
        //Dummy method
    }

    public boolean isRemoveUnusedTags() {
        return removeUnusedTags;
    }

    public void setRemoveUnusedTags(boolean removeUnusedTags) {
        this.removeUnusedTags = removeUnusedTags;
    }

    private String fileSortField;
    private String fileSortOrder;

    private LazyFileMetadataDataModel lazyModel;

    public LazyFileMetadataDataModel getLazyModel() {
        return lazyModel;
    }

    public void setLazyModel(LazyFileMetadataDataModel lazyModel) {
        this.lazyModel = lazyModel;
    }

    public List<Entry<String,String>> getCartList() {
        if (session.getUser() instanceof AuthenticatedUser) {
            return ((AuthenticatedUser) session.getUser()).getCart().getContents();
        }
        return null;
    }

    public boolean checkCartForItem(String title, String persistentId) {
        if (session.getUser() instanceof AuthenticatedUser) {
            return ((AuthenticatedUser) session.getUser()).getCart().checkCartForItem(title, persistentId);
        }
        return false;
    }

    public void addItemtoCart(String title, String persistentId) throws Exception{
        if (canComputeAllFiles(true)) {
            if (session.getUser() instanceof AuthenticatedUser) {
                AuthenticatedUser authUser = (AuthenticatedUser) session.getUser();
                try {
                    authUser.getCart().addItem(title, persistentId);
                    JsfHelper.addSuccessMessage(BundleUtil.getStringFromBundle("dataset.compute.computeBatch.success"));
                } catch (Exception ex){
                    JsfHelper.addErrorMessage(BundleUtil.getStringFromBundle("dataset.compute.computeBatch.failure"));
                }
            }
        }
    }

    public void removeCartItem(String title, String persistentId) throws Exception {
        if (session.getUser() instanceof AuthenticatedUser) {
            AuthenticatedUser authUser = (AuthenticatedUser) session.getUser();
            try {
                authUser.getCart().removeItem(title, persistentId);
                JsfHelper.addSuccessMessage(BundleUtil.getStringFromBundle("dataset.compute.computeBatch.success"));
            } catch (Exception ex){
                JsfHelper.addErrorMessage(BundleUtil.getStringFromBundle("dataset.compute.computeBatch.failure"));
            }
        }
    }

    public void clearCart() throws Exception {
        if (session.getUser() instanceof AuthenticatedUser) {
            AuthenticatedUser authUser = (AuthenticatedUser) session.getUser();
            try {
                authUser.getCart().clear();
                JsfHelper.addSuccessMessage(BundleUtil.getStringFromBundle("dataset.compute.computeBatch.success"));
            } catch (Exception ex){
                JsfHelper.addErrorMessage(BundleUtil.getStringFromBundle("dataset.compute.computeBatch.failure"));
            }
        }
    }

    public boolean isCartEmpty() {
        if (session.getUser() instanceof AuthenticatedUser) {
            AuthenticatedUser authUser = (AuthenticatedUser) session.getUser();
            return authUser.getCart().getContents().isEmpty();
        }
        return true;
    }


    public String getCartComputeUrl() {
        if (session.getUser() instanceof AuthenticatedUser) {
            AuthenticatedUser authUser = (AuthenticatedUser) session.getUser();
            String url = settingsWrapper.getValueForKey(SettingsServiceBean.Key.ComputeBaseUrl);
            if (url == null) {
                return "";
            }
            // url indicates that you are computing with multiple datasets
            url += "/multiparty?";
            List<Entry<String,String>> contents = authUser.getCart().getContents();
            for (Entry<String,String> entry : contents) {
                String persistentIdUrl = entry.getValue();
                url +=  persistentIdUrl + "&";
            }
            return url.substring(0, url.length() - 1);
        }
        return "";
    }

    private String fileLabelSearchTerm;

    public String getFileLabelSearchTerm() {
        return fileLabelSearchTerm;
    }

    public void setFileLabelSearchTerm(String fileLabelSearchTerm) {
        if (fileLabelSearchTerm != null) {
            this.fileLabelSearchTerm = fileLabelSearchTerm.trim();
        } else {
            this.fileLabelSearchTerm="";
        }
    }

    private String fileTypeFacet;

    public String getFileTypeFacet() {
        return fileTypeFacet;
    }

    public void setFileTypeFacet(String fileTypeFacet) {
        if (fileTypeFacet != null) {
            this.fileTypeFacet = fileTypeFacet.trim();
        }
    }

    private String fileAccessFacet;

    public String getFileAccessFacet() {
        return fileAccessFacet;
    }

    public void setFileAccessFacet(String fileAccessFacet) {
        if (fileAccessFacet != null) {
            this.fileAccessFacet = fileAccessFacet.trim();
        }
    }

    private String fileTagsFacet;

    public String getFileTagsFacet() {
        return fileTagsFacet;
    }

    public void setFileTagsFacet(String fileTagsFacet) {
        if (fileTagsFacet != null) {
            this.fileTagsFacet = fileTagsFacet.trim();
        }
    }

    private List<FileMetadata> fileMetadatasSearch;

    public List<FileMetadata> getFileMetadatasSearch() {
        return fileMetadatasSearch;
    }

    public void setFileMetadatasSearch(List<FileMetadata> fileMetadatasSearch) {
        this.fileMetadatasSearch = fileMetadatasSearch;
    }

    public void updateFileSearch(){
        logger.fine("updating file search list");
        this.fileMetadatasSearch = selectFileMetadatasForDisplay();

    }

        private Long numberOfFilesToShow = (long) 25;

    public Long getNumberOfFilesToShow() {
        return numberOfFilesToShow;
    }

    public void setNumberOfFilesToShow(Long numberOfFilesToShow) {
        this.numberOfFilesToShow = numberOfFilesToShow;
    }

    public void showAll(){
        setNumberOfFilesToShow(new Long(fileMetadatasSearch.size()));
    }

    private List<FileMetadata> selectFileMetadatasForDisplay() {
        Set<Long> searchResultsIdSet = null;

        if (isIndexedVersion()) {
            // We run the search even if no search term and/or facets are
            // specified - to generate the facet labels list:
            searchResultsIdSet = getFileIdsInVersionFromSolr(workingVersion.getId(), this.fileLabelSearchTerm);
            // But, if no search terms were specified, we can immediately return the full
            // list of the files in the version:
            if (StringUtil.isEmpty(fileLabelSearchTerm)
                    && StringUtil.isEmpty(fileTypeFacet)
                    && StringUtil.isEmpty(fileAccessFacet)
                    && StringUtil.isEmpty(fileTagsFacet)) {
                if ((StringUtil.isEmpty(fileSortField) || fileSortField.equals("name")) && StringUtil.isEmpty(fileSortOrder)) {
                    return workingVersion.getFileMetadatasSorted();
                } else {
                    searchResultsIdSet = null;
                }
            }

        } else {
            // No, this is not an indexed version.
            // If the search term was specified, we'll run a search in the db;
            // if not - return the full list of files in the version.
            // (no facets without solr!)
            if (StringUtil.isEmpty(this.fileLabelSearchTerm)) {
                if ((StringUtil.isEmpty(fileSortField) || fileSortField.equals("name")) && StringUtil.isEmpty(fileSortOrder)) {
                    return workingVersion.getFileMetadatasSorted();
                }
            } else {
                searchResultsIdSet = getFileIdsInVersionFromDb(workingVersion.getId(), this.fileLabelSearchTerm);
            }
        }

        List<FileMetadata> retList = new ArrayList<>();

        for (FileMetadata fileMetadata : workingVersion.getFileMetadatasSorted()) {
            if (searchResultsIdSet == null || searchResultsIdSet.contains(fileMetadata.getDataFile().getId())) {
                retList.add(fileMetadata);
            }
        }

        if ((StringUtil.isEmpty(fileSortOrder) && !("name".equals(fileSortField)))
                || ("desc".equals(fileSortOrder) || !("name".equals(fileSortField)))) {
            sortFileMetadatas(retList);

        }

        return retList;
    }

    private void sortFileMetadatas(List<FileMetadata> fileList) {
        if ("name".equals(fileSortField) && "desc".equals(fileSortOrder)) {
            Collections.sort(fileList, compareByLabelZtoA);
        } else if ("date".equals(fileSortField)) {
            if ("desc".equals(fileSortOrder)) {
                Collections.sort(fileList, compareByOldest);
            } else {
                Collections.sort(fileList, compareByNewest);
            }
        } else if ("type".equals(fileSortField)) {
            Collections.sort(fileList, compareByType);
        } else if ("size".equals(fileSortField)) {
            Collections.sort(fileList, compareBySize);
        }
    }

    private Boolean isIndexedVersion = null;

    public boolean isIndexedVersion() {
        if (isIndexedVersion != null) {
            return isIndexedVersion;
        }
        // The version is SUPPOSED to be indexed if it's the latest published version, or a
        // draft. So if none of the above is true, we return false right away:

        if (!(workingVersion.isDraft() || isThisLatestReleasedVersion())) {
            return isIndexedVersion = false;
        }

        // ... but if it is the latest published version or a draft, we want to test
        // and confirm that this version *has* actually been indexed and is searchable
        // (and that solr is actually up and running!), by running a quick solr search:
        return isIndexedVersion = isThisVersionSearchable();
    }

    /**
     * Finds the list of numeric datafile ids in the Version specified, by running
     * a database query.
     *
     * @param datasetVersionId numeric version id
     * @param pattern string keyword
     * @return set of numeric ids
     *
     */

    public Set<Long> getFileIdsInVersionFromDb(Long datasetVersionId, String pattern) {
        logger.fine("searching for file ids, in the database");
        List<Long> searchResultsIdList = datafileService.findDataFileIdsByDatasetVersionIdLabelSearchTerm(datasetVersionId, pattern, "", "");

        Set<Long> ret = new HashSet<>();
        for (Long id : searchResultsIdList) {
            ret.add(id);
        }

        return ret;
    }


    private Map<String, List<FacetLabel>> facetLabelsMap;

    public Map<String, List<FacetLabel>> getFacetLabelsMap() {
        return facetLabelsMap;
    }

    public List<FacetLabel> getFileTypeFacetLabels() {
        if (facetLabelsMap != null) {
            return facetLabelsMap.get("fileTypeGroupFacet");
        }
        return null;
    }

    public List<FacetLabel> getFileAccessFacetLabels() {
        if (facetLabelsMap != null) {
            return facetLabelsMap.get("fileAccess");
        }
        return null;
    }

    public List<FacetLabel> getFileTagsFacetLabels() {
        if (facetLabelsMap != null) {
            return facetLabelsMap.get("fileTag");
        }
        return null;
    }

    /**
     * Verifies that solr is running and that the version is indexed and searchable
     * @return boolean
     */
    public boolean isThisVersionSearchable() {
        SolrQuery solrQuery = new SolrQuery();

        solrQuery.setQuery(SearchUtil.constructQuery(SearchFields.ENTITY_ID, workingVersion.getDataset().getId().toString()));

        solrQuery.addFilterQuery(SearchUtil.constructQuery(SearchFields.TYPE, SearchConstants.DATASETS));
        solrQuery.addFilterQuery(SearchUtil.constructQuery(SearchFields.DATASET_VERSION_ID, workingVersion.getId().toString()));

        logger.fine("Solr query (testing if searchable): " + solrQuery);

        QueryResponse queryResponse = null;

        try {
            queryResponse = solrClientService.getSolrClient().query(solrQuery);
        } catch (Exception ex) {
            logger.fine("Solr exception: " + ex.getLocalizedMessage());
            // solr maybe down/some error may have occurred...
            return false;
        }

        SolrDocumentList docs = queryResponse.getResults();
        Iterator<SolrDocument> iter = docs.iterator();

        // there should be only 1 result, really...
        while (iter.hasNext()) {
            SolrDocument solrDocument = iter.next();
            Long entityid = (Long) solrDocument.getFieldValue(SearchFields.ENTITY_ID);
            logger.fine("solr result id: "+entityid);
            if (entityid.equals(workingVersion.getDataset().getId())) {
                return true;
            }
        }

        return false;
    }

    /**
     * Finds the list of numeric datafile ids in the Version specified, by running
     * a direct solr search query.
     *
     * @param datasetVersionId numeric version id
     * @param pattern string keyword
     * @return set of numeric ids
     *
     */
    public Set<Long> getFileIdsInVersionFromSolr(Long datasetVersionId, String pattern) {
        logger.fine("searching for file ids, in solr");

        SolrQuery solrQuery = new SolrQuery();

        List<String> queryStrings = new ArrayList<>();

        // Main query:
        if (!StringUtil.isEmpty(pattern)) {
            // searching on the file name ("label") and description:
            queryStrings.add(SearchUtil.constructQuery(SearchFields.FILE_NAME, pattern + "*"));
            queryStrings.add(SearchUtil.constructQuery(SearchFields.FILE_DESCRIPTION, pattern + "*"));
            queryStrings.add(SearchUtil.constructQuery(SearchFields.FILE_TAG_SEARCHABLE, pattern + "*"));

            solrQuery.setQuery(SearchUtil.constructQuery(queryStrings, false));
        } else {
            // ... or "everything", if no search pattern is supplied:
            // (presumably, one or more facet fields is supplied, below)
            solrQuery.setQuery("*");
        }


        // ask for facets:

        solrQuery.setParam("facet", "true");
        /**
         * @todo: do we need facet.query?
         */
        solrQuery.setParam("facet.query", "*");

        solrQuery.addFacetField(SearchFields.FILE_TYPE);
        solrQuery.addFacetField(SearchFields.ACCESS);
        solrQuery.addFacetField(SearchFields.FILE_TAG);


        // Extra filter queries from the facets, if specified:

        if (!StringUtil.isEmpty(fileTypeFacet)) {
            solrQuery.addFilterQuery(SearchFields.FILE_TYPE + ":" + fileTypeFacet);
        }

        if (!StringUtil.isEmpty(fileAccessFacet)) {
            solrQuery.addFilterQuery(SearchFields.ACCESS + ":" + fileAccessFacet);
        }

        if (!StringUtil.isEmpty(fileTagsFacet)) {
            solrQuery.addFilterQuery(SearchFields.FILE_TAG + ":" + fileTagsFacet);
        }

        // Additional filter queries, to restrict the results to files in this version only:

        solrQuery.addFilterQuery(SearchFields.TYPE + ":" + SearchConstants.FILES);
        if (!workingVersion.isDraft()) {
            solrQuery.addFilterQuery(SearchFields.DATASET_VERSION_ID + ":" + datasetVersionId);
        } else {
            // To avoid indexing duplicate solr documents, we don't index ALL of the files
            // in a draft version - only the new files added to the draft and/or the
            // files for which the metadata have been changed.
            // So, in order to find all the files in the draft version, we can't just
            // run a query with the dataset version id, like with the published version,
            // above. Instead we are searching for all the indexed files in the dataset,
            // except the ones indexed with the "fileDeleted" flag - that indicates that
            // they are no longer in the draft:
            solrQuery.addFilterQuery(SearchFields.PARENT_ID + ":" + workingVersion.getDataset().getId());
            // Note that we don't want to use the query "fileDeleted: false" - that
            // would only find the documents in which the fileDeleted boolean field
            // is actually present, AND set to false. Instead we are searching with
            // "!(fileDeleted: true)" - that will find ALL the records, except for
            // the ones where the value is explicitly set to true.
            solrQuery.addFilterQuery("!(" + SearchFields.FILE_DELETED + ":" + true + ")");

        }

        // Unlimited number of search results:
        // (but we are searching within one dataset(version), so it should be manageable)
        solrQuery.setRows(Integer.MAX_VALUE);

        logger.fine("Solr query (file search): " + solrQuery);

        QueryResponse queryResponse = null;
        boolean fileDeletedFlagNotIndexed = false;
        Set<Long> resultIds = new HashSet<>();

        try {
            queryResponse = solrClientService.getSolrClient().query(solrQuery);
        } catch (HttpSolrClient.RemoteSolrException ex) {
            logger.fine("Remote Solr Exception: " + ex.getLocalizedMessage());
            String msg = ex.getLocalizedMessage();
            if (msg.contains(SearchFields.FILE_DELETED)) {
                fileDeletedFlagNotIndexed = true;
            }
        } catch (Exception ex) {
            logger.warning("Solr exception: " + ex.getLocalizedMessage());
            return resultIds;
        }

        if (fileDeletedFlagNotIndexed) {
            // try again, without the flag:
            solrQuery.removeFilterQuery("!(" + SearchFields.FILE_DELETED + ":" + true + ")");
            logger.fine("Solr query (trying again): " + solrQuery);

            try {
                queryResponse = solrClientService.getSolrClient().query(solrQuery);
            } catch (Exception ex) {
                logger.warning("Caught a Solr exception (again!): " + ex.getLocalizedMessage());
                return resultIds;
            }
        }

        // Process the facets:

        facetLabelsMap = new HashMap<>();

        for (FacetField facetField : queryResponse.getFacetFields()) {
            List<FacetLabel> facetLabelList = new ArrayList<>();

            int count = 0;

            for (FacetField.Count facetFieldCount : facetField.getValues()) {
                logger.fine("facet field value: " + facetField.getName() + " " + facetFieldCount.getName() + " (" + facetFieldCount.getCount() + ")");
                if (facetFieldCount.getCount() > 0) {
                    FacetLabel facetLabel = new FacetLabel(facetFieldCount.getName(), facetFieldCount.getCount());
                    // quote facets arguments, just in case:
                    facetLabel.setFilterQuery(facetField.getName() + ":\"" + facetFieldCount.getName() + "\"");
                    facetLabelList.add(facetLabel);
                    count += facetFieldCount.getCount();
                }
            }

            if (count > 0) {
                facetLabelsMap.put(facetField.getName(), facetLabelList);
            }
        }

        SolrDocumentList docs = queryResponse.getResults();
        Iterator<SolrDocument> iter = docs.iterator();

        while (iter.hasNext()) {
            SolrDocument solrDocument = iter.next();
            Long entityid = (Long) solrDocument.getFieldValue(SearchFields.ENTITY_ID);
            logger.fine("solr result id: "+entityid);
            resultIds.add(entityid);
        }

        return resultIds;
    }

    /*
        Save the setting locally so db isn't hit repeatedly

        This may be "null", signifying unlimited download size
    */
    public Long getMaxFileUploadSizeInBytes(){
        return this.maxFileUploadSizeInBytes;
    }

    public boolean isUnlimitedUploadFileSize(){

        if (this.maxFileUploadSizeInBytes == null){
            return true;
        }
        return false;
    }

    public String getDataverseSiteUrl() {
        return this.dataverseSiteUrl;
    }

    public void setDataverseSiteUrl(String dataverseSiteUrl) {
        this.dataverseSiteUrl = dataverseSiteUrl;
    }

    public DataFile getInitialDataFile() {
        if (workingVersion.getFileMetadatas() != null && workingVersion.getFileMetadatas().size() > 0) {
            return workingVersion.getFileMetadatas().get(0).getDataFile();
        }
        return null;
    }

    public SwiftAccessIO getSwiftObject() {
        try {
            StorageIO<DataFile> storageIO = getInitialDataFile() == null ? null : getInitialDataFile().getStorageIO();
            if (storageIO != null && storageIO instanceof SwiftAccessIO) {
                return (SwiftAccessIO)storageIO;
            } else {
                logger.fine("DatasetPage: Failed to cast storageIO as SwiftAccessIO (most likely because storageIO is a FileAccessIO)");
            }
        } catch (IOException e) {
            logger.fine("DatasetPage: Failed to get storageIO");

        }
        return null;
    }

    public String getSwiftContainerName() throws IOException {
        SwiftAccessIO swiftObject = getSwiftObject();
        try {
            swiftObject.open();
            return swiftObject.getSwiftContainerName();
        } catch (Exception e){
            logger.info("DatasetPage: Failed to open swift object");
        }

        return "";

    }

    public void setSwiftContainerName(String name){

    }
    //This function applies to an entire dataset
    private boolean isSwiftStorage() {
        //containers without datafiles will not be stored in swift storage
        if (getInitialDataFile() != null){
            for (FileMetadata fmd : workingVersion.getFileMetadatas()) {
                //if any of the datafiles are stored in swift
                if (fmd.getDataFile().getStorageIdentifier().startsWith("swift://")) {
                    return true;
                }
            }
        }
        return false;
    }

    //This function applies to a single datafile
    private boolean isSwiftStorage(FileMetadata metadata){
        if (metadata.getDataFile().getStorageIdentifier().startsWith("swift://")) {
            return true;
        }
        return false;
    }


    private Boolean showComputeButtonForDataset = null;
    //This function applies to an entire dataset
    public boolean showComputeButton() {
        if (showComputeButtonForDataset != null) {
            return showComputeButtonForDataset;
        }

        if (isSwiftStorage() && (settingsService.getValueForKey(SettingsServiceBean.Key.ComputeBaseUrl) != null)) {
            showComputeButtonForDataset = true;
        } else {
            showComputeButtonForDataset = false;
        }
        return showComputeButtonForDataset;
    }

    private Map<Long, Boolean> showComputeButtonForFile = new HashMap<>();
    //this function applies to a single datafile
    public boolean showComputeButton(FileMetadata metadata) {
        Long fileId = metadata.getDataFile().getId();

        if (fileId == null) {
            return false;
        }

        if (showComputeButtonForFile.containsKey(fileId)) {
            return showComputeButtonForFile.get(fileId);
        }

        boolean result = isSwiftStorage(metadata)
                && settingsService.getValueForKey(SettingsServiceBean.Key.ComputeBaseUrl) != null;

        showComputeButtonForFile.put(fileId, result);
        return result;
    }

    public boolean canComputeAllFiles(boolean isCartCompute){
        for (FileMetadata fmd : workingVersion.getFileMetadatas()) {
             if (!fileDownloadHelper.canDownloadFile(fmd)) {
                 //RequestContext requestContext = RequestContext.getCurrentInstance();
                 PrimeFaces.current().executeScript("PF('computeInvalid').show()");
                 return false;
             }
        }
        if (!isCartCompute) {
            try {
                FacesContext.getCurrentInstance().getExternalContext().redirect(getComputeUrl());
             } catch (IOException ioex) {
                 logger.warning("Failed to issue a redirect.");
             }
        }
        return true;
    }
    
    Boolean canDownloadFiles = null;

    //caching can download files to limit trips to File Download Helper
    public boolean canDownloadFiles() {
        if (canDownloadFiles == null) {
            canDownloadFiles = false;
            for (FileMetadata fmd : workingVersion.getFileMetadatas()) {
                if (fileDownloadHelper.canDownloadFile(fmd)) {
                    canDownloadFiles = true;
                    break;
                }
            }
        }
        return canDownloadFiles;
    }

    /*
    in getComputeUrl(), we are sending the container/dataset name and the exipiry and signature
    for the temporary url of only ONE datafile within the dataset. This is because in the
    ceph version of swift, we are only able to generate the temporary url for a single object
    within a container.
    Ideally, we want a temporary url for an entire container/dataset, so perhaps this could instead
    be handled on the compute environment end.
    Additionally, we have to think about the implications this could have with dataset versioning,
    since we currently store all files (even from old versions) in the same container.
    --SF
    */
    public String getComputeUrl() throws IOException {

        return settingsWrapper.getValueForKey(SettingsServiceBean.Key.ComputeBaseUrl) + "?" + this.getPersistentId();
            //WHEN we are able to get a temp url for a dataset
            //return settingsWrapper.getValueForKey(SettingsServiceBean.Key.ComputeBaseUrl) + "?containerName=" + swiftObject.getSwiftContainerName() + "&temp_url_sig=" + swiftObject.getTempUrlSignature() + "&temp_url_expires=" + swiftObject.getTempUrlExpiry();


    }

    //For a single file
    public String getComputeUrl(FileMetadata metadata) {
        SwiftAccessIO swiftObject = null;
        try {
            StorageIO<DataFile> storageIO = metadata.getDataFile().getStorageIO();
            if (storageIO != null && storageIO instanceof SwiftAccessIO) {
                swiftObject = (SwiftAccessIO)storageIO;
                swiftObject.open();
            }

        } catch (IOException e) {
            logger.info("DatasetPage: Failed to get storageIO");
        }
        if (settingsWrapper.isTrueForKey(SettingsServiceBean.Key.PublicInstall, false)) {
            return settingsWrapper.getValueForKey(SettingsServiceBean.Key.ComputeBaseUrl) + "?" + this.getPersistentId() + "=" + swiftObject.getSwiftFileName();
        }

        return settingsWrapper.getValueForKey(SettingsServiceBean.Key.ComputeBaseUrl) + "?" + this.getPersistentId() + "=" + swiftObject.getSwiftFileName() + "&temp_url_sig=" + swiftObject.getTempUrlSignature() + "&temp_url_expires=" + swiftObject.getTempUrlExpiry();

    }

    public String getCloudEnvironmentName() {
        return settingsWrapper.getValueForKey(SettingsServiceBean.Key.CloudEnvironmentName);
    }

    public DataFile getSelectedDownloadFile() {
        return selectedDownloadFile;
    }

    public void setSelectedDownloadFile(DataFile selectedDownloadFile) {
        this.selectedDownloadFile = selectedDownloadFile;
    }

    public List<DataFile> getNewFiles() {
        return newFiles;
    }

    public void setNewFiles(List<DataFile> newFiles) {
        this.newFiles = newFiles;
    }

    public List<DataFile> getUploadedFiles() {
        return uploadedFiles;
    }

    public void setUploadedFiles(List<DataFile> uploadedFiles) {
        this.uploadedFiles = uploadedFiles;
    }

    public MutableBoolean getUploadInProgress() {
        return uploadInProgress;
    }

    public void setUploadInProgress(MutableBoolean inProgress) {
        this.uploadInProgress = inProgress;
    }

    public Dataverse getLinkingDataverse() {
        return linkingDataverse;
    }

    public void setLinkingDataverse(Dataverse linkingDataverse) {
        this.linkingDataverse = linkingDataverse;
    }

    public List<SelectItem> getLinkingDVSelectItems() {
        return linkingDVSelectItems;
    }

    public void setLinkingDVSelectItems(List<SelectItem> linkingDVSelectItems) {
        this.linkingDVSelectItems = linkingDVSelectItems;
    }

    public Long getLinkingDataverseId() {
        return linkingDataverseId;
    }

    public void setLinkingDataverseId(Long linkingDataverseId) {
        this.linkingDataverseId = linkingDataverseId;
    }



    public void updateReleasedVersions(){

        setReleasedVersionTabList(resetReleasedVersionTabList());

    }

    public void clickDeaccessionDataset(){
        setReleasedVersionTabList(resetReleasedVersionTabList());
        setRenderDeaccessionPopup(true);
    }

    private boolean renderDeaccessionPopup = false;

    public boolean isRenderDeaccessionPopup() {
        return renderDeaccessionPopup;
    }

    public void setRenderDeaccessionPopup(boolean renderDeaccessionPopup) {
        this.renderDeaccessionPopup = renderDeaccessionPopup;
    }

    public void updateSelectedLinkingDV(ValueChangeEvent event) {
        linkingDataverseId = (Long) event.getNewValue();
    }

    public boolean isNoDVsAtAll() {
        return noDVsAtAll;
    }

    public void setNoDVsAtAll(boolean noDVsAtAll) {
        this.noDVsAtAll = noDVsAtAll;
    }

    public boolean isNoDVsRemaining() {
        return noDVsRemaining;
    }


    private Map<Long, String> datafileThumbnailsMap = new HashMap<>();

    public boolean isThumbnailAvailable(FileMetadata fileMetadata) {

        // new and optimized logic:
        // - check download permission here (should be cached - so it's free!)
        // - only then check if the thumbnail is available/exists.
        // then cache the results!

        Long dataFileId = fileMetadata.getDataFile().getId();

        if (datafileThumbnailsMap.containsKey(dataFileId)) {
            return !"".equals(datafileThumbnailsMap.get(dataFileId));
        }

        if (!FileUtil.isThumbnailSupported(fileMetadata.getDataFile())) {
            datafileThumbnailsMap.put(dataFileId, "");
            return false;
        }

        if (!this.fileDownloadHelper.canDownloadFile(fileMetadata)) {
            datafileThumbnailsMap.put(dataFileId, "");
            return false;
        }



        String thumbnailAsBase64 = ImageThumbConverter.getImageThumbnailAsBase64(fileMetadata.getDataFile(), ImageThumbConverter.DEFAULT_THUMBNAIL_SIZE);


        //if (datafileService.isThumbnailAvailable(fileMetadata.getDataFile())) {
        if (!StringUtil.isEmpty(thumbnailAsBase64)) {
            datafileThumbnailsMap.put(dataFileId, thumbnailAsBase64);
            return true;
        }

        datafileThumbnailsMap.put(dataFileId, "");
        return false;

    }

    public String getDataFileThumbnailAsBase64(FileMetadata fileMetadata) {
        return datafileThumbnailsMap.get(fileMetadata.getDataFile().getId());
    }

    // Another convenience method - to cache Update Permission on the dataset:
    public boolean canUpdateDataset() {
        return permissionsWrapper.canUpdateDataset(dvRequestService.getDataverseRequest(), this.dataset);
    }
    public boolean canPublishDataverse() {
        return permissionsWrapper.canIssuePublishDataverseCommand(dataset.getOwner());
    }

    public boolean canPublishDataset(){
        return permissionsWrapper.canIssuePublishDatasetCommand(dataset);
    }

    public boolean canViewUnpublishedDataset() {
        return permissionsWrapper.canViewUnpublishedDataset( dvRequestService.getDataverseRequest(), dataset);
    }

    /*
     * 4.2.1 optimization.
     * HOWEVER, this doesn't appear to be saving us anything!
     * i.e., it's just as cheap to use session.getUser().isAuthenticated()
     * every time; it doesn't do any new db lookups.
    */
    public boolean isSessionUserAuthenticated() {
        return session.getUser().isAuthenticated();
    }

    /**
     * For use in the Dataset page
     * @return
     */
    public boolean isSuperUser(){

        if (!this.isSessionUserAuthenticated()){
            return false;
        }

        if (this.session.getUser().isSuperuser()){
            return true;
        }
        return false;
    }
    /**
     * Check Dataset related permissions
     *
     * @param permissionToCheck
     * @return
     */
    public boolean doesSessionUserHaveDataSetPermission(Permission permissionToCheck){
        if (permissionToCheck == null){
            return false;
        }

        String permName = permissionToCheck.getHumanName();

        // Has this check already been done?
        //
        if (this.datasetPermissionMap.containsKey(permName)){
            // Yes, return previous answer
            return this.datasetPermissionMap.get(permName);
        }

        // Check the permission
        //
        boolean hasPermission = this.permissionService.userOn(this.session.getUser(), this.dataset).has(permissionToCheck);

        // Save the permission
        this.datasetPermissionMap.put(permName, hasPermission);

        // return true/false
        return hasPermission;
    }

    public void setNoDVsRemaining(boolean noDVsRemaining) {
        this.noDVsRemaining = noDVsRemaining;
    }

    private GuestbookResponse guestbookResponse;
    private Guestbook selectedGuestbook;

    public GuestbookResponse getGuestbookResponse() {
        return guestbookResponse;
    }

    public void setGuestbookResponse(GuestbookResponse guestbookResponse) {
        this.guestbookResponse = guestbookResponse;
    }

    public Guestbook getSelectedGuestbook() {
        return selectedGuestbook;
    }

    public void setSelectedGuestbook(Guestbook selectedGuestbook) {
        this.selectedGuestbook = selectedGuestbook;
    }

    public void viewSelectedGuestbook(Guestbook selectedGuestbook) {
        this.selectedGuestbook = selectedGuestbook;
    }

    public void reset() {
        dataset.setGuestbook(null);
    }

    public int getFilePaginatorPage() {
        return filePaginatorPage;
    }

    public void setFilePaginatorPage(int filePaginatorPage) {
        this.filePaginatorPage = filePaginatorPage;
    }


    public int getRowsPerPage() {
        return rowsPerPage;
    }

    public void setRowsPerPage(int rowsPerPage) {
        this.rowsPerPage = rowsPerPage;
    }

    public String getGlobalId() {
        return persistentId;
    }

    public String getPersistentId() {
        return persistentId;
    }

    public void setPersistentId(String persistentId) {
        this.persistentId = persistentId;
    }
    public String getVersion() {
        return version;
    }

    public void setVersion(String version) {
        this.version = version;
    }

    public String getShowVersionList() {
        return showVersionList;
    }

    public void setShowVersionList(String showVersionList) {
        this.showVersionList = showVersionList;
    }

    public String getShowOtherText() {
        return showOtherText;
    }

    public void setShowOtherText(String showOtherText) {
        this.showOtherText = showOtherText;
    }
    private String showOtherText = "false";

    public String getDeaccessionForwardURLFor() {
        return deaccessionForwardURLFor;
    }

    public void setDeaccessionForwardURLFor(String deaccessionForwardURLFor) {
        this.deaccessionForwardURLFor = deaccessionForwardURLFor;
    }
    private DatasetVersionDifference datasetVersionDifference;

    public String getDeaccessionReasonText() {
        return deaccessionReasonText;
    }

    public void setDeaccessionReasonText(String deaccessionReasonText) {
        this.deaccessionReasonText = deaccessionReasonText;
    }

    public String getDisplayCitation() {
        //displayCitation = dataset.getCitation(false, workingVersion);
        return displayCitation;
    }

    public void setDisplayCitation(String displayCitation) {
        this.displayCitation = displayCitation;
    }

    public String getDropBoxSelection() {
        return dropBoxSelection;
    }

    public String getDropBoxKey() {
        // Site-specific DropBox application registration key is configured
        // via a JVM option under glassfish.
        //if (true)return "some-test-key";  // for debugging

        String configuredDropBoxKey = System.getProperty("dataverse.dropbox.key");
        if (configuredDropBoxKey != null) {
            return configuredDropBoxKey;
        }
        return "";
    }

    public void setDropBoxSelection(String dropBoxSelection) {
        this.dropBoxSelection = dropBoxSelection;
    }

    public Dataset getDataset() {
        return dataset;
    }

    public void setDataset(Dataset dataset) {
        this.dataset = dataset;
    }

    public DatasetVersion getWorkingVersion() {
        return workingVersion;
    }

    public Long getId() { return this.id; }
    public void setId(Long id) { this.id = id; }

    public EditMode getEditMode() {
        return editMode;
    }

    public void setEditMode(EditMode editMode) {
        this.editMode = editMode;
    }

    public Long getOwnerId() {
        return ownerId;
    }

    public void setOwnerId(Long ownerId) {
        this.ownerId = ownerId;
    }

    public Long getVersionId() {
        return versionId;
    }

    public void setVersionId(Long versionId) {
        this.versionId = versionId;
    }

    public int getSelectedTabIndex() {
        return selectedTabIndex;
    }

    public void setSelectedTabIndex(int selectedTabIndex) {
        this.selectedTabIndex = selectedTabIndex;
    }

    public int getReleaseRadio() {
        return releaseRadio;
    }

    public void setReleaseRadio(int releaseRadio) {
        this.releaseRadio = releaseRadio;
    }

    public String getDatasetNextMajorVersion() {
        return datasetNextMajorVersion;
    }

    public void setDatasetNextMajorVersion(String datasetNextMajorVersion) {
        this.datasetNextMajorVersion = datasetNextMajorVersion;
    }

    public String getDatasetNextMinorVersion() {
        return datasetNextMinorVersion;
    }

    public void setDatasetNextMinorVersion(String datasetNextMinorVersion) {
        this.datasetNextMinorVersion = datasetNextMinorVersion;
    }

    public int getDeaccessionReasonRadio() {
        return deaccessionReasonRadio;
    }

    public void setDeaccessionReasonRadio(int deaccessionReasonRadio) {
        this.deaccessionReasonRadio = deaccessionReasonRadio;
    }

    public int getDeaccessionRadio() {
        return deaccessionRadio;
    }

    public void setDeaccessionRadio(int deaccessionRadio) {
        this.deaccessionRadio = deaccessionRadio;
    }

    public List<Template> getDataverseTemplates() {
        return dataverseTemplates;
    }

    public void setDataverseTemplates(List<Template> dataverseTemplates) {
        this.dataverseTemplates = dataverseTemplates;
    }

    public Template getDefaultTemplate() {
        return defaultTemplate;
    }

    public void setDefaultTemplate(Template defaultTemplate) {
        this.defaultTemplate = defaultTemplate;
    }

    public Template getSelectedTemplate() {
        return selectedTemplate;
    }

    public void setSelectedTemplate(Template selectedTemplate) {
        this.selectedTemplate = selectedTemplate;
    }

    public void updateSelectedTemplate(ValueChangeEvent event) {

        selectedTemplate = (Template) event.getNewValue();
        if (selectedTemplate != null) {
            //then create new working version from the selected template
            workingVersion.updateDefaultValuesFromTemplate(selectedTemplate);
            updateDatasetFieldInputLevels();
        } else {
            workingVersion.initDefaultValues();
            updateDatasetFieldInputLevels();
        }
        resetVersionUI();
    }

    /*
    // Original
    private void updateDatasetFieldInputLevels() {
        Long dvIdForInputLevel = ownerId;

        if (!dataverseService.find(ownerId).isMetadataBlockRoot()) {
            dvIdForInputLevel = dataverseService.find(ownerId).getMetadataRootId();
        }
        for (DatasetField dsf : workingVersion.getFlatDatasetFields()) {
            DataverseFieldTypeInputLevel dsfIl = dataverseFieldTypeInputLevelService.findByDataverseIdDatasetFieldTypeId(dvIdForInputLevel, dsf.getDatasetFieldType().getId());
            if (dsfIl != null) {
                dsf.setInclude(dsfIl.isInclude());
            } else {
                dsf.setInclude(true);
            }
        }
    }*/

    /***
     *
     * Note: Updated to retrieve DataverseFieldTypeInputLevel objects in single query
     *
     */
     private void updateDatasetFieldInputLevels() {
         Long dvIdForInputLevel = ownerId;

         // OPTIMIZATION (?): replaced "dataverseService.find(ownerId)" with
         // simply dataset.getOwner()... saves us a few lookups.
         // TODO: could there possibly be any reason we want to look this
         // dataverse up by the id here?? -- L.A. 4.2.1
         if (!dataset.getOwner().isMetadataBlockRoot()) {
             dvIdForInputLevel = dataset.getOwner().getMetadataRootId();
         }

        /* ---------------------------------------------------------
            Map to hold DatasetFields
            Format:  {  DatasetFieldType.id : DatasetField }
         --------------------------------------------------------- */
        // Initialize Map
        Map<Long, DatasetField> mapDatasetFields = new HashMap<>();

        // Populate Map
         for (DatasetField dsf : workingVersion.getFlatDatasetFields()) {
            if (dsf.getDatasetFieldType().getId() != null){
                mapDatasetFields.put(dsf.getDatasetFieldType().getId(), dsf);
            }
        }

        /* ---------------------------------------------------------
            Retrieve List of DataverseFieldTypeInputLevel objects
            Use the DatasetFieldType id's which are the Map's keys
         --------------------------------------------------------- */
        List<Long> idList = new ArrayList<>(mapDatasetFields.keySet());
        List<DataverseFieldTypeInputLevel> dsFieldTypeInputLevels = dataverseFieldTypeInputLevelService.findByDataverseIdAndDatasetFieldTypeIdList(dvIdForInputLevel, idList);

        /* ---------------------------------------------------------
            Iterate through List of DataverseFieldTypeInputLevel objects
            Call "setInclude" on its related DatasetField object
         --------------------------------------------------------- */
        for (DataverseFieldTypeInputLevel oneDSFieldTypeInputLevel : dsFieldTypeInputLevels){

            if (oneDSFieldTypeInputLevel != null) {
                // Is the DatasetField in the hash?    hash format: {  DatasetFieldType.id : DatasetField }
                DatasetField dsf = mapDatasetFields.get(oneDSFieldTypeInputLevel.getDatasetFieldType().getId());
                if (dsf != null){
                    // Yes, call "setInclude"
                    dsf.setInclude(oneDSFieldTypeInputLevel.isInclude());
                    // remove from hash
                    mapDatasetFields.remove(oneDSFieldTypeInputLevel.getDatasetFieldType().getId());
                }
            }
        }  // end: updateDatasetFieldInputLevels

        /* ---------------------------------------------------------
            Iterate through any DatasetField objects remaining in the hash
            Call "setInclude(true) on each one
         --------------------------------------------------------- */
        for ( DatasetField dsf  : mapDatasetFields.values()) {
               if (dsf != null){
                   dsf.setInclude(true);
               }
        }
     }

    public void handleChange() {
        logger.fine("handle change");
        logger.fine("new value " + selectedTemplate.getId());
    }

    public void handleChangeButton() {

    }

    public boolean isShapefileType(FileMetadata fm) {
        if (fm == null) {
            return false;
        }
        if (fm.getDataFile() == null) {
            return false;
        }

        return fm.getDataFile().isShapefileType();
    }

    private void msg(String s){
        // System.out.println(s);
    }

    private List<FileMetadata> displayFileMetadata;

    public List<FileMetadata> getDisplayFileMetadata() {
        return displayFileMetadata;
    }

    public void setDisplayFileMetadata(List<FileMetadata> displayFileMetadata) {
        this.displayFileMetadata = displayFileMetadata;
    }

    private boolean readOnly = true;

    public String init() {
        return init(true);
    }

    public String initCitation() {
        return init(false);
    }

    public void updateOwnerDataverse() {
        if (selectedHostDataverse != null && selectedHostDataverse.getId() != null) {
            ownerId = selectedHostDataverse.getId();
            dataset.setOwner(selectedHostDataverse);
            logger.info("New host dataverse id: "+ownerId);
            // discard the dataset already created
            //If a global ID was already assigned, as is true for direct upload, keep it (if files were already uploaded, they are at the path corresponding to the existing global id)
            GlobalId gid = dataset.getGlobalId();
            dataset = new Dataset();
            if(gid!=null) {
            	dataset.setGlobalId(gid);
            }

            // initiate from scratch: (isolate the creation of a new dataset in its own method?)
            init(true);
            // rebuild the bred crumbs display:
            dataverseHeaderFragment.initBreadcrumbs(dataset);
        }
    }

    public boolean rsyncUploadSupported() {

        return settingsWrapper.isRsyncUpload() && DatasetUtil.isAppropriateStorageDriver(dataset);
    }

    private String init(boolean initFull) {

        //System.out.println("_YE_OLDE_QUERY_COUNTER_");  // for debug purposes
        setDataverseSiteUrl(systemConfig.getDataverseSiteUrl());

        guestbookResponse = new GuestbookResponse();

        String nonNullDefaultIfKeyNotFound = "";
        protocol = settingsWrapper.getValueForKey(SettingsServiceBean.Key.Protocol, nonNullDefaultIfKeyNotFound);
        authority = settingsWrapper.getValueForKey(SettingsServiceBean.Key.Authority, nonNullDefaultIfKeyNotFound);
        if (this.getId() != null || versionId != null || persistentId != null) { // view mode for a dataset

            DatasetVersionServiceBean.RetrieveDatasetVersionResponse retrieveDatasetVersionResponse = null;

            // ---------------------------------------
            // Set the workingVersion and Dataset
            // ---------------------------------------
            if (persistentId != null) {
                logger.fine("initializing DatasetPage with persistent ID " + persistentId);
                // Set Working Version and Dataset by PersistentID
                dataset = datasetService.findByGlobalId(persistentId);
                if (dataset == null) {
                    logger.warning("No such dataset: "+persistentId);
                    return permissionsWrapper.notFound();
                }
                logger.fine("retrieved dataset, id="+dataset.getId());

                retrieveDatasetVersionResponse = datasetVersionService.selectRequestedVersion(dataset.getVersions(), version);
                //retrieveDatasetVersionResponse = datasetVersionService.retrieveDatasetVersionByPersistentId(persistentId, version);
                this.workingVersion = retrieveDatasetVersionResponse.getDatasetVersion();
                logger.fine("retrieved version: id: " + workingVersion.getId() + ", state: " + this.workingVersion.getVersionState());

            } else if (this.getId() != null) {
                // Set Working Version and Dataset by Datasaet Id and Version
                dataset = datasetService.find(this.getId());
                if (dataset == null) {
                    logger.warning("No such dataset: "+dataset);
                    return permissionsWrapper.notFound();
                }
                //retrieveDatasetVersionResponse = datasetVersionService.retrieveDatasetVersionById(dataset.getId(), version);
                retrieveDatasetVersionResponse = datasetVersionService.selectRequestedVersion(dataset.getVersions(), version);
                this.workingVersion = retrieveDatasetVersionResponse.getDatasetVersion();
                logger.info("retreived version: id: " + workingVersion.getId() + ", state: " + this.workingVersion.getVersionState());

            } else if (versionId != null) {
                // TODO: 4.2.1 - this method is broken as of now!
                // Set Working Version and Dataset by DatasaetVersion Id
                //retrieveDatasetVersionResponse = datasetVersionService.retrieveDatasetVersionByVersionId(versionId);

            }
            this.maxFileUploadSizeInBytes = systemConfig.getMaxFileUploadSizeForStore(dataset.getEffectiveStorageDriverId());


            if (retrieveDatasetVersionResponse == null) {
                return permissionsWrapper.notFound();
            }


            //this.dataset = this.workingVersion.getDataset();

            // end: Set the workingVersion and Dataset
            // ---------------------------------------
            // Is the DatasetVersion or Dataset null?
            //
            if (workingVersion == null || this.dataset == null) {
                return permissionsWrapper.notFound();
            }

            // Is the Dataset harvested?

            if (dataset.isHarvested()) {
                // if so, we'll simply forward to the remote URL for the original
                // source of this harvested dataset:
                String originalSourceURL = dataset.getRemoteArchiveURL();
                if (originalSourceURL != null && !originalSourceURL.equals("")) {
                    logger.fine("redirecting to "+originalSourceURL);
                    try {
                        FacesContext.getCurrentInstance().getExternalContext().redirect(originalSourceURL);
                    } catch (IOException ioex) {
                        // must be a bad URL...
                        // we don't need to do anything special here - we'll redirect
                        // to the local 404 page, below.
                        logger.warning("failed to issue a redirect to "+originalSourceURL);
                    }
                    return originalSourceURL;
                }

                return permissionsWrapper.notFound();
            }

            // Check permisisons
            if (!(workingVersion.isReleased() || workingVersion.isDeaccessioned()) && !this.canViewUnpublishedDataset()) {
                return permissionsWrapper.notAuthorized();
            }

            if (!retrieveDatasetVersionResponse.wasRequestedVersionRetrieved()) {
                //msg("checkit " + retrieveDatasetVersionResponse.getDifferentVersionMessage());
                JsfHelper.addWarningMessage(retrieveDatasetVersionResponse.getDifferentVersionMessage());//BundleUtil.getStringFromBundle("dataset.message.metadataSuccess"));
            }

            // init the citation
            displayCitation = dataset.getCitation(true, workingVersion);

            if(workingVersion.isPublished()) {
                MakeDataCountEntry entry = new MakeDataCountEntry(FacesContext.getCurrentInstance(), dvRequestService, workingVersion);
                mdcLogService.logEntry(entry);
            }
            displayWorkflowComments();


            if (initFull) {

                // init the list of FileMetadatas
                if (workingVersion.isDraft() && canUpdateDataset()) {
                    readOnly = false;
                } else {
                    // an attempt to retreive both the filemetadatas and datafiles early on, so that
                    // we don't have to do so later (possibly, many more times than necessary):
                    AuthenticatedUser au = session.getUser() instanceof AuthenticatedUser ? (AuthenticatedUser) session.getUser() : null;
                    datafileService.findFileMetadataOptimizedExperimental(dataset, workingVersion, au);
                }
                // This will default to all the files in the version, if the search term
                // parameter hasn't been specified yet:
                fileMetadatasSearch = selectFileMetadatasForDisplay();
                ownerId = dataset.getOwner().getId();
                datasetNextMajorVersion = this.dataset.getNextMajorVersionString();
                datasetNextMinorVersion = this.dataset.getNextMinorVersionString();
                datasetVersionUI = datasetVersionUI.initDatasetVersionUI(workingVersion, false);
                updateDatasetFieldInputLevels();
                setExistReleasedVersion(resetExistRealeaseVersion());
                //moving setVersionTabList to tab change event
                //setVersionTabList(resetVersionTabList());
                //setReleasedVersionTabList(resetReleasedVersionTabList());
                //SEK - lazymodel may be needed for datascroller in future release
                // lazyModel = new LazyFileMetadataDataModel(workingVersion.getId(), datafileService );
                this.guestbookResponse = guestbookResponseService.initGuestbookResponseForFragment(workingVersion, null, session);
                logger.fine("Checking if rsync support is enabled.");
                if (DataCaptureModuleUtil.rsyncSupportEnabled(settingsWrapper.getValueForKey(SettingsServiceBean.Key.UploadMethods))
                        && dataset.getFiles().isEmpty()) { //only check for rsync if no files exist
                    try {
                        ScriptRequestResponse scriptRequestResponse = commandEngine.submit(new RequestRsyncScriptCommand(dvRequestService.getDataverseRequest(), dataset));
                        logger.fine("script: " + scriptRequestResponse.getScript());
                        if (scriptRequestResponse.getScript() != null && !scriptRequestResponse.getScript().isEmpty()) {
                            setHasRsyncScript(true);
                            setRsyncScript(scriptRequestResponse.getScript());
                            rsyncScriptFilename = "upload-" + workingVersion.getDataset().getIdentifier() + ".bash";
                            rsyncScriptFilename = rsyncScriptFilename.replace("/", "_");
                        } else {
                            setHasRsyncScript(false);
                        }
                    } catch (RuntimeException ex) {
                        logger.warning("Problem getting rsync script: " + ex.getLocalizedMessage());
                    } catch (CommandException cex) {
                        logger.warning("Problem getting rsync script (Command Exception): " + cex.getLocalizedMessage());
                    }
                }
               
                tooLargeToDownload = getSizeOfDatasetNumeric() > settingsWrapper.getZipDownloadLimit();
                tooLargeToDownloadOriginal = getSizeOfDatasetOrigNumeric() > settingsWrapper.getZipDownloadLimit();
                tooLargeToDownloadArchival = getSizeOfDatasetArchivalNumeric() > settingsWrapper.getZipDownloadLimit();
            }
        } else if (ownerId != null) {
            // create mode for a new child dataset
            readOnly = false;
            editMode = EditMode.CREATE;
            selectedHostDataverse = dataverseService.find(ownerId);
            dataset.setOwner(selectedHostDataverse);
            dataset.setProtocol(protocol);
            dataset.setAuthority(authority);

            if (dataset.getOwner() == null) {
                return permissionsWrapper.notFound();
            } else if (!permissionService.on(dataset.getOwner()).has(Permission.AddDataset)) {
                return permissionsWrapper.notAuthorized();
            }
            //Wait until the create command before actually getting an identifier, except if we're using directUpload
        	//Need to assign an identifier prior to calls to requestDirectUploadUrl if direct upload is used.
            if ( isEmpty(dataset.getIdentifier()) && systemConfig.directUploadEnabled(dataset) ) {
            	CommandContext ctxt = commandEngine.getContext();
            	GlobalIdServiceBean idServiceBean = GlobalIdServiceBean.getBean(ctxt);
                dataset.setIdentifier(ctxt.datasets().generateDatasetIdentifier(dataset, idServiceBean));
            }
            dataverseTemplates.addAll(dataverseService.find(ownerId).getTemplates());
            if (!dataverseService.find(ownerId).isTemplateRoot()) {
                for (Template templateTest: dataverseService.find(ownerId).getParentTemplates()){
                   if(!dataverseTemplates.contains(templateTest)){
                       dataverseTemplates.add(templateTest);
                   }
                }
            }
            Collections.sort(dataverseTemplates, (Template t1, Template t2) -> t1.getName().compareToIgnoreCase(t2.getName()));

            defaultTemplate = dataverseService.find(ownerId).getDefaultTemplate();
            if (defaultTemplate != null) {
                selectedTemplate = defaultTemplate;
                for (Template testT : dataverseTemplates) {
                    if (defaultTemplate.getId().equals(testT.getId())) {
                        selectedTemplate = testT;
                    }
                }
                workingVersion = dataset.getEditVersion(selectedTemplate, null);
                updateDatasetFieldInputLevels();
            } else {
                workingVersion = dataset.getCreateVersion();
                updateDatasetFieldInputLevels();
            }

            if (settingsWrapper.isTrueForKey(SettingsServiceBean.Key.PublicInstall, false)){
                JH.addMessage(FacesMessage.SEVERITY_WARN, BundleUtil.getStringFromBundle("dataset.message.label.fileAccess"),
                        BundleUtil.getStringFromBundle("dataset.message.publicInstall"));
            }

            resetVersionUI();

            // FacesContext.getCurrentInstance().addMessage(null, new FacesMessage(FacesMessage.SEVERITY_INFO, "Add New Dataset", " - Enter metadata to create the dataset's citation. You can add more metadata about this dataset after it's created."));
        } else {
            return permissionsWrapper.notFound();
        }
        try {
            privateUrl = commandEngine.submit(new GetPrivateUrlCommand(dvRequestService.getDataverseRequest(), dataset));
            if (privateUrl != null) {
                JH.addMessage(FacesMessage.SEVERITY_INFO, BundleUtil.getStringFromBundle("dataset.privateurl.header"),
                        BundleUtil.getStringFromBundle("dataset.privateurl.infoMessageAuthor", Arrays.asList(getPrivateUrlLink(privateUrl))));
            }
        } catch (CommandException ex) {
            // No big deal. The user simply doesn't have access to create or delete a Private URL.
        }
        if (session.getUser() instanceof PrivateUrlUser) {
            PrivateUrlUser privateUrlUser = (PrivateUrlUser) session.getUser();
            if (dataset != null && dataset.getId().equals(privateUrlUser.getDatasetId())) {
                JH.addMessage(FacesMessage.SEVERITY_WARN, BundleUtil.getStringFromBundle("dataset.privateurl.header"),
                        BundleUtil.getStringFromBundle("dataset.privateurl.infoMessageReviewer"));
            }
        }

        displayLockInfo(dataset);

        for (FileMetadata fmd : workingVersion.getFileMetadatas()) {
            if (fmd.getDataFile().isTabularData()) {
                versionHasTabular = true;
                break;
            }
        }
        for(DataFile f : dataset.getFiles()) {
            // TODO: Consider uncommenting this optimization.
//            if (versionHasTabular) {
//                hasTabular = true;
//                break;
//            }
            if(f.isTabularData()) {
                hasTabular = true;
                break;
            }
        }
        //Show ingest success message if refresh forces a page reload after ingest success
        //This is needed to display the explore buttons (the fileDownloadHelper needs to be reloaded via page
        if (showIngestSuccess) {
            JsfHelper.addSuccessMessage(BundleUtil.getStringFromBundle("dataset.unlocked.ingest.message"));
        }

        configureTools = externalToolService.findFileToolsByType(ExternalTool.Type.CONFIGURE);
        exploreTools = externalToolService.findFileToolsByType(ExternalTool.Type.EXPLORE);
        previewTools = externalToolService.findFileToolsByType(ExternalTool.Type.PREVIEW);
        datasetExploreTools = externalToolService.findDatasetToolsByType(ExternalTool.Type.EXPLORE);
        rowsPerPage = 10;



        return null;
    }

    private void displayWorkflowComments() {
        List<WorkflowComment> comments = workingVersion.getWorkflowComments();
        for (WorkflowComment wfc : comments) {
            if (wfc.isToBeShown() && wfc.getDatasetVersion().equals(workingVersion)
                    && wfc.getAuthenticatedUser().equals(session.getUser())) {
                if (wfc.getType() == WorkflowComment.Type.WORKFLOW_SUCCESS) {
                    JsfHelper.addSuccessMessage(wfc.getMessage());

                } else if (wfc.getType() == WorkflowComment.Type.WORKFLOW_FAILURE) {
                    JsfHelper.addWarningMessage(wfc.getMessage());
                }
                datasetService.markWorkflowCommentAsRead(wfc);
            }
        }
    }

    private void displayLockInfo(Dataset dataset) {
        // Various info messages, when the dataset is locked (for various reasons):
        if (dataset.isLocked() && canUpdateDataset()) {
            if (dataset.isLockedFor(DatasetLock.Reason.Workflow)) {
                JH.addMessage(FacesMessage.SEVERITY_WARN, BundleUtil.getStringFromBundle("dataset.locked.message"),
                        BundleUtil.getStringFromBundle("dataset.locked.message.details"));
            }
            if (dataset.isLockedFor(DatasetLock.Reason.InReview)) {
                JH.addMessage(FacesMessage.SEVERITY_WARN, BundleUtil.getStringFromBundle("dataset.locked.inReview.message"),
                        BundleUtil.getStringFromBundle("dataset.inreview.infoMessage"));
            }
            if (dataset.isLockedFor(DatasetLock.Reason.DcmUpload)) {
                JH.addMessage(FacesMessage.SEVERITY_WARN, BundleUtil.getStringFromBundle("file.rsyncUpload.inProgressMessage.summary"),
                        BundleUtil.getStringFromBundle("file.rsyncUpload.inProgressMessage.details"));
                lockedDueToDcmUpload = true;
            }
            //This is a hack to remove dataset locks for File PID registration if
            //the dataset is released
            //in testing we had cases where datasets with 1000 files were remaining locked after being published successfully
            /*if(dataset.getLatestVersion().isReleased() && dataset.isLockedFor(DatasetLock.Reason.finalizePublication)){
                datasetService.removeDatasetLocks(dataset.getId(), DatasetLock.Reason.finalizePublication);
            }*/
            if (dataset.isLockedFor(DatasetLock.Reason.finalizePublication)) {
                // "finalizePublication" lock is used to lock the dataset while
                // the FinalizeDatasetPublicationCommand is running asynchronously.
                // the tasks currently performed by the command are the  pid registration
                // for files and (or) physical file validation (either or both
                // of these two can be disabled via database settings). More
                // such asynchronous processing tasks may be added in the future.
                JH.addMessage(FacesMessage.SEVERITY_WARN, BundleUtil.getStringFromBundle("dataset.publish.workflow.message"),
                        BundleUtil.getStringFromBundle("dataset.pidRegister.workflow.inprogress"));
            }
            if (dataset.isLockedFor(DatasetLock.Reason.FileValidationFailed)) {
                // the dataset is locked, because one or more datafiles in it
                // failed validation during an attempt to publish it.
                JH.addMessage(FacesMessage.SEVERITY_ERROR, BundleUtil.getStringFromBundle("dataset.publish.file.validation.error.message"),
                        BundleUtil.getStringFromBundle("dataset.publish.file.validation.error.contactSupport"));
            }
            if (dataset.isLockedFor(DatasetLock.Reason.EditInProgress)) {
                JH.addMessage(FacesMessage.SEVERITY_WARN, BundleUtil.getStringFromBundle("dataset.locked.editInProgress.message"),
                        BundleUtil.getStringFromBundle("dataset.locked.editInProgress.message.details", Arrays.asList(BrandingUtil.getSupportTeamName(null))));
            }
        }

        if (dataset.isLockedFor(DatasetLock.Reason.Ingest)) {
            JH.addMessage(FacesMessage.SEVERITY_WARN, BundleUtil.getStringFromBundle("dataset.locked.message"),
                    BundleUtil.getStringFromBundle("dataset.locked.ingest.message"));
            lockedDueToIngestVar = true;
        }

        // With DataCite, we try to reserve the DOI when the dataset is created. Sometimes this
        // fails because DataCite is down. We show the message below to set expectations that the
        // "Publish" button won't work until the DOI has been reserved using the "Reserve PID" API.
        if (settingsWrapper.isDataCiteInstallation() && dataset.getGlobalIdCreateTime() == null && editMode != EditMode.CREATE) {
            JH.addMessage(FacesMessage.SEVERITY_WARN, BundleUtil.getStringFromBundle("dataset.locked.pidNotReserved.message"),
                    BundleUtil.getStringFromBundle("dataset.locked.pidNotReserved.message.details"));
        }

    }

    private Boolean fileTreeViewRequired = null;

    public boolean isFileTreeViewRequired() {
        if (fileTreeViewRequired == null) {
            fileTreeViewRequired = workingVersion.getFileMetadatas().size() > 1
                    && datafileService.isFoldersMetadataPresentInVersion(workingVersion);
        }
        return fileTreeViewRequired;
    }

    public enum FileDisplayStyle {

        TABLE, TREE
    };

    private FileDisplayStyle fileDisplayMode = FileDisplayStyle.TABLE;

    public String getFileDisplayMode() {
        return fileDisplayMode.equals(FileDisplayStyle.TABLE) ? "Table" : "Tree";
    }

    public void setFileDisplayMode(String fileDisplayMode) {
        if ("Table".equals(fileDisplayMode)) {
            this.fileDisplayMode = FileDisplayStyle.TABLE;
        } else {
            this.fileDisplayMode = FileDisplayStyle.TREE;
        }
    }

    public boolean isFileDisplayTable() {
        return fileDisplayMode == FileDisplayStyle.TABLE;
    }

    public void toggleFileDisplayMode() {
        if (fileDisplayMode == FileDisplayStyle.TABLE) {
            fileDisplayMode = FileDisplayStyle.TREE;
        } else {
            fileDisplayMode = FileDisplayStyle.TABLE;
        }
    }
    public boolean isFileDisplayTree() {
        return fileDisplayMode == FileDisplayStyle.TREE;
    }

    private TreeNode filesTreeRoot = null;

    public TreeNode getFilesTreeRoot() {
        if (filesTreeRoot == null) {
            initFilesTree();
        }
        return filesTreeRoot;
    }

    private void initFilesTree() {
        filesTreeRoot = createFolderTreeNode("root", null);
        TreeNode currentNode = filesTreeRoot;
        // this is a temporary map, that we keep while we are building
        // the tree - in order to have direct access to the ancestor tree
        // nodes that have already been created:
        Map<String, TreeNode> folderMap = new HashMap<>();
        boolean expandFolders = true;

        for ( FileMetadata fileMetadata :workingVersion.getFileMetadatasSortedByLabelAndFolder()) {
            String folder = fileMetadata.getDirectoryLabel();

            logger.fine("current folder: "+folder+"; current label: "+fileMetadata.getLabel());

            if (StringUtil.isEmpty(folder)) {
                filesTreeRoot.getChildren().add(createFileTreeNode(fileMetadata, filesTreeRoot));
            } else {
                if (folderMap.containsKey(folder)) {
                    // We have already created this node; and since all the FileMetadatas
                    // are sorted by folder-then-label, it is safe to assume this is
                    // still the "current node":
                    currentNode.getChildren().add(createFileTreeNode(fileMetadata, currentNode));
                } else {
                    // no node for this folder yet - need to create!

                    String[] subfolders = folder.split("/");
                    int level = 0;
                    currentNode = filesTreeRoot;

                    while (level < subfolders.length) {
                        String folderPath = subfolders[0];
                        for (int i = 1; i < level + 1; i++) {
                            folderPath = folderPath.concat("/").concat(subfolders[i]);
                        }

                        if (folderMap.containsKey(folderPath)) {
                            // jump directly to that ancestor folder node:
                            currentNode = folderMap.get(folderPath);
                        } else {
                            // create a new folder node:
                            currentNode = createFolderTreeNode(subfolders[level], currentNode);
                            folderMap.put(folderPath, currentNode);
                            // all the folders, except for the top-level root node
                            // are collapsed by default:
                            currentNode.setExpanded(expandFolders);

                        }
                        level++;
                    }
                    currentNode.getChildren().add(createFileTreeNode(fileMetadata, currentNode));
                    // As soon as we reach the first folder containing files, we want
                    // to have all the other folders collapsed by default:
                    if (expandFolders) {
                        expandFolders = false;
                    }
                }
            }
        }

        folderMap = null;

    }

    private DefaultTreeNode createFolderTreeNode(String name, TreeNode parent) {
        // For a tree node representing a folder, we use its name, as a String,
        // as the node data payload. (meaning, in the xhtml the folder name can
        // be shown as simply "#{node}".
        // If we ever want to have more information shown for folders in the
        // tree view (for example, we could show the number of files and sub-folders
        // in each folder next to the name), we will have to define a custom class
        // and use it instead of the string in the DefaultTreeNode constructor
        // below:
        DefaultTreeNode folderNode = new DefaultTreeNode(name, parent);
        return folderNode;
    }

    private DefaultTreeNode createFileTreeNode(FileMetadata fileMetadata, TreeNode parent) {
        // For a tree node representing a DataFile, we pack the entire FileMetadata
        // object into the node, as its "data" payload.
        // Note that we are using a custom node type ("customFileNode"), defined
        // in the page xhtml.
        // If we ever want to have customized nodes that display different types
        // of information for different types of files (tab. files would be a
        // natural case), more custom nodes could be defined.

        DefaultTreeNode fileNode = new DefaultTreeNode("customFileNode", fileMetadata, parent);

        return fileNode;
    }

    public boolean isHasTabular() {
        return hasTabular;
    }

    public boolean isVersionHasTabular() {
        return versionHasTabular;
    }

    public boolean isReadOnly() {
        return readOnly;
    }

    private void resetVersionUI() {

        datasetVersionUI = datasetVersionUI.initDatasetVersionUI(workingVersion, true);
        if (isSessionUserAuthenticated()) {
            AuthenticatedUser au = (AuthenticatedUser) session.getUser();

            //On create set pre-populated fields
            for (DatasetField dsf : dataset.getEditVersion().getDatasetFields()) {
                if (dsf.getDatasetFieldType().getName().equals(DatasetFieldConstant.depositor) && dsf.isEmpty()) {
                    dsf.getDatasetFieldValues().get(0).setValue(au.getLastName() + ", " + au.getFirstName());
                }
                if (dsf.getDatasetFieldType().getName().equals(DatasetFieldConstant.dateOfDeposit) && dsf.isEmpty()) {
                    dsf.getDatasetFieldValues().get(0).setValue(new SimpleDateFormat("yyyy-MM-dd").format(new Timestamp(new Date().getTime())));
                }

                if (dsf.getDatasetFieldType().getName().equals(DatasetFieldConstant.datasetContact) && dsf.isEmpty()) {
                    for (DatasetFieldCompoundValue contactValue : dsf.getDatasetFieldCompoundValues()) {
                        for (DatasetField subField : contactValue.getChildDatasetFields()) {
                            if (subField.getDatasetFieldType().getName().equals(DatasetFieldConstant.datasetContactName)) {
                                subField.getDatasetFieldValues().get(0).setValue(au.getLastName() + ", " + au.getFirstName());
                            }
                            if (subField.getDatasetFieldType().getName().equals(DatasetFieldConstant.datasetContactAffiliation)) {
                                subField.getDatasetFieldValues().get(0).setValue(au.getAffiliation());
                            }
                            if (subField.getDatasetFieldType().getName().equals(DatasetFieldConstant.datasetContactEmail)) {
                                subField.getDatasetFieldValues().get(0).setValue(au.getEmail());
                            }
                        }
                    }
                }

                String creatorOrcidId = au.getOrcidId();
                if (dsf.getDatasetFieldType().getName().equals(DatasetFieldConstant.author) && dsf.isEmpty()) {
                    for (DatasetFieldCompoundValue authorValue : dsf.getDatasetFieldCompoundValues()) {
                        for (DatasetField subField : authorValue.getChildDatasetFields()) {
                            if (subField.getDatasetFieldType().getName().equals(DatasetFieldConstant.authorName)) {
                                subField.getDatasetFieldValues().get(0).setValue(au.getLastName() + ", " + au.getFirstName());
                            }
                            if (subField.getDatasetFieldType().getName().equals(DatasetFieldConstant.authorAffiliation)) {
                                subField.getDatasetFieldValues().get(0).setValue(au.getAffiliation());
                            }
                            if (creatorOrcidId != null) {
                                if (subField.getDatasetFieldType().getName().equals(DatasetFieldConstant.authorIdValue)) {
                                    subField.getDatasetFieldValues().get(0).setValue(creatorOrcidId);
                                }
                                if (subField.getDatasetFieldType().getName().equals(DatasetFieldConstant.authorIdType)) {
                                   DatasetFieldType authorIdTypeDatasetField = fieldService.findByName(DatasetFieldConstant.authorIdType);
                                   subField.setSingleControlledVocabularyValue(fieldService.findControlledVocabularyValueByDatasetFieldTypeAndStrValue(authorIdTypeDatasetField, "ORCID", true));
                                }
                            }
                        }
                    }
                }
            }
        }
    }


    private void refreshSelectedFiles(List<FileMetadata> filesToRefresh){
        if (readOnly) {
            dataset = datasetService.find(dataset.getId());
        }
        String termsOfAccess = workingVersion.getTermsOfUseAndAccess().getTermsOfAccess();
        boolean requestAccess = workingVersion.getTermsOfUseAndAccess().isFileAccessRequest();
        workingVersion = dataset.getEditVersion();
        workingVersion.getTermsOfUseAndAccess().setTermsOfAccess(termsOfAccess);
        workingVersion.getTermsOfUseAndAccess().setFileAccessRequest(requestAccess);
        List <FileMetadata> newSelectedFiles = new ArrayList<>();
        for (FileMetadata fmd : filesToRefresh){
            for (FileMetadata fmdn: workingVersion.getFileMetadatas()){
                if (fmd.getDataFile().equals(fmdn.getDataFile())){
                    newSelectedFiles.add(fmdn);
                }
            }
        }

        filesToRefresh.clear();
        for (FileMetadata fmdn : newSelectedFiles ){
            filesToRefresh.add(fmdn);
        }
        readOnly = false;
    }

    private Integer chunkSize = 25;

    public Integer getChunkSize() {
        return chunkSize;
    }

    public void setChunkSize(Integer chunkSize) {
        this.chunkSize = chunkSize;
    }

    public void viewAllButtonPress(){
        setChunkSize(fileMetadatasSearch.size());
    }

     private int activeTabIndex;

    public int getActiveTabIndex() {
        return activeTabIndex;
    }

    public void setActiveTabIndex(int activeTabIndex) {
        this.activeTabIndex = activeTabIndex;
    }

    public void tabChanged(TabChangeEvent event) {
        TabView tv = (TabView) event.getComponent();
        this.activeTabIndex = tv.getActiveIndex();
        if (this.activeTabIndex == 3) {
            setVersionTabList(resetVersionTabList());
            setReleasedVersionTabList(resetReleasedVersionTabList());
        } else {
            releasedVersionTabList = new ArrayList<>();
            versionTabList = new ArrayList<>();
            if(this.activeTabIndex == 0) {
                 init();
            }
        }
    }

    public void edit(EditMode editMode) {
        this.editMode = editMode;
        if (this.readOnly) {
            dataset = datasetService.find(dataset.getId());
        }
        workingVersion = dataset.getEditVersion();
        clone = workingVersion.cloneDatasetVersion();
        if (editMode == EditMode.INFO) {
            // ?
        } else if (editMode == EditMode.FILE) {
            // JH.addMessage(FacesMessage.SEVERITY_INFO, BundleUtil.getStringFromBundle("dataset.message.editFiles"));
            // FacesContext.getCurrentInstance().addMessage(null, new FacesMessage(FacesMessage.SEVERITY_INFO, "Upload + Edit Dataset Files", " - You can drag and drop your files from your desktop, directly into the upload widget."));
        } else if (editMode.equals(EditMode.METADATA)) {
            datasetVersionUI = datasetVersionUI.initDatasetVersionUI(workingVersion, true);
            updateDatasetFieldInputLevels();
            JH.addMessage(FacesMessage.SEVERITY_INFO, BundleUtil.getStringFromBundle("dataset.message.editMetadata.label"), BundleUtil.getStringFromBundle("dataset.message.editMetadata.message"));
            //FacesContext.getCurrentInstance().addMessage(null, new FacesMessage(FacesMessage.SEVERITY_INFO, "Edit Dataset Metadata", " - Add more metadata about your dataset to help others easily find it."));
        } else if (editMode.equals(EditMode.LICENSE)){
            JH.addMessage(FacesMessage.SEVERITY_INFO, BundleUtil.getStringFromBundle("dataset.message.editTerms.label"), BundleUtil.getStringFromBundle("dataset.message.editTerms.message"));
            //FacesContext.getCurrentInstance().addMessage(null, new FacesMessage(FacesMessage.SEVERITY_INFO, "Edit Dataset License and Terms", " - Update your dataset's license and terms of use."));
        }
        this.readOnly = false;
    }

    public String sendBackToContributor() {
        try {
            //FIXME - Get Return Comment from sendBackToContributor popup
            Command<Dataset> cmd = new ReturnDatasetToAuthorCommand(dvRequestService.getDataverseRequest(), dataset, "");
            dataset = commandEngine.submit(cmd);
            JsfHelper.addSuccessMessage(BundleUtil.getStringFromBundle("dataset.reject.success"));
        } catch (CommandException ex) {
            String message = ex.getMessage();
            logger.log(Level.SEVERE, "sendBackToContributor: {0}", message);
            JsfHelper.addErrorMessage(BundleUtil.getStringFromBundle("dataset.reject.failure", Collections.singletonList(message)));
        }

        /*
         The notifications below are redundant, since the ReturnDatasetToAuthorCommand
         sends them already. - L.A. Sep. 7 2017

        List<AuthenticatedUser> authUsers = permissionService.getUsersWithPermissionOn(Permission.PublishDataset, dataset);
        List<AuthenticatedUser> editUsers = permissionService.getUsersWithPermissionOn(Permission.EditDataset, dataset);

        editUsers.removeAll(authUsers);
        new HashSet<>(editUsers).forEach( au ->
            userNotificationService.sendNotification(au, new Timestamp(new Date().getTime()),
                                                     UserNotification.Type.RETURNEDDS, dataset.getLatestVersion().getId())
        );
        */

        //FacesMessage message = new FacesMessage(FacesMessage.SEVERITY_INFO, "DatasetSubmitted", "This dataset has been sent back to the contributor.");
        //FacesContext.getCurrentInstance().addMessage(null, message);
        return  returnToLatestVersion();
    }

    public String submitDataset() {
        try {
            Command<Dataset> cmd = new SubmitDatasetForReviewCommand( dvRequestService.getDataverseRequest(), dataset);
            dataset = commandEngine.submit(cmd);
            //JsfHelper.addSuccessMessage(BundleUtil.getStringFromBundle("dataset.submit.success"));
        } catch (CommandException ex) {
            String message = ex.getMessage();
            logger.log(Level.SEVERE, "submitDataset: {0}", message);
            JsfHelper.addErrorMessage(BundleUtil.getStringFromBundle("dataset.submit.failure", Collections.singletonList(message)));
        }
        return returnToLatestVersion();
    }

    public String releaseParentDVAndDataset(){
        releaseParentDV();
        return releaseDataset(false);
    }

    public String releaseDataset() {
        if(!dataset.getOwner().isReleased()){
            releaseParentDV();
        }
        if(publishDatasetPopup()|| publishBothPopup() || !dataset.getLatestVersion().isMinorUpdate()){
            return releaseDataset(false);
        }
        switch (releaseRadio) {
            case 1:
                return releaseDataset(true);
            case 2:
                return releaseDataset(false);
            case 3:
                return updateCurrentVersion();
            default:
                return "Invalid Choice";
        }
    }

    private void releaseParentDV(){
        if (session.getUser() instanceof AuthenticatedUser) {
            PublishDataverseCommand cmd = new PublishDataverseCommand(dvRequestService.getDataverseRequest(), dataset.getOwner());
            try {
                commandEngine.submit(cmd);
                JsfHelper.addSuccessMessage(BundleUtil.getStringFromBundle("dataverse.publish.success"));

            } catch (CommandException ex) {
                logger.log(Level.SEVERE, "Unexpected Exception calling  publish dataverse command", ex);
                JsfHelper.addErrorMessage(BundleUtil.getStringFromBundle("dataverse.publish.failure"));

            }
        } else {
            FacesMessage message = new FacesMessage(FacesMessage.SEVERITY_INFO, BundleUtil.getStringFromBundle("dataverse.notreleased")  ,BundleUtil.getStringFromBundle( "dataverse.release.authenticatedUsersOnly"));
            FacesContext.getCurrentInstance().addMessage(null, message);
        }

    }

    public String deaccessionVersions() {
        Command<DatasetVersion> cmd;
        try {
            if (selectedDeaccessionVersions == null) {
                for (DatasetVersion dv : this.dataset.getVersions()) {
                    if (dv.isReleased()) {
                        DatasetVersion deaccession = datasetVersionService.find(dv.getId());
                        cmd = new DeaccessionDatasetVersionCommand(dvRequestService.getDataverseRequest(), setDatasetVersionDeaccessionReasonAndURL(deaccession), true);
                        DatasetVersion datasetv = commandEngine.submit(cmd);
                    }
                }
            } else {
                for (DatasetVersion dv : selectedDeaccessionVersions) {
                    DatasetVersion deaccession = datasetVersionService.find(dv.getId());
                    cmd = new DeaccessionDatasetVersionCommand(dvRequestService.getDataverseRequest(), setDatasetVersionDeaccessionReasonAndURL(deaccession), false);
                    DatasetVersion datasetv = commandEngine.submit(cmd);
                }
            }
        } catch (CommandException ex) {
            logger.severe(ex.getMessage());
            JH.addMessage(FacesMessage.SEVERITY_FATAL, BundleUtil.getStringFromBundle("dataset.message.deaccessionFailure"));
        }
        setRenderDeaccessionPopup(false);
        JsfHelper.addSuccessMessage(BundleUtil.getStringFromBundle("datasetVersion.message.deaccessionSuccess"));
        return returnToDatasetOnly();
    }

    private DatasetVersion setDatasetVersionDeaccessionReasonAndURL(DatasetVersion dvIn) {
        int deaccessionReasonCode = getDeaccessionReasonRadio();
        String deacessionReasonDetail = getDeaccessionReasonText() != null ? ( getDeaccessionReasonText()).trim() : "";
        switch (deaccessionReasonCode) {
            case 1:
                dvIn.setVersionNote(BundleUtil.getStringFromBundle("file.deaccessionDialog.reason.selectItem.identifiable") );
                break;
            case 2:
                dvIn.setVersionNote(BundleUtil.getStringFromBundle("file.deaccessionDialog.reason.selectItem.beRetracted") );
                break;
            case 3:
                dvIn.setVersionNote(BundleUtil.getStringFromBundle("file.deaccessionDialog.reason.selectItem.beTransferred") );
                break;
            case 4:
                dvIn.setVersionNote(BundleUtil.getStringFromBundle("file.deaccessionDialog.reason.selectItem.IRB"));
                break;
            case 5:
                dvIn.setVersionNote(BundleUtil.getStringFromBundle("file.deaccessionDialog.reason.selectItem.legalIssue"));
                break;
            case 6:
                dvIn.setVersionNote(BundleUtil.getStringFromBundle("file.deaccessionDialog.reason.selectItem.notValid"));
                break;
            case 7:
                break;
        }
        if (!deacessionReasonDetail.isEmpty()){
            if (!StringUtil.isEmpty(dvIn.getVersionNote())){
                dvIn.setVersionNote(dvIn.getVersionNote() + " " + deacessionReasonDetail);
            } else {
                dvIn.setVersionNote(deacessionReasonDetail);
            }
        }

        dvIn.setArchiveNote(getDeaccessionForwardURLFor());
        return dvIn;
    }

    private String releaseDataset(boolean minor) {
        if (session.getUser() instanceof AuthenticatedUser) {
            try {
                final PublishDatasetResult result = commandEngine.submit(
                    new PublishDatasetCommand(dataset, dvRequestService.getDataverseRequest(), minor)
                );
                dataset = result.getDataset();
                // Sucessfully executing PublishDatasetCommand does not guarantee that the dataset
                // has been published. If a publishing workflow is configured, this may have sent the
                // dataset into a workflow limbo, potentially waiting for a third party system to complete
                // the process. So it may be premature to show the "success" message at this point.

                if ( result.isCompleted() ) {
                    JsfHelper.addSuccessMessage(BundleUtil.getStringFromBundle("dataset.message.publishSuccess"));
                } else {
                    JH.addMessage(FacesMessage.SEVERITY_WARN, BundleUtil.getStringFromBundle("dataset.locked.message"), BundleUtil.getStringFromBundle("dataset.locked.message.details"));
                }

            } catch (CommandException ex) {
                Dataset testDs = datasetService.find(dataset.getId());
                if (testDs != null && !testDs.isLockedFor(DatasetLock.Reason.FileValidationFailed)) {
                    // If the dataset could not be published because it has failed
                    // physical file validation, the messaging will be handled via
                    // the lock info system.
                    JsfHelper.addErrorMessage(ex.getLocalizedMessage());
                }
                logger.severe(ex.getMessage());
            }

        } else {
            JsfHelper.addErrorMessage(BundleUtil.getStringFromBundle("dataset.message.only.authenticatedUsers"));
        }
        return returnToDraftVersion();
    }

    @Deprecated
    public String registerDataset() {
        try {
            UpdateDatasetVersionCommand cmd = new UpdateDatasetVersionCommand(dataset, dvRequestService.getDataverseRequest());
            cmd.setValidateLenient(true);
            dataset = commandEngine.submit(cmd);
        } catch (CommandException ex) {
            FacesContext.getCurrentInstance().addMessage(null, new FacesMessage(FacesMessage.SEVERITY_WARN,BundleUtil.getStringFromBundle( "dataset.registration.failed"), " - " + ex.toString()));
            logger.severe(ex.getMessage());
        }
        FacesMessage message = new FacesMessage(FacesMessage.SEVERITY_INFO, BundleUtil.getStringFromBundle("dataset.registered"), BundleUtil.getStringFromBundle("dataset.registered.msg"));
        FacesContext.getCurrentInstance().addMessage(null, message);
        return returnToDatasetOnly();
    }

    public String updateCurrentVersion() {
        /*
         * Note: The code here mirrors that in the
         * edu.harvard.iq.dataverse.api.Datasets:publishDataset method (case
         * "updatecurrent"). Any changes to the core logic (i.e. beyond updating the
         * messaging about results) should be applied to the code there as well.
         */
        String errorMsg = null;
        String successMsg = BundleUtil.getStringFromBundle("datasetversion.update.success");
        try {
            CuratePublishedDatasetVersionCommand cmd = new CuratePublishedDatasetVersionCommand(dataset, dvRequestService.getDataverseRequest());
            dataset = commandEngine.submit(cmd);
            // If configured, and currently published version is archived, try to update archive copy as well
            DatasetVersion updateVersion = dataset.getLatestVersion();
            if (updateVersion.getArchivalCopyLocation() != null) {
                String className = settingsService.get(SettingsServiceBean.Key.ArchiverClassName.toString());
                AbstractSubmitToArchiveCommand archiveCommand = ArchiverUtil.createSubmitToArchiveCommand(className, dvRequestService.getDataverseRequest(), updateVersion);
                if (archiveCommand != null) {
                    // Delete the record of any existing copy since it is now out of date/incorrect
                    updateVersion.setArchivalCopyLocation(null);
                    /*
                     * Then try to generate and submit an archival copy. Note that running this
                     * command within the CuratePublishedDatasetVersionCommand was causing an error:
                     * "The attribute [id] of class
                     * [edu.harvard.iq.dataverse.DatasetFieldCompoundValue] is mapped to a primary
                     * key column in the database. Updates are not allowed." To avoid that, and to
                     * simplify reporting back to the GUI whether this optional step succeeded, I've
                     * pulled this out as a separate submit().
                     */
                    try {
                        updateVersion = commandEngine.submit(archiveCommand);
                        if (updateVersion.getArchivalCopyLocation() != null) {
                            successMsg = BundleUtil.getStringFromBundle("datasetversion.update.archive.success");
                        } else {
                            errorMsg = BundleUtil.getStringFromBundle("datasetversion.update.archive.failure");
                        }
                    } catch (CommandException ex) {
                        errorMsg = BundleUtil.getStringFromBundle("datasetversion.update.archive.failure") + " - " + ex.toString();
                        logger.severe(ex.getMessage());
                    }
                }
            }
        } catch (CommandException ex) {
            errorMsg = BundleUtil.getStringFromBundle("datasetversion.update.failure") + " - " + ex.toString();
            logger.severe(ex.getMessage());
        }
        if (errorMsg != null) {
            JsfHelper.addErrorMessage(errorMsg);
        } else {
            JsfHelper.addSuccessMessage(successMsg);
        }
        return returnToDatasetOnly();
    }


    public void refresh(ActionEvent e) {
        refresh();
    }

    public String refresh() {
        logger.fine("refreshing");

        //dataset = datasetService.find(dataset.getId());
        dataset = null;

        logger.fine("refreshing working version");

        DatasetVersionServiceBean.RetrieveDatasetVersionResponse retrieveDatasetVersionResponse = null;

        if (persistentId != null) {
            //retrieveDatasetVersionResponse = datasetVersionService.retrieveDatasetVersionByPersistentId(persistentId, version);
            dataset = datasetService.findByGlobalId(persistentId);
            retrieveDatasetVersionResponse = datasetVersionService.selectRequestedVersion(dataset.getVersions(), version);
        } else if (versionId != null) {
            retrieveDatasetVersionResponse = datasetVersionService.retrieveDatasetVersionByVersionId(versionId);
        } else if (dataset.getId() != null) {
            //retrieveDatasetVersionResponse = datasetVersionService.retrieveDatasetVersionById(dataset.getId(), version);
            dataset = datasetService.find(dataset.getId());
            retrieveDatasetVersionResponse = datasetVersionService.selectRequestedVersion(dataset.getVersions(), version);
        }

        if (retrieveDatasetVersionResponse == null) {
            // TODO:
            // should probably redirect to the 404 page, if we can't find
            // this version anymore.
            // -- L.A. 4.2.3
            return "";
        }
        this.workingVersion = retrieveDatasetVersionResponse.getDatasetVersion();

        if (this.workingVersion == null) {
            // TODO:
            // same as the above

            return "";
        }

        if (dataset == null) {
            // this would be the case if we were retrieving the version by
            // the versionId, above.
            this.dataset = this.workingVersion.getDataset();
        }

        if (readOnly) {
            AuthenticatedUser au = session.getUser() instanceof AuthenticatedUser ? (AuthenticatedUser) session.getUser() : null;
            datafileService.findFileMetadataOptimizedExperimental(dataset, workingVersion, au);
        }

        fileMetadatasSearch = selectFileMetadatasForDisplay();

        displayCitation = dataset.getCitation(true, workingVersion);
        stateChanged = false;

        if (lockedDueToIngestVar != null && lockedDueToIngestVar) {
            //we need to add a redirect here to disply the explore buttons as needed
            //as well as the ingest success message
            //SEK 12/20/2019 - since we are ingesting a file we know that there is a current draft version
            lockedDueToIngestVar = null;
            if (canViewUnpublishedDataset()) {
                return "/dataset.xhtml?persistentId=" + dataset.getGlobalIdString() + "&showIngestSuccess=true&version=DRAFT&faces-redirect=true";
            } else {
                return "/dataset.xhtml?persistentId=" + dataset.getGlobalIdString() + "&showIngestSuccess=true&faces-redirect=true";
            }
        }

        displayWorkflowComments();

        return "";
    }

    public String deleteDataset() {

        DestroyDatasetCommand cmd;
        boolean deleteCommandSuccess = false;
        Map<Long,String> deleteStorageLocations = datafileService.getPhysicalFilesToDelete(dataset);

        try {
            cmd = new DestroyDatasetCommand(dataset, dvRequestService.getDataverseRequest());
            commandEngine.submit(cmd);
            deleteCommandSuccess = true;
            /* - need to figure out what to do
             Update notification in Delete Dataset Method
             for (UserNotification und : userNotificationService.findByDvObject(dataset.getId())){
             userNotificationService.delete(und);
             } */
        } catch (CommandException ex) {
            JH.addMessage(FacesMessage.SEVERITY_FATAL, BundleUtil.getStringFromBundle("dataset.message.deleteFailure"));
            logger.severe(ex.getMessage());
        }

        if (deleteCommandSuccess) {
            datafileService.finalizeFileDeletes(deleteStorageLocations);
            JsfHelper.addSuccessMessage(BundleUtil.getStringFromBundle("dataset.message.deleteSuccess"));
        }

        return "/dataverse.xhtml?alias=" + dataset.getOwner().getAlias() + "&faces-redirect=true";
    }

    public String editFileMetadata(){
        // If there are no files selected, return an empty string - which
        // means, do nothing, don't redirect anywhere, stay on this page.
        // The dialogue telling the user to select at least one file will
        // be shown to them by an onclick javascript method attached to the
        // filemetadata edit button on the page.
        // -- L.A. 4.2.1
        if (this.selectedFiles == null || this.selectedFiles.size() < 1) {
            return "";
        }
        return "/editdatafiles.xhtml?selectedFileIds=" + getSelectedFilesIdsString() + "&datasetId=" + dataset.getId() +"&faces-redirect=true";
    }

    public String deleteDatasetVersion() {
        DeleteDatasetVersionCommand cmd;
        try {
            cmd = new DeleteDatasetVersionCommand(dvRequestService.getDataverseRequest(), dataset);
            commandEngine.submit(cmd);
            JsfHelper.addSuccessMessage(BundleUtil.getStringFromBundle("datasetVersion.message.deleteSuccess"));
        } catch (CommandException ex) {
            JH.addMessage(FacesMessage.SEVERITY_FATAL, BundleUtil.getStringFromBundle("dataset.message.deleteFailure"));
            logger.severe(ex.getMessage());
        }

        return returnToDatasetOnly();
    }

    private List<FileMetadata> selectedFiles = new ArrayList<>();

    public List<FileMetadata> getSelectedFiles() {
        return selectedFiles;
    }

    public void setSelectedFiles(List<FileMetadata> selectedFiles) {
        this.selectedFiles = selectedFiles;
    }

    private Dataverse selectedDataverseForLinking;

    public Dataverse getSelectedDataverseForLinking() {
        return selectedDataverseForLinking;
    }

    public void setSelectedDataverseForLinking(Dataverse sdvfl) {
        this.selectedDataverseForLinking = sdvfl;
    }

    private List<FileMetadata> selectedRestrictedFiles; // = new ArrayList<>();

    public List<FileMetadata> getSelectedRestrictedFiles() {
        return selectedRestrictedFiles;
    }

    public void setSelectedRestrictedFiles(List<FileMetadata> selectedRestrictedFiles) {
        this.selectedRestrictedFiles = selectedRestrictedFiles;
    }

    private List<FileMetadata> selectedUnrestrictedFiles; // = new ArrayList<>();

    public List<FileMetadata> getSelectedUnrestrictedFiles() {
        return selectedUnrestrictedFiles;
    }

    public void setSelectedUnrestrictedFiles(List<FileMetadata> selectedUnrestrictedFiles) {
        this.selectedUnrestrictedFiles = selectedUnrestrictedFiles;
    }

    private List<FileMetadata> selectedDownloadableFiles;

    public List<FileMetadata> getSelectedDownloadableFiles() {
        return selectedDownloadableFiles;
    }

    public void setSelectedDownloadableFiles(List<FileMetadata> selectedDownloadableFiles) {
        this.selectedDownloadableFiles = selectedDownloadableFiles;
    }

    private List<FileMetadata> selectedNonDownloadableFiles;

    public List<FileMetadata> getSelectedNonDownloadableFiles() {
        return selectedNonDownloadableFiles;
    }

    public void setSelectedNonDownloadableFiles(List<FileMetadata> selectedNonDownloadableFiles) {
        this.selectedNonDownloadableFiles = selectedNonDownloadableFiles;
    }

    public String getSizeOfDataset() {
        return DatasetUtil.getDownloadSize(workingVersion, false);
    }

    private boolean tooLargeToDownload;
    private boolean tooLargeToDownloadArchival;
    private boolean tooLargeToDownloadOriginal;

    public boolean isTooLargeToDownloadOriginal() {
        return tooLargeToDownloadOriginal;
    }

    public void setTooLargeToDownloadOriginal(boolean tooLargeToDownloadOriginal) {
        this.tooLargeToDownloadOriginal = tooLargeToDownloadOriginal;
    }

    public boolean isTooLargeToDownloadArchival() {
        return tooLargeToDownloadArchival;
    }

    public void setTooLargeToDownloadArchival(boolean tooLargeToDownloadArchival) {
        this.tooLargeToDownloadArchival = tooLargeToDownloadArchival;
    }

    public boolean isTooLargeToDownload() {
        return tooLargeToDownload;
    }

    public void setTooLargeToDownload(boolean tooLargeToDownload) {
        this.tooLargeToDownload = tooLargeToDownload;
    }

    public Long getSizeOfDatasetNumeric() {
        if (this.hasTabular){
            return Math.min(getSizeOfDatasetOrigNumeric(), getSizeOfDatasetArchivalNumeric());
        }
        return getSizeOfDatasetOrigNumeric();
    }

    public Long getSizeOfDatasetOrigNumeric() {
        return DatasetUtil.getDownloadSizeNumeric(workingVersion, true);
    }

    public Long getSizeOfDatasetArchivalNumeric() {
        return DatasetUtil.getDownloadSizeNumeric(workingVersion, false);
    }

    public String getSizeOfSelectedAsString(){
        return FileSizeChecker.bytesToHumanReadable(getSizeOfSelectedOrigNumeric());
    }

    public String getSizeOfSelectedMaxAsString(){
        return FileSizeChecker.bytesToHumanReadable(Math.max(getSizeOfSelectedOrigNumeric(), getSizeOfSelectedArchivalNumeric()) );
    }

    public String getZipDownloadLimitAsString(){
        return FileSizeChecker.bytesToHumanReadable(settingsWrapper.getZipDownloadLimit());
    }

    public Long getSizeOfSelectedOrigNumeric(){
        return DatasetUtil.getDownloadSizeNumericBySelectedFiles(selectedFiles, true);
    }

    public Long getSizeOfSelectedArchivalNumeric(){
        return DatasetUtil.getDownloadSizeNumericBySelectedFiles(selectedFiles, false);
    }

    public Long getSizeOfSelectedMaxNumeric(){
       return Math.max(getSizeOfSelectedOrigNumeric(), getSizeOfSelectedArchivalNumeric()) ;
    }

    public String getSizeOfDatasetOrig() {
        return DatasetUtil.getDownloadSize(workingVersion, true);
    }


    public void startDownloadAllArchival() {
        this.setSelectedFiles(workingVersion.getFileMetadatas());
        startDownload(false);
    }

    public void startDownloadAllOriginal(){
        this.setSelectedFiles(workingVersion.getFileMetadatas());
        startDownload(true);
    }
    
    public void startDownloadSelectedArchival() {
        startDownload(false);
    }

    public void startDownloadSelectedOriginal() {
        startDownload(true);
    }
    
    private void startDownload(boolean downloadOriginal){
        boolean guestbookRequired = isDownloadPopupRequired();
        boolean validate = validateFilesForDownload(guestbookRequired, downloadOriginal);
        if (validate) {
            updateGuestbookResponse(guestbookRequired, downloadOriginal);
            if(!guestbookRequired && !getValidateFilesOutcome().equals("Mixed")){
                startMultipleFileDownload();
            }
        }
    }

    //A string that is used to determine step(s) taken after files are requested for download
    /*
    Values of "Pass"; "FailSize"; "FailEmpty"; "FailRestricted"; "Mixed"; "GuestbookRequired"
    */
    private String validateFilesOutcome;

    public String getValidateFilesOutcome() {
        return validateFilesOutcome;
    }

    public void setValidateFilesOutcome(String validateFilesOutcome) {
        this.validateFilesOutcome = validateFilesOutcome;
    }

    public boolean validateFilesForDownload(boolean guestbookRequired, boolean downloadOriginal) {
        setSelectedDownloadableFiles(new ArrayList<>());
        setSelectedNonDownloadableFiles(new ArrayList<>());
        //assume Pass unless something bad happens
        setValidateFilesOutcome("Pass");
        Long bytes = (long) 0;

        if (this.selectedFiles.isEmpty()) {
            setValidateFilesOutcome("FailEmpty");
            return false;
        }

        for (FileMetadata fmd : this.selectedFiles) {
            if (this.fileDownloadHelper.canDownloadFile(fmd)) {
                getSelectedDownloadableFiles().add(fmd);
                DataFile dataFile = fmd.getDataFile();
                if (downloadOriginal && dataFile.isTabularData()) {
                    bytes += dataFile.getOriginalFileSize() == null ? 0 : dataFile.getOriginalFileSize();
                } else {
                    bytes += dataFile.getFilesize();
                }
            } else {
                getSelectedNonDownloadableFiles().add(fmd);
            }
        }

        //if there are two or more files with a total size
        //over the zip limit post a "too large" popup
        if (bytes > settingsWrapper.getZipDownloadLimit() && selectedDownloadableFiles.size() > 1) {
            setValidateFilesOutcome("FailSize");
            return false;
        }

        // If some of the files were restricted and we had to drop them off the
        // list, and NONE of the files are left on the downloadable list
        // - we show them a "you're out of luck" popup:
        if (getSelectedDownloadableFiles().isEmpty() && !getSelectedNonDownloadableFiles().isEmpty()) {
            setValidateFilesOutcome("FailRestricted");
            return false;
        }

        if (!getSelectedDownloadableFiles().isEmpty() && !getSelectedNonDownloadableFiles().isEmpty()) {
            setValidateFilesOutcome("Mixed");
            return true;
        }
        
        if (guestbookRequired) {
            setValidateFilesOutcome("GuestbookRequired");
        }

        return true;

    }
    
    private void updateGuestbookResponse (boolean guestbookRequired, boolean downloadOriginal) {
        // Note that the GuestbookResponse object may still have information from
        // the last download action performed by the user. For example, it may
        // still have the non-null Datafile in it, if the user has just downloaded
        // a single file; or it may still have the format set to "original" -
        // even if that's not what they are trying to do now.
        // So make sure to reset these values:
        guestbookResponse.setDataFile(null);
        guestbookResponse.setSelectedFileIds(getSelectedDownloadableFilesIdsString());
        if (downloadOriginal) {
            guestbookResponse.setFileFormat("original");
        } else {
            guestbookResponse.setFileFormat("");
        }
        guestbookResponse.setDownloadtype("Download");
    }


    private boolean selectAllFiles;

    public boolean isSelectAllFiles() {
        return selectAllFiles;
    }

    public void setSelectAllFiles(boolean selectAllFiles) {
        this.selectAllFiles = selectAllFiles;
    }

    public void toggleAllSelected(){
        //This is here so that if the user selects all on the dataset page
        // s/he will get all files on download
        this.selectAllFiles = !this.selectAllFiles;
    }


    // helper Method
    public String getSelectedFilesIdsString() {
        String downloadIdString = "";
        for (FileMetadata fmd : this.selectedFiles){
            if (!StringUtil.isEmpty(downloadIdString)) {
                downloadIdString += ",";
            }
            downloadIdString += fmd.getDataFile().getId();
        }
        return downloadIdString;
    }

    // helper Method
    public String getSelectedDownloadableFilesIdsString() {
        String downloadIdString = "";
        for (FileMetadata fmd : this.selectedDownloadableFiles){
            if (!StringUtil.isEmpty(downloadIdString)) {
                downloadIdString += ",";
            }
            downloadIdString += fmd.getDataFile().getId();
        }
        return downloadIdString;
    }


    public void updateFileCounts(){
        setSelectedUnrestrictedFiles(new ArrayList<>());
        setSelectedRestrictedFiles(new ArrayList<>());
        setTabularDataSelected(false);
        for (FileMetadata fmd : this.selectedFiles){
            if(fmd.isRestricted()){
                getSelectedRestrictedFiles().add(fmd);
            } else {
                getSelectedUnrestrictedFiles().add(fmd);
            }
            if(fmd.getDataFile().isTabularData()){
                setTabularDataSelected(true);
            }
        }
    }

    private List<String> getSuccessMessageArguments() {
        List<String> arguments = new ArrayList<>();
        String dataverseString = "";
        arguments.add(StringEscapeUtils.escapeHtml(dataset.getDisplayName()));
        dataverseString += " <a href=\"/dataverse/" + selectedDataverseForLinking.getAlias() + "\">" + StringEscapeUtils.escapeHtml(selectedDataverseForLinking.getDisplayName()) + "</a>";
        arguments.add(dataverseString);
        return arguments;
    }


    public void saveLinkingDataverses(ActionEvent evt) {

        if (saveLink(selectedDataverseForLinking)) {
            JsfHelper.addSuccessMessage(BundleUtil.getStringFromBundle("dataset.message.linkSuccess", getSuccessMessageArguments()));
        } else {
            FacesMessage message = new FacesMessage(FacesMessage.SEVERITY_INFO, BundleUtil.getStringFromBundle("dataset.notlinked"), linkingDataverseErrorMessage);
            FacesContext.getCurrentInstance().addMessage(null, message);
        }

    }

    private String linkingDataverseErrorMessage = "";


    public String getLinkingDataverseErrorMessage() {
        return linkingDataverseErrorMessage;
    }

    public void setLinkingDataverseErrorMessage(String linkingDataverseErrorMessage) {
        this.linkingDataverseErrorMessage = linkingDataverseErrorMessage;
    }

    private Boolean saveLink(Dataverse dataverse){
        boolean retVal = true;
        if (readOnly) {
            // Pass a "real", non-readonly dataset the the LinkDatasetCommand:
            dataset = datasetService.find(dataset.getId());
        }
        LinkDatasetCommand cmd = new LinkDatasetCommand(dvRequestService.getDataverseRequest(), dataverse, dataset);
        linkingDataverse = dataverse;
        try {
            commandEngine.submit(cmd);
        } catch (CommandException ex) {
            String msg = "There was a problem linking this dataset to yours: " + ex;
            logger.severe(msg);
            msg = BundleUtil.getStringFromBundle("dataset.notlinked.msg") + ex;
            /**
             * @todo how do we get this message to show up in the GUI?
             */
            linkingDataverseErrorMessage = msg;
            retVal = false;
        }
        return retVal;
    }


    public List<Dataverse> completeLinkingDataverse(String query) {
        dataset = datasetService.find(dataset.getId());
        if (session.getUser().isAuthenticated()) {
            return dataverseService.filterDataversesForLinking(query, dvRequestService.getDataverseRequest(), dataset);
        } else {
            return null;
        }
    }

    public List<Dataverse> completeHostDataverseMenuList(String query) {
        if (session.getUser().isAuthenticated()) {
            return dataverseService.filterDataversesForHosting(query, dvRequestService.getDataverseRequest());
        } else {
            return null;
        }
    }

    public String restrictFiles(boolean restricted) throws CommandException {
        List filesToRestrict = new ArrayList();

        if (fileMetadataForAction != null) {
            filesToRestrict.add(fileMetadataForAction);
        } else {
            filesToRestrict = this.getSelectedFiles();
        }

        restrictFiles(filesToRestrict, restricted);
        return save();
    }

    private void restrictFiles(List<FileMetadata> filesToRestrict, boolean restricted) throws CommandException {

        // todo: this seems to be have been added to get around an optmistic lock; it may be worth investigating
        // if there's a better way to handle
        if (workingVersion.isReleased()) {
            refreshSelectedFiles(filesToRestrict);
        }

        if (restricted) { // get values from access popup
            workingVersion.getTermsOfUseAndAccess().setTermsOfAccess(termsOfAccess);
            workingVersion.getTermsOfUseAndAccess().setFileAccessRequest(fileAccessRequest);
        }


        Command<Void> cmd;
        for (FileMetadata fmd : filesToRestrict) {
            if (restricted  != fmd.isRestricted()) {
                cmd = new RestrictFileCommand(fmd.getDataFile(), dvRequestService.getDataverseRequest(), restricted);
                commandEngine.submit(cmd);
            }
        }
    }

    public int getRestrictedFileCount() {
        if (workingVersion == null){
            return 0;
        }
        int restrictedFileCount = 0;
        for (FileMetadata fmd : workingVersion.getFileMetadatas()) {
            if (fmd.isRestricted()) {
                restrictedFileCount++;
            }
        }

        return restrictedFileCount;
    }

    private List<FileMetadata> filesToBeDeleted = new ArrayList<>();

    public String deleteFiles() throws CommandException{
        List filesToDelete = new ArrayList();

        if (fileMetadataForAction != null) {
            filesToDelete.add(fileMetadataForAction);
        } else {
            bulkFileDeleteInProgress = true;
            filesToDelete = this.getSelectedFiles();
        }

        deleteFiles(filesToDelete);
        return save();
    }

    private void deleteFiles(List<FileMetadata> filesToDelete) {
        if (workingVersion.isReleased()) {
            refreshSelectedFiles(filesToDelete);
        }

        for (FileMetadata markedForDelete : filesToDelete) {

            if (markedForDelete.getId() != null) {
                // This FileMetadata has an id, i.e., it exists in the database.
                // We are going to remove this filemetadata from the version:
                dataset.getEditVersion().getFileMetadatas().remove(markedForDelete);
                // But the actual delete will be handled inside the UpdateDatasetCommand
                // (called later on). The list "filesToBeDeleted" is passed to the
                // command as a parameter:
                filesToBeDeleted.add(markedForDelete);
            } else {
                // This FileMetadata does not have an id, meaning it has just been
                // created, and not yet saved in the database. This in turn means this is
                // a freshly created DRAFT version; specifically created because
                // the user is trying to delete a file from an existing published
                // version. This means we are not really *deleting* the file -
                // we are going to keep it in the published version; we are simply
                // going to save a new DRAFT version that does not contain this file.
                // So below we are deleting the metadata from the version; we are
                // NOT adding the file to the filesToBeDeleted list that will be
                // passed to the UpdateDatasetCommand. -- L.A. Aug 2017
                Iterator<FileMetadata> fmit = dataset.getEditVersion().getFileMetadatas().iterator();
                while (fmit.hasNext()) {
                    FileMetadata fmd = fmit.next();
                    if (markedForDelete.getDataFile().getStorageIdentifier().equals(fmd.getDataFile().getStorageIdentifier())) {
                        // And if this is an image file that happens to be assigned
                        // as the dataset thumbnail, let's null the assignment here:

                        if (fmd.getDataFile().equals(dataset.getThumbnailFile())) {
                            dataset.setThumbnailFile(null);
                        }
                        /* It should not be possible to get here if this file
                           is not in fact released! - so the code block below
                           is not needed.
                        //if not published then delete identifier
                        if (!fmd.getDataFile().isReleased()){
                            try{
                                commandEngine.submit(new DeleteDataFileCommand(fmd.getDataFile(), dvRequestService.getDataverseRequest()));
                            } catch (CommandException e){
                                 //this command is here to delete the identifier of unreleased files
                                 //if it fails then a reserved identifier may still be present on the remote provider
                            }
                        } */
                        fmit.remove();
                        break;
                    }
                }
            }
        }

        /*
           Do note that if we are deleting any files that have UNFs (i.e.,
           tabular files), we DO NEED TO RECALCULATE the UNF of the version!
           - but we will do this inside the UpdateDatasetCommand.
        */
    }

    private String enteredTermsOfAccess;

    public String getEnteredTermsOfAccess() {
        return enteredTermsOfAccess;
    }

    public void setEnteredTermsOfAccess(String enteredTermsOfAccess) {
        this.enteredTermsOfAccess = enteredTermsOfAccess;
    }

    private Boolean enteredFileAccessRequest;

    public Boolean getEnteredFileAccessRequest() {
        return enteredFileAccessRequest;
    }

    public void setEnteredFileAccessRequest(Boolean fileAccessRequest) {
        this.enteredFileAccessRequest = fileAccessRequest;
    }


     public String saveWithTermsOfUse() {
        workingVersion.getTermsOfUseAndAccess().setTermsOfAccess(enteredTermsOfAccess);
        workingVersion.getTermsOfUseAndAccess().setFileAccessRequest(enteredFileAccessRequest);
        return save();
    }

    public void validateDeaccessionReason(FacesContext context, UIComponent toValidate, Object value) {

        UIInput reasonRadio = (UIInput) toValidate.getAttributes().get("reasonRadio");
        Object reasonRadioValue = reasonRadio.getValue();
        Integer radioVal = new Integer(reasonRadioValue.toString());

        if (radioVal == 7 && (value == null || value.toString().isEmpty())) {
            ((UIInput) toValidate).setValid(false);
            FacesMessage message = new FacesMessage(FacesMessage.SEVERITY_ERROR, "", BundleUtil.getStringFromBundle("file.deaccessionDialog.dialog.textForReason.error"));
            context.addMessage(toValidate.getClientId(context), message);

        } else {
            if (value == null || value.toString().length() <= DatasetVersion.VERSION_NOTE_MAX_LENGTH) {
                ((UIInput) toValidate).setValid(true);
            } else {
                ((UIInput) toValidate).setValid(false);
                Integer lenghtInt = DatasetVersion.VERSION_NOTE_MAX_LENGTH;
              String lengthString =   lenghtInt.toString();
               String userMsg = BundleUtil.getStringFromBundle("file.deaccessionDialog.dialog.limitChar.error", Arrays.asList(lengthString));
                FacesMessage message = new FacesMessage(FacesMessage.SEVERITY_ERROR, "", userMsg);
                context.addMessage(toValidate.getClientId(context), message);
            }
        }
    }

    public void validateForwardURL(FacesContext context, UIComponent toValidate, Object value) {

        if ((value == null || value.toString().isEmpty())) {
            ((UIInput) toValidate).setValid(true);
            return;
        }

        String testVal = value.toString();

        if (!URLValidator.isURLValid(testVal)) {
            ((UIInput) toValidate).setValid(false);
            FacesMessage message = new FacesMessage(FacesMessage.SEVERITY_ERROR, BundleUtil.getStringFromBundle("file.deaccessionDialog.dialog.url.error"), BundleUtil.getStringFromBundle("file.deaccessionDialog.dialog.url.error"));
            context.addMessage(toValidate.getClientId(context), message);
            return;
        }

        if (value.toString().length() <= DatasetVersion.ARCHIVE_NOTE_MAX_LENGTH) {
            ((UIInput) toValidate).setValid(true);
        } else {
            ((UIInput) toValidate).setValid(false);
            FacesMessage message = new FacesMessage(FacesMessage.SEVERITY_ERROR, BundleUtil.getStringFromBundle("file.deaccessionDialog.dialog.url.error"), BundleUtil.getStringFromBundle("file.deaccessionDialog.dialog.url.error"));
            context.addMessage(toValidate.getClientId(context), message);

        }

    }

    public String save() {
        //Before dataset saved, write cached prov freeform to version
        if (systemConfig.isProvCollectionEnabled()) {
            provPopupFragmentBean.saveStageProvFreeformToLatestVersion();
        }

        // Before validating, ensure that the dataset has an owner:
        if (dataset.getOwner() == null || dataset.getOwner().getId() == null) {
            dataset.setOwner(ownerId != null ? dataverseService.find(ownerId) : null);
        }
        // Validate
        Set<ConstraintViolation> constraintViolations = workingVersion.validate();
        if (!constraintViolations.isEmpty()) {
            FacesContext.getCurrentInstance().validationFailed();
            return "";
        }


<<<<<<< HEAD
=======

>>>>>>> 2dbf9b70
        // Use the Create or Update command to save the dataset:
        Command<Dataset> cmd;
        Map<Long, String> deleteStorageLocations = null;

        try {
            if (editMode == EditMode.CREATE) {
                if ( selectedTemplate != null ) {
                    if ( isSessionUserAuthenticated() ) {
                        cmd = new CreateNewDatasetCommand(dataset, dvRequestService.getDataverseRequest(), false, selectedTemplate);
                    } else {
                        JH.addMessage(FacesMessage.SEVERITY_FATAL, BundleUtil.getStringFromBundle("dataset.create.authenticatedUsersOnly"));
                        return null;
                    }
                } else {
                   cmd = new CreateNewDatasetCommand(dataset, dvRequestService.getDataverseRequest());
                }

            } else {
                //Precheck - also checking db copy of dataset to catch edits in progress that would cause update command transaction to fail
                if (dataset.getId() != null) {
                    Dataset lockTest = datasetService.find(dataset.getId());
                    if (dataset.isLockedFor(DatasetLock.Reason.EditInProgress) || lockTest.isLockedFor(DatasetLock.Reason.EditInProgress)) {
                        logger.log(Level.INFO, "Couldn''t save dataset: {0}", "It is locked."
                                + "");
                        JH.addMessage(FacesMessage.SEVERITY_FATAL, BundleUtil.getStringFromBundle("dataset.locked.editInProgress.message"),BundleUtil.getStringFromBundle("dataset.locked.editInProgress.message.details", Arrays.asList(BrandingUtil.getSupportTeamName(null))));
                        return returnToDraftVersion();
                    }
                }
                if (!filesToBeDeleted.isEmpty()) {
                    deleteStorageLocations = datafileService.getPhysicalFilesToDelete(filesToBeDeleted);
                }
                cmd = new UpdateDatasetVersionCommand(dataset, dvRequestService.getDataverseRequest(), filesToBeDeleted, clone );
                ((UpdateDatasetVersionCommand) cmd).setValidateLenient(true);
            }
            dataset = commandEngine.submit(cmd);
            if (editMode == EditMode.CREATE) {
                if (session.getUser() instanceof AuthenticatedUser) {
                    userNotificationService.sendNotification((AuthenticatedUser) session.getUser(), dataset.getCreateDate(), UserNotification.Type.CREATEDS, dataset.getLatestVersion().getId());
                }
            }
            logger.fine("Successfully executed SaveDatasetCommand.");
        } catch (EJBException ex) {
            StringBuilder error = new StringBuilder();
            error.append(ex).append(" ");
            error.append(ex.getMessage()).append(" ");
            Throwable cause = ex;
            while (cause.getCause()!= null) {
                cause = cause.getCause();
                error.append(cause).append(" ");
                error.append(cause.getMessage()).append(" ");
            }
            logger.log(Level.FINE, "Couldn''t save dataset: {0}", error.toString());
            populateDatasetUpdateFailureMessage();
            return returnToDraftVersion();
        } catch (CommandException ex) {
            //FacesContext.getCurrentInstance().addMessage(null, new FacesMessage(FacesMessage.SEVERITY_ERROR, "Dataset Save Failed", " - " + ex.toString()));
            logger.log(Level.SEVERE, "CommandException, when attempting to update the dataset: " + ex.getMessage(), ex);
            populateDatasetUpdateFailureMessage();
            return returnToDraftVersion();
        }

        // Have we just deleted some draft datafiles (successfully)?
        // finalize the physical file deletes:
        // (DataFileService will double-check that the datafiles no
        // longer exist in the database, before attempting to delete
        // the physical files)

        if (deleteStorageLocations != null) {
            datafileService.finalizeFileDeletes(deleteStorageLocations);
        }

        if (editMode != null) {
            if (editMode.equals(EditMode.CREATE)) {
                // We allow users to upload files on Create:
                int nNewFiles = newFiles.size();
                logger.fine("NEW FILES: "+nNewFiles);

                if (nNewFiles > 0) {
                    // Save the NEW files permanently and add the to the dataset:

                    // But first, fully refresh the newly created dataset (with a
                    // datasetService.find().
                    // We have reasons to believe that the CreateDatasetCommand
                    // returns the dataset that doesn't have all the
                    // RoleAssignments properly linked to it - even though they
                    // have been created in the dataset.
                    dataset = datasetService.find(dataset.getId());

                    List<DataFile> filesAdded = ingestService.saveAndAddFilesToDataset(dataset.getEditVersion(), newFiles, null);
                    newFiles.clear();

                    // and another update command:
                    boolean addFilesSuccess = false;
                    cmd = new UpdateDatasetVersionCommand(dataset, dvRequestService.getDataverseRequest());
                    try {
                        dataset = commandEngine.submit(cmd);
                        addFilesSuccess = true;
                    } catch (Exception ex) {
                        addFilesSuccess = false;
                    }
                    if (addFilesSuccess && dataset.getFiles().size() > 0) {
                        if (nNewFiles == dataset.getFiles().size()) {
                            JsfHelper.addSuccessMessage(BundleUtil.getStringFromBundle("dataset.message.createSuccess").concat(" ").concat(datasetService.getReminderString(dataset, canPublishDataset())));
                        } else {
                            String partialSuccessMessage = BundleUtil.getStringFromBundle("dataset.message.createSuccess.partialSuccessSavingFiles");
                            partialSuccessMessage = partialSuccessMessage.replace("{0}", "" + dataset.getFiles().size() + "");
                            partialSuccessMessage = partialSuccessMessage.replace("{1}", "" + nNewFiles + "");
                            JsfHelper.addWarningMessage(partialSuccessMessage);
                        }
                    } else {
                        JsfHelper.addWarningMessage(BundleUtil.getStringFromBundle("dataset.message.createSuccess.failedToSaveFiles"));
                    }
                } else {
                    JsfHelper.addSuccessMessage(BundleUtil.getStringFromBundle("dataset.message.createSuccess").concat(" ").concat(datasetService.getReminderString(dataset, canPublishDataset())));
                }
            }
            if (editMode.equals(EditMode.METADATA)) {
                JsfHelper.addSuccessMessage(BundleUtil.getStringFromBundle("dataset.message.metadataSuccess").concat(" ").concat(datasetService.getReminderString(dataset, canPublishDataset())));
            }
            if (editMode.equals(EditMode.LICENSE)) {
                JsfHelper.addSuccessMessage(BundleUtil.getStringFromBundle("dataset.message.termsSuccess").concat(" ").concat(datasetService.getReminderString(dataset, canPublishDataset())));
            }
            if (editMode.equals(EditMode.FILE)) {
                JsfHelper.addSuccessMessage(BundleUtil.getStringFromBundle("dataset.message.filesSuccess").concat(" ").concat(datasetService.getReminderString(dataset, canPublishDataset())));
            }

        } else {
            // must have been a bulk file update or delete:
            if (bulkFileDeleteInProgress) {
                JsfHelper.addSuccessMessage(BundleUtil.getStringFromBundle("dataset.message.bulkFileDeleteSuccess").concat(" ").concat(datasetService.getReminderString(dataset, canPublishDataset())));
            } else {
                JsfHelper.addSuccessMessage(BundleUtil.getStringFromBundle("dataset.message.bulkFileUpdateSuccess").concat(" ").concat(datasetService.getReminderString(dataset, canPublishDataset())));
            }
        }

        editMode = null;
        bulkFileDeleteInProgress = false;



        // Call Ingest Service one more time, to
        // queue the data ingest jobs for asynchronous execution:
        ingestService.startIngestJobsForDataset(dataset, (AuthenticatedUser) session.getUser());

        //After dataset saved, then persist prov json data
        if(systemConfig.isProvCollectionEnabled()) {
            try {
                provPopupFragmentBean.saveStagedProvJson(false, dataset.getLatestVersion().getFileMetadatas());
            } catch (AbstractApiBean.WrappedResponse ex) {
                JsfHelper.addErrorMessage(BundleUtil.getStringFromBundle("file.metadataTab.provenance.error"));
                Logger.getLogger(DatasetPage.class.getName()).log(Level.SEVERE, null, ex);
            }
        }

        logger.fine("Redirecting to the Dataset page.");

        return returnToDraftVersion();
    }

    private void populateDatasetUpdateFailureMessage(){
        if (editMode == null) {
            // that must have been a bulk file update or delete:
            if (bulkFileDeleteInProgress) {
                JsfHelper.addErrorMessage(BundleUtil.getStringFromBundle("dataset.message.bulkFileDeleteFailure"));

            } else {
                JsfHelper.addErrorMessage(BundleUtil.getStringFromBundle("dataset.message.filesFailure"));
            }
        } else {

            if (editMode.equals(EditMode.CREATE)) {
                JsfHelper.addErrorMessage(BundleUtil.getStringFromBundle("dataset.message.createFailure"));
            }
            if (editMode.equals(EditMode.METADATA)) {
                JsfHelper.addErrorMessage(BundleUtil.getStringFromBundle("dataset.message.metadataFailure"));
            }
            if (editMode.equals(EditMode.LICENSE)) {
                JsfHelper.addErrorMessage(BundleUtil.getStringFromBundle("dataset.message.termsFailure"));
            }
            if (editMode.equals(EditMode.FILE)) {
                JsfHelper.addErrorMessage(BundleUtil.getStringFromBundle("dataset.message.filesFailure"));
            }
        }

        bulkFileDeleteInProgress = false;
    }

    private String returnToLatestVersion(){
         dataset = datasetService.find(dataset.getId());
         workingVersion = dataset.getLatestVersion();
         if (workingVersion.isDeaccessioned() && dataset.getReleasedVersion() != null) {
         workingVersion = dataset.getReleasedVersion();
         }
         setVersionTabList(resetVersionTabList());
         setReleasedVersionTabList(resetReleasedVersionTabList());
         newFiles.clear();
         editMode = null;
         return "/dataset.xhtml?persistentId=" + dataset.getGlobalIdString() + "&version="+ workingVersion.getFriendlyVersionNumber() +  "&faces-redirect=true";
    }

    private String returnToDatasetOnly(){
         dataset = datasetService.find(dataset.getId());
         editMode = null;
         return "/dataset.xhtml?persistentId=" + dataset.getGlobalId().asString() +  "&faces-redirect=true";
    }

    private String returnToDraftVersion(){
         return "/dataset.xhtml?persistentId=" + dataset.getGlobalIdString() + "&version=DRAFT" + "&faces-redirect=true";
    }

    public String cancel() {
        return  returnToLatestVersion();
    }

    public void cancelCreate() {
    	//Stop any uploads in progress (so that uploadedFiles doesn't change)
    	uploadInProgress.setValue(false);

    	logger.fine("Cancelling: " + newFiles.size() + " : " + uploadedFiles.size());

    	//Files that have been finished and are now in the lower list on the page
    	for (DataFile newFile : newFiles.toArray(new DataFile[0])) {
    		FileUtil.deleteTempFile(newFile, dataset, ingestService);
    	}
    	logger.fine("Deleted newFiles");

    	//Files in the upload process but not yet finished
    	//ToDo - if files are added to uploadFiles after we access it, those files are not being deleted. With uploadInProgress being set false above, this should be a fairly rare race condition.
    	for (DataFile newFile : uploadedFiles.toArray(new DataFile[0])) {
    		FileUtil.deleteTempFile(newFile, dataset, ingestService);
    	}
    	logger.fine("Deleted uploadedFiles");

    	try {
    		String alias = dataset.getOwner().getAlias();
    		logger.info("alias: " + alias);
    		FacesContext.getCurrentInstance().getExternalContext().redirect("/dataverse.xhtml?alias=" + alias);
    	} catch (IOException ex) {
    		logger.info("Failed to issue a redirect to file download url.");
    	}
    }

    private HttpClient getClient() {
        // TODO:
        // cache the http client? -- L.A. 4.0 alpha
        return new HttpClient();
    }

    public void refreshLock() {
        //RequestContext requestContext = RequestContext.getCurrentInstance();
        logger.fine("checking lock");
        if (isStillLocked()) {
            logger.fine("(still locked)");
        } else {
            // OK, the dataset is no longer locked.
            // let's tell the page to refresh:
            logger.fine("no longer locked!");
            stateChanged = true;
            lockedFromEditsVar = null;
            lockedFromDownloadVar = null;
            //requestContext.execute("refreshPage();");
        }
    }

    public void refreshIngestLock() {
        //RequestContext requestContext = RequestContext.getCurrentInstance();
        logger.fine("checking ingest lock");
        if (isStillLockedForIngest()) {
            logger.fine("(still locked)");
        } else {
            // OK, the dataset is no longer locked.
            // let's tell the page to refresh:
            logger.fine("no longer locked!");
            stateChanged = true;
            lockedFromEditsVar = null;
            lockedFromDownloadVar = null;
            //requestContext.execute("refreshPage();");
        }
    }

    public void refreshAllLocks() {
        //RequestContext requestContext = RequestContext.getCurrentInstance();
        logger.fine("checking all locks");
        if (isStillLockedForAnyReason()) {
            logger.fine("(still locked)");
        } else {
            // OK, the dataset is no longer locked.
            // let's tell the page to refresh:
            logger.fine("no longer locked!");
            stateChanged = true;
            lockedFromEditsVar = null;
            lockedFromDownloadVar = null;
            //requestContext.execute("refreshPage();");
        }
    }

    /*

    public boolean isLockedInProgress() {
        if (dataset != null) {
            logger.log(Level.FINE, "checking lock status of dataset {0}", dataset.getId());
            if (dataset.isLocked()) {
                return true;
            }
        }
        return false;
    }*/

    public boolean isDatasetLockedInWorkflow() {
        return (dataset != null)
                ? dataset.isLockedFor(DatasetLock.Reason.Workflow)
                : false;
    }

    public boolean isStillLocked() {

        if (dataset != null && dataset.getId() != null) {
            logger.log(Level.FINE, "checking lock status of dataset {0}", dataset.getId());
            if(dataset.getLocks().size() == 1 && dataset.getLockFor(DatasetLock.Reason.InReview) != null){
                return false;
            }
            if (datasetService.checkDatasetLock(dataset.getId())) {
                return true;
            }
        }
        return false;
    }


    public boolean isStillLockedForIngest() {
        if (dataset.getId() != null) {
            Dataset testDataset = datasetService.find(dataset.getId());
            if (testDataset != null && testDataset.getId() != null) {
                logger.log(Level.FINE, "checking lock status of dataset {0}", dataset.getId());

                if (testDataset.getLockFor(DatasetLock.Reason.Ingest) != null) {
                    return true;
                }
            }
        }
        return false;
    }

    public boolean isStillLockedForAnyReason() {
        if (dataset.getId() != null) {
            Dataset testDataset = datasetService.find(dataset.getId());
            if (testDataset != null && testDataset.getId() != null) {
                if (testDataset.getLocks().size() > 0) {
                    // Refresh the info messages, in case the dataset has been
                    // re-locked with a different lock type:
                    displayLockInfo(testDataset);
                    return true;
                }
            }
        }
        return false;
    }

    public boolean isLocked() {
        if (stateChanged) {
            return false;
        }

        if (dataset != null) {
            if (dataset.isLocked()) {
                return true;
            }
        }
        return false;
    }

    public boolean isLockedForIngest() {
        if (dataset.getId() != null) {
            Dataset testDataset = datasetService.find(dataset.getId());
            if (stateChanged) {
                return false;
            }

            if (testDataset != null) {
                if (testDataset.getLockFor(DatasetLock.Reason.Ingest) != null) {
                    return true;
                }
            }
        }
        return false;
    }

    public boolean isLockedForAnyReason() {
        if (dataset.getId() != null) {
            Dataset testDataset = datasetService.find(dataset.getId());
            if (stateChanged) {
                return false;
            }

            if (testDataset != null) {
                if (testDataset.getLocks().size() > 0) {
                    return true;
                }
            }
        }
        return false;
    }

    public void processPublishButton() {
        if (dataset.isReleased()) {
            PrimeFaces.current().executeScript("PF('publishDataset').show()");
        }

        if (!dataset.isReleased()) {
            if (dataset.getOwner().isReleased()) {
                PrimeFaces.current().executeScript("PF('publishDataset').show()");
                return;
            }
            if (!dataset.getOwner().isReleased()) {
                if (canPublishDataverse()) {
                    if (dataset.getOwner().getOwner() == null
                            || (dataset.getOwner().getOwner() != null && dataset.getOwner().getOwner().isReleased())) {
                        PrimeFaces.current().executeScript("PF('publishDataset').show()");
                        return;
                    }
                    if ((dataset.getOwner().getOwner() != null && !dataset.getOwner().getOwner().isReleased())) {
                        PrimeFaces.current().executeScript("PF('maynotPublishParent').show()");
                    }

                } else {
                    PrimeFaces.current().executeScript("PF('mayNotRelease').show()");
                }
            }
        }
    }

    public boolean releaseDraftPopup(){
        return dataset.isReleased();
    }

    public boolean publishDatasetPopup(){
        if (!dataset.isReleased()) {
            return dataset.getOwner().isReleased();
        }
       return false;
    }

    public boolean publishBothPopup() {
        if (!dataset.getOwner().isReleased()) {
            if (canPublishDataverse()) {
                if (dataset.getOwner().getOwner() == null
                        || (dataset.getOwner().getOwner() != null && dataset.getOwner().getOwner().isReleased())) {
                    return true;
                }
            }
        }
        return false;
    }

    public String getPublishButtonLabel(){
        if(publishDatasetPopup() || releaseDraftPopup()){
            BundleUtil.getStringFromBundle("continue");
        }
        if(publishBothPopup()){
            BundleUtil.getStringFromBundle("dataset.mayNotBePublished.both.button");
        }
        return "";
    }

    private Boolean lockedFromEditsVar;
    private Boolean lockedFromDownloadVar;
    private boolean lockedDueToDcmUpload;
    private Boolean lockedDueToIngestVar;
    private Boolean lockedFromPublishingVar;

    /**
     * Authors are not allowed to publish but curators are allowed - when Dataset is inReview
     * For all other locks edit should be locked for all editors.
     */
    public boolean isLockedFromPublishing() {
        if (null == lockedFromPublishingVar || stateChanged) {
            try {
                permissionService.checkPublishDatasetLock(dataset, dvRequestService.getDataverseRequest(), new PublishDatasetCommand(dataset, dvRequestService.getDataverseRequest(), true));
                lockedFromPublishingVar = false;
            } catch (IllegalCommandException ex) {
                lockedFromPublishingVar = true;
            }
        }
        return lockedFromPublishingVar;
    }
    /**
     * Authors are not allowed to edit but curators are allowed - when Dataset is inReview
     * For all other locks edit should be locked for all editors.
     */
    public boolean isLockedFromEdits() {
        if (null == lockedFromEditsVar || stateChanged) {
            try {
                permissionService.checkEditDatasetLock(dataset, dvRequestService.getDataverseRequest(), new UpdateDatasetVersionCommand(dataset, dvRequestService.getDataverseRequest()));
                lockedFromEditsVar = false;
            } catch (IllegalCommandException ex) {
                lockedFromEditsVar = true;
            }
        }
        return lockedFromEditsVar;

    }

    /**
    Need to save ingest lock state to display success later.
     */
    public boolean isLockedDueToIngest() {
        if(null == lockedDueToIngestVar || stateChanged) {
               lockedDueToIngestVar = isLockedForIngest();
        }
        return lockedFromEditsVar;
    }


    // TODO: investigate why this method was needed in the first place?
    // It appears that it was written under the assumption that downloads
    // should not be allowed when a dataset is locked... (why?)
    // There are calls to the method throghout the file-download-buttons fragment;
    // except the way it's done there, it's actually disregarded (??) - so the
    // download buttons ARE always enabled. The only place where this method is
    // honored is on the batch (mutliple file) download buttons in filesFragment.xhtml.
    // As I'm working on #4000, I've been asked to re-enable the batch download
    // buttons there as well, even when the dataset is locked. I'm doing that - but
    // I feel we should probably figure out why we went to the trouble of creating
    // this code in the first place... is there some reason we are forgetting now,
    // why we do actually want to disable downloads on locked datasets???
    // -- L.A. Aug. 2018
    public boolean isLockedFromDownload(){
        if(null == lockedFromDownloadVar || stateChanged) {
            try {
                permissionService.checkDownloadFileLock(dataset, dvRequestService.getDataverseRequest(), new CreateNewDatasetCommand(dataset, dvRequestService.getDataverseRequest()));
                lockedFromDownloadVar = false;
            } catch (IllegalCommandException ex) {
                lockedFromDownloadVar = true;
                return true;
            }
        }
        return lockedFromDownloadVar;
    }

    public boolean isLockedDueToDcmUpload() {
        return lockedDueToDcmUpload;
    }

    public void setLocked(boolean locked) {
        // empty method, so that we can use DatasetPage.locked in a hidden
        // input on the page.
    }

    public void setLockedForIngest(boolean locked) {
        // empty method, so that we can use DatasetPage.locked in a hidden
        // input on the page.
    }

    public void setLockedForAnyReason(boolean locked) {
        // empty method, so that we can use DatasetPage.locked in a hidden
        // input on the page.
    }

    public boolean isStateChanged() {
        return stateChanged;
    }

    public void setStateChanged(boolean stateChanged) {
        // empty method, so that we can use DatasetPage.stateChanged in a hidden
        // input on the page.
    }

    public DatasetVersionUI getDatasetVersionUI() {
        return datasetVersionUI;
    }


    public List<DatasetVersion> getVersionTabList() {
        return versionTabList;
    }

    public List<DatasetVersion> getVersionTabListForPostLoad(){
        return this.versionTabListForPostLoad;
    }

    public void setVersionTabListForPostLoad(List<DatasetVersion> versionTabListForPostLoad) {

        this.versionTabListForPostLoad = versionTabListForPostLoad;
    }

    public Integer getCompareVersionsCount() {
        Integer retVal = 0;
        for (DatasetVersion dvTest : dataset.getVersions()) {
            if (!dvTest.isDeaccessioned()) {
                retVal++;
            }
        }
        return retVal;
    }

    /**
     * To improve performance, Version Differences
     * are retrieved/calculated after the page load
     *
     * See: dataset-versions.xhtml, remoteCommand 'postLoadVersionTablList'
    */
    public void postLoadSetVersionTabList(){

        if (this.getVersionTabList().isEmpty() && workingVersion.isDeaccessioned()){
            setVersionTabList(resetVersionTabList());
        }

        this.setVersionTabListForPostLoad(this.getVersionTabList());


        //this.versionTabList = this.resetVersionTabList();
    }

    /**
     *
     *
     * @param versionTabList
     */
    public void setVersionTabList(List<DatasetVersion> versionTabList) {

        this.versionTabList = versionTabList;
    }

    private List<DatasetVersion> releasedVersionTabList = new ArrayList<>();

    public List<DatasetVersion> getReleasedVersionTabList() {
        return releasedVersionTabList;
    }

    public void setReleasedVersionTabList(List<DatasetVersion> releasedVersionTabList) {
        this.releasedVersionTabList = releasedVersionTabList;
    }

    private List<DatasetVersion> selectedVersions;

    public List<DatasetVersion> getSelectedVersions() {
        return selectedVersions;
    }

    public void setSelectedVersions(List<DatasetVersion> selectedVersions) {
        this.selectedVersions = selectedVersions;
    }

    private List<DatasetVersion> selectedDeaccessionVersions;

    public List<DatasetVersion> getSelectedDeaccessionVersions() {
        return selectedDeaccessionVersions;
    }

    public void setSelectedDeaccessionVersions(List<DatasetVersion> selectedDeaccessionVersions) {
        this.selectedDeaccessionVersions = selectedDeaccessionVersions;
    }

    public DatasetVersionDifference getDatasetVersionDifference() {
        return datasetVersionDifference;
    }

    public void setDatasetVersionDifference(DatasetVersionDifference datasetVersionDifference) {
        this.datasetVersionDifference = datasetVersionDifference;
    }

    public void startMultipleFileDownload (){

        boolean doNotSaveGuestbookResponse = workingVersion.isDraft();
        // There's a chance that this is not really a batch download - i.e.,
        // there may only be one file on the downloadable list. But the fileDownloadService
        // method below will check for that, and will redirect to the single download, if
        // that's the case. -- L.A.
        fileDownloadService.writeGuestbookAndStartBatchDownload(guestbookResponse, doNotSaveGuestbookResponse);
    }

    private String downloadType = "";

    public String getDownloadType() {
        return downloadType;
    }

    public void setDownloadType(String downloadType) {
        this.downloadType = downloadType;
    }

    public void initGuestbookMultipleResponse(String selectedFileIds){
         initGuestbookResponse(null, "download", selectedFileIds);
    }

    public void initGuestbookResponse(FileMetadata fileMetadata, String downloadFormat, String selectedFileIds) {

        this.guestbookResponse = guestbookResponseService.initGuestbookResponse(fileMetadata, downloadFormat, selectedFileIds, session);
    }



    public void compareVersionDifferences() {
        //RequestContext requestContext = RequestContext.getCurrentInstance();
        if (this.selectedVersions.size() != 2) {
            PrimeFaces.current().executeScript("openCompareTwo();");
        } else {
            //order depends on order of selection - needs to be chronological order
            if (this.selectedVersions.get(0).getId().intValue() > this.selectedVersions.get(1).getId().intValue()) {
                updateVersionDifferences(this.selectedVersions.get(0), this.selectedVersions.get(1));
            } else {
                updateVersionDifferences(this.selectedVersions.get(1), this.selectedVersions.get(0));
            }
        }
    }

    public void updateVersionDifferences(DatasetVersion newVersion, DatasetVersion originalVersion) {
        if (originalVersion == null) {
            setDatasetVersionDifference(newVersion.getDefaultVersionDifference());
        } else {
            setDatasetVersionDifference(new DatasetVersionDifference(newVersion, originalVersion));
        }
    }




    private List<DatasetVersion> resetVersionTabList() {
        //if (true)return null;
        List<DatasetVersion> retList = new ArrayList<>();

        if (permissionService.on(dataset).has(Permission.ViewUnpublishedDataset)) {
            for (DatasetVersion version : dataset.getVersions()) {
                Collection<FileMetadata> fml = version.getFileMetadatas();
                for (FileMetadata fm : fml) {
                    fm.setVariableMetadatas(variableService.findVarMetByFileMetaId(fm.getId()));
                    fm.setVarGroups(variableService.findAllGroupsByFileMetadata(fm.getId()));
                }
                version.setContributorNames(datasetVersionService.getContributorsNames(version));
                retList.add(version);
            }

        } else {
            for (DatasetVersion version : dataset.getVersions()) {
                if (version.isReleased() || version.isDeaccessioned()) {
                    version.setContributorNames(datasetVersionService.getContributorsNames(version));
                    retList.add(version);
                }
            }
        }
        return retList;
    }



    private boolean existReleasedVersion;

    public boolean isExistReleasedVersion() {
        return existReleasedVersion;
    }

    public void setExistReleasedVersion(boolean existReleasedVersion) {
        this.existReleasedVersion = existReleasedVersion;
    }

    private boolean resetExistRealeaseVersion(){

        for (DatasetVersion version : dataset.getVersions()) {
            if (version.isReleased() || version.isArchived()) {
                return true;
            }
        }
        return false;

    }

    private List<DatasetVersion> resetReleasedVersionTabList() {
        List<DatasetVersion> retList = new ArrayList<>();
        for (DatasetVersion version : dataset.getVersions()) {
            if (version.isReleased() || version.isArchived()) {
                retList.add(version);
            }
        }
        return retList;
    }

    public boolean isDisplayPublishPopupCustomText() {
        if (dataset.isReleased()) {
            return isDatasetPublishPopupCustomTextOnAllVersions() && !getDatasetPublishCustomText().isEmpty();
        }
        return !getDatasetPublishCustomText().isEmpty();
    }

    public String getDatasetPublishCustomText(){
        String datasetPublishCustomText = settingsWrapper.getValueForKey(SettingsServiceBean.Key.DatasetPublishPopupCustomText);
        if( datasetPublishCustomText!= null && !datasetPublishCustomText.isEmpty()){
            return datasetPublishCustomText;
        }
        return "";
    }

    public Boolean isDatasetPublishPopupCustomTextOnAllVersions(){
        return  settingsWrapper.isTrueForKey(SettingsServiceBean.Key.DatasetPublishPopupCustomTextOnAllVersions, false);
    }

    public String getVariableMetadataURL(Long fileid) {
        String myHostURL = getDataverseSiteUrl();
        String metaURL = myHostURL + "/api/meta/datafile/" + fileid;

        return metaURL;
    }

    public String getTabularDataFileURL(Long fileid) {
        String myHostURL = getDataverseSiteUrl();
        String dataURL = myHostURL + "/api/access/datafile/" + fileid;

        return dataURL;
    }

    public List< String[]> getExporters(){
        List<String[]> retList = new ArrayList<>();
        String myHostURL = getDataverseSiteUrl();
        for (String [] provider : ExportService.getInstance().getExportersLabels() ){
            String formatName = provider[1];
            String formatDisplayName = provider[0];

            Exporter exporter = null;
            try {
                exporter = ExportService.getInstance().getExporter(formatName);
            } catch (ExportException ex) {
                exporter = null;
            }
            if (exporter != null && exporter.isAvailableToUsers()) {
                // Not all metadata exports should be presented to the web users!
                // Some are only for harvesting clients.

                String[] temp = new String[2];
                temp[0] = formatDisplayName;
                temp[1] = myHostURL + "/api/datasets/export?exporter=" + formatName + "&persistentId=" + dataset.getGlobalIdString();
                retList.add(temp);
            }
        }
        return retList;
    }


    private FileMetadata fileMetadataSelected = null;

    public void  setFileMetadataSelected(FileMetadata fm){
       setFileMetadataSelected(fm, null);
    }

    public void setFileMetadataSelected(FileMetadata fm, String guestbook) {
        if (guestbook != null) {
            if (guestbook.equals("create")) {
                //
                /*
                FIX ME guestbook entry for subsetting
                */




               // guestbookResponseService.createSilentGuestbookEntry(fm, "Subset");
            } else {
                initGuestbookResponse(fm, "Subset", null);
            }
        }

        fileMetadataSelected = fm;
        logger.fine("set the file for the advanced options popup (" + fileMetadataSelected.getLabel() + ")");
    }

    public FileMetadata getFileMetadataSelected() {
        if (fileMetadataSelected != null) {
            logger.fine("returning file metadata for the advanced options popup (" + fileMetadataSelected.getLabel() + ")");
        } else {
            logger.fine("file metadata for the advanced options popup is null.");
        }
        return fileMetadataSelected;
    }

    public void clearFileMetadataSelected() {
        fileMetadataSelected = null;
    }

    public boolean isDesignatedDatasetThumbnail (FileMetadata fileMetadata) {
        if (fileMetadata != null) {
            if (fileMetadata.getDataFile() != null) {
                if (fileMetadata.getDataFile().getId() != null) {
                    if (fileMetadata.getDataFile().getOwner() != null) {
                        if (fileMetadata.getDataFile().equals(fileMetadata.getDataFile().getOwner().getThumbnailFile())) {
                            return true;
                        }
                    }
                }
            }
        }
        return false;
    }

    /*
     * Items for the "Designated this image as the Dataset thumbnail:
     */

    private FileMetadata fileMetadataSelectedForThumbnailPopup = null;

    public void  setFileMetadataSelectedForThumbnailPopup(FileMetadata fm){
       fileMetadataSelectedForThumbnailPopup = fm;
       alreadyDesignatedAsDatasetThumbnail = getUseAsDatasetThumbnail();

    }

    public FileMetadata getFileMetadataSelectedForThumbnailPopup() {
        return fileMetadataSelectedForThumbnailPopup;
    }

    public void clearFileMetadataSelectedForThumbnailPopup() {
        fileMetadataSelectedForThumbnailPopup = null;
    }

    private boolean alreadyDesignatedAsDatasetThumbnail = false;

    public boolean getUseAsDatasetThumbnail() {

        if (fileMetadataSelectedForThumbnailPopup != null) {
            if (fileMetadataSelectedForThumbnailPopup.getDataFile() != null) {
                if (fileMetadataSelectedForThumbnailPopup.getDataFile().getId() != null) {
                    if (fileMetadataSelectedForThumbnailPopup.getDataFile().getOwner() != null) {
                        if (fileMetadataSelectedForThumbnailPopup.getDataFile().equals(fileMetadataSelectedForThumbnailPopup.getDataFile().getOwner().getThumbnailFile())) {
                            return true;
                        }
                    }
                }
            }
        }
        return false;
    }



    public void setUseAsDatasetThumbnail(boolean useAsThumbnail) {
        if (fileMetadataSelectedForThumbnailPopup != null) {
            if (fileMetadataSelectedForThumbnailPopup.getDataFile() != null) {
                if (fileMetadataSelectedForThumbnailPopup.getDataFile().getId() != null) { // ?
                    if (fileMetadataSelectedForThumbnailPopup.getDataFile().getOwner() != null) {
                        if (useAsThumbnail) {
                            fileMetadataSelectedForThumbnailPopup.getDataFile().getOwner().setThumbnailFile(fileMetadataSelectedForThumbnailPopup.getDataFile());
                        } else if (getUseAsDatasetThumbnail()) {
                            fileMetadataSelectedForThumbnailPopup.getDataFile().getOwner().setThumbnailFile(null);
                        }
                    }
                }
            }
        }
    }

    public void saveAsDesignatedThumbnail() {
        // We don't need to do anything specific to save this setting, because
        // the setUseAsDatasetThumbnail() method, above, has already updated the
        // file object appropriately.
        // However, once the "save" button is pressed, we want to show a success message, if this is
        // a new image has been designated as such:
        if (getUseAsDatasetThumbnail() && !alreadyDesignatedAsDatasetThumbnail) {
            String successMessage = BundleUtil.getStringFromBundle("file.assignedDataverseImage.success");
            logger.fine(successMessage);
            successMessage = successMessage.replace("{0}", fileMetadataSelectedForThumbnailPopup.getLabel());
            JsfHelper.addFlashMessage(successMessage);
        }

        // And reset the selected fileMetadata:

        fileMetadataSelectedForThumbnailPopup = null;
    }

    /*
     * Items for the "Tags (Categories)" popup.
     *
     */
    private FileMetadata fileMetadataSelectedForTagsPopup = null;

    public void  setFileMetadataSelectedForTagsPopup(){

    }

    public void  setFileMetadataSelectedForTagsPopup(FileMetadata fm){
       fileMetadataSelectedForTagsPopup = fm;
    }

    public FileMetadata getFileMetadataSelectedForTagsPopup() {
        return fileMetadataSelectedForTagsPopup;
    }

    public void clearFileMetadataSelectedForTagsPopup() {
        fileMetadataSelectedForTagsPopup = null;
    }

    public List <FileMetadata> getListFileMetadataSelectedForTagsPopup(){
        List<FileMetadata> retList = new ArrayList<>();
        for (FileMetadata fm : selectedFiles){
            retList.add(fm);
        }
        return retList;
    }

    private List<String> categoriesByName;

    public void setCategoriesByName(List<String>  dummy){
        categoriesByName = dummy;
    }

    public void refreshTagsPopUp(){
        if (workingVersion.isReleased()) {
            refreshSelectedFiles(selectedFiles);
        }
        updateFileCounts();
        refreshCategoriesByName();
        refreshTabFileTagsByName();
    }

    private List<String> tabFileTagsByName;

    public List<String> getTabFileTagsByName() {
        return tabFileTagsByName;
    }

    public void setTabFileTagsByName(List<String> tabFileTagsByName) {
        this.tabFileTagsByName = tabFileTagsByName;
    }

    private void refreshCategoriesByName(){
        categoriesByName= new ArrayList<>();
        for (String category: dataset.getCategoriesByName() ){
            categoriesByName.add(category);
        }
        refreshSelectedTags();
    }




    public List<String> getCategoriesByName() {
            return categoriesByName;
    }

    /*
     * 1. Tabular File Tags:
     */

    private List<String> tabFileTags = null;

    public List<String> getTabFileTags() {
        if (tabFileTags == null) {
            tabFileTags = DataFileTag.listTags();
        }
        return tabFileTags;
    }

    public void setTabFileTags(List<String> tabFileTags) {
        this.tabFileTags = tabFileTags;
    }

    private String[] selectedTabFileTags = {};

    public String[] getSelectedTabFileTags() {
        return selectedTabFileTags;
    }

    public void setSelectedTabFileTags(String[] selectedTabFileTags) {
        this.selectedTabFileTags = selectedTabFileTags;
    }

    private String[] selectedTags = {};

    public void handleSelection(final AjaxBehaviorEvent event) {
        if (selectedTags != null) {
            selectedTags = selectedTags.clone();
        }
    }

    public void handleCVVSelection(final AjaxBehaviorEvent event) {
        //Dummy method for AJAX update of items selected
    }


    private void refreshTabFileTagsByName(){

        tabFileTagsByName= new ArrayList<>();
        for (FileMetadata fm : selectedFiles) {
            if (fm.getDataFile().getTags() != null) {
                for (int i = 0; i < fm.getDataFile().getTags().size(); i++) {
                    if (!tabFileTagsByName.contains(fm.getDataFile().getTags().get(i).getTypeLabel())) {
                        tabFileTagsByName.add(fm.getDataFile().getTags().get(i).getTypeLabel());
                    }
                }
            }
        }
        refreshSelectedTabFileTags();
    }

    private void refreshSelectedTabFileTags() {
        selectedTabFileTags = null;
        selectedTabFileTags = new String[0];
        if (tabFileTagsByName.size() > 0) {
            selectedTabFileTags = new String[tabFileTagsByName.size()];
            for (int i = 0; i < tabFileTagsByName.size(); i++) {
                selectedTabFileTags[i] = tabFileTagsByName.get(i);
            }
        }
        Arrays.sort(selectedTabFileTags);
    }

    private boolean tabularDataSelected = false;

    public boolean isTabularDataSelected() {
        return tabularDataSelected;
    }

    public void setTabularDataSelected(boolean tabularDataSelected) {
        this.tabularDataSelected = tabularDataSelected;
    }

    public String[] getSelectedTags() {

        return selectedTags;
    }

    public void setSelectedTags(String[] selectedTags) {
        this.selectedTags = selectedTags;
    }

    /*
     * "File Tags" (aka "File Categories"):
    */

    private String newCategoryName = null;

    public String getNewCategoryName() {
        return newCategoryName;
    }

    public void setNewCategoryName(String newCategoryName) {
        this.newCategoryName = newCategoryName;
    }

    public String saveNewCategory() {
        if (newCategoryName != null && !newCategoryName.isEmpty()) {
            categoriesByName.add(newCategoryName);
        }
        //Now increase size of selectedTags and add new category
        String[] temp = new String[selectedTags.length + 1];
        System.arraycopy(selectedTags, 0, temp, 0, selectedTags.length);
        selectedTags = temp;
        selectedTags[selectedTags.length - 1] = newCategoryName;
        //Blank out added category
        newCategoryName = "";
        return "";
    }

    private void refreshSelectedTags() {
        selectedTags = null;
        selectedTags = new String[0];

        List<String> selectedCategoriesByName= new ArrayList<>();
        for (FileMetadata fm : selectedFiles) {
            if (fm.getCategories() != null) {
                for (int i = 0; i < fm.getCategories().size(); i++) {
                    if (!selectedCategoriesByName.contains(fm.getCategories().get(i).getName())) {
                    selectedCategoriesByName.add(fm.getCategories().get(i).getName());
                    }

                }

            }
        }

        if (selectedCategoriesByName.size() > 0) {
            selectedTags = new String[selectedCategoriesByName.size()];
            for (int i = 0; i < selectedCategoriesByName.size(); i++) {
                selectedTags[i] = selectedCategoriesByName.get(i);
            }
        }
        Arrays.sort(selectedTags);
    }

    /* This method handles saving both "tabular file tags" and
     * "file categories" (which are also considered "tags" in 4.0)
    */
    public String saveFileTagsAndCategories() {
        // 1. New Category name:
        // With we don't need to do anything for the file categories that the user
        // selected from the pull down list; that was done directly from the
        // page with the FileMetadata.setCategoriesByName() method.
        // So here we only need to take care of the new, custom category
        // name, if entered:
        if (workingVersion.isReleased()) {
            refreshSelectedFiles(selectedFiles);
        }
        for (FileMetadata fmd : workingVersion.getFileMetadatas()) {
            if (selectedFiles != null && selectedFiles.size() > 0) {
                for (FileMetadata fm : selectedFiles) {
                    if (fm.getDataFile().equals(fmd.getDataFile())) {
                        fmd.setCategories(new ArrayList<>());
                        if (newCategoryName != null) {
                            fmd.addCategoryByName(newCategoryName);
                        }
                        // 2. Tabular DataFile Tags:
                        if (selectedTags != null) {
                            for (String selectedTag : selectedTags) {
                                fmd.addCategoryByName(selectedTag);
                            }
                        }
                        if (fmd.getDataFile().isTabularData()) {
                            fmd.getDataFile().setTags(null);
                            for (String selectedTabFileTag : selectedTabFileTags) {
                                DataFileTag tag = new DataFileTag();
                                try {
                                    tag.setTypeByLabel(selectedTabFileTag);
                                    tag.setDataFile(fmd.getDataFile());
                                    fmd.getDataFile().addTag(tag);
                                }catch (IllegalArgumentException iax) {
                                    // ignore
                                }
                            }
                        }
                    }
                }
            }
        }
               // success message:
                String successMessage = BundleUtil.getStringFromBundle("file.assignedTabFileTags.success");
                logger.fine(successMessage);
                successMessage = successMessage.replace("{0}", "Selected Files");
                JsfHelper.addFlashMessage(successMessage);
         selectedTags = null;

        logger.fine("New category name: " + newCategoryName);

        newCategoryName = null;

        if (removeUnusedTags){
            removeUnusedFileTagsFromDataset();
        }
        save();
        return  returnToDraftVersion();
    }

    /*
    Remove unused file tags
    When updating datafile tags see if any custom tags are not in use.
    Remove them

    */
    private void removeUnusedFileTagsFromDataset() {
        categoriesByName = new ArrayList<>();
        for (FileMetadata fm : workingVersion.getFileMetadatas()) {
            if (fm.getCategories() != null) {
                for (int i = 0; i < fm.getCategories().size(); i++) {
                    if (!categoriesByName.contains(fm.getCategories().get(i).getName())) {
                        categoriesByName.add(fm.getCategories().get(i).getName());
                    }
                }
            }
        }
        List<DataFileCategory> datasetFileCategoriesToRemove = new ArrayList<>();

        for (DataFileCategory test : dataset.getCategories()) {
            boolean remove = true;
            for (String catByName : categoriesByName) {
                if (catByName.equals(test.getName())) {
                    remove = false;
                    break;
                }
            }
            if (remove) {
                datasetFileCategoriesToRemove.add(test);
            }
        }

        if (!datasetFileCategoriesToRemove.isEmpty()) {
            for (DataFileCategory remove : datasetFileCategoriesToRemove) {
                dataset.getCategories().remove(remove);
            }

        }

    }


    /*
     * Items for the "Advanced (Ingest) Options" popup.
     *
     */
    private FileMetadata fileMetadataSelectedForIngestOptionsPopup = null;

    public void  setFileMetadataSelectedForIngestOptionsPopup(FileMetadata fm){
       fileMetadataSelectedForIngestOptionsPopup = fm;
    }

    public FileMetadata getFileMetadataSelectedForIngestOptionsPopup() {
        return fileMetadataSelectedForIngestOptionsPopup;
    }

    public void clearFileMetadataSelectedForIngestOptionsPopup() {
        fileMetadataSelectedForIngestOptionsPopup = null;
    }

    private String ingestLanguageEncoding = null;

    public String getIngestLanguageEncoding() {
        if (ingestLanguageEncoding == null) {
            return "UTF8 (default)";
        }
        return ingestLanguageEncoding;
    }

    public void setIngestLanguageEncoding(String ingestLanguageEncoding) {
        this.ingestLanguageEncoding = ingestLanguageEncoding;
    }

    public void setIngestEncoding(String ingestEncoding) {
        ingestLanguageEncoding = ingestEncoding;
    }

    private String savedLabelsTempFile = null;

    public void handleLabelsFileUpload(FileUploadEvent event) {
        logger.fine("entering handleUpload method.");
        UploadedFile file = event.getFile();

        if (file != null) {

            InputStream uploadStream = null;
            try {
                uploadStream = file.getInputStream();
            } catch (IOException ioex) {
                logger.log(Level.WARNING, ioex, ()->"the file "+file.getFileName()+" failed to upload!");
                List<String> args = Arrays.asList(file.getFileName());
                String msg = BundleUtil.getStringFromBundle("dataset.file.uploadFailure.detailmsg", args);
                FacesMessage message = new FacesMessage(FacesMessage.SEVERITY_WARN, BundleUtil.getStringFromBundle("dataset.file.uploadFailure"), msg);
                FacesContext.getCurrentInstance().addMessage(null, message);
                return;
            }

            savedLabelsTempFile = saveTempFile(uploadStream);

            logger.fine(()->file.getFileName() + " is successfully uploaded.");
            List<String> args = Arrays.asList(file.getFileName());
            FacesMessage message = new FacesMessage(BundleUtil.getStringFromBundle("dataset.file.upload", args));
            FacesContext.getCurrentInstance().addMessage(null, message);
        }

        // process file (i.e., just save it in a temp location; for now):
    }

    private String saveTempFile(InputStream input) {
        if (input == null) {
            return null;
        }
        byte[] buffer = new byte[8192];
        int bytesRead = 0;
        File labelsFile = null;
        FileOutputStream output = null;
        try {
            labelsFile = File.createTempFile("tempIngestLabels.", ".txt");
            output = new FileOutputStream(labelsFile);
            while ((bytesRead = input.read(buffer)) > -1) {
                output.write(buffer, 0, bytesRead);
            }
        } catch (IOException ioex) {
            return null;//leaving this purely in the spirit of minimizing changes.
        } finally {
            IOUtils.closeQuietly(input);
            IOUtils.closeQuietly(output);
        }
        if (labelsFile != null) {
            return labelsFile.getAbsolutePath();
        }
        return null;
    }

    public void saveAdvancedOptions() {

        // Language encoding for SPSS SAV (and, possibly, other tabular ingests:)
        if (ingestLanguageEncoding != null) {
            if (fileMetadataSelectedForIngestOptionsPopup != null && fileMetadataSelectedForIngestOptionsPopup.getDataFile() != null) {
                if (fileMetadataSelectedForIngestOptionsPopup.getDataFile().getIngestRequest() == null) {
                    IngestRequest ingestRequest = new IngestRequest();
                    ingestRequest.setDataFile(fileMetadataSelectedForIngestOptionsPopup.getDataFile());
                    fileMetadataSelectedForIngestOptionsPopup.getDataFile().setIngestRequest(ingestRequest);

                }
                fileMetadataSelectedForIngestOptionsPopup.getDataFile().getIngestRequest().setTextEncoding(ingestLanguageEncoding);
            }
        }
        ingestLanguageEncoding = null;

        // Extra labels for SPSS POR (and, possibly, other tabular ingests:)
        // (we are adding this parameter to the IngestRequest now, instead of back
        // when it was uploaded. This is because we want the user to be able to
        // hit cancel and bail out, until they actually click 'save' in the
        // "advanced options" popup) -- L.A. 4.0 beta 11
        if (savedLabelsTempFile != null) {
            if (fileMetadataSelectedForIngestOptionsPopup != null && fileMetadataSelectedForIngestOptionsPopup.getDataFile() != null) {
                if (fileMetadataSelectedForIngestOptionsPopup.getDataFile().getIngestRequest() == null) {
                    IngestRequest ingestRequest = new IngestRequest();
                    ingestRequest.setDataFile(fileMetadataSelectedForIngestOptionsPopup.getDataFile());
                    fileMetadataSelectedForIngestOptionsPopup.getDataFile().setIngestRequest(ingestRequest);
                }
                fileMetadataSelectedForIngestOptionsPopup.getDataFile().getIngestRequest().setLabelsFile(savedLabelsTempFile);
            }
        }
        savedLabelsTempFile = null;

        fileMetadataSelectedForIngestOptionsPopup = null;
    }

    private Boolean downloadButtonAvailable = null;

    public boolean isDownloadButtonAvailable(){

        if (downloadButtonAvailable != null) {
            return downloadButtonAvailable;
        }

        for (FileMetadata fmd : workingVersion.getFileMetadatas()) {
            if (this.fileDownloadHelper.canDownloadFile(fmd)) {
                downloadButtonAvailable = true;
                return true;
            }
        }
        downloadButtonAvailable = false;
        return false;
    }

    public boolean isFileAccessRequestMultiButtonRequired(){
        if (!isSessionUserAuthenticated() || !dataset.isFileAccessRequest()){
            return false;
        }
        if (workingVersion == null) {
            return false;
        }
        if (!workingVersion.getTermsOfUseAndAccess().isFileAccessRequest()){
           // return false;
        }
        for (FileMetadata fmd : workingVersion.getFileMetadatas()){
            if (!this.fileDownloadHelper.canDownloadFile(fmd)){
                return true;
            }
        }
        return false;
    }

    public boolean isFileAccessRequestMultiButtonEnabled(){
        if (!isSessionUserAuthenticated() || !dataset.isFileAccessRequest()){
            return false;
        }
        if( this.selectedRestrictedFiles == null || this.selectedRestrictedFiles.isEmpty() ){
            return false;
        }
        for (FileMetadata fmd : this.selectedRestrictedFiles){
            if (!this.fileDownloadHelper.canDownloadFile(fmd)){
                return true;
            }
        }
        return false;
    }

    private Boolean downloadButtonAllEnabled = null;

    public boolean isDownloadAllButtonEnabled() {

        if (downloadButtonAllEnabled == null) {
            for (FileMetadata fmd : workingVersion.getFileMetadatas()) {
                if (!this.fileDownloadHelper.canDownloadFile(fmd)) {
                    downloadButtonAllEnabled = false;
                    break;
                }
            }
            downloadButtonAllEnabled = true;
        }
        return downloadButtonAllEnabled;
    }

    public boolean isDownloadSelectedButtonEnabled(){

        if( this.selectedFiles == null || this.selectedFiles.isEmpty() ){
            return false;
        }
        for (FileMetadata fmd : this.selectedFiles){
            if (this.fileDownloadHelper.canDownloadFile(fmd)){
                return true;
            }
        }
        return false;
    }

    public boolean isFileAccessRequestMultiSignUpButtonRequired(){
        if (isSessionUserAuthenticated()){
            return false;
        }
        // only show button if dataset allows an access request
        if (!dataset.isFileAccessRequest()){
            return false;
        }
        for (FileMetadata fmd : workingVersion.getFileMetadatas()){
            if (!this.fileDownloadHelper.canDownloadFile(fmd)){
                return true;
            }
        }
        return false;
    }

    public boolean isFileAccessRequestMultiSignUpButtonEnabled(){
        if (isSessionUserAuthenticated()){
            return false;
        }
        if( this.selectedRestrictedFiles == null || this.selectedRestrictedFiles.isEmpty() ){
            return false;
        }
        // only show button if dataset allows an access request
        if (!dataset.isFileAccessRequest()){
            return false;
        }
        for (FileMetadata fmd : this.selectedRestrictedFiles){
            if (!this.fileDownloadHelper.canDownloadFile(fmd)){
                return true;
            }
        }
        return false;
    }

    public boolean isDownloadPopupRequired() {
        return FileUtil.isDownloadPopupRequired(workingVersion);
    }

    public boolean isRequestAccessPopupRequired() {
        return FileUtil.isRequestAccessPopupRequired(workingVersion);
    }

    public String requestAccessMultipleFiles() {

        if (selectedFiles.isEmpty()) {
            //RequestContext requestContext = RequestContext.getCurrentInstance();
            PrimeFaces.current().executeScript("PF('selectFilesForRequestAccess').show()");
            return "";
        } else {
            fileDownloadHelper.clearRequestAccessFiles();
            for (FileMetadata fmd : selectedFiles){
                 fileDownloadHelper.addMultipleFilesForRequestAccess(fmd.getDataFile());
            }
            if (isRequestAccessPopupRequired()) {
                //RequestContext requestContext = RequestContext.getCurrentInstance();
                PrimeFaces.current().executeScript("PF('requestAccessPopup').show()");
                return "";
            } else {
                //No popup required
                fileDownloadHelper.requestAccessIndirect();
                return "";
            }
        }
    }

    public boolean isSortButtonEnabled() {
        /**
         * @todo The "Sort" Button seems to stop responding to mouse clicks
         * after a while so it can't be shipped in 4.2 and will be deferred, to
         * be picked up in https://github.com/IQSS/dataverse/issues/2506
         */
        return false;
    }

    /*public void updateFileListing(String fileSortField, String fileSortOrder) {
        this.fileSortField = fileSortField;
        this.fileSortOrder = fileSortOrder;
        fileMetadatas = populateFileMetadatas();
    }

    private List<FileMetadata> populateFileMetadatas() {
        if (isSortButtonEnabled()) {
            List<FileMetadata> fileMetadatasToSet = new ArrayList<>();
            Long datasetVersion = workingVersion.getId();
            if (datasetVersion != null) {
                int unlimited = 0;
                int maxResults = unlimited;
                List<FileMetadata> dataFilesNew = datafileService.findFileMetadataByDatasetVersionId(datasetVersion, maxResults, fileSortField, fileSortOrder);
                fileMetadatasToSet.addAll(dataFilesNew);
            }
            return fileMetadatasToSet;
        } else {
            return new ArrayList<>();
        }
    }*/

    public String getFileSortField() {
        return fileSortField;
    }

    public void setFileSortField(String fileSortField) {
        this.fileSortField = fileSortField;
    }

    public String getFileSortOrder() {
        return fileSortOrder;
    }

    public void setFileSortOrder(String fileSortOrder) {
        this.fileSortOrder = fileSortOrder;
    }

    public String getFileSortFieldName() {
        return FileSortFieldAndOrder.label;
    }

    public String getFileSortFieldDate() {
        return FileSortFieldAndOrder.createDate;
    }

    public String getFileSortFieldSize() {
        return FileSortFieldAndOrder.size;
    }

    public String getFileSortFieldType() {
        return FileSortFieldAndOrder.type;
    }

    public String getSortByAscending() {
        return SortBy.ASCENDING;
    }

    public String getSortByDescending() {
        return SortBy.DESCENDING;
    }

    PrivateUrl privateUrl;

    public PrivateUrl getPrivateUrl() {
        return privateUrl;
    }

    public void setPrivateUrl(PrivateUrl privateUrl) {
        this.privateUrl = privateUrl;
    }

    public void initPrivateUrlPopUp() {
        if (privateUrl != null) {
            setPrivateUrlJustCreatedToFalse();
        }
    }

    boolean privateUrlWasJustCreated;

    public boolean isPrivateUrlWasJustCreated() {
        return privateUrlWasJustCreated;
    }

    public void setPrivateUrlJustCreatedToFalse() {
        privateUrlWasJustCreated = false;
    }

    public boolean isShowLinkingPopup() {
        return showLinkingPopup;
    }

    public void setShowLinkingPopup(boolean showLinkingPopup) {
        this.showLinkingPopup = showLinkingPopup;
    }

    private boolean showLinkingPopup = false;

    //

    /*
        public void setSelectedGroup(ExplicitGroup selectedGroup) {
        setShowDeletePopup(true);
        this.selectedGroup = selectedGroup;
    }
    */

    public void createPrivateUrl() {
        try {
            PrivateUrl createdPrivateUrl = commandEngine.submit(new CreatePrivateUrlCommand(dvRequestService.getDataverseRequest(), dataset));
            privateUrl = createdPrivateUrl;
            JH.addMessage(FacesMessage.SEVERITY_INFO, BundleUtil.getStringFromBundle("dataset.privateurl.header"),
                    BundleUtil.getStringFromBundle("dataset.privateurl.infoMessageAuthor", Arrays.asList(getPrivateUrlLink(privateUrl))));
            privateUrlWasJustCreated = true;
        } catch (CommandException ex) {
            String msg = BundleUtil.getStringFromBundle("dataset.privateurl.noPermToCreate", PrivateUrlUtil.getRequiredPermissions(ex));
            logger.info("Unable to create a Private URL for dataset id " + dataset.getId() + ". Message to user: " + msg + " Exception: " + ex);
            JH.addErrorMessage(msg);
        }
    }

    public void disablePrivateUrl() {
        try {
            commandEngine.submit(new DeletePrivateUrlCommand(dvRequestService.getDataverseRequest(), dataset));
            privateUrl = null;
            JH.addSuccessMessage(BundleUtil.getStringFromBundle("dataset.privateurl.disabledSuccess"));
        } catch (CommandException ex) {
            logger.info("CommandException caught calling DeletePrivateUrlCommand: " + ex);
        }
    }

    public boolean isUserCanCreatePrivateURL() {
        return dataset.getLatestVersion().isDraft();
    }

    public String getPrivateUrlLink(PrivateUrl privateUrl) {
        return privateUrl.getLink();
    }


    // todo: we should be able to remove - this is passed in the html pages to other fragments, but they could just access this service bean directly.
    public FileDownloadServiceBean getFileDownloadService() {
        return fileDownloadService;
    }

    public void setFileDownloadService(FileDownloadServiceBean fileDownloadService) {
        this.fileDownloadService = fileDownloadService;
    }


    public GuestbookResponseServiceBean getGuestbookResponseService() {
        return guestbookResponseService;
    }

    public void setGuestbookResponseService(GuestbookResponseServiceBean guestbookResponseService) {
        this.guestbookResponseService = guestbookResponseService;
    }

    /**
     * dataset title
     * @return title of workingVersion
     */
    public String getTitle() {
        assert (null != workingVersion);
        return workingVersion.getTitle();
    }

    /**
     * dataset description
     *
     * @return description of workingVersion
     */
    public String getDescription() {
        return workingVersion.getDescriptionPlainText();
    }

    /**
     * dataset authors
     *
     * @return list of author names
     */
    public List<String> getDatasetAuthors() {
        assert (workingVersion != null);
        return workingVersion.getDatasetAuthorNames();
    }

    /**
     * publisher (aka - name of root dataverse)
     *
     * @return the publisher of the version
     */
    public String getPublisher() {
        return dataverseService.getRootDataverseName();
    }

    public void downloadRsyncScript() {

        FacesContext ctx = FacesContext.getCurrentInstance();
        HttpServletResponse response = (HttpServletResponse) ctx.getExternalContext().getResponse();
        response.setContentType("application/download");

        String contentDispositionString;

        contentDispositionString = "attachment;filename=" + rsyncScriptFilename;
        response.setHeader("Content-Disposition", contentDispositionString);

        try {
            ServletOutputStream out = response.getOutputStream();
            out.write(getRsyncScript().getBytes());
            out.flush();
            ctx.responseComplete();
        } catch (IOException e) {
            String error = "Problem getting bytes from rsync script: " + e;
            logger.warning(error);
            return;
        }

        // If the script has been successfully downloaded, lock the dataset:
        String lockInfoMessage = "script downloaded";
        DatasetLock lock = datasetService.addDatasetLock(dataset.getId(), DatasetLock.Reason.DcmUpload, session.getUser() != null ? ((AuthenticatedUser)session.getUser()).getId() : null, lockInfoMessage);
        if (lock != null) {
            dataset.addLock(lock);
        } else {
            logger.log(Level.WARNING, "Failed to lock the dataset (dataset id={0})", dataset.getId());
        }

    }

    public void closeRsyncScriptPopup(CloseEvent event) {
        finishRsyncScriptAction();
    }

    public String finishRsyncScriptAction() {
        // This method is called when the user clicks on "Close" in the "Rsync Upload"
        // popup. If they have successfully downloaded the rsync script, the
        // dataset should now be locked; which means we should put up the
        // "dcm upload in progress" message - that will be shown on the page
        // until the rsync upload is completed and the dataset is unlocked.
        if (isLocked()) {
            JH.addMessage(FacesMessage.SEVERITY_WARN, BundleUtil.getStringFromBundle("file.rsyncUpload.inProgressMessage.summary"), BundleUtil.getStringFromBundle("file.rsyncUpload.inProgressMessage.details"));
        }
        return "";
    }

    /**
     * this method returns the dataset fields to be shown in the dataset summary
     * on the dataset page.
     * It returns the default summary fields( subject, description, keywords, related publications and notes)
     * if the custom summary datafields has not been set, otherwise will set the custom fields set by the sysadmins
     *
     * @return the dataset fields to be shown in the dataset summary
     */
    public List<DatasetField> getDatasetSummaryFields() {
       customFields  = settingsWrapper.getValueForKey(SettingsServiceBean.Key.CustomDatasetSummaryFields);

        return DatasetUtil.getDatasetSummaryFields(workingVersion, customFields);
    }

    public boolean isShowPreviewButton(Long fileId) {
        List<ExternalTool> previewTools = getPreviewToolsForDataFile(fileId);
        return previewTools.size() > 0;
    }

    public List<ExternalTool> getPreviewToolsForDataFile(Long fileId) {
        return getCachedToolsForDataFile(fileId, ExternalTool.Type.PREVIEW);
    }


    public List<ExternalTool> getConfigureToolsForDataFile(Long fileId) {
        return getCachedToolsForDataFile(fileId, ExternalTool.Type.CONFIGURE);
    }

    public List<ExternalTool> getExploreToolsForDataFile(Long fileId) {
        return getCachedToolsForDataFile(fileId, ExternalTool.Type.EXPLORE);
    }

    public List<ExternalTool> getCachedToolsForDataFile(Long fileId, ExternalTool.Type type) {
        Map<Long, List<ExternalTool>> cachedToolsByFileId = new HashMap<>();
        List<ExternalTool> externalTools = new ArrayList<>();
        switch (type) {
            case EXPLORE:
                cachedToolsByFileId = exploreToolsByFileId;
                externalTools = exploreTools;
                break;
            case CONFIGURE:
                cachedToolsByFileId = configureToolsByFileId;
                externalTools = configureTools;
                break;
            case PREVIEW:
                cachedToolsByFileId = previewToolsByFileId;
                externalTools = previewTools;
                break;
            default:
                break;
        }
        List<ExternalTool> cachedTools = cachedToolsByFileId.get(fileId);
        if (cachedTools != null) { //if already queried before and added to list
            return cachedTools;
        }
        DataFile dataFile = datafileService.find(fileId);
        cachedTools = ExternalToolServiceBean.findExternalToolsByFile(externalTools, dataFile);
        cachedToolsByFileId.put(fileId, cachedTools); //add to map so we don't have to do the lifting again
        return cachedTools;
    }

    public List<ExternalTool> getDatasetExploreTools() {
        return datasetExploreTools;
    }

    Boolean thisLatestReleasedVersion = null;

    public boolean isThisLatestReleasedVersion() {
        if (thisLatestReleasedVersion != null) {
            return thisLatestReleasedVersion;
        }

        if (!workingVersion.isPublished()) {
            thisLatestReleasedVersion = false;
            return false;
        }

        DatasetVersion latestPublishedVersion = null;
        Command<DatasetVersion> cmd = new GetLatestPublishedDatasetVersionCommand(dvRequestService.getDataverseRequest(), dataset);
        try {
            latestPublishedVersion = commandEngine.submit(cmd);
        } catch (Exception ex) {
            // whatever...
        }

        thisLatestReleasedVersion = workingVersion.equals(latestPublishedVersion);

        return thisLatestReleasedVersion;

    }

    public String getJsonLd() {
        if (isThisLatestReleasedVersion()) {
            ExportService instance = ExportService.getInstance();
            String jsonLd = instance.getExportAsString(dataset, SchemaDotOrgExporter.NAME);
            if (jsonLd != null) {
                logger.fine("Returning cached schema.org JSON-LD.");
                return jsonLd;
            } else {
                logger.fine("No cached schema.org JSON-LD available. Going to the database.");
                String jsonLdProduced = workingVersion.getJsonLd();
                return  jsonLdProduced != null ? jsonLdProduced : "";
            }
        }
        return "";
    }

    public void selectAllFiles() {
        logger.fine("selectAllFiles called");
        selectedFiles = workingVersion.getFileMetadatas();
    }

    public void clearSelection() {
        logger.info("clearSelection called");
        selectedFiles = Collections.emptyList();
    }

    public void fileListingPaginatorListener(PageEvent event) {
        setFilePaginatorPage(event.getPage());
    }

    public void refreshPaginator() {
        FacesContext facesContext = FacesContext.getCurrentInstance();
        org.primefaces.component.datatable.DataTable dt = (org.primefaces.component.datatable.DataTable) facesContext.getViewRoot().findComponent("datasetForm:tabView:filesTable");
        setFilePaginatorPage(dt.getPage());
        setRowsPerPage(dt.getRowsToRender());
    }

    /**
     * This method can be called from *.xhtml files to allow archiving of a dataset
     * version from the user interface. It is not currently (11/18) used in the IQSS/develop
     * branch, but is used by QDR and is kept here in anticipation of including a
     * GUI option to archive (already published) versions after other dataset page
     * changes have been completed.
     *
     * @param id - the id of the datasetversion to archive.
     */
    public void archiveVersion(Long id) {
        if (session.getUser() instanceof AuthenticatedUser) {
            AuthenticatedUser au = ((AuthenticatedUser) session.getUser());

            DatasetVersion dv = datasetVersionService.retrieveDatasetVersionByVersionId(id).getDatasetVersion();
            String className = settingsService.getValueForKey(SettingsServiceBean.Key.ArchiverClassName);
            AbstractSubmitToArchiveCommand cmd = ArchiverUtil.createSubmitToArchiveCommand(className, dvRequestService.getDataverseRequest(), dv);
            if (cmd != null) {
                try {
                    DatasetVersion version = commandEngine.submit(cmd);
                    logger.info("Archived to " + version.getArchivalCopyLocation());
                    if (version.getArchivalCopyLocation() != null) {
                        resetVersionTabList();
                        this.setVersionTabListForPostLoad(getVersionTabList());
                        JsfHelper.addSuccessMessage(BundleUtil.getStringFromBundle("datasetversion.archive.success"));
                    } else {
                        JsfHelper.addErrorMessage(BundleUtil.getStringFromBundle("datasetversion.archive.failure"));
                    }
                } catch (CommandException ex) {
                    logger.log(Level.SEVERE, "Unexpected Exception calling  submit archive command", ex);
                    JsfHelper.addErrorMessage(BundleUtil.getStringFromBundle("datasetversion.archive.failure"));
                }
            } else {
                logger.log(Level.SEVERE, "Could not find Archiver class: " + className);
                JsfHelper.addErrorMessage(BundleUtil.getStringFromBundle("datasetversion.archive.failure"));

            }
        }
    }

    private static Date getFileDateToCompare(FileMetadata fileMetadata) {
        DataFile datafile = fileMetadata.getDataFile();

        if (datafile.isReleased()) {
            return datafile.getPublicationDate();
        }

        return datafile.getCreateDate();
    }

    private static final Comparator<FileMetadata> compareByLabelZtoA = new Comparator<FileMetadata>() {
        @Override
        public int compare(FileMetadata o1, FileMetadata o2) {
            return o2.getLabel().toUpperCase().compareTo(o1.getLabel().toUpperCase());
        }
    };

    private static final Comparator<FileMetadata> compareByNewest = new Comparator<FileMetadata>() {
        @Override
        public int compare(FileMetadata o1, FileMetadata o2) {
            return getFileDateToCompare(o2).compareTo(getFileDateToCompare(o1));
        }
    };

    private static final Comparator<FileMetadata> compareByOldest = new Comparator<FileMetadata>() {
        @Override
        public int compare(FileMetadata o1, FileMetadata o2) {
            return getFileDateToCompare(o1).compareTo(getFileDateToCompare(o2));
        }
    };

    private static final Comparator<FileMetadata> compareBySize = new Comparator<FileMetadata>() {
        @Override
        public int compare(FileMetadata o1, FileMetadata o2) {
            return (new Long(o1.getDataFile().getFilesize())).compareTo(new Long(o2.getDataFile().getFilesize()));
        }
    };

    private static final Comparator<FileMetadata> compareByType = new Comparator<FileMetadata>() {
        @Override
        public int compare(FileMetadata o1, FileMetadata o2) {
            String type1 = StringUtil.isEmpty(o1.getDataFile().getFriendlyType()) ? "" : o1.getDataFile().getContentType();
            String type2 = StringUtil.isEmpty(o2.getDataFile().getFriendlyType()) ? "" : o2.getDataFile().getContentType();
            return type1.compareTo(type2);
        }
    };

    public void explore(ExternalTool externalTool) {
        ApiToken apiToken = null;
        User user = session.getUser();
        if (user instanceof AuthenticatedUser) {
            apiToken = authService.findApiTokenByUser((AuthenticatedUser) user);
        } else if (user instanceof PrivateUrlUser) {
            PrivateUrlUser privateUrlUser = (PrivateUrlUser) user;
            PrivateUrl privUrl = privateUrlService.getPrivateUrlFromDatasetId(privateUrlUser.getDatasetId());
            apiToken = new ApiToken();
            apiToken.setTokenString(privUrl.getToken());
        }
        ExternalToolHandler externalToolHandler = new ExternalToolHandler(externalTool, dataset, apiToken, session.getLocaleCode());
        String toolUrl = externalToolHandler.getToolUrlWithQueryParams();
        logger.fine("Exploring with " + toolUrl);
        PrimeFaces.current().executeScript("window.open('"+toolUrl + "', target='_blank');");
    }

    private FileMetadata fileMetadataForAction;

    public FileMetadata getFileMetadataForAction() {
        return fileMetadataForAction;
    }

    public void setFileMetadataForAction(FileMetadata fileMetadataForAction) {
        this.fileMetadataForAction = fileMetadataForAction;
    }

    private String termsOfAccess;
    private boolean fileAccessRequest;

    public String getTermsOfAccess() {
        return termsOfAccess;
    }

    public void setTermsOfAccess(String termsOfAccess) {
        this.termsOfAccess = termsOfAccess;
    }

    public boolean isFileAccessRequest() {
        return fileAccessRequest;
    }

    public void setFileAccessRequest(boolean fileAccessRequest) {
        this.fileAccessRequest = fileAccessRequest;
    }

    // wrapper method to see if the file has been deleted (or replaced) in the current version
    public boolean isFileDeleted (DataFile dataFile) {
        if (dataFile.getDeleted() == null) {
            dataFile.setDeleted(datafileService.hasBeenDeleted(dataFile));
        }

        return dataFile.getDeleted();
    }

    public Map<String, CVoc> getCVocConf(){
        Map <String, CVoc> cvocMap = new HashMap<>();
        String cvocSetting = settingsService.getValueForKey(SettingsServiceBean.Key.CVocConf);
        if (cvocSetting == null || cvocSetting.isEmpty())
            return cvocMap;

        JsonReader jsonReader = Json.createReader(new StringReader(settingsService.getValueForKey(SettingsServiceBean.Key.CVocConf)));
        JsonArray cvocConfJsonArray = jsonReader.readArray();
        jsonReader.close();
        if (cvocConfJsonArray != null) {
            for (JsonObject jo : cvocConfJsonArray.getValuesAs(JsonObject.class)) {
                JsonArray vocabs = jo.getJsonArray("vocabs");
                List<String> vocabsList = new ArrayList<>();
                for (JsonString elm: vocabs.getValuesAs(JsonString.class)){
                    vocabsList.add(elm.getString());
                }
                JsonArray vocabCodes = jo.getJsonArray("vocab-codes");
                List<String> vocabCodesList = new ArrayList<>();
                for (JsonString elm: vocabCodes.getValuesAs(JsonString.class)){
                    vocabCodesList.add(elm.getString());
                    logger.fine("cvoc - vocab-codes: " + elm.getString());
                }
                String cvocLang = BundleUtil.getDefaultLocale().getLanguage();//default
                if (jo.containsKey("language"))
                    cvocLang = jo.getString("language"); // in case of "language":"", "&lang=" will be send to the middleware
                logger.fine("cvoc - language: " + cvocLang);
                boolean cvocReadonly = false;
                if (jo.containsKey("readonly") && jo.getString("readonly").toLowerCase().equals("true"))
                    cvocReadonly = true;
                logger.fine("cvoc - readonly: " + cvocReadonly);
                boolean cvocHideReadonlyUrls = false;
                if (jo.containsKey("hideReadonlyUrls") && jo.getString("hideReadonlyUrls").toLowerCase().equals("true"))
                    cvocHideReadonlyUrls = true;
                logger.fine("cvoc - cvocHideReadonlyUrls: " + cvocHideReadonlyUrls);
                int cvocMinChars = 0;
                if (jo.containsKey("minChars") && jo.getInt("minChars") >= 0)
                    cvocMinChars = jo.getInt("minChars");
                logger.fine("cvoc - minChars: " + cvocMinChars);
                String cvocProtocol = "skosmos";//default
                if (jo.containsKey("protocol"))
                    cvocProtocol = jo.getString("protocol");
                logger.fine("cvoc - protocol: " + cvocProtocol);
                String cvocMapId = "uri" ;//default
                if (jo.containsKey("map-id"))
                    cvocMapId = jo.getString("map-id");
                logger.fine("cvoc - map-id: " + cvocMapId);
                String cvocMapQuery = "prefLabel" ;//default
                if (jo.containsKey("map-query"))
                    cvocMapQuery = jo.getString("map-query");
                logger.fine("cvoc - map-query: " + cvocMapQuery);
                String cvocJsUrl = "/resources/js/cvoc-interface.js";
                if (jo.containsKey("js-url"))
                    cvocJsUrl = jo.getString("js-url");
                logger.fine("cvoc - js-url: " + cvocJsUrl);
                String cvocTermParentUri = "";
                if (jo.containsKey("term-parent-uri"))
                    cvocTermParentUri = jo.getString("term-parent-uri");
                logger.fine("cvoc - term-parent-uri: " + cvocTermParentUri);
                String cvocVocabUri = "";
                if (jo.containsKey("vocab-uri"))
                    cvocVocabUri = jo.getString("vocab-uri");
                logger.fine("cvoc - vocab-uri: " + cvocVocabUri);
                String cvocUrl = "http://localhost/Skosmos";
                if (jo.containsKey("cvoc-url"))
                    cvocUrl = jo.getString("cvoc-url");
                logger.fine("cvoc - cvoc-url: " + cvocUrl);
                CVoc cvoc = new CVoc(cvocUrl, cvocLang, cvocProtocol, cvocVocabUri, cvocTermParentUri, cvocReadonly, cvocHideReadonlyUrls, cvocMinChars, vocabsList, vocabCodesList
                        , cvocJsUrl, cvocMapId, cvocMapQuery);
                cvocMap.put(jo.getString("vocab-name"), cvoc);
            }
        }
        return cvocMap;
    }
    public class CVoc {
        String cvocUrl;
        String language;
        String protocol;
        String vocabUri;
        String termParentUri;
        String jsUrl;
        String mapId;
        String mapQuery;
        boolean readonly;
        boolean hideReadonlyUrls;
        int minChars;
        List<String> vocabs;
        List<String> keys;
        public CVoc(String cvocUrl, String language, String protocol, String vocabUri, String termParentUri, boolean readonly, boolean hideReadonlyUrls, int minChars,
                    List<String> vocabs, List<String> keys, String jsUrl, String mapId, String mapQuery){
            this.cvocUrl = cvocUrl;
            this.language = language;
            this.protocol = protocol;
            this.readonly = readonly;
            this.hideReadonlyUrls = hideReadonlyUrls;
            this.minChars = minChars;
            this.vocabs = vocabs;
            this.vocabUri = vocabUri;
            this.termParentUri = termParentUri;
            this.keys = keys;
            this.jsUrl = jsUrl;
            this.mapId = mapId;
            this.mapQuery = mapQuery;
        }

        public String getCVocUrl() {
            return cvocUrl;
        }
        public String getLanguage() {
            return language;
        }
        public String getProtocol() { return protocol; }
        public String getVocabUri() {
            return vocabUri;
        }
        public String getTermParentUri() {
            return termParentUri;
        }
        public boolean isReadonly() {
            return readonly;
        }
        public boolean isHideReadonlyUrls() {
            return hideReadonlyUrls;
        }
        public int getMinChars() { return minChars; }
        public List<String> getVocabs() {
            return vocabs;
        }
        public List<String> getKeys() {
            return keys;
        }

        public String getJsUrl() {
            return jsUrl;
        }

        public String getMapId() {
            return mapId;
        }

        public String getMapQuery() {
            return mapQuery;
        }
    }
}<|MERGE_RESOLUTION|>--- conflicted
+++ resolved
@@ -61,6 +61,7 @@
 import java.io.FileOutputStream;
 import java.io.IOException;
 import java.io.InputStream;
+import java.io.StringReader;
 import java.sql.Timestamp;
 import java.text.SimpleDateFormat;
 import java.util.ArrayList;
@@ -82,6 +83,11 @@
 import javax.faces.view.ViewScoped;
 import javax.inject.Inject;
 import javax.inject.Named;
+import javax.json.Json;
+import javax.json.JsonArray;
+import javax.json.JsonObject;
+import javax.json.JsonReader;
+import javax.json.JsonString;
 
 import org.primefaces.event.FileUploadEvent;
 import org.primefaces.model.file.UploadedFile;
@@ -140,35 +146,6 @@
 import org.primefaces.PrimeFaces;
 import org.primefaces.model.DefaultTreeNode;
 import org.primefaces.model.TreeNode;
-import org.primefaces.model.file.UploadedFile;
-
-import javax.ejb.EJB;
-import javax.ejb.EJBException;
-import javax.faces.application.FacesMessage;
-import javax.faces.component.UIComponent;
-import javax.faces.component.UIInput;
-import javax.faces.context.FacesContext;
-import javax.faces.event.ActionEvent;
-import javax.faces.event.AjaxBehaviorEvent;
-import javax.faces.event.ValueChangeEvent;
-import javax.faces.model.SelectItem;
-import javax.faces.view.ViewScoped;
-import javax.inject.Inject;
-import javax.inject.Named;
-import javax.json.*;
-import javax.servlet.ServletOutputStream;
-import javax.servlet.http.HttpServletResponse;
-import javax.validation.ConstraintViolation;
-import java.io.*;
-import java.sql.Timestamp;
-import java.text.SimpleDateFormat;
-import java.util.*;
-import java.util.Map.Entry;
-import java.util.logging.Level;
-import java.util.logging.Logger;
-
-import static edu.harvard.iq.dataverse.util.JsfHelper.JH;
-import static edu.harvard.iq.dataverse.util.StringUtil.isEmpty;
 
 /**
  *
@@ -3431,10 +3408,7 @@
         }
 
 
-<<<<<<< HEAD
-=======
-
->>>>>>> 2dbf9b70
+
         // Use the Create or Update command to save the dataset:
         Command<Dataset> cmd;
         Map<Long, String> deleteStorageLocations = null;
@@ -5653,4 +5627,6 @@
             return mapQuery;
         }
     }
+    
+    
 }