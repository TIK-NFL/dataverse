--- conflicted
+++ resolved
@@ -117,14 +117,14 @@
 
         return createRandomUser("user");
     }
-    
+
     /**
-     * A convenience method for creating a random test user, when all you need 
-     * is the api token. 
+     * A convenience method for creating a random test user, when all you need
+     * is the api token.
      * @return apiToken
      */
     public static String createRandomUserGetToken(){
-        Response createUser = createRandomUser();        
+        Response createUser = createRandomUser();
         return getApiTokenFromResponse(createUser);
     }
 
@@ -377,15 +377,15 @@
         String category = null;
         return createDataverse(alias, category, apiToken);
     }
-    
+
     /**
-     * A convenience method for creating a random collection and getting its 
-     * alias in one step. 
+     * A convenience method for creating a random collection and getting its
+     * alias in one step.
      * @param apiToken
      * @return alias
      */
     static String createRandomCollectionGetAlias(String apiToken){
-        
+
         Response createCollectionResponse = createRandomDataverse(apiToken);
         //createDataverseResponse.prettyPrint();
         createCollectionResponse.then().assertThat().statusCode(CREATED.getStatusCode());
@@ -1433,26 +1433,19 @@
         return response;
     }
 
-<<<<<<< HEAD
-    static Response getDatasetVersion(String persistentId, String versionNumber, boolean includeDeaccessioned, String apiToken) {
+    static Response getDatasetVersion(String persistentId, String versionNumber, String apiToken) {
+        return getDatasetVersion(persistentId, versionNumber, apiToken, false, false);
+    }
+
+    static Response getDatasetVersion(String persistentId, String versionNumber, String apiToken, boolean skipFiles, boolean includeDeaccessioned) {
         return given()
                 .header(API_TOKEN_HTTP_HEADER, apiToken)
                 .queryParam("includeDeaccessioned", includeDeaccessioned)
-                .get("/api/datasets/:persistentId/versions/" + versionNumber + "?persistentId=" + persistentId);
-=======
-    static Response getDatasetVersion(String persistentId, String versionNumber, String apiToken) {
-        return getDatasetVersion(persistentId, versionNumber, apiToken, false);
-    }
-    
-    static Response getDatasetVersion(String persistentId, String versionNumber, String apiToken, boolean skipFiles) {
-        return given()
-                .header(API_TOKEN_HTTP_HEADER, apiToken)
-                .get("/api/datasets/:persistentId/versions/" 
-                        + versionNumber 
-                        + "?persistentId=" 
+                .get("/api/datasets/:persistentId/versions/"
+                        + versionNumber
+                        + "?persistentId="
                         + persistentId
                         + (skipFiles ? "&includeFiles=false" : ""));
->>>>>>> ab231ff8
     }
 
     static Response getMetadataBlockFromDatasetVersion(String persistentId, String versionNumber, String metadataBlock, String apiToken) {
@@ -1816,15 +1809,15 @@
     static Response getDatasetVersions(String idOrPersistentId, String apiToken) {
         return getDatasetVersions(idOrPersistentId, apiToken, false);
     }
-    
+
     static Response getDatasetVersions(String idOrPersistentId, String apiToken, boolean skipFiles) {
         return getDatasetVersions(idOrPersistentId, apiToken, null, null, skipFiles);
     }
-    
+
     static Response getDatasetVersions(String idOrPersistentId, String apiToken, Integer offset, Integer limit) {
         return getDatasetVersions(idOrPersistentId, apiToken, offset, limit, false);
     }
-    
+
     static Response getDatasetVersions(String idOrPersistentId, String apiToken, Integer offset, Integer limit, boolean skipFiles) {
         logger.info("Getting Dataset Versions");
         String idInPath = idOrPersistentId; // Assume it's a number.
