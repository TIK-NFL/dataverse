--- conflicted
+++ resolved
@@ -406,31 +406,6 @@
                 default:
                     return error(Response.Status.BAD_REQUEST, "Illegal 'type' parameter value '" + type + "'. It needs to be either 'major' or 'minor'.");
             }
-<<<<<<< HEAD
-            long dsId;
-            try {
-                dsId = Long.parseLong(id);
-            } catch ( NumberFormatException nfe ) {
-                return error( Response.Status.BAD_REQUEST, "Bad dataset id. Please provide a number.");
-            }
-            
-            Dataset ds = datasetService.find(dsId);
-            
-            User theUser; 
-            if ((session.getUser() != null)&&(session.getUser().isAuthenticated())){
-                theUser = session.getUser();
-            }else{
-                theUser = findAuthenticatedUserOrDie();
-            }
-            
-            
-            return ( ds == null ) ? notFound("Can't find dataset with id '" + id + "'")
-                                  : ok( json(execCommand(new PublishDatasetCommand(ds, 
-                                                                            createDataverseRequest(theUser),
-                                                                            isMinor))) );
-        
-        }  catch (WrappedResponse ex) {
-=======
 
             Dataset ds = findDatasetOrDie(id);
 
@@ -439,7 +414,6 @@
                     isMinor))));
 
         } catch (WrappedResponse ex) {
->>>>>>> feb4e2c8
             return ex.getResponse();
         }
     }
@@ -704,7 +678,7 @@
     
     private void msg(String m){
         //System.out.println(m);
-        LOGGER.fine(m);
+        logger.fine(m);
     }
     private void dashes(){
         msg("----------------");
