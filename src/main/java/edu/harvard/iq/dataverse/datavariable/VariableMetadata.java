--- conflicted
+++ resolved
@@ -57,13 +57,8 @@
     private String literalquestion;
 
     /**
-<<<<<<< HEAD
-    *
-    */
-=======
      * postquestion: post question, metadata variable field.
      */
->>>>>>> aa59755d
     @Column(columnDefinition="TEXT")
     private String postquestion;
 
@@ -154,17 +149,12 @@
         return this.literalquestion;
     }
 
-    public String getPostquestion() {return this.postquestion;}
-
     public void setLiteralquestion(String literalquestion) {
         this.literalquestion = literalquestion;
     }
 
-<<<<<<< HEAD
-=======
     public String getPostquestion() {return this.postquestion;}
 
->>>>>>> aa59755d
     public void setPostquestion(String postquestion) {this.postquestion = postquestion;}
 
     public String getInterviewinstruction() {
