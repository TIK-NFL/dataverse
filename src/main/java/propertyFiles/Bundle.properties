dataverse=Dataverse
newDataverse=New Dataverse
hostDataverse=Host Dataverse
dataverses=Dataverses
passwd=Password
dataset=Dataset
datasets=Datasets
newDataset=New Dataset
files=Files
file=File
restricted=Restricted
restrictedaccess=Restricted Access
find=Find
search=Search
language=Language
unpublished=Unpublished
cancel=Cancel
ok=OK
saveChanges=Save Changes
acceptTerms=Accept
submit=Submit
signup=Sign Up
login=Log In
email=Email
account=Account
requiredField=Required field
new=New
identifier=Identifier
description=Description
subject=Subject
close=Close
preview=Preview
continue=Continue
name=Name
institution=Institution
position=Position
affiliation=Affiliation
createDataverse=Create Dataverse
remove=Remove
done=Done
editor=Contributor
manager=Manager
curator=Curator
explore=Explore
download=Download
downloadOriginal=Original Format
downloadArchival=Archival Format (.tab)
deaccession=Deaccession
share=Share
link=Link
linked=Linked
harvested=Harvested
apply=Apply
add=Add
delete=Delete
yes=Yes
no=No
previous=Previous
next=Next
first=First
last=Last
more=More...
less=Less...
select=Select...
selectedFiles=Selected Files
htmlAllowedTitle=Allowed HTML Tags
htmlAllowedMsg=This field supports only certain <a class="popoverHTML" tabindex="0" role="button">HTML tags</a>.
htmlAllowedTags=<a>, <b>, <blockquote>, <br>, <code>, <del>, <dd>, <dl>, <dt>, <em>, <hr>, <h1>-<h3>, <i>, <img>, <kbd>, <li>, <ol>, <p>, <pre>, <s>, <sup>, <sub>, <strong>, <strike>, <ul>
toggleNavigation=Toggle navigation
defaultBody=Default Body
filter=Filter
to=to
of=of

# dataverse_header.xhtml
header.noscript=Please enable JavaScript in your browser. It is required to use most of the features of Dataverse.
header.status.header=Status
header.search.title=Search all dataverses...
header.about=About
header.support=Support
header.guides=Guides
header.guides.user=User Guide
header.guides.developer=Developer Guide
header.guides.installation=Installation Guide
header.guides.api=API Guide
header.guides.admin=Admin Guide
header.signUp=Sign Up
header.logOut=Log Out
header.accountInfo=Account Information
header.dashboard=Dashboard
header.user.selectTab.dataRelated=My Data
header.user.selectTab.notifications=Notifications
header.user.selectTab.accountInfo=Account Information
header.user.selectTab.groupsAndRoles=Groups + Roles
header.user.selectTab.apiToken=API Token

# dataverse_template.xhtml
head.meta.description=The Dataverse Project is an open source software application to share, cite and archive data. Dataverse provides a robust infrastructure for data stewards to host and archive data, while offering researchers an easy way to share and get credit for their data.
body.skip=Skip to main content

# dataverse_footer.xhtml
footer.copyright=Copyright &#169; {0}
footer.widget.datastored=Data is stored at {0}.
footer.widget.login=Log in to
footer.privacyPolicy=Privacy Policy
footer.poweredby=Powered by
footer.dataverseProject=The Dataverse Project

# messages.xhtml
messages.error=Error
messages.success=Success!
messages.info=Info
messages.validation=Validation Error
messages.validation.msg=Required fields were missed or there was a validation error. Please scroll down to see details.

# contactFormFragment.xhtml
contact.header=Contact {0}
contact.dataverse.header=Email Dataverse Contact
contact.dataset.header=Email Dataset Contact
contact.to=To
contact.support=Support
contact.from=From
contact.from.required=User email is required.
contact.from.invalid=Email is invalid.
contact.subject=Subject
contact.subject.required=Subject is required.
contact.subject.selectTab.top=Select subject...
contact.subject.selectTab.support=Support Question
contact.subject.selectTab.dataIssue=Data Issue
contact.msg=Message
contact.msg.required=Message text is required.
contact.send=Send Message
contact.question=Please fill this out to prove you are not a robot.
contact.sum.required=Value is required.
contact.sum.invalid=Incorrect sum, please try again.
contact.sum.converterMessage=Please enter a number.
contact.contact=Contact
# Bundle file editors, please note that these "contact.context" messages are used in tests.
contact.context.subject.dvobject={0} contact: {1}
contact.context.subject.support={0} support request: {1}
contact.context.dataverse.intro={0}You have just been sent the following message from {1} via the {2} hosted dataverse named "{3}":\n\n---\n\n
contact.context.dataverse.ending=\n\n---\n\n{0}\n{1}\n\nGo to dataverse {2}/dataverse/{3}\n\nYou received this email because you have been listed as a contact for the dataverse. If you believe this was an error, please contact {4} at {5}. To respond directly to the individual who sent the message, simply reply to this email.
contact.context.dataverse.noContact=There is no contact address on file for this dataverse so this message is being sent to the system address.\n\n
contact.context.dataset.greeting.helloFirstLast=Hello {0} {1},
contact.context.dataset.greeting.organization=Attention Dataset Contact:
contact.context.dataset.intro={0}\n\nYou have just been sent the following message from {1} via the {2} hosted dataset titled "{3}" ({4}):\n\n---\n\n
contact.context.dataset.ending=\n\n---\n\n{0}\n{1}\n\nGo to dataset {2}/dataset.xhtml?persistentId={3}\n\nYou received this email because you have been listed as a contact for the dataset. If you believe this was an error, please contact {4} at {5}. To respond directly to the individual who sent the message, simply reply to this email.
contact.context.dataset.noContact=There is no contact address on file for this dataset so this message is being sent to the system address.\n\n---\n\n
contact.context.file.intro={0}\n\nYou have just been sent the following message from {1} via the {2} hosted file named "{3}" from the dataset titled "{4}" ({5}):\n\n---\n\n
contact.context.file.ending=\n\n---\n\n{0}\n{1}\n\nGo to file {2}/file.xhtml?fileId={3}\n\nYou received this email because you have been listed as a contact for the dataset. If you believe this was an error, please contact {4} at {5}. To respond directly to the individual who sent the message, simply reply to this email.
contact.context.support.intro={0},\n\nThe following message was sent from {1}.\n\n---\n\n
contact.context.support.ending=\n\n---\n\nMessage sent from Support contact form.

# dataverseuser.xhtml
institution.name=A Dataverse Instance
account.info=Account Information
account.edit=Edit Account
account.apiToken=API Token
user.isShibUser=Account information cannot be edited when logged in through an institutional account.
user.helpShibUserMigrateOffShibBeforeLink=Leaving your institution? Please contact
user.helpShibUserMigrateOffShibAfterLink=for assistance.
user.helpOAuthBeforeLink=Your Dataverse account uses {0} for login. If you are interested in changing login methods, please contact
user.helpOAuthAfterLink=for assistance.
user.lostPasswdTip=If you have lost or forgotten your password, please enter your username or email address below and click Submit. We will send you an e-mail with your new password.
user.dataRelatedToMe=My Data
wasCreatedIn=, was created in
wasCreatedTo=, was added to
wasSubmittedForReview=, was submitted for review to be published in
wasPublished=, was published in
wasReturnedByReviewer=, was returned by the curator of 
# TODO: Confirm that "toReview" can be deleted.
toReview=Don't forget to publish it or send it back to the contributor!
worldMap.added=dataset had a WorldMap layer data added to it.
# Bundle file editors, please note that "notification.welcome" is used in a unit test.
notification.welcome=Welcome to {0}! Get started by adding or finding data. Have questions? Check out the {1}. Want to test out Dataverse features? Use our {2}. Also, check for your welcome email to verify your address.
notification.demoSite=Demo Site
notification.requestFileAccess=File access requested for dataset: {0} was made by {1} ({2}).
notification.grantFileAccess=Access granted for files in dataset: {0}.
notification.rejectFileAccess=Access rejected for requested files in dataset: {0}.
notification.createDataverse={0} was created in {1} . To learn more about what you can do with your dataverse, check out the {2}. 
notification.dataverse.management.title=Dataverse Management - Dataverse User Guide
notification.createDataset={0} was created in {1}. To learn more about what you can do with a dataset, check out the {2}.
notification.dataset.management.title=Dataset Management - Dataset User Guide
notification.wasSubmittedForReview={0} was submitted for review to be published in {1}. Don''t forget to publish it or send it back to the contributor, {2} ({3})\!
notification.wasReturnedByReviewer={0} was returned by the curator of {1}.
notification.wasPublished={0} was published in {1}.
notification.worldMap.added={0}, dataset had WorldMap layer data added to it.
notification.maplayer.deletefailed=Failed to delete the map layer associated with the restricted file {0} from WorldMap. Please try again, or contact WorldMap and/or Dataverse support. (Dataset: {1})
notification.generic.objectDeleted=The dataverse, dataset, or file for this notification has been deleted.
notification.access.granted.dataverse=You have been granted the {0} role for {1}.
notification.access.granted.dataset=You have been granted the {0} role for {1}.
notification.access.granted.datafile=You have been granted the {0} role for file in {1}.   
notification.access.granted.fileDownloader.additionalDataverse={0} You now have access to all published restricted and unrestricted files in this dataverse.
notification.access.granted.fileDownloader.additionalDataset={0} You now have access to all published restricted and unrestricted files in this dataset.
notification.access.revoked.dataverse=You have been removed from a role in {0}.
notification.access.revoked.dataset=You have been removed from a role in {0}.
notification.access.revoked.datafile=You have been removed from a role in {0}.
notification.checksumfail=One or more files in your upload failed checksum validation for dataset <a href="/dataset.xhtml?persistentId={0}" title="{1}">{1}</a>. Please re-run the upload script. If the problem persists, please contact support.
notification.mail.import.filesystem=Dataset {2} ({0}/dataset.xhtml?persistentId={1}) has been successfully uploaded and verified.
notification.import.filesystem=Dataset <a href="/dataset.xhtml?persistentId={0}" title="{1}">{1}</a> has been successfully uploaded and verified.
notification.import.checksum=<a href="/dataset.xhtml?persistentId={0}" title="{1}">{1}</a>, dataset had file checksums added via a batch job.
removeNotification=Remove Notification
groupAndRoles.manageTips=Here is where you can access and manage all the groups you belong to, and the roles you have been assigned.
user.message.signup.label=Create Account
user.message.signup.tip=Why have a Dataverse account? To create your own dataverse and customize it, add datasets, or request access to restricted files.
user.signup.otherLogInOptions.tip=You can also create a Dataverse account with one of our other <a href="/loginpage.xhtml" title="Dataverse Log In">log in options</a>.
user.username.illegal.tip=Between 2-60 characters, and can use "a-z", "0-9", "_" for your username.
user.username=Username
user.username.taken=This username is already taken.
user.username.invalid=This username contains an invalid character or is outside the length requirement (2-60 characters). 
user.username.valid=Create a valid username of 2 to 60 characters in length containing letters (a-Z), numbers (0-9), dashes (-), underscores (_), and periods (.).
user.noPasswd=No Password
user.currentPasswd=Current Password
user.currentPasswd.tip=Please enter the current password for this account.
user.passwd.illegal.tip=Password needs to be at least 6 characters, include one letter and one number, and special characters may be used.
user.rePasswd=Retype Password
user.rePasswd.tip=Please retype the password you entered above.
user.firstName=Given Name
user.firstName.tip=The first name or name you would like to use for this account.
user.lastName=Family Name
user.lastName.tip=The last name you would like to use for this account.
user.email.tip=A valid email address you have access to in order to be contacted.
user.email.taken=This email address is already taken.
user.affiliation.tip=The organization with which you are affiliated.
user.position=Position
user.position.tip=Your role or title at the organization you are affiliated with; such as staff, faculty, student, etc.
user.acccountterms=General Terms of Use
user.acccountterms.tip=The terms and conditions for using the application and services.
user.acccountterms.required=Please check the box to indicate your acceptance of the General Terms of Use.
user.acccountterms.iagree=I have read and accept the Dataverse General Terms of Use as outlined above.
user.createBtn=Create Account
user.updatePassword.welcome=Welcome to Dataverse {0}, {1}
user.updatePassword.warning=With the release of our new Dataverse 4.0 upgrade, the password requirements and General Terms of Use have updated. As this is the first time you are using Dataverse since the update, you need to create a new password and agree to the new General Terms of Use.
user.updatePassword.password={0}
user.password=Password
user.newPassword=New Password
authenticationProvidersAvailable.tip={0}There are no active authentication providers{1}If you are a system administrator, please enable one using the API.{2}If you are not a system administrator, please contact the one for your institution.

passwdVal.passwdReq.title=Your password must contain:
passwdVal.passwdReq.goodStrength =passwords of at least {0} characters are exempt from all other requirements
passwdVal.passwdReq.lengthReq =At least {0} characters 
passwdVal.passwdReq.characteristicsReq =At least 1 character from {0} of the following types:
passwdVal.passwdReq.notInclude =It may not include:
passwdVal.passwdReq.consecutiveDigits =More than {0} numbers in a row
passwdVal.passwdReq.dictionaryWords =Dictionary words
passwdVal.passwdReq.unknownPasswordRule =Unknown, contact your administrator
#printf syntax used to pass to passay library
passwdVal.expireRule.errorCode =EXPIRED
passwdVal.expireRule.errorMsg =The password is over %1$s days old and has expired.
passwdVal.goodStrengthRule.errorMsg =Note: passwords are always valid with a %1$s or more character length regardless.
passwdVal.goodStrengthRule.errorCode =NO_GOODSTRENGTH
passwdVal.passwdReset.resetLinkTitle =Password Reset Link
passwdVal.passwdReset.resetLinkDesc =Your password reset link is not valid
passwdVal.passwdReset.resetInitiated=Password Reset Initiated
passwdVal.passwdReset.valBlankLog =new password is blank
passwdVal.passwdReset.valFacesError =Password Error
passwdVal.passwdReset.valFacesErrorDesc =Please enter a new password for your account.
passwdVal.passwdValBean.warnDictionaryRead =Dictionary was set, but none was read in.
passwdVal.passwdValBean.warnDictionaryObj =PwDictionaries not set and no default password file found:
passwdVal.passwdValBean.warnSetStrength =The PwGoodStrength {0} value competes with the PwMinLength value of {1} and is added to {2}

#loginpage.xhtml
login.System=Login System
login.forgot.text=Forgot your password?
login.builtin=Dataverse Account
login.institution=Institutional Account
login.institution.blurb=Log in or sign up with your institutional account &mdash; <a href="{0}/{1}/user/account.html" target="_blank">learn more</a>.
login.institution.support.beforeLink=Leaving your institution? Please contact
login.institution.support.afterLink=for assistance.
login.builtin.credential.usernameOrEmail=Username/Email
login.builtin.credential.password=Password
login.builtin.invalidUsernameEmailOrPassword=The username, email address, or password you entered is invalid. Need assistance accessing your account?
login.echo.credential.name=Name
login.echo.credential.email=Email
login.echo.credential.affiliation=Affiliation
# how do we exercise login.error? Via a password upgrade failure? See https://github.com/IQSS/dataverse/pull/2922
login.error=Error validating the username, email address, or password. Please try again. If the problem persists, contact an administrator.
user.error.cannotChangePassword=Sorry, your password cannot be changed. Please contact your system administrator.
user.error.wrongPassword=Sorry, wrong password.
login.button=Log In with {0}
login.button.orcid=Create or Connect your ORCID
# authentication providers
auth.providers.title=Other options
auth.providers.tip=You can convert a Dataverse account to use one of the options above. <a href="{0}/{1}/user/account.html" target="_blank">Learn more</a>.
auth.providers.title.builtin=Username/Email
auth.providers.title.shib=Your Institution
auth.providers.title.orcid=ORCID
auth.providers.title.google=Google
auth.providers.title.github=GitHub
auth.providers.blurb=Log in or sign up with your {0} account &mdash; <a href="{1}/{2}/user/account.html" target="_blank">learn more</a>. Having trouble? Please contact {3} for assistance.
auth.providers.persistentUserIdName.orcid=ORCID iD
auth.providers.persistentUserIdName.github=ID
auth.providers.persistentUserIdTooltip.orcid=ORCID provides a persistent digital identifier that distinguishes you from other researchers.
auth.providers.persistentUserIdTooltip.github=GitHub assigns a unique number to every user.
auth.providers.orcid.insufficientScope=Dataverse was not granted the permission to read user data from ORCID.
auth.providers.orcid.helpmessage1=ORCID is an open, non-profit, community-based effort to provide a registry of unique researcher identifiers and a transparent method of linking research activities and outputs to these identifiers. ORCID is unique in its ability to reach across disciplines, research sectors, and national boundaries and its cooperation with other identifier systems. Find out more at <a href="https://orcid.org/about" target="_blank">orcid.org/about</a>.
auth.providers.orcid.helpmessage2=This repository uses your ORCID for authentication (so you don't need another username/password combination).  Having your ORCID associated with your datasets also makes it easier for people to find the datasets you have published.  

# Friendly AuthenticationProvider names
authenticationProvider.name.builtin=Dataverse
authenticationProvider.name.null=(provider is unknown)
authenticationProvider.name.github=GitHub
authenticationProvider.name.google=Google
authenticationProvider.name.orcid=ORCiD
authenticationProvider.name.orcid-sandbox=ORCiD Sandbox
authenticationProvider.name.shib=Shibboleth

#confirmemail.xhtml
confirmEmail.pageTitle=Email Verification
confirmEmail.submitRequest=Verify Email
confirmEmail.submitRequest.success=A verification email has been sent to {0}. Note, the verify link will expire after {1}.
confirmEmail.details.success=Email address verified!
confirmEmail.details.failure=We were unable to verify your email address. Please navigate to your Account Information page and click the "Verify Email" button.
confirmEmail.details.goToAccountPageButton=Go to Account Information
confirmEmail.notVerified=Not Verified
confirmEmail.verified=Verified

#shib.xhtml
shib.btn.convertAccount=Convert Account
shib.btn.createAccount=Create Account
shib.askToConvert=Would you like to convert your Dataverse account to always use your institutional log in?
# Bundle file editors, please note that "shib.welcomeExistingUserMessage" is used in a unit test
shib.welcomeExistingUserMessage=Your institutional log in for {0} matches an email address already being used for a Dataverse account. By entering your current Dataverse password below, your existing Dataverse account can be converted to use your institutional log in. After converting, you will only need to use your institutional log in.
# Bundle file editors, please note that "shib.welcomeExistingUserMessageDefaultInstitution" is used in a unit test
shib.welcomeExistingUserMessageDefaultInstitution=your institution
shib.dataverseUsername=Dataverse Username
shib.currentDataversePassword=Current Dataverse Password
shib.accountInformation=Account Information
shib.offerToCreateNewAccount=This information is provided by your institution and will be used to create your Dataverse account.
shib.passwordRejected=<strong>Validation Error</strong> - Your account can only be converted if you provide the correct password for your existing account.

# oauth2/firstLogin.xhtml
oauth2.btn.convertAccount=Convert Existing Account
oauth2.btn.createAccount=Create New Account
oauth2.askToConvert=Would you like to convert your Dataverse account to always use your institutional log in?
oauth2.welcomeExistingUserMessage=Your institutional log in for {0} matches an email address already being used for a Dataverse account. By entering your current Dataverse password below, your existing Dataverse account can be converted to use your institutional log in. After converting, you will only need to use your institutional log in.
oauth2.welcomeExistingUserMessageDefaultInstitution=your institution
oauth2.dataverseUsername=Dataverse Username
oauth2.currentDataversePassword=Current Dataverse Password
oauth2.chooseUsername=Username: 
oauth2.passwordRejected=<strong>Validation Error</strong> - Wrong username or password.
# oauth2.newAccount.title=Account Creation
oauth2.newAccount.welcomeWithName=Welcome to Dataverse, {0}
oauth2.newAccount.welcomeNoName=Welcome to Dataverse
# oauth2.newAccount.email=Email
# oauth2.newAccount.email.tip=Dataverse uses this email to notify you of issues regarding your data.
oauth2.newAccount.suggestedEmails=Suggested Email Addresses:
oauth2.newAccount.username=Username
oauth2.newAccount.username.tip=This username will be your unique identifier as a Dataverse user.
oauth2.newAccount.explanation=This information is provided by {0} and will be used to create your {1} account. To log in again, you will have to use the {0} log in option.
oauth2.newAccount.suggestConvertInsteadOfCreate=If you already have a {0} account, you will need to <a href="/oauth2/convert.xhtml">convert your account.</a>
# oauth2.newAccount.tabs.convertAccount=Convert Existing Account
oauth2.newAccount.buttons.convertNewAccount=Convert Account
oauth2.newAccount.emailTaken=Email already taken. Consider merging the corresponding account instead.
oauth2.newAccount.emailOk=Email OK.
oauth2.newAccount.emailInvalid=Invalid email address.
# oauth2.newAccount.usernameTaken=Username already taken.
# oauth2.newAccount.usernameOk=Username OK.

# oauth2/convert.xhtml
# oauth2.convertAccount.title=Account Conversion
oauth2.convertAccount.explanation=Please enter your {0} account username or email and password to convert your account to the {1} log in option. <a href="{2}/{3}/user/account.html" target="_blank">Learn more</a> about converting your account.
oauth2.convertAccount.username=Existing username
oauth2.convertAccount.password=Password
oauth2.convertAccount.authenticationFailed=Authentication failed - bad username or password.
oauth2.convertAccount.buttonTitle=Convert Account
oauth2.convertAccount.success=Your Dataverse account is now associated with your {0} account.

# oauth2/callback.xhtml
oauth2.callback.page.title=OAuth Callback
oauth2.callback.message=<strong>Authentication Error</strong> - Dataverse could not authenticate your ORCID login. Please make sure you authorize your ORCID account to connect with Dataverse. For more details about the information being requested, see the <a href="{0}/{1}/user/account.html#orcid-log-in" title="ORCID Log In - Dataverse User Guide" target="_blank">User Guide</a>.

# tab on dataverseuser.xhtml
apitoken.title=API Token
apitoken.message=Your API Token is displayed below after it has been created. Check out our {0}API Guide{1} for more information on using your API Token with the Dataverse APIs. 
apitoken.notFound=API Token for {0} has not been created.
apitoken.generateBtn=Create Token
apitoken.regenerateBtn=Recreate Token

#dashboard.xhtml
dashboard.title=Dashboard
dashboard.card.harvestingclients.header=Harvesting Clients
dashboard.card.harvestingclients.btn.manage=Manage Clients
dashboard.card.harvestingclients.clients={0, choice, 0#Clients|1#Client|2#Clients}
dashboard.card.harvestingclients.datasets={0, choice, 0#Datasets|1#Dataset|2#Datasets}
dashboard.card.harvestingserver.header=Harvesting Server
dashboard.card.harvestingserver.enabled=OAI server enabled
dashboard.card.harvestingserver.disabled=OAI server disabled
dashboard.card.harvestingserver.status=Status
dashboard.card.harvestingserver.sets={0, choice, 0#Sets|1#Set|2#Sets}
dashboard.card.harvestingserver.btn.manage=Manage Server
dashboard.card.metadataexport.header=Metadata Export
dashboard.card.metadataexport.message=Dataset metadata export is only available through the {0} API. Learn more in the {0} {1}API Guide{2}.

#harvestclients.xhtml
harvestclients.title=Manage Harvesting Clients
harvestclients.toptip=Harvesting can be scheduled to run at a specific time or on demand. Harvesting can be initiated here or via the REST API.
harvestclients.noClients.label=No clients are configured.
harvestclients.noClients.why.header=What is Harvesting?
harvestclients.noClients.why.reason1=Harvesting is a process of exchanging metadata with other repositories. As a harvesting <b><i>client</i></b>, your Dataverse gathers metadata records from remote sources. These can be other Dataverse instances, or other archives that support OAI-PMH, the standard harvesting protocol. 
harvestclients.noClients.why.reason2=Harvested metadata records are searchable by users. Clicking on a harvested dataset in the search results takes the user to the original repository. Harvested datasets cannot be edited in your Dataverse installation. 
harvestclients.noClients.how.header=How To Use Harvesting
harvestclients.noClients.how.tip1=To harvest metadata, a <i>Harvesting Client</i> is created and configured for each remote repository. Note that when creating a client you will need to select an existing local dataverse to host harvested datasets.
harvestclients.noClients.how.tip2=Harvested records can be kept in sync with the original repository through scheduled incremental updates, for example, daily or weekly. Alternatively, harvests can be run on demand, from this page or via the REST API.
harvestclients.noClients.getStarted=To get started, click on the Add Client button above. To learn more about Harvesting, visit the <a href="{0}/{1}/user/index.html#index" title="Harvesting - Dataverse User Guide" target="_blank">Harvesting</a> section of the User Guide.
harvestclients.btn.add=Add Client
harvestclients.tab.header.name=Nickname
harvestclients.tab.header.url=URL
harvestclients.tab.header.lastrun=Last Run
harvestclients.tab.header.lastresults=Last Results
harvestclients.tab.header.action=Actions
harvestclients.tab.header.action.btn.run=Run Harvesting
harvestclients.tab.header.action.btn.edit=Edit
harvestclients.tab.header.action.btn.delete=Delete
harvestclients.tab.header.action.btn.delete.dialog.header=Delete Harvesting Client
harvestclients.tab.header.action.btn.delete.dialog.warning=Are you sure you want to delete the harvesting client "{0}"? Deleting the client will delete all datasets harvested from this remote server.
harvestclients.tab.header.action.btn.delete.dialog.tip=Note, this action may take a while to process, depending on the number of harvested datasets.
harvestclients.tab.header.action.delete.infomessage=Harvesting client is being deleted. Note, that this may take a while, depending on the amount of harvested content.
harvestclients.actions.runharvest.success=Successfully started an asynchronous harvest for client "{0}" . Please reload the page to check on the harvest results).
harvestclients.newClientDialog.step1=Step 1 of 4 - Client Information
harvestclients.newClientDialog.title.new=Create Harvesting Client
harvestclients.newClientDialog.help=Configure a client to harvest content from a remote server.
harvestclients.newClientDialog.nickname=Nickname
harvestclients.newClientDialog.nickname.helptext=Consists of letters, digits, underscores (_) and dashes (-).
harvestclients.newClientDialog.nickname.required=Client nickname cannot be empty!
harvestclients.newClientDialog.nickname.invalid=Client nickname can contain only letters, digits, underscores (_) and dashes (-); and must be at most 30 characters.
harvestclients.newClientDialog.nickname.alreadyused=This nickname is already used.
harvestclients.newClientDialog.type=Server Protocol
harvestclients.newClientDialog.type.helptext=Only the OAI server protocol is currently supported.
harvestclients.newClientDialog.type.OAI=OAI
harvestclients.newClientDialog.type.Nesstar=Nesstar
harvestclients.newClientDialog.url=Server URL
harvestclients.newClientDialog.url.tip=URL of a harvesting resource.
harvestclients.newClientDialog.url.watermark=Remote harvesting server, http://...
harvestclients.newClientDialog.url.helptext.notvalidated=URL of a harvesting resource. Once you click 'Next', we will try to establish a connection to the server in order to verify that it is working, and to obtain extra information about its capabilities. 
harvestclients.newClientDialog.url.required=A valid harvesting server address is required.
harvestclients.newClientDialog.url.invalid=Invalid URL. Failed to establish connection and receive a valid server response. 
harvestclients.newClientDialog.url.noresponse=Failed to establish connection to the server.
harvestclients.newClientDialog.url.badresponse=Invalid response from the server.
harvestclients.newClientDialog.dataverse=Local Dataverse
harvestclients.newClientDialog.dataverse.tip=Dataverse that will host the datasets harvested from this remote resource.
harvestclients.newClientDialog.dataverse.menu.enterName=Enter Dataverse Alias
harvestclients.newClientDialog.dataverse.menu.header=Dataverse Name (Affiliate), Alias
harvestclients.newClientDialog.dataverse.menu.invalidMsg=No matches found
harvestclients.newClientDialog.dataverse.required=You must select an existing dataverse for this harvesting client.
harvestclients.newClientDialog.step2=Step 2 of 4 - Format
harvestclients.newClientDialog.oaiSets=OAI Set
harvestclients.newClientDialog.oaiSets.tip=Harvesting sets offered by this OAI server.
harvestclients.newClientDialog.oaiSets.noset=None
harvestclients.newClientDialog.oaiSets.helptext=Selecting "none" will harvest the default set, as defined by the server. Often this will be the entire body of content across all sub-sets.
harvestclients.newClientDialog.oaiSets.helptext.noset=This OAI server does not support named sets. The entire body of content offered by the server will be harvested.
harvestclients.newClientDialog.oaiMetadataFormat=Metadata Format
harvestclients.newClientDialog.oaiMetadataFormat.tip=Metadata formats offered by the remote server.
harvestclients.newClientDialog.oaiMetadataFormat.required=Please select the metadata format to harvest from this archive.
harvestclients.newClientDialog.step3=Step 3 of 4 - Schedule
harvestclients.newClientDialog.schedule=Schedule
harvestclients.newClientDialog.schedule.tip=Schedule harvesting to run automatically daily or weekly.
harvestclients.newClientDialog.schedule.time.none.helptext=Leave harvesting unscheduled to run on demand only.
harvestclients.newClientDialog.schedule.none=None
harvestclients.newClientDialog.schedule.daily=Daily
harvestclients.newClientDialog.schedule.weekly=Weekly
harvestclients.newClientDialog.schedule.time=Time
harvestclients.newClientDialog.schedule.day=Day
harvestclients.newClientDialog.schedule.time.am=AM
harvestclients.newClientDialog.schedule.time.pm=PM
harvestclients.newClientDialog.schedule.time.helptext=Scheduled times are in your local time.
harvestclients.newClientDialog.btn.create=Create Client
harvestclients.newClientDialog.success=Successfully created harvesting client "{0}".
harvestclients.newClientDialog.step4=Step 4 of 4 - Display
harvestclients.newClientDialog.harvestingStyle=Archive Type
harvestclients.newClientDialog.harvestingStyle.tip=Type of remote archive.
harvestclients.newClientDialog.harvestingStyle.helptext=Select the archive type that best describes this remote server in order to properly apply formatting rules and styles to the harvested metadata as they are shown in the search results. Note that improperly selecting the type of the remote archive can result in incomplete entries in the search results, and a failure to redirect the user to the archival source of the data.
harvestclients.viewEditDialog.title=Edit Harvesting Client
harvestclients.viewEditDialog.archiveUrl=Archive URL
harvestclients.viewEditDialog.archiveUrl.tip=The URL of the archive that serves the data harvested by this client, which is used in search results for links to the original sources of the harvested content.
harvestclients.viewEditDialog.archiveUrl.helptext=Edit if this URL differs from the Server URL.
harvestclients.viewEditDialog.archiveDescription=Archive Description
harvestclients.viewEditDialog.archiveDescription.tip=Description of the archival source of the harvested content, displayed in search results.
harvestclients.viewEditDialog.archiveDescription.default.generic=This Dataset is harvested from our partners. Clicking the link will take you directly to the archival source of the data.
harvestclients.viewEditDialog.btn.save=Save Changes
harvestclients.newClientDialog.title.edit=Edit Group {0}

#harvestset.xhtml
harvestserver.title=Manage Harvesting Server
harvestserver.toptip=Define sets of local datasets that will be available for harvesting by remote clients.
harvestserver.service.label=OAI Server
harvestserver.service.enabled=Enabled
harvestserver.service.disabled=Disabled
harvestserver.service.disabled.msg=Harvesting Server is currently disabled.
harvestserver.service.empty=No sets are configured.
harvestserver.service.enable.success=OAI Service has been successfully enabled.
harvestserver.noSets.why.header=What is a Harvesting Server?
harvestserver.noSets.why.reason1=Harvesting is a process of exchanging metadata with other repositories. As a harvesting <b><i>server</i></b>, your Dataverse can make some of the local dataset metadata available to remote harvesting clients. These can be other Dataverse instances, or any other clients that support OAI-PMH harvesting protocol. 
harvestserver.noSets.why.reason2=Only the published, unrestricted datasets in your Dataverse can be harvested. Remote clients normally keep their records in sync through scheduled incremental updates, daily or weekly, thus minimizing the load on your server. Note that it is only the metadata that are harvested. Remote harvesters will generally not attempt to download the data files themselves. 
harvestserver.noSets.how.header=How to run a Harvesting Server?
harvestserver.noSets.how.tip1=Harvesting server can be enabled or disabled on this page. 
harvestserver.noSets.how.tip2=Once the service is enabled, you can define collections of local datasets that will be available to remote harvesters as <i>OAI Sets</i>. Sets are defined by search queries (for example, authorName:king; or parentId:1234 - to select all the datasets that belong to the dataverse specified; or dsPersistentId:"doi:1234/" to select all the datasets with the persistent identifier authority specified). Consult the Search API section of the Dataverse User Guide for more information on the search queries.  
harvestserver.noSets.getStarted=To get started, enable the OAI server and click on the Add Set button. To learn more about Harvesting, visit the <a href="{0}/{1}/user/index.html#index" title="Harvesting - Dataverse User Guide" target="_blank">Harvesting</a> section of the User Guide.
harvestserver.btn.add=Add Set
harvestserver.tab.header.spec=OAI setSpec
harvestserver.tab.col.spec.default=DEFAULT
harvestserver.tab.header.description=Description
harvestserver.tab.header.definition=Definition Query
harvestserver.tab.col.definition.default=All Published Local Datasets
harvestserver.tab.header.stats=Datasets
harvestserver.tab.col.stats.empty=No records (empty set)
harvestserver.tab.col.stats.results={0} {0, choice, 0#datasets|1#dataset|2#datasets} ({1} {1, choice, 0#records|1#record|2#records} exported, {2} marked as deleted)
harvestserver.tab.header.action=Actions
harvestserver.tab.header.action.btn.export=Run Export
harvestserver.actions.runreexport.success=Successfully started an asynchronous re-export job for OAI set "{0}" (please reload the page to check on the export progress).
harvestserver.tab.header.action.btn.edit=Edit
harvestserver.tab.header.action.btn.delete=Delete
harvestserver.tab.header.action.btn.delete.dialog.header=Delete Harvesting Set
harvestserver.tab.header.action.btn.delete.dialog.tip=Are you sure you want to delete the OAI set "{0}"? You cannot undo a delete!
harvestserver.tab.header.action.delete.infomessage=Selected harvesting set is being deleted. (this may take a few moments)
harvestserver.newSetDialog.title.new=Create Harvesting Set
harvestserver.newSetDialog.help=Define a set of local datasets available for harvesting to remote clients.
harvestserver.newSetDialog.setspec=Name/OAI setSpec
harvestserver.newSetDialog.setspec.tip=A unique name (OAI setSpec) identifying this set.
harvestserver.newSetDialog.setspec.helptext=Consists of letters, digits, underscores (_) and dashes (-).
harvestserver.editSetDialog.setspec.helptext=The name can not be changed once the set has been created.
harvestserver.editSetDialog.setspec.helptext.default=this is the default, unnamed set
harvestserver.newSetDialog.setspec.required=Name (OAI setSpec) cannot be empty!
harvestserver.newSetDialog.setspec.invalid=Name (OAI setSpec) can contain only letters, digits, underscores (_) and dashes (-).
harvestserver.newSetDialog.setspec.alreadyused=This set name (OAI setSpec) is already used.
harvestserver.newSetDialog.setspec.sizelimit=This set name (OAI setSpec) may be no longer than 30 characters.
harvestserver.newSetDialog.setspec.superUser.required=Only superusers may create OAI sets.

harvestserver.newSetDialog.setdescription=Description
harvestserver.newSetDialog.setdescription.tip=Provide a brief description for this OAI set.
harvestserver.newSetDialog.setdescription.required=Set description cannot be empty!
harvestserver.newSetDialog.setdescription.default=The default, "no name" set. The OAI server will serve the records from this set when no "setspec" argument is specified by the client.
harvestserver.newSetDialog.setquery=Definition Query
harvestserver.newSetDialog.setquery.tip=Search query that defines the content of the dataset.
harvestserver.newSetDialog.setquery.helptext=Example query: authorName:king
harvestserver.newSetDialog.setquery.required=Search query cannot be left empty!
harvestserver.newSetDialog.setquery.results=Search query returned {0} datasets!
harvestserver.newSetDialog.setquery.empty=WARNING: Search query returned no results!
harvestserver.newSetDialog.btn.create=Create Set
harvestserver.newSetDialog.success=Successfully created harvesting set "{0}".
harvestserver.viewEditDialog.title=Edit Harvesting Set
harvestserver.viewEditDialog.btn.save=Save Changes

#dashboard-users.xhtml
dashboard.card.users=Users
dashboard.card.users.header=Dashboard - User List
dashboard.card.users.super=Superusers
dashboard.card.users.manage=Manage Users
dashboard.card.users.message=List and manage users.
dashboard.list_users.searchTerm.watermark=Search these users...
dashboard.list_users.tbl_header.userId=ID
dashboard.list_users.tbl_header.userIdentifier=Username
dashboard.list_users.tbl_header.name=Name 
dashboard.list_users.tbl_header.lastName=Last Name 
dashboard.list_users.tbl_header.firstName=First Name 
dashboard.list_users.tbl_header.email=Email
dashboard.list_users.tbl_header.affiliation=Affiliation
dashboard.list_users.tbl_header.roles=Roles
dashboard.list_users.tbl_header.position=Position
dashboard.list_users.tbl_header.isSuperuser=Superuser
dashboard.list_users.tbl_header.authProviderFactoryAlias=Authentication
dashboard.list_users.tbl_header.createdTime=Created Time
dashboard.list_users.tbl_header.lastLoginTime=Last Login Time
dashboard.list_users.tbl_header.lastApiUseTime=Last API Use Time
dashboard.list_users.tbl_header.roles.removeAll=Remove All
dashboard.list_users.tbl_header.roles.removeAll.header=Remove All Roles
dashboard.list_users.tbl_header.roles.removeAll.confirmationText=Are you sure you want to remove all roles for user {0}?
dashboard.list_users.removeAll.message.success=All roles have been removed for user {0}.
dashboard.list_users.removeAll.message.failure=Failed to remove roles for user {0}.

dashboard.list_users.toggleSuperuser=Edit Superuser Status
dashboard.list_users.toggleSuperuser.confirmationText.add=Are you sure you want to enable superuser status for user {0}?
dashboard.list_users.toggleSuperuser.confirmationText.remove=Are you sure you want to disable superuser status for user {0}?
dashboard.list_users.toggleSuperuser.confirm=Continue
dashboard.list_users.api.auth.invalid_apikey=The API key is invalid.
dashboard.list_users.api.auth.not_superuser=Forbidden. You must be a superuser.

#MailServiceBean.java
notification.email.create.dataverse.subject={0}: Your dataverse has been created
notification.email.create.dataset.subject={0}: Your dataset has been created
notification.email.request.file.access.subject={0}: Access has been requested for a restricted file
notification.email.grant.file.access.subject={0}: You have been granted access to a restricted file
notification.email.rejected.file.access.subject={0}: Your request for access to a restricted file has been rejected
notification.email.update.maplayer={0}: WorldMap layer added to dataset
notification.email.maplayer.deletefailed.subject={0}: Failed to delete WorldMap layer
notification.email.maplayer.deletefailed.text=We failed to delete the WorldMap layer associated with the restricted file {0}, and any related data that may still be publicly available on the WorldMap site. Please try again, or contact WorldMap and/or Dataverse support. (Dataset: {1})
notification.email.submit.dataset.subject={0}: Your dataset has been submitted for review
notification.email.publish.dataset.subject={0}: Your dataset has been published
notification.email.returned.dataset.subject={0}: Your dataset has been returned
notification.email.create.account.subject={0}: Your account has been created
notification.email.assign.role.subject={0}: You have been assigned a role
notification.email.revoke.role.subject={0}: Your role has been revoked
notification.email.verifyEmail.subject={0}: Verify your email address
notification.email.greeting=Hello, \n
# Bundle file editors, please note that "notification.email.welcome" is used in a unit test
notification.email.welcome=Welcome to {0}! Get started by adding or finding data. Have questions? Check out the User Guide at {1}/{2}/user or contact {3} at {4} for assistance.
notification.email.welcomeConfirmEmailAddOn=\n\nPlease verify your email address at {0} . Note, the verify link will expire after {1}. Send another verification email by visiting your account page.
notification.email.requestFileAccess=File access requested for dataset: {0} by {1} ({2}). Manage permissions at {3}.
notification.email.grantFileAccess=Access granted for files in dataset: {0} (view at {1}).
notification.email.rejectFileAccess=Your request for access was rejected for the requested files in the dataset: {0} (view at {1}). If you have any questions about why your request was rejected, you may reach the dataset owner using the "Contact" link on the upper right corner of the dataset page.
# Bundle file editors, please note that "notification.email.createDataverse" is used in a unit test
notification.email.createDataverse=Your new dataverse named {0} (view at {1} ) was created in {2} (view at {3} ). To learn more about what you can do with your dataverse, check out the Dataverse Management - User Guide at {4}/{5}/user/dataverse-management.html .
# Bundle file editors, please note that "notification.email.createDataset" is used in a unit test
notification.email.createDataset=Your new dataset named {0} (view at {1} ) was created in {2} (view at {3} ). To learn more about what you can do with a dataset, check out the Dataset Management - User Guide at {4}/{5}/user/dataset-management.html .
notification.email.wasSubmittedForReview={0} (view at {1}) was submitted for review to be published in {2} (view at {3}). Don''t forget to publish it or send it back to the contributor, {4} ({5})\!
notification.email.wasReturnedByReviewer={0} (view at {1}) was returned by the curator of {2} (view at {3}).
notification.email.wasPublished={0} (view at {1}) was published in {2} (view at {3}).
notification.email.worldMap.added={0} (view at {1}) had WorldMap layer data added to it.
notification.email.closing=\n\nYou may contact us for support at {0}.\n\nThank you,\n{1}
notification.email.assignRole=You are now {0} for the {1} "{2}" (view at {3}).
notification.email.revokeRole=One of your roles for the {0} "{1}" has been revoked (view at {2}).
notification.email.changeEmail=Hello, {0}.{1}\n\nPlease contact us if you did not intend this change or if you need assistance.
notification.email.passwordReset=Hi {0},\n\nSomeone, hopefully you, requested a password reset for {1}.\n\nPlease click the link below to reset your Dataverse account password:\n\n {2} \n\n The link above will only work for the next {3} minutes.\n\n Please contact us if you did not request this password reset or need further help.
notification.email.passwordReset.subject=Dataverse Password Reset Requested
hours=hours
hour=hour
minutes=minutes
minute=minute
notification.email.checksumfail.subject={0}: Your upload failed checksum validation
notification.email.import.filesystem.subject=Dataset {0} has been successfully uploaded and verified
notification.email.import.checksum.subject={0}: Your file checksum job has completed
contact.delegation={0} on behalf of {1}
notification.email.info.unavailable=Unavailable
notification.email.apiTokenGenerated=Hello {0} {1},\n\nAPI Token has been generated. Please keep it secure as you would do with a password.
notification.email.apiTokenGenerated.subject=API Token was generated

# passwordreset.xhtml
pageTitle.passwdReset.pre=Account Password Reset
passwdReset.token=token :
passwdReset.userLookedUp=user looked up :
passwdReset.emailSubmitted=email submitted :
passwdReset.details={0} Password Reset{1} - To initiate the password reset process, please provide your email address.
passwdReset.submitRequest=Submit Password Request
passwdReset.successSubmit.tip=If this email is associated with an account, then an email will be sent with further instructions to {0}.
passwdReset.debug=DEBUG
passwdReset.resetUrl=The reset URL is
passwdReset.noEmail.tip=No email was actually sent because a user could not be found using the provided email address {0} but we don't mention this because we don't malicious users to use the form to determine if there is an account associated with an email address.
passwdReset.illegalLink.tip=Your password reset link is not valid. If you need to reset your password, {0}click here{1} in order to request that your password to be reset again.
passwdReset.newPasswd.details={0} Reset Password{1} \u2013 Our password requirements have changed. Please pick a strong password that matches the criteria below.
passwdReset.newPasswd=New Password
passwdReset.rePasswd=Retype Password
passwdReset.resetBtn=Reset Password

# dataverse.xhtml
dataverse.title=The project, department, university, professor, or journal this dataverse will contain data for.
dataverse.enterName=Enter name...
dataverse.host.title=The dataverse which contains this data.
dataverse.identifier.title=Short name used for the URL of this dataverse.
dataverse.affiliation.title=The organization with which this dataverse is affiliated.
dataverse.category=Category
dataverse.category.title=The type that most closely reflects this dataverse.
dataverse.type.selectTab.top=Select one...
dataverse.type.selectTab.researchers=Researcher
dataverse.type.selectTab.researchProjects=Research Project
dataverse.type.selectTab.journals=Journal
dataverse.type.selectTab.organizationsAndInsitutions=Organization or Institution
dataverse.type.selectTab.teachingCourses=Teaching Course
dataverse.type.selectTab.uncategorized=Uncategorized
dataverse.type.selectTab.researchGroup=Research Group
dataverse.type.selectTab.laboratory=Laboratory
dataverse.type.selectTab.department=Department
dataverse.description.title=A summary describing the purpose, nature, or scope of this dataverse.
dataverse.email=Email
dataverse.email.title=The e-mail address(es) of the contact(s) for the dataverse.
dataverse.share.dataverseShare=Share Dataverse
dataverse.share.dataverseShare.tip=Share this dataverse on your favorite social media networks.
dataverse.share.dataverseShare.shareText=View this dataverse.
dataverse.subject.title=Subject(s) covered in this dataverse.
dataverse.metadataElements=Metadata Fields
dataverse.metadataElements.tip=Choose the metadata fields to use in dataset templates and when adding a dataset to this dataverse.
dataverse.metadataElements.from.tip=Use metadata fields from {0}
dataverse.resetModifications=Reset Modifications
dataverse.resetModifications.text=Are you sure you want to reset the selected metadata fields? If you do this, any customizations (hidden, required, optional) you have done will no longer appear.
dataverse.field.required=(Required)
dataverse.field.example1= (Examples:
dataverse.field.example2=)
dataverse.field.set.tip=[+] View fields + set as hidden, required, or optional
dataverse.field.set.view=[+] View fields
dataverse.field.requiredByDataverse=Required by Dataverse
dataverse.facetPickList.text=Browse/Search Facets
dataverse.facetPickList.tip=Choose the metadata fields to use as facets for browsing datasets and dataverses in this dataverse.
dataverse.facetPickList.facetsFromHost.text=Use browse/search facets from {0}
dataverse.facetPickList.metadataBlockList.all=All Metadata Fields
dataverse.edit=Edit
dataverse.option.generalInfo=General Information
dataverse.option.themeAndWidgets=Theme + Widgets
dataverse.option.featuredDataverse=Featured Dataverses
dataverse.option.permissions=Permissions
dataverse.option.dataverseGroups=Groups
dataverse.option.datasetTemplates=Dataset Templates
dataverse.option.datasetGuestbooks=Dataset Guestbooks
dataverse.option.deleteDataverse=Delete Dataverse
dataverse.publish.btn=Publish
dataverse.publish.header=Publish Dataverse
dataverse.nopublished=No Published Dataverses
dataverse.nopublished.tip=In order to use this feature you must have at least one published dataverse.
dataverse.contact=Email Dataverse Contact
dataset.link=Link Dataset
dataverse.link=Link Dataverse
dataverse.link.btn.tip=Link to Your Dataverse
dataverse.link.yourDataverses=Your Dataverse
dataverse.link.yourDataverses.inputPlaceholder=Enter Dataverse Name
dataverse.link.save=Save Linked Dataverse
dataset.link.save=Save Linked Dataset
dataset.link.not.to.owner=Can't link a dataset to its dataverse
dataset.link.not.to.parent.dataverse=Can't link a dataset to its parent dataverses
dataset.link.not.published=Can't link a dataset that has not been published
dataverse.link.dataverse.choose=Choose which of your dataverses you would like to link this dataverse to.
dataverse.link.dataset.choose=Enter the name of the dataverse you would like to link this dataset to. If you need to remove this link in the future, please contact {0}.
dataverse.link.dataset.none=No linkable dataverses available.
dataverse.link.no.choice=You have one dataverse you can add linked dataverses and datasets in.
dataverse.link.no.linkable=To be able to link a dataverse or dataset, you need to have your own dataverse. Click on the Add Data button on the homepage to get started.
dataverse.link.no.linkable.remaining=You have already linked all of your eligible dataverses.
dataverse.savedsearch.link=Link Search
dataverse.savedsearch.searchquery=Search
dataverse.savedsearch.filterQueries=Facets
dataverse.savedsearch.save=Save Linked Search
dataverse.savedsearch.dataverse.choose=Choose which of your dataverses you would like to link this search to.
dataverse.savedsearch.no.choice=You have one dataverse to which you may add a saved search.
# Bundle file editors, please note that "dataverse.savedsearch.save.success" is used in a unit test
dataverse.saved.search.success=The saved search has been successfully linked to {0}.
dataverse.saved.search.failure=The saved search was not able to be linked.
dataverse.linked.success= {0} has been successfully linked to {1}.
dataverse.linked.success.wait= {0} has been successfully linked to {1}. Please wait for its contents to appear.
dataverse.linked.internalerror={0} has been successfully linked to {1} but contents will not appear until an internal error has been fixed.
dataverse.page.pre=Previous
dataverse.page.next=Next
dataverse.byCategory=Dataverses by Category
dataverse.displayFeatured=Display the dataverses selected below on the homepage for this dataverse.
dataverse.selectToFeature=Select dataverses to feature on the homepage of this dataverse.
dataverse.publish.tip=Are you sure you want to publish your dataverse? Once you do so it must remain published.
dataverse.publish.failed.tip=This dataverse cannot be published because the dataverse it is in has not been published.
dataverse.publish.failed=Cannot publish dataverse.
dataverse.publish.success=Your dataverse is now public.
dataverse.publish.failure=This dataverse was not able to be published.
dataverse.delete.tip=Are you sure you want to delete your dataverse? You cannot undelete this dataverse.
dataverse.delete=Delete Dataverse
dataverse.delete.success=Your dataverse has been deleted.
dataverse.delete.failure=This dataverse was not able to be deleted.
# Bundle file editors, please note that "dataverse.create.success" is used in a unit test because it's so fancy with two parameters
dataverse.create.success=You have successfully created your dataverse! To learn more about what you can do with your dataverse, check out the <a href="{0}/{1}/user/dataverse-management.html" title="Dataverse Management - Dataverse User Guide" target="_blank">User Guide</a>.
dataverse.create.failure=This dataverse was not able to be created.
dataverse.create.authenticatedUsersOnly=Only authenticated users can create dataverses.
dataverse.update.success=You have successfully updated your dataverse!
dataverse.update.failure=This dataverse was not able to be updated.
dataverse.selected=Selected

# rolesAndPermissionsFragment.xhtml

# advanced.xhtml
advanced.search.header.dataverses=Dataverses
advanced.search.dataverses.name.tip=The project, department, university, professor, or journal this Dataverse will contain data for.
advanced.search.dataverses.affiliation.tip=The organization with which this Dataverse is affiliated.
advanced.search.dataverses.description.tip=A summary describing the purpose, nature, or scope of this Dataverse.
advanced.search.dataverses.subject.tip=Domain-specific Subject Categories that are topically relevant to this Dataverse.
advanced.search.header.datasets=Datasets
advanced.search.header.files=Files
advanced.search.files.name.tip=The name given to identify the file.
advanced.search.files.description.tip=A summary describing the file and its variables.
advanced.search.files.persistentId.tip=The persistent identifier for the file.
advanced.search.files.persistentId=Data File Persistent ID
advanced.search.files.persistentId.tip=The unique persistent identifier for a data file, which can be a Handle or DOI in Dataverse.
advanced.search.files.fileType=File Type
advanced.search.files.fileType.tip=The extension for a file, e.g. CSV, zip, Stata, R, PDF, JPEG, etc.
advanced.search.files.variableName=Variable Name
advanced.search.files.variableName.tip=The name of the variable's column in the data frame.
advanced.search.files.variableLabel=Variable Label
advanced.search.files.variableLabel.tip=A short description of the variable.
advanced.search.datasets.persistentId.tip=The persistent identifier for the dataset.
advanced.search.datasets.persistentId=Dataset Persistent ID
advanced.search.datasets.persistentId.tip=The unique persistent identifier for a dataset, which can be a Handle or DOI in Dataverse.

# search-include-fragment.xhtml
dataverse.search.advancedSearch=Advanced Search
dataverse.search.input.watermark=Search this dataverse...
account.search.input.watermark=Search this data...
dataverse.search.btn.find=Find
dataverse.results.btn.addData=Add Data
dataverse.results.btn.addData.newDataverse=New Dataverse
dataverse.results.btn.addData.newDataset=New Dataset
dataverse.results.dialog.addDataGuest.header=Add Data
dataverse.results.dialog.addDataGuest.msg=Log in to create a dataverse or add a dataset.
dataverse.results.dialog.addDataGuest.msg.signup=Sign up or log in to create a dataverse or add a dataset.
dataverse.results.dialog.addDataGuest.signup.title=Sign Up for a Dataverse Account
dataverse.results.dialog.addDataGuest.login.title=Log into your Dataverse Account
dataverse.results.types.dataverses=Dataverses
dataverse.results.types.datasets=Datasets
dataverse.results.types.files=Files
# Bundle file editors, please note that "dataverse.results.empty.zero" is used in a unit test
dataverse.results.empty.zero=There are no dataverses, datasets, or files that match your search. Please try a new search by using other or broader terms. You can also check out the <a href="{0}/{1}/user/find-use-data.html" title="Finding &amp; Using Data - Dataverse User Guide" target="_blank">search guide</a> for tips.
# Bundle file editors, please note that "dataverse.results.empty.hidden" is used in a unit test
dataverse.results.empty.hidden=There are no search results based on how you have narrowed your search. You can check out the <a href="{0}/{1}/user/find-use-data.html" title="Finding &amp; Using Data - Dataverse User Guide" target="_blank">search guide</a> for tips.
dataverse.results.empty.browse.guest.zero=This dataverse currently has no dataverses, datasets, or files. Please <a href="/loginpage.xhtml{0}" title="Log into your Dataverse Account">log in</a> to see if you are able to add to it.
dataverse.results.empty.browse.guest.hidden=There are no dataverses within this dataverse. Please <a href="/loginpage.xhtml{0}" title="Log into your Dataverse Account">log in</a> to see if you are able to add to it.
dataverse.results.empty.browse.loggedin.noperms.zero=This dataverse currently has no dataverses, datasets, or files. You can use the Email Dataverse Contact button above to ask about this dataverse or request access for this dataverse.
dataverse.results.empty.browse.loggedin.noperms.hidden=There are no dataverses within this dataverse.
dataverse.results.empty.browse.loggedin.perms.zero=This dataverse currently has no dataverses, datasets, or files. You can add to it by using the Add Data button on this page.
account.results.empty.browse.loggedin.perms.zero=You have no dataverses, datasets, or files associated with your account. You can add a dataverse or dataset by clicking the Add Data button above. Read more about adding data in the <a href="{0}/{1}/user/dataverse-management.html" title="Dataverse Management - Dataverse User Guide" target="_blank">User Guide</a>.
dataverse.results.empty.browse.loggedin.perms.hidden=There are no dataverses within this dataverse. You can add to it by using the Add Data button on this page.
dataverse.results.empty.link.technicalDetails=More technical details
dataverse.search.facet.error=There was an error with your search parameters. Please <a href="/dataverse/{0}">clear your search</a> and try again.
dataverse.results.count.toofresults={0} to {1} of {2} {2, choice, 0#Results|1#Result|2#Results}
dataverse.results.paginator.current=(Current)
dataverse.results.btn.sort=Sort
dataverse.results.btn.sort.option.nameAZ=Name (A-Z)
dataverse.results.btn.sort.option.nameZA=Name (Z-A)
dataverse.results.btn.sort.option.newest=Newest
dataverse.results.btn.sort.option.oldest=Oldest
dataverse.results.btn.sort.option.relevance=Relevance
dataverse.results.cards.foundInMetadata=Found in Metadata Fields:
dataverse.results.cards.files.tabularData=Tabular Data
dataverse.results.solrIsDown=Please note: Due to an internal error, browsing and searching is not available.
dataverse.theme.title=Theme
dataverse.theme.inheritCustomization.title=For this dataverse, use the same theme as the parent dataverse.
dataverse.theme.inheritCustomization.label=Inherit Theme
dataverse.theme.inheritCustomization.checkbox=Inherit theme from {0}
dataverse.theme.logo=Logo
dataverse.theme.logo.tip=Supported image types are JPG, TIF, or PNG and should be no larger than 500 KB. The maximum display size for an image file in a dataverse's theme is 940 pixels wide by 120 pixels high.
dataverse.theme.logo.format=Logo Format
dataverse.theme.logo.format.selectTab.square=Square
dataverse.theme.logo.format.selectTab.rectangle=Rectangle
dataverse.theme.logo.alignment=Logo Alignment
dataverse.theme.logo.alignment.selectTab.left=Left
dataverse.theme.logo.alignment.selectTab.center=Center
dataverse.theme.logo.alignment.selectTab.right=Right
dataverse.theme.logo.backColor=Logo Background Color
dataverse.theme.logo.image.upload=Upload Image
dataverse.theme.tagline=Tagline
dataverse.theme.website=Website
dataverse.theme.linkColor=Link Color
dataverse.theme.txtColor=Text Color
dataverse.theme.backColor=Background Color
dataverse.theme.success=You have successfully updated the theme for this dataverse!
dataverse.theme.failure=The dataverse theme has not been updated.
dataverse.theme.logo.image=Logo Image
dataverse.theme.logo.image.title=The logo or image file you wish to display in the header of this dataverse.
dataverse.theme.logo.image.uploadNewFile=Upload New File
dataverse.theme.logo.image.invalidMsg=The image could not be uploaded. Please try again with a JPG, TIF, or PNG file.
dataverse.theme.logo.image.uploadImgFile=Upload Image File
dataverse.theme.logo.format.title=The shape for the logo or image file you upload for this dataverse.
dataverse.theme.logo.format.selectTab.square2=Square
dataverse.theme.logo.format.selectTab.rectangle2=Rectangle
dataverse.theme.logo.alignment.title=Where the logo or image should display in the header.
dataverse.theme.logo.alignment.selectTab.left2=Left
dataverse.theme.logo.alignment.selectTab.center2=Center
dataverse.theme.logo.alignment.selectTab.right2=Right
dataverse.theme.logo.backColor.title=Select a color to display behind the logo of this dataverse.
dataverse.theme.headerColor=Header Colors
dataverse.theme.headerColor.tip=Colors you select to style the header of this dataverse.
dataverse.theme.backColor.title=Color for the header area that contains the image, tagline, URL, and text.
dataverse.theme.linkColor.title=Color for the link to display as.
dataverse.theme.txtColor.title=Color for the tagline text and the name of this dataverse.
dataverse.theme.tagline.title=A phrase or sentence that describes this dataverse.
dataverse.theme.tagline.tip=Provide a tagline that is 140 characters or less. 
dataverse.theme.website.title=URL for your personal website, institution, or any website that relates to this dataverse.
dataverse.theme.website.tip=The website will be linked behind the tagline. To have a website listed, you must also provide a tagline. 
dataverse.theme.website.watermark=Your personal site, http://...
dataverse.theme.website.invalidMsg=Invalid URL.
dataverse.theme.disabled=The theme for the root dataverse has been administratively disabled with the :DisableRootDataverseTheme database setting.
dataverse.widgets.title=Widgets
dataverse.widgets.notPublished.why.header=Why Use Widgets?
dataverse.widgets.notPublished.why.reason1=Increases the web visibility of your data by allowing you to embed your dataverse and datasets into your personal or project website.
dataverse.widgets.notPublished.why.reason2=Allows others to browse your dataverse and datasets without leaving your personal or project website.
dataverse.widgets.notPublished.how.header=How To Use Widgets
dataverse.widgets.notPublished.how.tip1=To use widgets, your dataverse and datasets need to be published.
dataverse.widgets.notPublished.how.tip2=After publishing, code will be available on this page for you to copy and add to your personal or project website.
dataverse.widgets.notPublished.how.tip3=Do you have an OpenScholar website? If so, learn more about adding the Dataverse widgets to your website <a href="{0}/{1}/user/dataverse-management.html#adding-widgets-to-an-openscholar-website" title="Adding Widgets to an OpenScholar Website - Dataverse User Guide" target="_blank">here</a>.
dataverse.widgets.notPublished.getStarted=To get started, publish your dataverse. To learn more about Widgets, visit the <a href="{0}/{1}/user/dataverse-management.html#theme-widgets" title="Theme + Widgets - Dataverse User Guide" target="_blank">Theme + Widgets</a> section of the User Guide.
dataverse.widgets.tip=Copy and paste this code into the HTML on your site. To learn more about Widgets, visit the <a href="{0}/{1}/user/dataverse-management.html#theme-widgets" title="Theme + Widgets - Dataverse User Guide" target="_blank">Theme + Widgets</a> section of the User Guide.
dataverse.widgets.searchBox.txt=Dataverse Search Box
dataverse.widgets.searchBox.tip=Add a way for visitors on your website to be able to search Dataverse.
dataverse.widgets.dataverseListing.txt=Dataverse Listing
dataverse.widgets.dataverseListing.tip=Add a way for visitors on your website to be able to view your dataverses and datasets, sort, or browse through them.
dataverse.widgets.advanced.popup.header=Widget Advanced Options
dataverse.widgets.advanced.prompt=Forward dataset citation persistent URL's to your personal website. The page you submit as your Personal Website URL must contain the code snippet for the Dataverse Listing widget.
dataverse.widgets.advanced.url.label=Personal Website URL
dataverse.widgets.advanced.url.watermark=http://www.example.com/page-name
dataverse.widgets.advanced.invalid.message=Please enter a valid URL
dataverse.widgets.advanced.success.message=Successfully updated your Personal Website URL
dataverse.widgets.advanced.failure.message=The dataverse Personal Website URL has not been updated.

# permissions-manage.xhtml
dataverse.permissions.title=Permissions
dataverse.permissions.dataset.title=Dataset Permissions
dataverse.permissions.access.accessBtn=Edit Access
dataverse.permissions.usersOrGroups=Users/Groups
dataverse.permissions.requests=Requests
dataverse.permissions.usersOrGroups.assignBtn=Assign Roles to Users/Groups
dataverse.permissions.usersOrGroups.createGroupBtn=Create Group
dataverse.permissions.usersOrGroups.description=All the users and groups that have access to your dataverse.
dataverse.permissions.usersOrGroups.tabHeader.userOrGroup=User/Group Name (Affiliation)
dataverse.permissions.usersOrGroups.tabHeader.id=ID
dataverse.permissions.usersOrGroups.tabHeader.role=Role
dataverse.permissions.usersOrGroups.tabHeader.action=Action
dataverse.permissions.usersOrGroups.assignedAt=Role assigned at {0}
dataverse.permissions.usersOrGroups.removeBtn=Remove Assigned Role
dataverse.permissions.usersOrGroups.removeBtn.confirmation=Are you sure you want to remove this role assignment?
dataverse.permissions.roles=Roles
dataverse.permissions.roles.add=Add New Role
dataverse.permissions.roles.description=All the roles set up in your dataverse, that you can assign to users and groups.
dataverse.permissions.roles.edit=Edit Role
dataverse.permissions.roles.copy=Copy Role

# permissions-manage-files.xhtml
dataverse.permissionsFiles.title=Restricted File Permissions
dataverse.permissionsFiles.usersOrGroups=Users/Groups
dataverse.permissionsFiles.usersOrGroups.assignBtn=Grant Access to Users/Groups
dataverse.permissionsFiles.usersOrGroups.description=All the users and groups that have access to restricted files in this dataset.
dataverse.permissionsFiles.usersOrGroups.tabHeader.userOrGroup=User/Group Name (Affiliation)
dataverse.permissionsFiles.usersOrGroups.tabHeader.id=ID
dataverse.permissionsFiles.usersOrGroups.tabHeader.email=Email
dataverse.permissionsFiles.usersOrGroups.tabHeader.authentication=Authentication
dataverse.permissionsFiles.usersOrGroups.tabHeader.files=Files
dataverse.permissionsFiles.usersOrGroups.tabHeader.access=Access
dataverse.permissionsFiles.usersOrGroups.file=File
dataverse.permissionsFiles.usersOrGroups.files=Files
dataverse.permissionsFiles.usersOrGroups.invalidMsg=There are no users or groups with access to the restricted files in this dataset.
dataverse.permissionsFiles.files=Restricted Files
dataverse.permissionsFiles.files.label={0, choice, 0#Restricted Files|1#Restricted File|2#Restricted Files}
dataverse.permissionsFiles.files.description=All the restricted files in this dataset.
dataverse.permissionsFiles.files.tabHeader.fileName=File Name
dataverse.permissionsFiles.files.tabHeader.roleAssignees=Users/Groups
dataverse.permissionsFiles.files.tabHeader.access=Access
dataverse.permissionsFiles.files.tabHeader.publishedRestrictedState=Published
dataverse.permissionsFiles.files.tabHeader.draftRestrictedState=Draft
dataverse.permissionsFiles.files.deleted=Deleted
dataverse.permissionsFiles.files.public=Public
dataverse.permissionsFiles.files.restricted=Restricted
dataverse.permissionsFiles.files.roleAssignee=User/Group
dataverse.permissionsFiles.files.roleAssignees=Users/Groups
dataverse.permissionsFiles.files.roleAssignees.label={0, choice, 0#Users/Groups|1#User/Group|2#Users/Groups}
dataverse.permissionsFiles.files.assignBtn=Assign Access
dataverse.permissionsFiles.files.invalidMsg=There are no restricted files in this dataset.
dataverse.permissionsFiles.files.requested=Requested Files
dataverse.permissionsFiles.files.selected=Selecting {0} of {1} {2}
dataverse.permissionsFiles.viewRemoveDialog.header=File Access
dataverse.permissionsFiles.viewRemoveDialog.removeBtn=Remove Access
dataverse.permissionsFiles.viewRemoveDialog.removeBtn.confirmation=Are you sure you want to remove access to this file? Once access has been removed, the user or group will no longer be able to download this file.
dataverse.permissionsFiles.assignDialog.header=Grant File Access
dataverse.permissionsFiles.assignDialog.description=Grant file access to users and groups.
dataverse.permissionsFiles.assignDialog.userOrGroup=Users/Groups
dataverse.permissionsFiles.assignDialog.userOrGroup.enterName=Enter User/Group Name
dataverse.permissionsFiles.assignDialog.userOrGroup.invalidMsg=No matches found.
dataverse.permissionsFiles.assignDialog.userOrGroup.requiredMsg=Please select at least one user or group.
dataverse.permissionsFiles.assignDialog.fileName=File Name
dataverse.permissionsFiles.assignDialog.grantBtn=Grant
dataverse.permissionsFiles.assignDialog.rejectBtn=Reject

# permissions-configure.xhtml
dataverse.permissions.accessDialog.header=Edit Access
dataverse.permissions.description=Current access configuration to your dataverse.
dataverse.permissions.tip=Select if all users or only certain users are able to add to this dataverse, by clicking the Edit Access button.
dataverse.permissions.Q1=Who can add to this dataverse?
dataverse.permissions.Q1.answer1=Anyone adding to this dataverse needs to be given access
dataverse.permissions.Q1.answer2=Anyone with a Dataverse account can add sub dataverses
dataverse.permissions.Q1.answer3=Anyone with a Dataverse account can add datasets
dataverse.permissions.Q1.answer4=Anyone with a Dataverse account can add sub dataverses and datasets
dataverse.permissions.Q2=When a user adds a new dataset to this dataverse, which role should be automatically assigned to them on that dataset?
dataverse.permissions.Q2.answer.editor.description=- Edit metadata, upload files, and edit files, edit Terms, Guestbook, Submit datasets for review
dataverse.permissions.Q2.answer.manager.description=- Edit metadata, upload files, and edit files, edit Terms, Guestbook, File Restrictions (Files Access + Use)
dataverse.permissions.Q2.answer.curator.description=- Edit metadata, upload files, and edit files, edit Terms, Guestbook, File Restrictions (Files Access + Use), Edit Permissions/Assign Roles + Publish
permission.anyoneWithAccount=Anyone with a Dataverse account

# roles-assign.xhtml
dataverse.permissions.usersOrGroups.assignDialog.header=Assign Role
dataverse.permissions.usersOrGroups.assignDialog.description=Grant permissions to users and groups by assigning them a role.
dataverse.permissions.usersOrGroups.assignDialog.userOrGroup=Users/Groups
dataverse.permissions.usersOrGroups.assignDialog.userOrGroup.enterName=Enter User/Group Name
dataverse.permissions.usersOrGroups.assignDialog.userOrGroup.invalidMsg=No matches found.
dataverse.permissions.usersOrGroups.assignDialog.userOrGroup.requiredMsg=Please select at least one user or group.
dataverse.permissions.usersOrGroups.assignDialog.role.description=These are the permissions associated with the selected role.
dataverse.permissions.usersOrGroups.assignDialog.role.warning=Assigning the {0} role means the user(s) will also have the {0} role applied to all {1} within this {2}.
dataverse.permissions.usersOrGroups.assignDialog.role.requiredMsg=Please select a role to assign.

# roles-edit.xhtml
dataverse.permissions.roles.header=Edit Role
dataverse.permissions.roles.name=Role Name
dataverse.permissions.roles.name.title=Enter a name for the role.
dataverse.permissions.roles.id=Identifier
dataverse.permissions.roles.id.title=Enter a name for the alias.
dataverse.permissions.roles.description.title=Describe the role (1000 characters max).
dataverse.permissions.roles.description.counter={0} characters remaining
dataverse.permissions.roles.roleList.header=Role Permissions
dataverse.permissions.roles.roleList.authorizedUserOnly=Permissions with an asterisk icon indicate actions that can be performed by users not logged into Dataverse.

# explicitGroup-new-dialog.xhtml
dataverse.permissions.explicitGroupEditDialog.title.new=Create Group
dataverse.permissions.explicitGroupEditDialog.title.edit=Edit Group {0}
dataverse.permissions.explicitGroupEditDialog.help=Add users or other groups to this group.
dataverse.permissions.explicitGroupEditDialog.groupIdentifier=Group Identifier
dataverse.permissions.explicitGroupEditDialog.groupIdentifier.tip=Short name used for the ID of this group.
dataverse.permissions.explicitGroupEditDialog.groupIdentifier.required=Group identifier cannot be empty
dataverse.permissions.explicitGroupEditDialog.groupIdentifier.invalid=Group identifier can contain only letters, digits, underscores (_) and dashes (-)
dataverse.permissions.explicitGroupEditDialog.groupIdentifier.helpText=Consists of letters, digits, underscores (_) and dashes (-)
dataverse.permissions.explicitGroupEditDialog.groupIdentifier.taken=Group identifier already used in this dataverse
dataverse.permissions.explicitGroupEditDialog.groupName=Group Name
dataverse.permissions.explicitGroupEditDialog.groupName.required=Group name cannot be empty
dataverse.permissions.explicitGroupEditDialog.groupDescription=Description
dataverse.permissions.explicitGroupEditDialog.roleAssigneeName=User/Group
dataverse.permissions.explicitGroupEditDialog.roleAssigneeNames=Users/Groups
dataverse.permissions.explicitGroupEditDialog.createGroup=Create Group

# manage-templates.xhtml
dataset.manageTemplates.pageTitle=Manage Dataset Templates
dataset.manageTemplates.select.txt=Include Templates from {0}
dataset.manageTemplates.createBtn=Create Dataset Template
dataset.manageTemplates.saveNewTerms=Save Dataset Template
dataset.manageTemplates.noTemplates.why.header=Why Use Templates?
dataset.manageTemplates.noTemplates.why.reason1=Templates are useful when you have several datasets that have the same information in multiple metadata fields that you would prefer not to have to keep manually typing in.
dataset.manageTemplates.noTemplates.why.reason2=Templates can be used to input instructions for those uploading datasets into your dataverse if you have a specific way you want a metadata field to be filled out.
dataset.manageTemplates.noTemplates.how.header=How To Use Templates
dataset.manageTemplates.noTemplates.how.tip1=Templates are created at the dataverse level, can be deleted (so it does not show for future datasets), set to default (not required), and can be copied so you do not have to start over when creating a new template with similar metadata from another template. When a template is deleted, it does not impact the datasets that have used the template already.
dataset.manageTemplates.noTemplates.how.tip2=Please note that the ability to choose which metadata fields are hidden, required, or optional is done on the <a href="/dataverse/{0}?editMode=INFO" title="Dataverse General Information">General Information</a> page for this dataverse.
dataset.manageTemplates.noTemplates.getStarted=To get started, click on the Create Dataset Template button above. To learn more about templates, visit the <a href="{0}/{1}/user/dataverse-management.html#dataset-templates" title="Dataset Templates - Dataverse User Guide" target="_blank">Dataset Templates</a> section of the User Guide.
dataset.manageTemplates.tab.header.templte=Template Name
dataset.manageTemplates.tab.header.date=Date Created
dataset.manageTemplates.tab.header.usage=Usage
dataset.manageTemplates.tab.header.action=Action
dataset.manageTemplates.tab.action.btn.makeDefault=Make Default
dataset.manageTemplates.tab.action.btn.default=Default
dataset.manageTemplates.tab.action.btn.view=View
dataset.manageTemplates.tab.action.btn.copy=Copy
dataset.manageTemplates.tab.action.btn.edit=Edit
dataset.manageTemplates.tab.action.btn.edit.metadata=Metadata
dataset.manageTemplates.tab.action.btn.edit.terms=Terms
dataset.manageTemplates.tab.action.btn.delete=Delete
dataset.manageTemplates.tab.action.btn.delete.dialog.tip=Are you sure you want to delete this template? A new dataset will not be able to use this template.
dataset.manageTemplates.tab.action.btn.delete.dialog.header=Delete Template
dataset.manageTemplates.tab.action.btn.view.dialog.header=Dataset Template Preview
dataset.manageTemplates.tab.action.btn.view.dialog.datasetTemplate=Dataset Template
dataset.manageTemplates.tab.action.btn.view.dialog.datasetTemplate.title=The dataset template which prepopulates info into the form automatically.
dataset.manageTemplates.tab.action.noedit.createdin=Template created at {0}
dataset.manageTemplates.delete.usedAsDefault=This template is the default template for the following dataverse(s). It will be removed as default as well.
dataset.message.manageTemplates.label=Manage Dataset Templates
dataset.message.manageTemplates.message=Create a template prefilled with metadata fields standard values, such as Author Affiliation, or add instructions in the metadata fields to give depositors more information on what metadata is expected.

# metadataFragment.xhtml

# template.xhtml
dataset.template.name.tip=The name of the dataset template.
dataset.template.returnBtn=Return to Manage Templates
dataset.template.name.title=Enter a unique name for the template.
template.asterisk.tip=Asterisks indicate metadata fields that users will be required to fill out while adding a dataset to this dataverse.
dataset.template.popup.create.title=Create Template
dataset.template.popup.create.text=Do you want to add default Terms of Use and/or Access?
dataset.create.add.terms=Save + Add Terms

# manage-groups.xhtml
dataverse.manageGroups.pageTitle=Manage Dataverse Groups
dataverse.manageGroups.createBtn=Create Group
dataverse.manageGroups.noGroups.why.header=Why Use Groups?
dataverse.manageGroups.noGroups.why.reason1=Groups allow you to assign roles and permissions for many users at once.
dataverse.manageGroups.noGroups.why.reason2=You can use groups to manage multiple different kinds of users (students, collaborators, etc.)
dataverse.manageGroups.noGroups.how.header=How To Use Groups
dataverse.manageGroups.noGroups.how.tip1=A group can contain both users and other groups.
dataverse.manageGroups.noGroups.how.tip2=You can assign permissions to a group in the "Permissions" view.
dataverse.manageGroups.noGroups.getStarted=To get started, click on the Create Group button above.
dataverse.manageGroups.tab.header.name=Group Name
dataverse.manageGroups.tab.header.id=Group ID
dataverse.manageGroups.tab.header.membership=Membership
dataverse.manageGroups.tab.header.action=Action
dataverse.manageGroups.tab.action.btn.view=View
dataverse.manageGroups.tab.action.btn.copy=Copy
dataverse.manageGroups.tab.action.btn.enable=Enable
dataverse.manageGroups.tab.action.btn.disable=Disable
dataverse.manageGroups.tab.action.btn.edit=Edit
dataverse.manageGroups.tab.action.btn.viewCollectedData=View Collected Data
dataverse.manageGroups.tab.action.btn.delete=Delete
dataverse.manageGroups.tab.action.btn.delete.dialog.header=Delete Group
dataverse.manageGroups.tab.action.btn.delete.dialog.tip=Are you sure you want to delete this group? You cannot undelete a group.
dataverse.manageGroups.tab.action.btn.view.dialog.header=Dataverse Group
dataverse.manageGroups.tab.action.btn.view.dialog.group=Group Name
dataverse.manageGroups.tab.action.btn.view.dialog.groupView.name=Member Name
dataverse.manageGroups.tab.action.btn.view.dialog.groupView.type=Member Type
dataverse.manageGroups.tab.action.btn.view.dialog.groupView.action=Action
dataverse.manageGroups.tab.action.btn.view.dialog.groupView.delete=Delete
dataverse.manageGroups.tab.action.btn.view.dialog.groupMembers=Group Members
dataverse.manageGroups.tab.action.btn.view.dialog.enterName=Enter User/Group Name
dataverse.manageGroups.tab.action.btn.view.dialog.invalidMsg=No matches found.

# manage-guestbooks.xhtml
dataset.manageGuestbooks.pageTitle=Manage Dataset Guestbooks
dataset.manageGuestbooks.include=Include Guestbooks from {0}
dataset.manageGuestbooks.createBtn=Create Dataset Guestbook
dataset.manageGuestbooks.download.all.responses=Download All Responses
dataset.manageGuestbooks.download.responses=Download Responses
dataset.manageGuestbooks.noGuestbooks.why.header=Why Use Guestbooks?
dataset.manageGuestbooks.noGuestbooks.why.reason1=Guestbooks allow you to collect data about who is downloading the files from your datasets. You can decide to collect account information (username, given name & last name, affiliation, etc.) as well as create custom questions (e.g., What do you plan to use this data for?).
dataset.manageGuestbooks.noGuestbooks.why.reason2=You can download the data collected from the enabled guestbooks to be able to store it outside of Dataverse.
dataset.manageGuestbooks.noGuestbooks.how.header=How To Use Guestbooks
dataset.manageGuestbooks.noGuestbooks.how.tip1=A guestbook can be used for multiple datasets but only one guestbook can be used for a dataset.
dataset.manageGuestbooks.noGuestbooks.how.tip2=Custom questions can have free form text answers or have a user select an answer from several options.
dataset.manageGuestbooks.noGuestbooks.getStarted=To get started, click on the Create Dataset Guestbook button above. To learn more about Guestbooks, visit the <a href="{0}/{1}/user/dataverse-management.html#dataset-guestbooks" title="Dataset Guestbook - Dataverse User Guide" target="_blank">Dataset Guestbook</a> section of the User Guide.
dataset.manageGuestbooks.tab.header.name=Guestbook Name
dataset.manageGuestbooks.tab.header.date=Date Created
dataset.manageGuestbooks.tab.header.usage=Usage
dataset.manageGuestbooks.tab.header.responses=Responses
dataset.manageGuestbooks.tab.header.action=Action
dataset.manageGuestbooks.tab.action.btn.view=Preview
dataset.manageGuestbooks.tab.action.btn.copy=Copy
dataset.manageGuestbooks.tab.action.btn.enable=Enable
dataset.manageGuestbooks.tab.action.btn.disable=Disable
dataset.manageGuestbooks.tab.action.btn.edit=Edit
dataset.manageGuestbooks.tab.action.btn.preview=Preview
dataset.manageGuestbooks.tab.action.btn.viewCollectedData=View Responses
dataset.manageGuestbooks.tab.action.btn.delete=Delete
dataset.manageGuestbooks.tab.action.btn.delete.dialog.header=Delete Guestbook
dataset.manageGuestbooks.tab.action.btn.delete.dialog.tip=Are you sure you want to delete this guestbook? You cannot undelete a guestbook.
dataset.manageGuestbooks.tab.action.btn.view.dialog.header=Preview Guestbook
dataset.manageGuestbooks.tab.action.btn.view.dialog.datasetGuestbook.title=Upon downloading files the guestbook asks for the following information.
dataset.manageGuestbooks.tab.action.btn.view.dialog.datasetGuestbook=Guestbook Name
dataset.manageGuestbooks.tab.action.btn.viewCollectedData.dialog.header=Dataset Guestbook Collected Data
dataset.manageGuestbooks.tab.action.btn.view.dialog.userCollectedData.title=User data collected by the guestbook.
dataset.manageGuestbooks.tab.action.btn.view.dialog.userCollectedData=Collected Data
dataset.manageGuestbooks.tab.action.noedit.createdin=Guestbook created at {0}
dataset.manageGuestbooks.message.deleteSuccess=The guestbook has been deleted.
dataset.manageGuestbooks.message.deleteFailure=The guestbook cannot be deleted.
dataset.manageGuestbooks.message.editSuccess=The guestbook has been updated.
dataset.manageGuestbooks.message.editFailure=The guestbook could not be updated.
dataset.manageGuestbooks.message.enableSuccess=The guestbook has been enabled.
dataset.manageGuestbooks.message.enableFailure=The guestbook could not be enabled.
dataset.manageGuestbooks.message.disableSuccess=The guestbook has been disabled.
dataset.manageGuestbooks.message.disableFailure=The guestbook could not be disabled.
dataset.manageGuestbooks.tip.title=Manage Dataset Guestbooks
dataset.manageGuestbooks.tip.downloadascsv=Click \"Download All Responses\" to download all collected guestbook responses for this dataverse, as a CSV file. To navigate and analyze your collected responses, we recommend importing this CSV file into Excel, Google Sheets or similar software.
dataset.guestbooksResponses.dataset=Dataset
dataset.guestbooksResponses.date=Date
dataset.guestbooksResponses.type=Type
dataset.guestbooksResponses.file=File
dataset.guestbooksResponses.customQuestions=Custom Questions
dataset.guestbooksResponses.user=User
dataset.guestbooksResponses.tip.title=Guestbook Responses
dataset.guestbooksResponses.count.responses={0} {0, choice, 0#Responses|1#Response|2#Responses}
dataset.guestbooksResponses.count.toofresults={0} to {1} of {2} {2, choice, 0#Responses|1#Response|2#Responses}
dataset.guestbooksResponses.tip.downloadascsv=Click \"Download Responses\" to download all collected responses for this guestbook, as a CSV file. To navigate and analyze your collected responses, we recommend importing this CSV file into Excel, Google Sheets or similar software.
dataset.guestbooksResponses.tooManyResponses.message=Note: this guestbook has too many responses to display on this page. Only the most recent {0} responses are shown below. Click \"Download Responses\" to download all collected responses ({1} total) as a CSV file.

# guestbook-responses.xhtml
dataset.guestbookResponses.pageTitle=Guestbook Responses

# guestbook.xhtml
dataset.manageGuestbooks.guestbook.name=Guestbook Name
dataset.manageGuestbooks.guestbook.name.tip=Enter a unique name for this Guestbook.
dataset.manageGuestbooks.guestbook.dataCollected=Data Collected
dataset.manageGuestbooks.guestbook.dataCollected.description=Dataverse account information that will be collected when a user downloads a file. Check the ones that will be required.
dataset.manageGuestbooks.guestbook.customQuestions=Custom Questions
dataset.manageGuestbooks.guestbook.accountInformation=Account Information
dataset.manageGuestbooks.guestbook.required=(Required)
dataset.manageGuestbooks.guestbook.optional=(Optional)
dataset.manageGuestbooks.guestbook.customQuestions.description=Create your own questions to have users provide more than their account information when they download a file. Questions can be required or optional and answers can be text or multiple choice.
dataset.manageGuestbooks.guestbook.customQuestions.questionType=Question Type
dataset.manageGuestbooks.guestbook.customQuestions.questionText=Question Text
dataset.manageGuestbooks.guestbook.customQuestions.responseOptions=Response Options
dataset.manageGuestbooks.guestbook.customQuestions.questionType.text=Text
dataset.manageGuestbooks.guestbook.customQuestions.questionType.multiple=Multiple Choice

# guestbookResponseFragment.xhtml
dataset.guestbookResponse.guestbook.additionalQuestions=Additional Questions
dataset.guestbookResponse.guestbook.responseTooLong=Please limit response to 255 characters

# dataset.xhtml
dataset.configureBtn=Configure
dataset.pageTitle=Add New Dataset
dataset.editBtn=Edit
dataset.editBtn.itemLabel.upload=Files (Upload)
dataset.editBtn.itemLabel.metadata=Metadata
dataset.editBtn.itemLabel.terms=Terms
dataset.editBtn.itemLabel.permissions=Permissions
dataset.editBtn.itemLabel.thumbnailsAndWidgets=Thumbnails + Widgets
dataset.editBtn.itemLabel.privateUrl=Private URL
dataset.editBtn.itemLabel.permissionsDataset=Dataset
dataset.editBtn.itemLabel.permissionsFile=Restricted Files
dataset.editBtn.itemLabel.deleteDataset=Delete Dataset
dataset.editBtn.itemLabel.deleteDraft=Delete Draft Version
dataset.editBtn.itemLabel.deaccession=Deaccession Dataset
dataset.exportBtn=Export Metadata
dataset.exportBtn.itemLabel.ddi=DDI
dataset.exportBtn.itemLabel.dublinCore=Dublin Core
dataset.exportBtn.itemLabel.schemaDotOrg=Schema.org JSON-LD
dataset.exportBtn.itemLabel.datacite=DataCite
dataset.exportBtn.itemLabel.json=JSON
dataset.exportBtn.itemLabel.oai_ore=OAI_ORE
metrics.title=Metrics
metrics.title.tip=View more metrics information
metrics.comingsoon=Coming soon...
metrics.views=Views
metrics.downloads={0, choice, 0#Downloads|1#Download|2#Downloads}
metrics.citations=Citations
metrics.shares=Shares
dataset.publish.btn=Publish
dataset.publish.header=Publish Dataset
dataset.rejectBtn=Return to Author
dataset.submitBtn=Submit for Review
dataset.disabledSubmittedBtn=Submitted for Review
dataset.submitMessage=You will not be able to make changes to this dataset while it is in review.
dataset.submit.success=Your dataset has been submitted for review.
dataset.inreview.infoMessage=The draft version of this dataset is currently under review prior to publication.
dataset.submit.failure=Dataset Submission Failed - {0}
dataset.submit.failure.null=Can't submit for review. Dataset is null.
dataset.submit.failure.isReleased=Latest version of dataset is already released. Only draft versions can be submitted for review.
dataset.submit.failure.inReview=You cannot submit this dataset for review because it is already in review.
dataset.rejectMessage=Return this dataset to contributor for modification.
dataset.rejectWatermark=Please enter a reason for returning this dataset to its author(s).
dataset.reject.enterReason=Reason for return to author is required
dataset.reject.enterReason.header=Required entry
dataset.reject.success=This dataset has been sent back to the contributor.
dataset.reject.failure=Dataset Submission Return Failed - {0}
dataset.reject.datasetNull=Cannot return the dataset to the author(s) because it is null.
dataset.reject.datasetNotInReview=This dataset cannot be return to the author(s) because the latest version is not In Review. The author(s) needs to click Submit for Review first.
dataset.publish.tip=Are you sure you want to publish this dataset? Once you do so it must remain published.
dataset.publishBoth.tip=Once you publish this dataset it must remain published.
dataset.unregistered.tip= This dataset is unregistered. We will attempt to register it before publishing.
dataset.republish.tip=Are you sure you want to republish this dataset?
dataset.selectVersionNumber=Select if this is a minor or major version update.
dataset.updateRelease=Update Current Version (will permanently overwrite the latest published version) 
dataset.majorRelease=Major Release
dataset.minorRelease=Minor Release
dataset.majorRelease.tip=Due to the nature of changes to the current draft this will be a major release ({0})
dataset.mayNotBePublished=Cannot publish dataset.
dataset.mayNotPublish.administrator= This dataset cannot be published until {0}  is published by its administrator.
dataset.mayNotPublish.both= This dataset cannot be published until {0} is published. Would you like to publish both right now?
dataset.mayNotPublish.twoGenerations= This dataset cannot be published until {0} and {1}  are published.
dataset.mayNotBePublished.both.button=Yes, Publish Both
dataset.viewVersion.unpublished=View Unpublished Version
dataset.viewVersion.published=View Published Version
dataset.email.datasetContactBtn=Email Dataset Contact
dataset.email.hiddenMessage= 
dataset.email.messageSubject=Test Message Subject
dataset.email.datasetLinkBtn.tip=Link Dataset to Your Dataverse
dataset.share.datasetShare=Share Dataset
dataset.share.datasetShare.tip=Share this dataset on your favorite social media networks.
dataset.share.datasetShare.shareText=View this dataset.
dataset.locked.message=Dataset Locked
dataset.locked.message.details=This dataset is locked until publication.
dataset.locked.inReview.message=Submitted for Review
dataset.publish.error=This dataset may not be published due to an error when contacting the <a href=\{1} target=\"_blank\"/> {0} </a> Service. Please try again.
dataset.publish.error.doi=This dataset may not be published because the DOI update failed.
dataset.compute.computeBatchSingle=Compute Dataset
dataset.compute.computeBatchList=List Batch
dataset.compute.computeBatchAdd=Add to Batch
dataset.compute.computeBatchClear=Clear Batch
dataset.compute.computeBatchRemove=Remove from Batch
dataset.compute.computeBatchCompute=Compute Batch
dataset.compute.computeBatch.success=The list of datasets in your compute batch has been updated.
dataset.compute.computeBatch.failure=The list of datasets in your compute batch failed to be updated. Please try again.
dataset.compute.computeBtn=Compute
dataset.compute.computeBatchListHeader=Compute Batch
dataset.compute.computeBatchRestricted=This dataset contains restricted files you may not compute on because you have not been granted access.
dataset.delete.error=Could not deaccession the dataset because the {0} update failed.
dataset.publish.worldMap.deleteConfirm=Please note that your data and map on WorldMap will be removed due to restricted file access changes in this dataset version which you are publishing. Do you want to continue?
dataset.publish.workflow.message=Publish in Progress
dataset.publish.workflow.inprogress=This dataset is locked until publication.
dataset.pidRegister.workflow.inprogress=This dataset is locked while the file persistent identifiers are being registered or updated.
dataset.versionUI.draft=Draft
dataset.versionUI.inReview=In Review
dataset.versionUI.unpublished=Unpublished
dataset.versionUI.deaccessioned=Deaccessioned
dataset.cite.title.released=DRAFT VERSION will be replaced in the citation with V1 once the dataset has been published.
dataset.cite.title.draft=DRAFT VERSION will be replaced in the citation with the selected version once the dataset has been published.
dataset.cite.title.deassessioned=DEACCESSIONED VERSION has been added to the citation for this version since it is no longer available.
dataset.cite.standards.tip=Learn about <a href="https://dataverse.org/best-practices/data-citation" title="Data Citation - Dataverse.org" target="_blank">Data Citation Standards</a>.
dataset.cite.downloadBtn=Cite Dataset
dataset.cite.downloadBtn.xml=EndNote XML
dataset.cite.downloadBtn.ris=RIS
dataset.cite.downloadBtn.bib=BibTeX
dataset.create.authenticatedUsersOnly=Only authenticated users can create datasets.
dataset.deaccession.reason=Deaccession Reason
dataset.beAccessedAt=The dataset can now be accessed at:
dataset.descriptionDisplay.title=Description
dataset.keywordDisplay.title=Keyword
dataset.subjectDisplay.title=Subject
dataset.contact.tip=Use email button above to contact.
dataset.asterisk.tip=Asterisks indicate required fields
dataset.message.uploadFiles.label=Upload Dataset Files
dataset.message.uploadFilesSingle.message=For more information about supported file formats, please refer to the <a href="{0}/{1}/user/dataset-management.html#file-handling-and-uploading" title="File Handling and Uploading - Dataverse User Guide" target="_blank">User Guide</a>.
dataset.message.uploadFilesMultiple.message=Multiple file upload/download methods are available for this dataset. Once you upload a file using one of these methods, your choice will be locked in for this dataset.
dataset.message.editMetadata.label=Edit Dataset Metadata
dataset.message.editMetadata.message=Add more metadata about this dataset to help others easily find it.
dataset.message.editTerms.label=Edit Dataset Terms
dataset.message.editTerms.message=Add the terms of use for this dataset to explain how to access and use your data.
dataset.message.locked.editNotAllowedInReview=Dataset cannot be edited due to In Review dataset lock.
dataset.message.locked.downloadNotAllowedInReview=Dataset file(s) may not be downloaded due to In Review dataset lock.
dataset.message.locked.downloadNotAllowed=Dataset file(s) may not be downloaded due to dataset lock.
dataset.message.locked.editNotAllowed=Dataset cannot be edited due to dataset lock.
dataset.message.createSuccess=This dataset has been created
dataset.message.createSuccess.failedToSaveFiles=Partial Success: The dataset has been created. But the file(s) could not be saved. Please try uploading the file(s) again.
dataset.message.createSuccess.partialSuccessSavingFiles=Partial Success: The dataset has been created. But only {0} out of {1} files have been saved. Please try uploading the missing file(s) again.
dataset.message.linkSuccess= {0} has been successfully linked to {1}.
dataset.message.metadataSuccess=The metadata for this dataset has been updated.
dataset.message.termsSuccess=The terms for this dataset has been updated.
dataset.message.filesSuccess=The files for this dataset have been updated.
dataset.message.addFiles.Failure=Failed to add files to the dataset. Please try uploading the file(s) again.
dataset.message.addFiles.partialSuccess=Partial success: only {0} files out of {1} have been saved. Please try uploading the missing file(s) again.
dataset.message.publishSuccess=This dataset has been published.
dataset.message.only.authenticatedUsers=Only authenticated users may release Datasets.
dataset.message.deleteSuccess=This dataset has been deleted.
dataset.message.bulkFileUpdateSuccess=The selected files have been updated.
dataset.message.bulkFileDeleteSuccess=The selected files have been deleted.
datasetVersion.message.deleteSuccess=This dataset draft has been deleted.
datasetVersion.message.deaccessionSuccess=The selected version(s) have been deaccessioned.
dataset.message.deaccessionSuccess=This dataset has been deaccessioned.
dataset.message.validationError=Validation Error - Required fields were missed or there was a validation error. Please scroll down to see details.
dataset.message.publishFailure=The dataset could not be published.
dataset.message.metadataFailure=The metadata could not be updated.
dataset.message.filesFailure=The files could not be updated.
dataset.message.bulkFileDeleteFailure=The selected files could not be deleted.
dataset.message.files.ingestFailure=The file(s) could not be ingested. 
dataset.message.deleteFailure=This dataset draft could not be deleted.
dataset.message.deaccessionFailure=This dataset could not be deaccessioned.
dataset.message.createFailure=The dataset could not be created.
dataset.message.termsFailure=The dataset terms could not be updated.
dataset.message.publicInstall=File Access - Files are stored on a publicly accessible storage server.
dataset.metadata.publicationDate=Publication Date
dataset.metadata.publicationDate.tip=The publication date of a dataset.
dataset.metadata.publicationYear=Publication Year
dataset.metadata.publicationYear.tip=The publication year of a dataset.
dataset.metadata.persistentId=Dataset Persistent ID
dataset.metadata.persistentId.tip=The unique persistent identifier for a dataset, which can be a Handle or DOI in Dataverse.
dataset.metadata.alternativePersistentId=Previous Dataset Persistent ID
dataset.metadata.alternativePersistentId.tip=A previously used persistent identifier for a dataset, which can be a Handle or DOI in Dataverse.
file.metadata.persistentId=File Persistent ID
file.metadata.persistentId.tip=The unique persistent identifier for a file, which can be a Handle or DOI in Dataverse.
dataset.versionDifferences.termsOfUseAccess=Terms of Use and Access
dataset.versionDifferences.termsOfUseAccessChanged=Terms of Use/Access Changed
dataset.versionDifferences.metadataBlock=Metadata Block
dataset.versionDifferences.field=Field
dataset.versionDifferences.changed=Changed
dataset.versionDifferences.from=From
dataset.versionDifferences.to=To
file.viewDiffDialog.restricted=Restricted
dataset.template.tip=Changing the template will clear any fields you may have entered data into.
dataset.noTemplate.label=None
dataset.noSelectedFiles.header=Select File(s)
dataset.noSelectedFilesForDownload=Please select a file or files to be downloaded.
dataset.noSelectedFilesForRequestAccess=Please select a file or files for access request.
dataset.noSelectedFilesForDelete=Please select a file or files to be deleted.
dataset.noSelectedFilesForMetadataEdit=Please select a file or files to be edited.
dataset.noSelectedFilesForRestrict=Please select unrestricted file(s) to be restricted.
dataset.noSelectedFilesForUnRestrict=Please select restricted file(s) to be unrestricted.
dataset.inValidSelectedFilesForDownload=Restricted Files Selected
dataset.noValidSelectedFilesForDownload=The restricted file(s) selected may not be downloaded because you have not been granted access.
dataset.mixedSelectedFilesForDownload=The restricted file(s) selected may not be downloaded because you have not been granted access.
dataset.downloadUnrestricted=Click Continue to download the files you have access to download.
dataset.requestAccessToRestrictedFiles=You may request access to the restricted file(s) by clicking the Request Access button. 
dataset.privateurl.infoMessageAuthor=Unpublished Dataset Private URL - Privately share this dataset before it is published: {0}
dataset.privateurl.infoMessageReviewer=Unpublished Dataset Private URL - This unpublished dataset is being privately shared. You will not be able to access it when logged into your Dataverse account.
dataset.privateurl.header=Unpublished Dataset Private URL
dataset.privateurl.tip=Use a Private URL to allow those without Dataverse accounts to access your unpublished dataset. For more information about the Private URL feature, please refer to the <a href="{0}/{1}/user/dataset-management.html#private-url-for-reviewing-an-unpublished-dataset" title="Private URL for Reviewing an Unpublished Dataset - Dataverse User Guide" target="_blank">User Guide</a>.
dataset.privateurl.absent=Private URL has not been created.
dataset.privateurl.createPrivateUrl=Create Private URL
dataset.privateurl.disablePrivateUrl=Disable Private URL
dataset.privateurl.disablePrivateUrlConfirm=Yes, Disable Private URL
dataset.privateurl.disableConfirmationText=Are you sure you want to disable the Private URL? If you have shared the Private URL with others they will no longer be able to use it to access your unpublished dataset.
dataset.privateurl.cannotCreate=Private URL can only be used with unpublished versions of datasets.
dataset.privateurl.roleassigeeTitle=Private URL Enabled
dataset.privateurl.createdSuccess=Success!
dataset.privateurl.disabledSuccess=You have successfully disabled the Private URL for this unpublished dataset.
dataset.privateurl.noPermToCreate=To create a Private URL you must have the following permissions: {0}.
file.display.label=Change View
file.display.table=Table
file.display.tree=Tree
file.count.one=1 File
file.count={0} to {1} of {2} {2, choice, 0#Files|1#File|2#Files}
file.count.shown={0} {0, choice, 0#Files Selected|1#File|2#Files}
file.clearSelection=Clear selection.
file.numFilesSelected={0} {0, choice, 0#files are|1#file is|2#files are} currently selected.
file.selectAllFiles=Select all {0} files in this dataset.
file.dynamicCounter.filesPerPage=Files Per Page
file.selectToAddBtn=Select Files to Add
file.selectToAdd.tipLimit=File upload limit is {0} per file. 
file.selectToAdd.tipMoreInformation=Select files or drag and drop into the upload widget.
file.selectToAdd.dragdropMsg=Drag and drop files here.
file.createUploadDisabled=Upload files using rsync via SSH. This method is recommended for large file transfers. The upload script will be available on the Upload Files page once you save this dataset.
file.fromHTTP=Upload with HTTP via your browser
file.fromDropbox=Upload from Dropbox
file.fromDropbox.tip=Select files from Dropbox.
file.fromRsync=Upload with rsync + SSH via Data Capture Module (DCM)
file.api.httpDisabled=File upload via HTTP is not available for this installation of Dataverse.
file.api.alreadyHasPackageFile=File upload via HTTP disabled since this dataset already contains a package file.
file.replace.original=Original File
file.editFiles=Edit Files
file.editFilesSelected=Edit
file.editFile=Edit
file.bulkUpdate=Bulk Update
file.uploadFiles=Upload Files
file.replaceFile=Replace File
file.notFound.tip=There are no files in this dataset.
file.noSelectedFiles.tip=There are no selected files to display.
file.noUploadedFiles.tip=Files you upload will appear here.
file.replace=Replace
file.replaced.warning.header=Edit File
file.replaced.warning.draft.warningMessage=You can not replace a file that has been replaced in a dataset draft. In order to replace it with a different file you must delete the dataset draft. Note that doing so will discard any other changes within this draft.
file.replaced.warning.previous.warningMessage=You can not edit a file that has been replaced in a previous dataset version. In order to edit it you must go to the most recently published version of the file.
file.alreadyDeleted.previous.warningMessage=This file has already been deleted in current version. It may not be edited.
file.delete=Delete
file.metadata=Metadata
file.deleted.success=Files "{0}" will be permanently deleted from this version of this dataset once you click on the Save Changes button.
file.deleted.replacement.success=The replacement file has been deleted.
file.editAccess=Edit Access
file.restrict=Restrict
file.unrestrict=Unrestrict
file.restricted.success=Files "{0}" will be restricted once you click on the Save Changes button.
file.download.header=Download
file.download.subset.header=Download Data Subset
file.preview=Preview:
file.previewMap=Preview Map:o
file.fileName=File Name
file.type.tabularData=Tabular Data
file.originalChecksumType=Original File {0}
file.checksum.exists.tip=A file with this checksum already exists in the dataset.
file.selectedThumbnail=Thumbnail
file.selectedThumbnail.tip=The thumbnail for this file is used as the default thumbnail for the dataset. Click 'Advanced Options' button of another file to select that file.
file.cloudStorageAccess=Cloud Storage Access
file.cloudStorageAccess.tip=The container name for this dataset needed to access files in cloud storage.
file.cloudStorageAccess.help=To directly access this data in the {2} cloud environment, use the container name in the Cloud Storage Access box below. To learn more about the cloud environment, visit the <a href="{0}/{1}/user/dataset-management.html#cloud-storage" title="Cloud Storage Access - Dataverse User Guide" target="_blank">Cloud Storage Access</a> section of the User Guide.
file.copy=Copy
file.compute=Compute
file.rsyncUpload.info=Upload files using rsync + SSH. This method is recommended for large file transfers. Follow the steps below to upload your data. (<a href="{0}/{1}/user/dataset-management.html#rsync-ssh-upload" title="User Guide - rsync Upload" target="_blank">User Guide - rsync Upload</a>).
file.rsyncUpload.filesExist=You cannot upload additional files to this dataset. A dataset can only hold one data package. If you need to replace the data package in this dataset, please contact {0}.
file.rsyncUpload.noScriptBroken=The Data Capture Module failed to generate the rsync script. Please contact {0}.
file.rsyncUpload.noScriptBusy=Currently generating rsync script. If the script takes longer than ten minutes to generate, please contact {0}.
file.rsyncUpload.step1=Make sure your data is stored under a single directory. All files within this directory and its subdirectories will be uploaded to your dataset.
file.rsyncUpload.step2=Download this file upload script:
file.rsyncUpload.step2.downloadScriptButton=Download DCM Script
file.rsyncUpload.step3=Open a terminal window in the same directory you saved the script and run this command: <code>bash ./{0}</code>
file.rsyncUpload.step4=Follow the instructions in the script. It will ask for a full path (beginning with "/") to the directory containing your data. Note: this script will expire after 7 days.
file.rsyncUpload.inProgressMessage.summary=File Upload in Progress
file.rsyncUpload.inProgressMessage.details=This dataset is locked while the data files are being transferred and verified.
file.rsyncUpload.httpUploadDisabledDueToRsyncFileExisting=HTTP upload is disabled for this dataset because you have already uploaded files via rsync. If you would like to switch to HTTP upload, please contact {0}.
file.rsyncUpload.httpUploadDisabledDueToRsyncFileExistingAndPublished=HTTP upload is disabled for this dataset because you have already uploaded files via rsync and published the dataset.
file.rsyncUpload.rsyncUploadDisabledDueFileUploadedViaHttp=Upload with rsync + SSH is disabled for this dataset because you have already uploaded files via HTTP. If you would like to switch to rsync upload, then you must first remove all uploaded files from this dataset. Once this dataset is published, the chosen upload method is permanently locked in.
file.rsyncUpload.rsyncUploadDisabledDueFileUploadedViaHttpAndPublished=Upload with rsync + SSH is disabled for this dataset because you have already uploaded files via HTTP and published the dataset.

file.metaData.dataFile.dataTab.variables=Variables
file.metaData.dataFile.dataTab.observations=Observations
file.metaData.viewOnWorldMap=Explore on WorldMap
file.addDescription=Add file description...
file.tags=Tags
file.editTags=Edit Tags
file.editTagsDialog.tip=Select existing file tags or create new tags to describe your files. Each file can have more than one tag.
file.editTagsDialog.select=File Tags
file.editTagsDialog.selectedTags=Selected Tags
file.editTagsDialog.selectedTags.none=No tags selected
file.editTagsDialog.add=Custom File Tag
file.editTagsDialog.add.tip=Creating a new tag will add it as a tag option for all files in this dataset.
file.editTagsDialog.newName=Add new file tag...
dataset.removeUnusedFileTags.label=Delete Tags
dataset.removeUnusedFileTags.tip=Select to delete Custom File Tags not used by the files in the dataset.
dataset.removeUnusedFileTags.check=Delete tags not being used
file.setThumbnail=Set Thumbnail
file.setThumbnail.header=Set Dataset Thumbnail
file.datasetThumbnail=Dataset Thumbnail
file.datasetThumbnail.tip=Select to use this image as the thumbnail image that is displayed in the search results for this dataset.
file.setThumbnail.confirmation=Are you sure you want to set this image as your dataset thumbnail? There is already an image uploaded to be the thumbnail and this action will remove it.
file.useThisIamge=Use this image as the dataset thumbnail image
file.advancedOptions=Advanced Options
file.advancedIngestOptions=Advanced Ingest Options
file.assignedDataverseImage.success={0} has been saved as the thumbnail for this dataset.
file.assignedTabFileTags.success=The tag(s) were successfully added for {0}.
file.tabularDataTags=Tabular Data Tags
file.tabularDataTags.tip=Select a tag to describe the type(s) of data this is (survey, time series, geospatial, etc).
file.spss-savEncoding=Language Encoding
file.spss-savEncoding.title=Select the language used for encoding this SPSS (sav) Data file.
file.spss-savEncoding.current=Current Selection:
file.spss-porExtraLabels=Variable Labels
file.spss-porExtraLabels.title=Upload an additional text file with extra variable labels.
file.spss-porExtraLabels.selectToAddBtn=Select File to Add
file.ingestFailed.header=Upload Completed with Errors
file.ingestFailed.message=Tabular data ingest failed.
file.map=Map
file.mapData=Map Data
file.mapData.worldMap=WorldMap
file.mapData.unpublished.header=Data Not Published
file.mapData.unpublished.message=In order to map your data with WorldMap, your data must be published. Please publish this dataset, then retry the Map Data feature.
file.downloadBtn.format.all=All File Formats + Information
file.downloadBtn.format.tab=Tab-Delimited
file.downloadBtn.format.original=Original File Format ({0})
file.downloadBtn.format.rdata=RData Format
file.downloadBtn.format.var=Variable Metadata
file.downloadBtn.format.citation=Data File Citation
file.downloadBtn.format.datasubset=Data Subset
file.more.information.link=Link to more file information for 
file.requestAccess=Request Access
file.requestAccess.dialog.msg=You need to <a href="/loginpage.xhtml{0}" target="{2}" title="Log into your Dataverse Account">Log In</a> to request access to this file.
file.requestAccess.dialog.msg.signup=You need to <a href="{1}" target="{2}" title="Sign Up for a Dataverse Account">Sign Up</a> or <a href="/loginpage.xhtml{0}" target="{2}" title="Log into your Dataverse Account">Log In</a> to request access to this file.
file.accessRequested=Access Requested
file.restrictions=File Restrictions
file.restrictions.description=Limit access to published files by marking them as restricted. Provide users Terms of Access and allow them to request access.
file.restrictions.worldmap.warning=Please note, once your file access changes are published your map on WorldMap will be deleted and the Explore on WorldMap feature will be removed.
file.ingestInProgress=Ingest in progress...
file.dataFilesTab.metadata.header=Metadata
file.dataFilesTab.metadata.addBtn=Add + Edit Metadata
file.dataFilesTab.terms.header=Terms
file.dataFilesTab.terms.editTermsBtn=Edit Terms Requirements
file.dataFilesTab.terms.list.termsOfUse.header=Terms of Use
file.dataFilesTab.terms.list.termsOfUse.waiver=Waiver
file.dataFilesTab.terms.list.termsOfUse.waiver.title=The waiver informs data downloaders how they can use this dataset.
file.dataFilesTab.terms.list.termsOfUse.waiver.txt=CC0 - "Public Domain Dedication"
file.dataFilesTab.terms.list.termsOfUse.waiver.description=Datasets will default to a <a href="https://creativecommons.org/publicdomain/zero/1.0/" title="Public Domain Dedication - Creative Commons" target="_blank">CC0 public domain dedication </a>. CC0 facilitates reuse and extensibility of research data. Our <a href="https://dataverse.org/best-practices/dataverse-community-norms" title="Dataverse Community Norms - Dataverse.org" target="_blank">Community Norms</a> as well as good scientific practices expect that proper credit is given via citation. If you are unable to give datasets a CC0 waiver you may enter custom Terms of Use for datasets.
file.dataFilesTab.terms.list.termsOfUse.no.waiver.txt=No waiver has been selected for this dataset.
file.dataFilesTab.terms.list.termsOfUse.waiver.txt.description=Our <a href="https://dataverse.org/best-practices/dataverse-community-norms" title="Dataverse Community Norms - Dataverse.org" target="_blank">Community Norms</a> as well as good scientific practices expect that proper credit is given via citation. Please use the data citation above, generated by the Dataverse.
file.dataFilesTab.terms.list.termsOfUse.waiver.select.CCO=Yes, apply CC0 - "Public Domain Dedication" 
file.dataFilesTab.terms.list.termsOfUse.waiver.select.notCCO=No, do not apply CC0 - "Public Domain Dedication" 
file.dataFilesTab.terms.list.termsOfUse.waiver.select.tip=This is what end users will see displayed on this dataset
file.dataFilesTab.terms.list.termsOfUse.termsOfUse=Terms of Use
file.dataFilesTab.terms.list.termsOfUse.termsOfUse.title=Outlines how this data can be used once downloaded.
file.dataFilesTab.terms.list.termsOfUse.termsOfUse.description=If you are unable to use CC0 for datasets you are able to set custom terms of use. Here is an example of a <a href="https://dataverse.org/best-practices/sample-dua" title="Sample Data Usage Agreement - Dataverse.org" target="_blank">Data Usage Agreement</a> for datasets that have de-identified human subject data.
file.dataFilesTab.terms.list.termsOfUse.addInfo=Additional Information
file.dataFilesTab.terms.list.termsOfUse.addInfo.declaration=Confidentiality Declaration
file.dataFilesTab.terms.list.termsOfUse.addInfo.declaration.title=Indicates whether signing of a confidentiality declaration is needed to access a resource.
file.dataFilesTab.terms.list.termsOfUse.addInfo.permissions=Special Permissions
file.dataFilesTab.terms.list.termsOfUse.addInfo.permissions.title=Determine if any special permissions are required to access a resource (e.g., if form is a needed and where to access the form).
file.dataFilesTab.terms.list.termsOfUse.addInfo.restrictions=Restrictions
file.dataFilesTab.terms.list.termsOfUse.addInfo.restrictions.title=Any restrictions on access to or use of the collection, such as privacy certification or distribution restrictions, should be indicated here. These can be restrictions applied by the author, producer, or disseminator of the data collection. If the data are restricted to only a certain class of user, specify which type.
file.dataFilesTab.terms.list.termsOfUse.addInfo.citationRequirements=Citation Requirements
file.dataFilesTab.terms.list.termsOfUse.addInfo.citationRequirements.title=Include special/explicit citation requirements for data to be cited properly in articles or other publications that are based on analysis of the data. For standard data citation requirements refer to our Community Norms.
file.dataFilesTab.terms.list.termsOfUse.addInfo.depositorRequirements=Depositor Requirements
file.dataFilesTab.terms.list.termsOfUse.addInfo.depositorRequirements.title=Information regarding user responsibility for informing Dataset Depositors, Authors or Curators of their use of data through providing citations to the published work or providing copies of the manuscripts.
file.dataFilesTab.terms.list.termsOfUse.addInfo.conditions=Conditions
file.dataFilesTab.terms.list.termsOfUse.addInfo.conditions.title=Any additional information that will assist the user in understanding the access and use conditions of the Dataset.
file.dataFilesTab.terms.list.termsOfUse.addInfo.disclaimer=Disclaimer
file.dataFilesTab.terms.list.termsOfUse.addInfo.disclaimer.title=Information regarding responsibility for uses of the Dataset.
file.dataFilesTab.terms.list.termsOfAccess.header=Restricted Files + Terms of Access
file.dataFilesTab.terms.list.termsOfAccess.restrictedFiles=Restricted Files
file.dataFilesTab.terms.list.termsOfAccess.restrictedFiles.title=The number of restricted files in this dataset.
file.dataFilesTab.terms.list.termsOfAccess.restrictedFiles.txt=There {0, choice, 0#are|1#is|2#are} {0} restricted {0, choice, 0#files|1#file|2#files} in this dataset.
file.dataFilesTab.terms.list.termsOfAccess.termsOfsAccess=Terms of Access
file.dataFilesTab.terms.list.termsOfAccess.termsOfsAccess.title=Information on how and if users can gain access to the restricted files in this dataset.
file.dataFilesTab.terms.list.termsOfAccess.requestAccess=Request Access
file.dataFilesTab.terms.list.termsOfAccess.requestAccess.title=If checked, users can request access to the restricted files in this dataset.
file.dataFilesTab.terms.list.termsOfAccess.requestAccess.request=Users may request access to files.
file.dataFilesTab.terms.list.termsOfAccess.requestAccess.notRequest=Users may not request access to files.
file.dataFilesTab.terms.list.termsOfAccess.requestAccess.enableBtn=Enable access request
file.dataFilesTab.terms.list.termsOfAccess.addInfo.dataAccessPlace=Data Access Place
file.dataFilesTab.terms.list.termsOfAccess.addInfo.dataAccessPlace.title=If the data is not only in Dataverse, list the location(s) where the data are currently stored.
file.dataFilesTab.terms.list.termsOfAccess.addInfo.originalArchive=Original Archive
file.dataFilesTab.terms.list.termsOfAccess.addInfo.originalArchive.title=Archive from which the data was obtained.
file.dataFilesTab.terms.list.termsOfAccess.addInfo.availabilityStatus=Availability Status
file.dataFilesTab.terms.list.termsOfAccess.addInfo.availabilityStatus.title=Statement of Dataset availability. A depositor may need to indicate that a Dataset is unavailable because it is embargoed for a period of time, because it has been superseded, because a new edition is imminent, etc.
file.dataFilesTab.terms.list.termsOfAccess.addInfo.contactForAccess=Contact for Access
file.dataFilesTab.terms.list.termsOfAccess.addInfo.contactForAccess.title=If different from the Dataset Contact, this is the Contact person or organization (include email or full address, and telephone number if available) that controls access to a collection.
file.dataFilesTab.terms.list.termsOfAccess.addInfo.sizeOfCollection=Size of Collection
file.dataFilesTab.terms.list.termsOfAccess.addInfo.sizeOfCollection.tip=Summary of the number of physical files that exist in a Dataset, recording the number of files that contain data and noting whether the collection contains machine readable documentation and/or other supplementary files and information, such as code, data dictionaries, data definition statements, or data collection instruments.
file.dataFilesTab.terms.list.termsOfAccess.addInfo.studyCompletion=Study Completion
file.dataFilesTab.terms.list.termsOfAccess.addInfo.studyCompletion.title=Relationship of the data collected to the amount of data coded and stored in the Dataset. Information as to why certain items of collected information were not included in the dataset or a specific data file should be provided.
file.dataFilesTab.terms.list.guestbook=Guestbook
file.dataFilesTab.terms.list.guestbook.title=User information (i.e., name, email, institution, and position) will be collected when files are downloaded.
file.dataFilesTab.terms.list.guestbook.noSelected.tip=No guestbook is assigned to this dataset, you will not be prompted to provide any information on file download.
file.dataFilesTab.terms.list.guestbook.noSelected.admin.tip=There are no guestbooks available in {0} to assign to this dataset.
file.dataFilesTab.terms.list.guestbook.inUse.tip=The following guestbook will prompt a user to provide additional information when downloading a file.
file.dataFilesTab.terms.list.guestbook.viewBtn=Preview Guestbook
file.dataFilesTab.terms.list.guestbook.select.tip=Select a guestbook to have a user provide additional information when downloading a file.
file.dataFilesTab.terms.list.guestbook.noAvailable.tip=There are no guestbooks enabled in {0}. To create a guestbook, return to {0}, click the "Edit" button and select the "Dataset Guestbooks" option.
file.dataFilesTab.terms.list.guestbook.clearBtn=Clear Selection

file.dataFilesTab.dataAccess=Data Access
file.dataFilesTab.dataAccess.info=This data file can be accessed through a terminal window, using the commands below. For more information about downloading and verifying data, see our <a href="{0}/{1}/user/find-use-data.html#rsync_download" title="rsync Download - Dataverse User Guide" target="_blank">User Guide</a>.
file.dataFilesTab.dataAccess.info.draft=Data files can not be accessed until the dataset draft has been published. For more information about downloading and verifying data, see our <a href="{0}/{1}/user/find-use-data.html#rsync_download" title="rsync Download - Dataverse User Guide" target="_blank">User Guide</a>.
file.dataFilesTab.dataAccess.local.label=Local Access
file.dataFilesTab.dataAccess.download.label=Download Access
file.dataFilesTab.dataAccess.verify.label=Verify Data
file.dataFilesTab.dataAccess.local.tooltip=If this data is locally available to you, this is its file path.
file.dataFilesTab.dataAccess.download.tooltip=Download this data from your preferred mirror by running this command.
file.dataFilesTab.dataAccess.verify.tooltip=This command runs a checksum to verify the integrity of the data you have downloaded.
file.dataFilesTab.button.direct=Direct

file.dataFilesTab.versions=Versions
file.dataFilesTab.versions.headers.dataset=Dataset
file.dataFilesTab.versions.headers.summary=Summary
file.dataFilesTab.versions.headers.contributors=Contributors
file.dataFilesTab.versions.headers.published=Published
file.dataFilesTab.versions.viewDiffBtn=View Differences
file.dataFilesTab.versions.citationMetadata=Citation Metadata:
file.dataFilesTab.versions.added=Added
file.dataFilesTab.versions.removed=Removed
file.dataFilesTab.versions.changed=Changed
file.dataFilesTab.versions.replaced=Replaced
file.dataFilesTab.versions.original=Original
file.dataFilesTab.versions.replacment=Replacement
file.dataFilesTab.versions.additionalCitationMetadata=Additional Citation Metadata:
file.dataFilesTab.versions.description.draft=This is a draft version.
file.dataFilesTab.versions.description.deaccessioned=Due to the previous version being deaccessioned, there are no difference notes available for this published version.
file.dataFilesTab.versions.description.firstPublished=This is the first published version.
file.dataFilesTab.versions.description.deaccessionedReason=Deaccessioned Reason:
file.dataFilesTab.versions.description.beAccessedAt=The dataset can now be accessed at:
file.dataFilesTab.versions.viewDetails.btn=View Details
file.dataFilesTab.versions.widget.viewMoreInfo=To view more information about the versions of this dataset, and to edit it if this is your dataset, please visit the <a href="/dataset.xhtml?persistentId={0}" title="{1}" target="_blank">full version of this dataset</a> at the {2}.
file.dataFilesTab.versions.preloadmessage=(Loading versions...)
file.deleteDialog.tip=Are you sure you want to delete this dataset and all of its files? You cannot undelete this dataset.
file.deleteDialog.header=Delete Dataset
file.deleteDraftDialog.tip=Are you sure you want to delete this draft version? Files will be reverted to the most recently published version. You cannot undelete this draft.
file.deleteDraftDialog.header=Delete Draft Version
file.deleteFileDialog.tip=The file(s) will be deleted after you click on the Save Changes button on the bottom of this page.
file.deleteFileDialog.immediate=The file will be deleted after you click on the Delete button.
file.deleteFileDialog.multiple.immediate=The file(s) will be deleted after you click on the Delete button.
file.deleteFileDialog.header=Delete Files
file.deleteFileDialog.failed.tip=Files will not be removed from previously published versions of the dataset.
file.deaccessionDialog.tip=Once you deaccession this dataset it will no longer be viewable by the public.
file.deaccessionDialog.version=Version
file.deaccessionDialog.reason.question1=Which version(s) do you want to deaccession?
file.deaccessionDialog.reason.question2=What is the reason for deaccession?
file.deaccessionDialog.reason.selectItem.identifiable=There is identifiable data in one or more files
file.deaccessionDialog.reason.selectItem.beRetracted=The research article has been retracted
file.deaccessionDialog.reason.selectItem.beTransferred=The dataset has been transferred to another repository
file.deaccessionDialog.reason.selectItem.IRB=IRB request
file.deaccessionDialog.reason.selectItem.legalIssue=Legal issue or Data Usage Agreement
file.deaccessionDialog.reason.selectItem.notValid=Not a valid dataset
file.deaccessionDialog.reason.selectItem.other=Other (Please type reason in space provided below)
file.deaccessionDialog.enterInfo=Please enter additional information about the reason for deaccession.
file.deaccessionDialog.leaveURL=If applicable, please leave a URL where this dataset can be accessed after deaccessioning.
file.deaccessionDialog.leaveURL.watermark=Optional dataset site, http://...
file.deaccessionDialog.deaccession.tip=Are you sure you want to deaccession? The selected version(s) will no longer be viewable by the public.
file.deaccessionDialog.deaccessionDataset.tip=Are you sure you want to deaccession this dataset? It will no longer be viewable by the public.
file.deaccessionDialog.dialog.selectVersion.error=Please select version(s) for deaccessioning.
file.deaccessionDialog.dialog.selectVersion.tip=Please select version(s) for deaccessioning.
file.deaccessionDialog.dialog.selectVersion.header=Please Select Version(s)
file.deaccessionDialog.dialog.reason.tip=Please select reason for deaccessioning.
file.deaccessionDialog.dialog.reason.error=Please select reason for deaccessioning.
file.deaccessionDialog.dialog.reason.header=Please Select Reason
file.deaccessionDialog.dialog.url.tip=Please enter valid forwarding URL.
file.deaccessionDialog.dialog.url.error=Please enter valid forwarding URL.
file.deaccessionDialog.dialog.url.header=Invalid URL
file.deaccessionDialog.dialog.textForReason.tip=Please enter text for reason for deaccessioning.
file.deaccessionDialog.dialog.textForReason.header=Enter additional information
file.deaccessionDialog.dialog.textForReason.error=Please enter text for reason for deaccessioning.
file.deaccessionDialog.dialog.limitChar.tip=Text for reason for deaccessioning may be no longer than 1000 characters.
file.deaccessionDialog.dialog.limitChar.error=Text for reason for deaccessioning may be no longer than {0} characters.
file.deaccessionDialog.dialog.limitChar.header=Limit 1000 characters
file.viewDiffDialog.header=Version Differences Details
file.viewDiffDialog.dialog.warning=Please select two versions to view the differences.
file.viewDiffDialog.notAvailable=N/A
file.viewDiffDialog.version=Version
file.viewDiffDialog.lastUpdated=Last Updated
file.viewDiffDialog.fileID=File ID
file.viewDiffDialog.fileName=Name
file.viewDiffDialog.fileType=Type
file.viewDiffDialog.fileSize=Size
file.viewDiffDialog.category=Tag(s)
file.viewDiffDialog.description=Description
file.viewDiffDialog.provDescription=Provenance Description
file.viewDiffDialog.fileReplaced=File Replaced
file.viewDiffDialog.filesReplaced=File(s) Replaced
file.viewDiffDialog.files.header=Files
file.viewDiffDialog.msg.draftFound=&#160;This is the "DRAFT" version.
file.viewDiffDialog.msg.draftNotFound=The "DRAFT" version was not found.
file.viewDiffDialog.msg.versionFound=&#160;This is version "{0}".
file.viewDiffDialog.msg.versionNotFound=Version "{0}" was not found.
file.metadataTip=Metadata Tip: After adding the dataset, click the Edit Dataset button to add more metadata.
file.addBtn=Save Dataset
file.dataset.allFiles=All Files from this Dataset
file.downloadDialog.header=Dataset Terms
file.downloadDialog.tip=Please confirm and/or complete the information needed below in order to continue.
file.requestAccessTermsDialog.tip=Please confirm and/or complete the information needed below in order to request access to files in this dataset.
file.requestAccess.notAllowed=Requests for access are not accepted on the Dataset.

file.search.placeholder=Search this dataset...
file.results.btn.sort=Sort
file.results.btn.sort.option.nameAZ=Name (A-Z)
file.results.btn.sort.option.nameZA=Name (Z-A)
file.results.btn.sort.option.newest=Newest
file.results.btn.sort.option.oldest=Oldest
file.results.btn.sort.option.size=Size
file.results.btn.sort.option.type=Type
file.compute.fileAccessDenied=This file is restricted and you may not compute on it because you have not been granted access.
file.configure.Button=Configure
# dataset-widgets.xhtml
dataset.widgets.title=Dataset Thumbnail + Widgets
dataset.widgets.notPublished.why.header=Why Use Widgets?
dataset.widgets.notPublished.why.reason1=Increases the web visibility of your data by allowing you to embed your dataverse and datasets into your personal or project website.
dataset.widgets.notPublished.why.reason2=Allows others to browse your dataverse and datasets without leaving your personal or project website.
dataset.widgets.notPublished.how.header=How To Use Widgets
dataset.widgets.notPublished.how.tip1=To use widgets, your dataverse and datasets need to be published.
dataset.widgets.notPublished.how.tip2=After publishing, code will be available on this page for you to copy and add to your personal or project website.
dataset.widgets.notPublished.how.tip3=Do you have an OpenScholar website? If so, learn more about adding the Dataverse widgets to your website <a href="{0}/{1}/user/dataverse-management.html#adding-widgets-to-an-openscholar-website" title="Adding Widgets to an OpenScholar Website - Dataverse User Guide" target="_blank">here</a>.
dataset.widgets.notPublished.getStarted=To get started, publish your dataset. To learn more about Widgets, visit the <a href="{0}/{1}/user/dataset-management.html#widgets" title="Widgets - Dataverse User Guide" target="_blank">Widgets</a> section of the User Guide.
dataset.widgets.editAdvanced=Edit Advanced Options
dataset.widgets.editAdvanced.tip=<strong>Advanced Options</strong> &#150; Additional options for configuring your widget on your personal or project website.
dataset.widgets.tip=Copy and paste this code into the HTML on your site. To learn more about Widgets, visit the <a href="{0}/{1}/user/dataset-management.html#widgets" title="Widgets - Dataverse User Guide" target="_blank">Widgets</a> section of the User Guide.
dataset.widgets.citation.txt=Dataset Citation
dataset.widgets.citation.tip=Add a citation for your dataset to your personal or project website.
dataset.widgets.datasetFull.txt=Dataset
dataset.widgets.datasetFull.tip=Add a way for visitors on your website to be able to view your datasets, download files, etc.
dataset.widgets.advanced.popup.header=Widget Advanced Options
dataset.widgets.advanced.prompt=Forward persistent URL's in your dataset citation to your personal website.
dataset.widgets.advanced.url.label=Personal Website URL
dataset.widgets.advanced.url.watermark=http://www.example.com/page-name
dataset.widgets.advanced.invalid.message=Please enter a valid URL
dataset.widgets.advanced.success.message=Successfully updated your Personal Website URL
dataset.widgets.advanced.failure.message=The dataverse Personal Website URL has not been updated.
dataset.thumbnailsAndWidget.breadcrumbs.title=Thumbnail + Widgets
dataset.thumbnailsAndWidget.thumbnails.title=Thumbnail
dataset.thumbnailsAndWidget.widgets.title=Widgets
dataset.thumbnailsAndWidget.thumbnailImage=Thumbnail Image
dataset.thumbnailsAndWidget.thumbnailImage.title=The logo or image file you wish to display as the thumbnail of this dataset.
dataset.thumbnailsAndWidget.thumbnailImage.tip=Supported image types are JPG, TIF, or PNG and should be no larger than {0} KB. The maximum display size for an image file as a dataset thumbnail is 48 pixels wide by 48 pixels high.
dataset.thumbnailsAndWidget.thumbnailImage.default=Default Icon
dataset.thumbnailsAndWidget.thumbnailImage.selectAvailable=Select Available File
dataset.thumbnailsAndWidget.thumbnailImage.selectThumbnail=Select Thumbnail
dataset.thumbnailsAndWidget.thumbnailImage.selectAvailable.title=Select a thumbnail from those available as image data files that belong to your dataset.
dataset.thumbnailsAndWidget.thumbnailImage.uploadNew=Upload New File
dataset.thumbnailsAndWidget.thumbnailImage.uploadNew.title=Upload an image file as your dataset thumbnail, which will be stored separately from the data files that belong to your dataset.
dataset.thumbnailsAndWidget.thumbnailImage.upload=Upload Image
dataset.thumbnailsAndWidget.thumbnailImage.upload.invalidMsg=The image could not be uploaded. Please try again with a JPG, TIF, or PNG file.
dataset.thumbnailsAndWidget.success=Dataset thumbnail updated.
dataset.thumbnailsAndWidget.removeThumbnail=Remove Thumbnail
dataset.thumbnailsAndWidget.removeThumbnail.tip=You are only removing this image as the dataset thumbnail, not removing it from your dataset. To do that, go to the Edit Files page.
dataset.thumbnailsAndWidget.availableThumbnails=Available Thumbnails
dataset.thumbnailsAndWidget.availableThumbnails.tip=Select a thumbnail from the data files that belong to your dataset. Continue back to the Thumbnail + Widgets page to save your changes.

# file.xhtml
file.share.fileShare=Share File
file.share.fileShare.tip=Share this file on your favorite social media networks.
file.share.fileShare.shareText=View this file.
file.title.label=Title
file.citation.label=Citation
file.citation.notice=This file is part of "{0}".
file.citation.dataset=Dataset Citation
file.citation.datafile=File Citation
file.cite.downloadBtn=Cite Dataset
file.cite.file.downloadBtn=Cite Data File
file.pid.label=File Persistent ID:
file.unf.lable= File UNF:
file.general.metadata.label=General Metadata
file.description.label=Description
file.tags.label=Tags
file.lastupdated.label=Last Updated
file.DatasetVersion=Version

file.metadataTab.fileMetadata.header=File Metadata
file.metadataTab.fileMetadata.persistentid.label=Data File Persistent ID
file.metadataTab.fileMetadata.downloadUrl.label=Download URL
file.metadataTab.fileMetadata.downloadUrl.info=Use the Download URL in a Wget command or a download manager to avoid interrupted downloads, time outs or other failures. <a href="{0}/{1}/user/find-use-data.html#downloading-via-url" title="User Guide - Downloading via URL" target="_blank">User Guide - Downloading via URL</a>
file.metadataTab.fileMetadata.unf.label=File UNF
file.metadataTab.fileMetadata.size.label=Size
file.metadataTab.fileMetadata.type.label=Type
file.metadataTab.fileMetadata.description.label=Description
file.metadataTab.fileMetadata.publicationDate.label=Publication Date
file.metadataTab.fileMetadata.depositDate.label=Deposit Date
file.metadataTab.fileMetadata.hierarchy.label=File Path
file.metadataTab.fileMetadata.hierarchy.tip=Hierarchical directory structure path used to display file organization and support reproducibility.
file.metadataTab.fitsMetadata.header=FITS Metadata

file.versionDifferences.noChanges=No changes associated with this version
file.versionDifferences.fileNotInVersion=File not included in this version
file.versionDifferences.actionChanged=Changed
file.versionDifferences.actionAdded=Added
file.versionDifferences.actionRemoved=Removed
file.versionDifferences.actionReplaced=Replaced
file.versionDifferences.fileMetadataGroupTitle=File Metadata
file.versionDifferences.fileTagsGroupTitle=File Tags
file.versionDifferences.descriptionDetailTitle=Description
file.versionDifferences.provenanceDetailTitle=Provenance
file.versionDifferences.fileNameDetailTitle=File Name
file.versionDifferences.fileAccessTitle=File Access
file.versionDifferences.fileRestricted=Restricted
file.versionDifferences.fileUnrestricted=Unrestricted
file.versionDifferences.fileGroupTitle=File

# File Ingest
ingest.csv.invalidHeader=Invalid header row. One of the cells is empty.
ingest.csv.lineMismatch=Mismatch between line counts in first and final passes!, {0} found on first pass, but {1} found on second.
ingest.csv.recordMismatch=Reading mismatch, line {0} of the Data file: {1} delimited values expected, {2} found.
ingest.csv.nullStream=Stream can't be null.

# editdatafile.xhtml

# editFilesFragment.xhtml
file.edit.error.file_exceeds_limit=This file exceeds the size limit.
# File metadata error
file.metadata.datafiletag.not_tabular=You cannot add Tabular Data Tags to a non-tabular file.

# File Edit Success
file.message.editSuccess=This file has been updated.
file.message.deleteSuccess=The file has been deleted.
file.message.replaceSuccess=This file has been replaced.

# File Add/Replace operation messages
file.addreplace.file_size_ok=File size is in range.
file.addreplace.error.byte_abrev=B
file.addreplace.error.file_exceeds_limit=This file size ({0}) exceeds the size limit of {1}.
file.addreplace.error.dataset_is_null=The dataset cannot be null.
file.addreplace.error.dataset_id_is_null=The dataset ID cannot be null.
find.dataset.error.dataset_id_is_null=When accessing a dataset based on Persistent ID, a {0} query parameter must be present.
find.dataset.error.dataset.not.found.persistentId=Dataset with Persistent ID {0} not found.
find.dataset.error.dataset.not.found.id=Dataset with ID {0} not found.
find.dataset.error.dataset.not.found.bad.id=Bad dataset ID number: {0}.
find.datasetlinking.error.not.found.ids=Dataset linking dataverse with dataset ID {0} and dataset linking dataverse ID {1} not found.
find.datasetlinking.error.not.found.bad.ids=Bad dataset ID number: {0} or dataset linking dataverse ID number: {1}.
find.dataverselinking.error.not.found.ids=Dataverse linking dataverse with dataverse ID {0} and dataverse linking dataverse ID {1} not found.
find.dataverselinking.error.not.found.bad.ids=Bad dataverse ID number: {0} or dataverse linking dataverse ID number: {1}.
find.datafile.error.datafile.not.found.id=File with ID {0} not found.
find.datafile.error.datafile.not.found.bad.id=Bad file ID number: {0}.
find.datafile.error.dataset.not.found.persistentId=Datafile with Persistent ID {0} not found.
file.addreplace.error.dataset_id_not_found=There was no dataset found for ID: 
file.addreplace.error.no_edit_dataset_permission=You do not have permission to edit this dataset.
file.addreplace.error.filename_undetermined=The file name cannot be determined.
file.addreplace.error.file_content_type_undetermined=The file content type cannot be determined.
file.addreplace.error.file_upload_failed=The file upload failed.
file.addreplace.error.duplicate_file=This file already exists in the dataset. 
file.addreplace.error.existing_file_to_replace_id_is_null=The ID of the existing file to replace must be provided.
file.addreplace.error.existing_file_to_replace_not_found_by_id=Replacement file not found. There was no file found for ID: {0}
file.addreplace.error.existing_file_to_replace_is_null=The file to replace cannot be null.
file.addreplace.error.existing_file_to_replace_not_in_dataset=The file to replace does not belong to this dataset.
file.addreplace.error.existing_file_not_in_latest_published_version=You cannot replace a file that is not in the most recently published dataset. (The file is unpublished or was deleted from a previous version.)
file.addreplace.content_type.header=File Type Different
file.addreplace.error.replace.new_file_has_different_content_type=The original file ({0}) and replacement file ({1}) are different file types.
file.addreplace.error.replace.new_file_same_as_replacement=You cannot replace a file with the exact same file.
file.addreplace.error.unpublished_file_cannot_be_replaced=You cannot replace an unpublished file. Please delete it instead of replacing it.
file.addreplace.error.ingest_create_file_err=There was an error when trying to add the new file.
file.addreplace.error.initial_file_list_empty=An error occurred and the new file was not added.
file.addreplace.error.initial_file_list_more_than_one=You cannot replace a single file with multiple files. The file you uploaded was ingested into multiple files.
file.addreplace.error.final_file_list_empty=There are no files to add. (This error should not happen if steps called in sequence.)
file.addreplace.error.only_replace_operation=This should only be called for file replace operations!
file.addreplace.error.failed_to_remove_old_file_from_dataset=Unable to remove old file from new DatasetVersion.
file.addreplace.error.add.add_file_error=Failed to add file to dataset.
file.addreplace.error.phase2_called_early_no_new_files=There was an error saving the dataset - no new files found.
file.addreplace.success.add=File successfully added!
file.addreplace.success.replace=File successfully replaced!
file.addreplace.error.auth=The API key is invalid.
file.addreplace.error.invalid_datafile_tag=Not a valid Tabular Data Tag: 

# 500.xhtml
error.500.page.title=500 Internal Server Error
error.500.message=<strong>Internal Server Error</strong> - An unexpected error was encountered, no more information is available.

# 404.xhtml
error.404.page.title=404 Not Found
error.404.message=<strong>Page Not Found</strong> - The page you are looking for was not found.

# 403.xhtml
error.403.page.title=403 Not Authorized
error.403.message=<strong>Not Authorized</strong> - You are not authorized to view this page.

# general error - support message
error.support.message= If you believe this is an error, please contact {0} for assistance.

# citation-frame.xhtml
citationFrame.banner.message=If the site below does not load, the archived data can be found in the {0} {1}. {2}
citationFrame.banner.message.here=here
citationFrame.banner.closeIcon=Close this message, go to dataset
citationFrame.banner.countdownMessage= This message will close in 
citationFrame.banner.countdownMessage.seconds=seconds

# Friendly AuthenticationProvider names
authenticationProvider.name.builtin=Dataverse
authenticationProvider.name.null=(provider is unknown)
authenticationProvider.name.github=GitHub
authenticationProvider.name.google=Google
authenticationProvider.name.orcid=ORCiD
authenticationProvider.name.orcid-sandbox=ORCiD Sandbox
authenticationProvider.name.shib=Shibboleth
ingest.csv.invalidHeader=Invalid header row. One of the cells is empty.
ingest.csv.lineMismatch=Mismatch between line counts in first and final passes!, {0} found on first pass, but {1} found on second.
ingest.csv.recordMismatch=Reading mismatch, line {0} of the Data file: {1} delimited values expected, {2} found.
ingest.csv.nullStream=Stream can't be null.
citationFrame.banner.countdownMessage.seconds=seconds

#dataset.xhtml #editFilesFragment.xhtml
dataset.access.accessHeader=File Restrictions

#dataserFieldForEditFragment.xhtml
dataset.AddReplication=Add "Replication Data for" to Title
dataset.replicationDataFor=Replication Data for:


#mydata_fragment.xhtml
mydataFragment.infoAccess=Here are all the dataverses, datasets, and files you have access to. You can filter through them by publication status and roles.
mydataFragment.moreResults=View More Results
mydataFragment.publicationStatus=Publication Status
mydataFragment.roles=Roles
mydataFragment.resultsByUserName=Results by Username
mydataFragment.search=Search my data...
mydata.result=Result
mydata.results=Results
mydata.viewnext=View Next
mydata.more=More

file.provenance=Provenance
file.editProvenanceDialog=Provenance
file.editProvenanceDialog.tip=Provenance is a record of the origin of your data file and any transformations it has been through. Upload a JSON file from a provenance capture tool to generate a graph of your data''s provenance. For more information, please refer to our <a href="{0}/{1}/user/" title="Dataverse User Guide" target="_blank">User Guide</a>.
file.editProvenanceDialog.uploadSuccess=Upload complete
file.editProvenanceDialog.uploadError=An error occurred during upload and parsing of your provenance file.
file.editProvenanceDialog.noEntitiesError=The uploaded provenance file does not contain any entities that can be related to your Data File. 
file.editProvenanceDialog.invalidSchemaError=The uploaded provenance file does not comply with the W3C Provenance standard.
file.editProvenanceDialog.bundleFile=Provenance File
file.editProvenanceDialog.bundleFile.instructions=File must be JSON format and follow the <a href="https://www.w3.org/Submission/2013/SUBM-prov-json-20130424/" target="_blank">W3C standard</a>.
file.editProvenanceDialog.bundleFile.alreadyPublished=This Provenance File has been published and cannot be replaced or removed.
file.editProvenanceDialog.bundleEntity=Data File Entity
file.editProvenanceDialog.bundleEntity.placeholder=Connect entity...
file.editProvenanceDialog.bundleEntity.requiredValidation=Value is required.
file.editProvenanceDialog.bundleEntity.tip=Select the entity in your provenance file which represents your data file.
file.editProvenanceDialog.bundleEntity.nameHeader=Name
file.editProvenanceDialog.bundleEntity.typeHeader=Type
file.editProvenanceDialog.bundleEntity.entityHeader=Entity
file.editProvenanceDialog.selectToAddBtn=Select File
file.editProvenanceDialog.description.tip=You may also add information documenting the history of your data file, including how it was created, how it has changed, and who has worked with it.
file.editProvenanceDialog.description=Provenance Description
file.editProvenanceDialog.description.placeholder=Add provenance description...
file.confirmProvenanceDialog=Provenance
file.confirmProvenanceDialog.tip1=Once you publish this dataset, your provenance file can not be edited or replaced.
file.confirmProvenanceDialog.tip2=Select "Cancel" to return the previous page, where you can preview your provenance file to confirm it is correct.
file.metadataTab.provenance.header=File Provenance
file.metadataTab.provenance.body=File Provenance information coming in a later release...
file.metadataTab.provenance.error=Due to an internal error, your provenance information was not correctly saved.
file.metadataTab.provenance.message=Your provenance information has been received. Please click Save Changes below to ensure all data is added to your dataset.

file.provConfirm.unpublished.json=Your Provenance File will become permanent upon publishing your dataset. Please preview to confirm before publishing. 
file.provConfirm.published.json=Your Provenance File will become permanent once you click Save Changes. Please preview to confirm before you Save Changes.
file.provConfirm.freeform=Your Provenance Description is not permanent; it can be updated at any time.
file.provConfirm.empty=No changes have been made.

file.provAlert.published.json=Your Provenance File changes have been saved to the Dataset. 
file.provAlert.unpublished.json=Your Provenance File changes will be saved to this version of the Dataset once you click on the Save Changes button. 
file.provAlert.freeform=Your Provenance Description changes will be saved to this version of the Dataset once you click on the Save Changes button. 
file.provAlert.filePage.published.json=Your Provenance File changes have been saved to the Dataset. 
file.provAlert.filePage.unpublished.json=Your Provenance File changes have been saved to this version of the Dataset. 
file.provAlert.filePage.freeform=Your Provenance Description changes have been saved to this version of the Dataset. 

api.prov.provJsonSaved=PROV-JSON provenance data saved for Data File:
api.prov.provJsonDeleted=PROV-JSON deleted for the selected Data File.

api.prov.error.provDisabled=This functionality has been administratively disabled.
api.prov.error.badDataFileId=Invalid DataFile ID.
api.prov.error.jsonUpdateNotAllowed=PROV-JSON cannot be updated for a published file that already has PROV-JSON.
api.prov.error.entityMismatch=Entity name provided does not match any entities parsed from the uploaded PROV-JSON.
api.prov.error.jsonDeleteNotAllowed=PROV-JSON cannot be deleted for a published file.
api.prov.error.jsonNoContent=No provenance json available for this file.
api.prov.error.freeformInvalidJson=A valid JSON object could not be found.
api.prov.error.freeformMissingJsonKey=The JSON object you send must have a key called 'text'.
api.prov.error.freeformNoText=No provenance free form text available for this file.
api.prov.error.noDataFileFound=Could not find a file based on ID.

bagit.sourceOrganization=Dataverse Installation (<Site Url>)
bagit.sourceOrganizationAddress=<Full address>
bagit.sourceOrganizationEmail=<Email address>

#Permission.java
permission.addDataverseDataverse=Add a dataverse within another dataverse
permission.deleteDataset=Delete a dataset draft
permission.deleteDataverse=Delete an unpublished dataverse
permission.publishDataset=Publish a dataset
permission.publishDataverse=Publish a dataverse
permission.managePermissionsDataset=Manage permissions for a dataset
permission.managePermissionsDataverse=Manage permissions for a dataverse
permission.editDataset=Edit a dataset's metadata
permission.editDataverse=Edit a dataverse's metadata, facets, customization, and templates 
permission.downloadFile=Download a file
permission.viewUnpublishedDataset=View an unpublished dataset and its files
permission.viewUnpublishedDataverse=View an unpublished dataverse
permission.addDatasetDataverse=Add a dataset to a dataverse

#DataverseUserPage.java
userPage.informationUpdated=Your account information has been successfully updated.
userPage.passwordChanged=Your account password has been successfully changed.
confirmEmail.changed=Your email address has changed and must be re-verified. Please check your inbox at {0} and follow the link we''ve sent. \n\nAlso, please note that the link will only work for the next {1} before it has expired.

#Dataset.java
dataset.category.documentation=Documentation
dataset.category.data=Data
dataset.category.code=Code

#DatasetVersionDifference.java
dataset.version.file.added=Files (Added: {0}
dataset.version.file.removed=Files (Removed: {0}
dataset.version.file.removed2=; Removed: {0}
dataset.version.file.replaced=Files (Replaced: {0}
dataset.version.file.replaced2=; Replaced: {0}
dataset.version.file.changed=Files (Changed File Metadata: {0}
dataset.version.file.changed2=; Changed File Metadata: {0}

#DataversePage.java
dataverse.item.required=Required
dataverse.item.optional=Optional
dataverse.item.hidden=Hidden
dataverse.edit.msg=Edit Dataverse
dataverse.edit.detailmsg=Edit your dataverse and click Save Changes. Asterisks indicate required fields.
dataverse.feature.update=The featured dataverses for this dataverse have been updated.
dataverse.link.select=You must select a linking dataverse.
dataset.noSelectedDataverse.header=Select Dataverse(s)
dataverse.link.user=Only authenticated users can link a dataverse.
dataverse.link.error=Unable to link {0} to {1}. An internal error occurred.
dataverse.search.user=Only authenticated users can save a search.
dataverse.alias=alias
dataverse.alias.taken=This Alias is already taken.

#editDatafilesPage.java
dataset.save.fail=Dataset Save Failed
dataset.files.exist=The following files already exist in the dataset:
dataset.file.exist=The following file already exists in the dataset:
dataset.files.duplicate=The following files are duplicates of (an) already uploaded file(s):
dataset.file.duplicate=The following file is a duplicate of an already uploaded file:
dataset.file.skip=(skipping)
dataset.file.upload=Succesful {0} is uploaded.
dataset.file.uploadFailure=upload failure
dataset.file.uploadFailure.detailmsg=the file {0} failed to upload!
dataset.file.uploadWarning=upload warning
dataset.file.uploadWorked=upload worked

#EmailValidator.java
email.invalid=is not a valid email address.

#URLValidator.java
url.invalid=is not a valid URL.

#HarvestingClientsPage.java
harvest.start.error=Sorry, harvest could not be started for the selected harvesting client configuration (unknown server error).
harvest.delete.error=Selected harvesting client cannot be deleted; unknown exception:
harvest.create.error=Failed to create a new Harvesting Client configuration: no destination dataverse selected.
harvest.createCommand.error=Harvesting client creation command failed
harvest.create.fail=Harvesting client creation failed (reason unknown).
harvest.update.success=Successfully updated harvesting client
harvest.save.failure1=Failed to save harvesting client
harvest.save.failure2=Failed to save harvesting client (reason unknown).

#HarvestingSetsPage.java
harvest.oaicreate.fail=Failed to create OAI set
harvest.oaicreate.defaultset.fail=Failed to create the default OAI set
harvest.oaiupdate.fail=Failed to update OAI set.
harvest.oaiupdate.success=Successfully updated OAI set &#34;{0}&#34;.
harvest.delete.fail=Failed to delete harvesting set; unknown exception: 
harvest.reexport.fail=Sorry, could not start re-export on selected OAI set (unknown server error).
harvest.search.failed=Search failed for the query provided. Message from the Dataverse search server:

#LoginPage.java
login.Username/Email=Please enter a Username
login.Password=Please enter a Password

#SystemConfig.java
system.app.terms=There are no Terms of Use for this Dataverse installation.
system.api.terms=There are no API Terms of Use for this Dataverse installation.

#DatasetPage.java
dataverse.notreleased=DataverseNotReleased
dataverse.release.authenticatedUsersOnly=Only authenticated users can release a dataverse.
dataset.registration.failed=Dataset Registration Failed
dataset.registered=DatasetRegistered
dataset.registered.msg=Your dataset is now registered.
dataset.notlinked=DatasetNotLinked
dataset.notlinked.msg=There was a problem linking this dataset to yours:
datasetversion.archive.success=Archival copy of Version successfully submitted
datasetversion.archive.failure=Error in submitting an archival copy 
datasetversion.update.failure=Dataset Version Update failed. Changes are still in the DRAFT version.
datasetversion.update.archive.failure=Dataset Version Update succeeded, but the attempt to update the archival copy failed.
datasetversion.update.success=The published version of your Dataset has been updated.
datasetversion.update.archive.success=The published version of your Dataset, and its archival copy, have been updated.

#ThemeWidgetFragment.java
theme.validateTagline=Tagline must be at most 140 characters.
theme.urlValidate=URL validation failed.
theme.urlValidate.msg=Please provide URL.
dataverse.save.failed=Dataverse Save Failed -

#LinkValidator.java
link.tagline.validate=Please enter a tagline for the website to be hyperlinked with.

#TemplatePage.java
template.save.fail=Template Save Failed
template.create=Template has been created.
template.save=Template has been edited and saved.

#GuestbookPage.java
guestbook.save.fail=Guestbook Save Failed
guestbook.option.msg= - An Option question requires multiple options. Please complete before saving.
guestbook.create=The guestbook has been created. 
guestbook.save=The guestbook has been edited and saved.

#Shib.java
shib.invalidEmailAddress=The SAML assertion contained an invalid email address: &#34;{0}&#34;.
shib.emailAddress.error=A single valid address could not be found.
shib.nullerror=The SAML assertion for &#34;{0}&#34; was null. Please contact support.
dataverse.shib.success=Your Dataverse account is now associated with your institutional account.
shib.createUser.fail=Couldn't create user.

#IngestServiceBean.java
ingest.failed=ingest failed

#ManagePermissionsPage.java
permission.roleWasRemoved={0} role for {1} was removed.
permission.defaultPermissionDataverseUpdated=The default permissions for this dataverse have been updated.
permission.roleAssignedToFor={0} role assigned to {1} for {2}.
permission.roleNotAssignedFor={0} role could NOT be assigned to {1} for {2}.
permission.updated=updated
permission.created=created
permission.roleWas=The role was {0}. To assign it to a user and/or group, click on the Assign Roles to Users/Groups button in the Users/Groups section of this page.
permission.roleNotSaved=The role was not able to be saved.
permission.permissionsMissing=Permissions {0} missing.
permission.CannotAssigntDefaultPermissions=Cannot assign default permissions.
permission.default.contributor.role.none.decription=A person who has no permissions on a newly created dataset. Not recommended for dataverses with human contributors. 
permission.default.contributor.role.none.name=None

#ManageFilePermissionsPage.java
permission.roleNotAbleToBeRemoved=The role assignment was not able to be removed.
permission.fileAccessGranted=File Access request by {0} was granted.
permission.fileAccessRejected=File Access request by {0} was rejected.
permission.roleNotAbleToBeAssigned=The role was not able to be assigned.

#ManageGroupsPage.java
dataverse.manageGroups.create.success=Successfully created group {0}. Refresh to update your page.
dataverse.manageGroups.save.success=Successfully saved group {0}
dataverse.manageGroups.delete=The group has been deleted.
dataverse.manageGroups.nodelete=The explicit group cannot be deleted.
dataverse.manageGroups.create.fail=Group Creation failed.
dataverse.manageGroups.edit.fail=Group edit failed.
dataverse.manageGroups.save.fail=Group Save failed.

#ManageTemplatesPage.java
template.makeDefault=The template has been selected as the default template for this dataverse
template.unselectDefault=The template has been removed as the default template for this dataverse
template.clone=The template has been copied
template.clone.error=Template could not be copied. 
template.delete=The template has been deleted
template.delete.error=The dataset template cannot be deleted.
template.update=Template data updated
template.update.error=Template update failed
template.makeDefault.error=The dataset template cannot be made default.
page.copy=Copy of

#RolePermissionFragment.java
permission.roleAssignedToOn=Role {0} assigned to {1} on {2}
permission.cannotAssignRole=Can''t assign role: {0}
permission.roleRevoked=Role assignment revoked successfully
permission.cannotRevokeRole1=Cannot revoke role assignment - you''re missing permission {0}
permission.cannotRevokeRole2=Cannot revoke role assignment: {0}
permission.roleSave=Role &#34;{0}&#34; saved
permission.cannotSaveRole=Cannot save role {0}

#GlobalId.java
pid.allowedCharacters=^[A-Za-z0-9._/:\\-]*

#Admin-API
admin.api.auth.mustBeSuperUser=Forbidden. You must be a superuser.
admin.api.migrateHDL.failure.must.be.set.for.doi=May not migrate while installation protocol set to "hdl". Protocol must be "doi"
admin.api.migrateHDL.failure.must.be.hdl.dataset=Dataset was not registered as a HDL. It cannot be migrated.
admin.api.migrateHDL.success=Dataset migrate HDL registration complete. Dataset re-registered successfully.
admin.api.migrateHDL.failure=Failed to migrate Dataset Handle id: {0}
admin.api.migrateHDL.failureWithException=Failed to migrate Dataset Handle id: {0} Unexpected exception: {1}

#Datasets.java
datasets.api.updatePIDMetadata.failure.dataset.must.be.released=Modify Registration Metadata must be run on a published dataset.
datasets.api.updatePIDMetadata.auth.mustBeSuperUser=Forbidden. You must be a superuser.
datasets.api.updatePIDMetadata.success.for.single.dataset=Dataset {0} PID Metadata updated successfully.
datasets.api.updatePIDMetadata.success.for.update.all=All Dataset PID Metadata update completed successfully.

#Dataverses.java
dataverses.api.update.default.contributor.role.failure.role.not.found=Role {0} not found.
dataverses.api.update.default.contributor.role.success=Default contributor role for Dataverse {0} has been set to {1}.
dataverses.api.update.default.contributor.role.failure.role.does.not.have.dataset.permissions=Role {0} does not have dataset permissions.
#Access.java
access.api.allowRequests.failure.noDataset=Could not find Dataset with id: {0}
access.api.allowRequests.failure.noSave=Problem saving dataset {0}: {1}
access.api.allowRequests.allows=allows
access.api.allowRequests.disallows=disallows
access.api.allowRequests.success=Dataset {0} {1} file access requests.
access.api.fileAccess.failure.noUser=Could not find user to execute command: {0}
access.api.requestAccess.failure.commandError=Problem trying request access on {0} : {1}
access.api.requestAccess.failure.requestExists=An access request for this file on your behalf already exists.
access.api.requestAccess.failure.invalidRequest=You may not request access to this file. It may already be available to you.
access.api.requestAccess.noKey=You must provide a key to request access to a file. 
access.api.requestAccess.fileNotFound=Could not find datafile with id {0}.
access.api.requestAccess.invalidRequest=This file is already available to you for download or you have a pending request
access.api.requestAccess.requestsNotAccepted=Requests for access are not accepted on the Dataset.
access.api.requestAccess.success.for.single.file=Access to File {0} requested.
access.api.rejectAccess.failure.noPermissions=Requestor does not have permission to manage file download requests.
access.api.grantAccess.success.for.single.file=Access to File {0} granted.
access.api.grantAccess.noAssigneeFound=Could not find assignee with identifier {0}.
access.api.grantAccess.failure.commandError=Problem trying grant access on {0} : {1}
access.api.fileAccess.rejectFailure.noRequest=No request for access to file {0} for user {1}
access.api.rejectAccess.success.for.single.file=Access to File {0} rejected.
access.api.revokeAccess.noRoleFound=No File Downloader role found for user {0}
access.api.revokeAccess.success.for.single.file=File Downloader access has been revoked for user {0} on file {1}
access.api.requestList.fileNotFound=Could not find datafile with id {0}.
access.api.requestList.noKey=You must provide a key to get list of access requests for a file. 
access.api.requestList.noRequestsFound=There are no access requests for this file {0}.
access.api.exception.metadata.not.available.for.nontabular.file=This type of metadata is only available for tabular files.

#permission
permission.AddDataverse.label=AddDataverse
permission.AddDataset.label=AddDataset
permission.ViewUnpublishedDataverse.label=ViewUnpublishedDataverse
permission.ViewUnpublishedDataset.label=ViewUnpublishedDataset
permission.DownloadFile.label=DownloadFile
permission.EditDataverse.label=EditDataverse
permission.EditDataset.label=EditDataset
permission.ManageDataversePermissions.label=ManageDataversePermissions
permission.ManageDatasetPermissions.label=ManageDatasetPermissions
permission.PublishDataverse.label=PublishDataverse
permission.PublishDataset.label=PublishDataset
permission.DeleteDataverse.label=DeleteDataverse
permission.DeleteDatasetDraft.label=DeleteDatasetDraft

permission.AddDataverse.desc=Add a dataverse within another dataverse
permission.DeleteDatasetDraft.desc=Delete a dataset draft
permission.DeleteDataverse.desc=Delete an unpublished dataverse
permission.PublishDataset.desc=Publish a dataset
permission.PublishDataverse.desc=Publish a dataverse
permission.ManageDatasetPermissions.desc=Manage permissions for a dataset
permission.ManageDataversePermissions.desc=Manage permissions for a dataverse
permission.EditDataset.desc=Edit a dataset's metadata
permission.EditDataverse.desc=Edit a dataverse's metadata, facets, customization, and templates 
permission.DownloadFile.desc=Download a file
permission.ViewUnpublishedDataset.desc=View an unpublished dataset and its files
permission.ViewUnpublishedDataverse.desc=View an unpublished dataverse
permission.AddDataset.desc=Add a dataset to a dataverse

packageDownload.title=Package File Download
packageDownload.instructions=Use the Download URL in a Wget command or a download manager to download this package file. Download via web browser is not recommended. <a href="{0}/{1}/user/find-use-data.html#downloading-a-dataverse-package-via-url" title="User Guide - Downloading a Dataverse Package via URL" target="_blank">User Guide - Downloading a Dataverse Package via URL</a>
packageDownload.urlHeader=Download URL

#mydata_fragment.xhtml
Published=Published
Unpublished=Unpublished
Draft=Draft
In\u0020Review=In Review
Deaccessioned=Deaccessioned

#Managegroupspage.java
dataverse.manageGroups.user=user
dataverse.manageGroups.users=users
dataverse.manageGroups.group=group
dataverse.manageGroups.groups=groups
dataverse.manageGroups.nomembers=No Members
dataverse.manageGroups.unknown=unknown
dataverse.manageGroups.User=User
dataverse.manageGroups.Group=Group

#editFilesFragment.xhtml
editfilesfragment.mainlabel=Select Language Encoding...
editfilesfragment.label1=West European
editfilesfragment.label1.item1=Western (ISO-8859-1)
editfilesfragment.label1.item2=Western (ISO-8859-15)
editfilesfragment.label1.item3=Western (Windows-1252)
editfilesfragment.label1.item4=Western (MacRoman)
editfilesfragment.label1.item5=Western (IBM-850)
editfilesfragment.label1.item6=Celtic (ISO-8859-14)
editfilesfragment.label1.item7=Greek (ISO-8859-7)
editfilesfragment.label1.item8=Greek (Windows-1253)
editfilesfragment.label1.item9=Greek (MacGreek)
editfilesfragment.label1.item10=Icelandic (MacIcelandic)
editfilesfragment.label1.item11=Nordic (ISO-8859-10)
editfilesfragment.label1.item12=South European (ISO-8859-3)
editfilesfragment.label2=East European
editfilesfragment.label2.item1=Baltic (ISO-8859-4)
editfilesfragment.label2.item2=Baltic (ISO-8859-13)
editfilesfragment.label2.item3=Baltic (Windows-1257)
editfilesfragment.label2.item4=Cyrillic (ISO-8859-5)
editfilesfragment.label2.item5=Cyrillic (ISO-IR-111)
editfilesfragment.label2.item6=Cyrillic (Windows-1251)
editfilesfragment.label2.item7=Cyrillic (MacCyrillic)
editfilesfragment.label2.item8=Cyrillic/Ukrainian (MacUkrainian)
editfilesfragment.label2.item9=Cyrillic (KOI8-R)
editfilesfragment.label2.item10=Cyrillic/Ukrainian (KOI8-U)
editfilesfragment.label2.item11=Croatian (MacCroatian)
editfilesfragment.label2.item12=Romanian (MacRomanian)
editfilesfragment.label2.item13=Romanian (ISO-8859-16)
editfilesfragment.label2.item14=Central European (ISO-8859-2)
editfilesfragment.label2.item15=Central European (Windows-1250)
editfilesfragment.label2.item16=Central European (MacCE)
editfilesfragment.label2.item17=Cyrillic (IBM-855)
editfilesfragment.label3=East Asian
editfilesfragment.label3.item1=Japanese (ISO-2022-JP)
editfilesfragment.label3.item2=Japanese (Shift_JIS)
editfilesfragment.label3.item3=Japanese (EUC-JP)
editfilesfragment.label3.item4=Chinese Traditional (Big5)
editfilesfragment.label3.item5=Chinese Traditional (Big5-HKSCS)
editfilesfragment.label3.item6=Chinese Traditional (EUC-TW)
editfilesfragment.label3.item7=Chinese Simplified (GB2312)
editfilesfragment.label3.item8=Chinese Simplified (HZ)
editfilesfragment.label3.item9=Chinese Simplified (GBK)
editfilesfragment.label3.item10=Chinese Simplified (ISO-2022-CN)
editfilesfragment.label3.item11=Korean (EUC-KR)
editfilesfragment.label3.item12=Korean (JOHAB)
editfilesfragment.label3.item13=Korean (ISO-2022-KR)
editfilesfragment.label4=Unicode
editfilesfragment.label4.item1=Unicode (UTF-8)
editfilesfragment.label4.item2=Unicode (UTF-16LE)
editfilesfragment.label4.item3=Unicode (UTF-16BE)
editfilesfragment.label5=US-ASCII

isrequired=is required.
draftversion=DRAFT VERSION
deaccessionedversion=DEACCESSIONED VERSION

not_restricted=Not Restricted
editdatafilepage.defaultLanguageEncoding=UTF8 (default)
passwdVal.passwdReq.each=each
passwdVal.passwdReq.uppercase=uppercase
passwdVal.passwdReq.lowercase=lowercase
passwdVal.passwdReq.letter=letter
passwdVal.passwdReq.numeral=numeral
passwdVal.passwdReq.special=special
dataretrieverAPI.noMsgResultsFound=Sorry, no results were found.

#xlsxfilereader.java
xlsxfilereader.ioexception.parse=Could not parse Excel/XLSX spreadsheet. {0}
xlsxfilereader.ioexception.norows=No rows of data found in the Excel (XLSX) file.
xlsxfilereader.ioexception.onlyonerow=Only one row of data (column name header?) detected in the Excel (XLSX) file.
xlsxfilereader.ioexception.failed=Failed to read line {0} during the second pass.
xlsxfilereader.ioexception.mismatch=Reading mismatch, line {0} during the second pass: {1} delimited values expected, {2} found.
xlsxfilereader.ioexception.linecount=Mismatch between line counts in first and final passes!

#rtabfileparser.java
rtabfileparser.ioexception.failed=Failed to read line {0} of the Data file.
rtabfileparser.ioexception.mismatch=Reading mismatch, line {0} of the Data file: {1} delimited values expected, {2} found.
rtabfileparser.ioexception.boolean=Unexpected value for the Boolean variable ({0}): 
rtabfileparser.ioexception.read=Couldn't read Boolean variable ({0})!
rtabfileparser.ioexception.parser1=R Tab File Parser: Could not obtain varQnty from the dataset metadata.
rtabfileparser.ioexception.parser2=R Tab File Parser: varQnty=0 in the dataset metadata!

<<<<<<< HEAD
#FacetCategory - staticSearchFields
staticSearchFields.id=Id
staticSearchFields.dataverseVersionIndexedBy_s=Dataverse Version Indexed By
staticSearchFields.name=Name
staticSearchFields.description=Description
staticSearchFields.identifier=Identifier
staticSearchFields.metadataSource=Metadata Source
staticSearchFields.isHarvested=Is Harvested
staticSearchFields.persistentUrl=Persistent Url
staticSearchFields.unf=Unf
staticSearchFields.dvName=Dataverse Name
staticSearchFields.dvAlias=Dataverse Alias
staticSearchFields.dvAffiliation=Dataverse Affiliation
staticSearchFields.dvDescription=Dataverse Description
staticSearchFields.dvCategory=Dataverse Category
staticSearchFields.dvSubject=Dataverse Subject
staticSearchFields.subject_ss=Subject
staticSearchFields.categoryOfDataverse=Category Of Dataverse
staticSearchFields.identifierOfDataverse=Identifier Of Dataverse
staticSearchFields.affiliation_ss=Affiliation
staticSearchFields.fileName=File Name
staticSearchFields.fileDescription=File Description
staticSearchFields.filePersistentId=File Persistent Id
staticSearchFields.fileType=File Type Searchable
staticSearchFields.fileTypeDisplay=File Type Friendly
staticSearchFields.fileContentType=File Content Type
staticSearchFields.fileTypeGroupFacet=File Type
staticSearchFields.fileSizeInBytes=File Size In Bytes
staticSearchFields.fileMd5=File Md5
staticSearchFields.fileChecksumType=File Checksum Type
staticSearchFields.fileChecksumValue=File Checksum Value
staticSearchFields.fileNameWithoutExtension=Filename Without Extension
staticSearchFields.fileTag=File Tag
staticSearchFields.fileTags=File Tag Searchable
staticSearchFields.tabularDataTag=Tabdata Tag
staticSearchFields.fileAccess=Access
staticSearchFields.subtreePaths=Subtree
staticSearchFields.score=Relevance
staticSearchFields.dvObjectType=Type
staticSearchFields.nameSort=Name Sort
staticSearchFields.publicationDate=Publication Year
staticSearchFields.dateSort=Release Or Create Date
staticSearchFields.definitionPointDocId=Definition Point
staticSearchFields.definitionPointDvObjectId=Definition Point Dvobject Id
staticSearchFields.discoverableBy=Discoverable By
staticSearchFields.publicationStatus=Publication Status
staticSearchFields.entityId=Entity Id
staticSearchFields.parentName=Parent Name
staticSearchFields.parentId=Parent Id
staticSearchFields.parentIdentifier=Parent Identifier
staticSearchFields.parentCitation=Parent Citation
staticSearchFields.dsDescriptionValue=Dataset Description
staticSearchFields.citation=Dataset Citation
staticSearchFields.citationHtml=Dataset Citation Html
staticSearchFields.deaccessionReason=Dataset Deaccession Reason
staticSearchFields.dsPublicationDate=Dataset Publication Date
staticSearchFields.dsPersistentId=Dataset Persistent Id
staticSearchFields.datasetVersionId=Dataset Version Id
staticSearchFields.variableName=Variable Name
staticSearchFields.variableLabel=Variable Label
staticSearchFields._text_=Full Text

#dataverse category - Facet Labels
Researcher=Researcher
Research\u0020Project=Research Project
Journal=Journal
Organization\u0020or\u0020Institution=Organization or Institution
Teaching\u0020Course=Teaching Course
Research\u0020Group=Research Group
Laboratory=Laboratory
Department=Department
Uncategorized=Uncategorized

#filetype - Facet Labels
Document=Document
Text=Text
Tabular\u0020Data=Tabular Data
Data=Data
FITS=FITS
Shape=Shape
ZIP=ZIP
Image=Image
Network\u0020Data=Network Data
Unknown=Unknown

#access - Facet Labels
Public=Public
Restricted=Restricted
=======
#ConfigureFragmentBean.java
configurefragmentbean.apiTokenGenerated=API Token will be generated. Please keep it secure as you would do with a password.
>>>>>>> ca5a339a
<|MERGE_RESOLUTION|>--- conflicted
+++ resolved
@@ -2306,7 +2306,9 @@
 rtabfileparser.ioexception.parser1=R Tab File Parser: Could not obtain varQnty from the dataset metadata.
 rtabfileparser.ioexception.parser2=R Tab File Parser: varQnty=0 in the dataset metadata!
 
-<<<<<<< HEAD
+#ConfigureFragmentBean.java
+configurefragmentbean.apiTokenGenerated=API Token will be generated. Please keep it secure as you would do with a password.
+
 #FacetCategory - staticSearchFields
 staticSearchFields.id=Id
 staticSearchFields.dataverseVersionIndexedBy_s=Dataverse Version Indexed By
@@ -2394,8 +2396,4 @@
 
 #access - Facet Labels
 Public=Public
-Restricted=Restricted
-=======
-#ConfigureFragmentBean.java
-configurefragmentbean.apiTokenGenerated=API Token will be generated. Please keep it secure as you would do with a password.
->>>>>>> ca5a339a
+Restricted=Restricted