--- conflicted
+++ resolved
@@ -49,6 +49,22 @@
 
     private static final SimpleDateFormat logFormatter = new SimpleDateFormat("yyyy-MM-dd'T'HH-mm-ss");
 
+    private static final String QUERY_STR_FIND_ALL_FILE_METADATAS_ORDER_BY_LABEL = "SELECT fm FROM FileMetadata fm"
+            + " WHERE fm.datasetVersion.id=:datasetVersionId"
+            + " ORDER BY fm.label";
+    private static final String QUERY_STR_FIND_ALL_FILE_METADATAS_ORDER_BY_DATE = "SELECT fm FROM FileMetadata fm, DvObject dvo"
+            + " WHERE fm.datasetVersion.id = :datasetVersionId"
+            + " AND fm.dataFile.id = dvo.id"
+            + " ORDER BY CASE WHEN dvo.publicationDate IS NOT NULL THEN dvo.publicationDate ELSE dvo.createDate END";
+    private static final String QUERY_STR_FIND_ALL_FILE_METADATAS_ORDER_BY_SIZE = "SELECT fm FROM FileMetadata fm, DataFile df"
+            + " WHERE fm.datasetVersion.id = :datasetVersionId"
+            + " AND fm.dataFile.id = df.id"
+            + " ORDER BY df.filesize";
+    private static final String QUERY_STR_FIND_ALL_FILE_METADATAS_ORDER_BY_TYPE = "SELECT fm FROM FileMetadata fm, DataFile df"
+            + " WHERE fm.datasetVersion.id = :datasetVersionId"
+            + " AND fm.dataFile.id = df.id"
+            + " ORDER BY df.contentType";
+
     @EJB
     DatasetServiceBean datasetService;
     
@@ -149,6 +165,18 @@
             return this.datasetVersionForResponse;
         }                
     } // end RetrieveDatasetVersionResponse
+
+    /**
+     *  Different criteria to sort the results of FileMetadata queries used in {@link DatasetVersionServiceBean#getFileMetadatas}
+     */
+    public enum FileMetadatasOrderCriteria {
+        NameAZ,
+        NameZA,
+        Newest,
+        Oldest,
+        Size,
+        Type
+    }
 
     public DatasetVersion find(Object pk) {
         return em.find(DatasetVersion.class, pk);
@@ -1259,7 +1287,6 @@
             return null;
         }
     } // end getUnarchivedDatasetVersions
-<<<<<<< HEAD
 
     /**
      * Returns a FileMetadata list of files in the specified DatasetVersion
@@ -1283,31 +1310,6 @@
                     .setHint("eclipselink.left-join-fetch", "fm.datasetVersion")
                     .setHint("eclipselink.left-join-fetch", "fm.dataFile.releaseUser")
                     .setHint("eclipselink.left-join-fetch", "fm.dataFile.dataFileTags")
-                    .setHint("eclipselink.left-join-fetch", "fm.dataFile.creator");
-        } else {
-            // @todo: is there really no way to use offset-limit with left join hints?
-            if (limit != null) {
-                query = query.setMaxResults(limit);
-            }
-            if (offset != null) {
-                query = query.setFirstResult(offset);
-            }
-        }
-        return query.getResultList();
-    }
-    
-    public List<FileMetadata> getFileMetadatasByDbId(Long versionId, Integer limit, Integer offset, FileMetadatasOrderCriteria orderCriteria) {
-        TypedQuery<FileMetadata> query = em.createQuery(getQueryStringFromFileMetadatasOrderCriteria(orderCriteria), FileMetadata.class)
-                .setParameter("datasetVersionId", versionId);
-        
-        if (limit == null && offset == null) {
-            query = query.setHint("eclipselink.left-join-fetch", "fm.dataFile.ingestRequest")
-                    .setHint("eclipselink.left-join-fetch", "fm.dataFile.thumbnailForDataset")
-                    .setHint("eclipselink.left-join-fetch", "fm.dataFile.dataTables")
-                    .setHint("eclipselink.left-join-fetch", "fm.fileCategories")
-                    .setHint("eclipselink.left-join-fetch", "fm.dataFile.embargo")
-                    .setHint("eclipselink.left-join-fetch", "fm.datasetVersion")
-                    .setHint("eclipselink.left-join-fetch", "fm.dataFile.releaseUser")
                     .setHint("eclipselink.left-join-fetch", "fm.dataFile.creator");
         } else {
             // @todo: is there really no way to use offset-limit with left join hints?
@@ -1345,6 +1347,4 @@
         }
         return queryString;
     }
-=======
->>>>>>> a209f43d
 } // end class