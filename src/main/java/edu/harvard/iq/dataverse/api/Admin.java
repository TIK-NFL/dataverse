--- conflicted
+++ resolved
@@ -1,4 +1,5 @@
 package edu.harvard.iq.dataverse.api;
+
 
 import edu.harvard.iq.dataverse.DataFile;
 import edu.harvard.iq.dataverse.DataFileServiceBean;
@@ -79,16 +80,14 @@
 import javax.inject.Inject;
 import javax.persistence.Query;
 import javax.ws.rs.QueryParam;
-
 /**
  * Where the secure, setup API calls live.
- * 
  * @author michael
  */
 @Stateless
 @Path("admin")
 public class Admin extends AbstractApiBean {
-
+    
     private static final Logger logger = Logger.getLogger(Admin.class.getName());
 
     @EJB
@@ -98,159 +97,166 @@
     @EJB
     AuthTestDataServiceBean authTestDataService;
     @EJB
+    UserServiceBean userService;
+    @EJB
     IngestServiceBean ingestService;
     @EJB
     DataFileServiceBean fileService;
     @EJB
-<<<<<<< HEAD
     DatasetServiceBean datasetService;
-=======
+    @EJB
     ExplicitGroupServiceBean explicitGroupService;
->>>>>>> 3460e56a
 
     // Make the session available
     @Inject
-    DataverseSession session;
+    DataverseSession session;    
 
     public static final String listUsersPartialAPIPath = "list-users";
     public static final String listUsersFullAPIPath = "/api/admin/" + listUsersPartialAPIPath;
 
+
     @Path("settings")
     @GET
     public Response listAllSettings() {
         JsonObjectBuilder bld = jsonObjectBuilder();
-        settingsSvc.listAll().forEach(s -> bld.add(s.getName(), s.getContent()));
+        settingsSvc.listAll().forEach(
+            s -> bld.add(s.getName(), s.getContent())); 
         return ok(bld);
     }
-
+    
     @Path("settings/{name}")
     @PUT
-    public Response putSetting(@PathParam("name") String name, String content) {
+    public Response putSetting( @PathParam("name") String name, String content ) {
         Setting s = settingsSvc.set(name, content);
-        return ok(jsonObjectBuilder().add(s.getName(), s.getContent()));
-    }
-
+        return ok( jsonObjectBuilder().add(s.getName(), s.getContent()) );
+    }
+    
     @Path("settings/{name}")
     @GET
-    public Response getSetting(@PathParam("name") String name) {
+    public Response getSetting( @PathParam("name") String name ) {
         String s = settingsSvc.get(name);
-
-        return (s != null) ? ok(s) : notFound("Setting " + name + " not found");
-    }
-
+        
+        return ( s != null ) 
+                ? ok( s ) 
+                : notFound("Setting " + name + " not found");
+    }
+    
     @Path("settings/{name}")
     @DELETE
-    public Response deleteSetting(@PathParam("name") String name) {
+    public Response deleteSetting( @PathParam("name") String name ) {
         settingsSvc.delete(name);
-
-        return ok("Setting " + name + " deleted.");
-    }
-
+        
+        return ok("Setting " + name +  " deleted.");
+    }
+    
     @Path("authenticationProviderFactories")
     @GET
     public Response listAuthProviderFactories() {
-        return ok(authSvc.listProviderFactories().stream()
-                .map(f -> jsonObjectBuilder().add("alias", f.getAlias()).add("info", f.getInfo()))
-                .collect(toJsonArray()));
-    }
-
+        return ok(authSvc.listProviderFactories()
+                .stream()
+                .map( f -> jsonObjectBuilder()
+                        .add("alias", f.getAlias() )
+                        .add("info", f.getInfo() ) )
+                .collect( toJsonArray() )
+        );
+    }
+
+    
     @Path("authenticationProviders")
     @GET
     public Response listAuthProviders() {
-        return ok(em.createNamedQuery("AuthenticationProviderRow.findAll", AuthenticationProviderRow.class)
-                .getResultList().stream().map(r -> json(r)).collect(toJsonArray()));
-    }
-
+        return ok(em.createNamedQuery("AuthenticationProviderRow.findAll", AuthenticationProviderRow.class).getResultList()
+                    .stream().map( r->json(r) ).collect( toJsonArray() ));
+    }
+    
     @Path("authenticationProviders")
     @POST
-    public Response addProvider(AuthenticationProviderRow row) {
-        try {
-            AuthenticationProviderRow managed = em.find(AuthenticationProviderRow.class, row.getId());
-            if (managed != null) {
+    public Response addProvider( AuthenticationProviderRow row ) {
+        try {
+            AuthenticationProviderRow managed = em.find(AuthenticationProviderRow.class,row.getId());
+            if ( managed != null ) {
                 managed = em.merge(row);
-            } else {
+            } else  {
                 em.persist(row);
                 managed = row;
             }
-            if (managed.isEnabled()) {
+            if ( managed.isEnabled() ) {
                 AuthenticationProvider provider = authSvc.loadProvider(managed);
                 authSvc.deregisterProvider(provider.getId());
                 authSvc.registerProvider(provider);
             }
-            return created("/api/admin/authenticationProviders/" + managed.getId(), json(managed));
-        } catch (AuthorizationSetupException e) {
-            return error(Response.Status.INTERNAL_SERVER_ERROR, e.getMessage());
-        }
-    }
-
+            return created("/api/admin/authenticationProviders/"+managed.getId(), json(managed));
+        } catch ( AuthorizationSetupException e ) {
+            return error(Response.Status.INTERNAL_SERVER_ERROR, e.getMessage() );
+        }
+    }
+    
     @Path("authenticationProviders/{id}")
     @GET
-    public Response showProvider(@PathParam("id") String id) {
+    public Response showProvider( @PathParam("id") String id ) {
         AuthenticationProviderRow row = em.find(AuthenticationProviderRow.class, id);
-        return (row != null) ? ok(json(row))
-                : error(Status.NOT_FOUND, "Can't find authetication provider with id '" + id + "'");
-    }
-
+        return (row != null ) ? ok( json(row) )
+                                : error(Status.NOT_FOUND,"Can't find authetication provider with id '" + id + "'");
+    }
+    
     @POST
     @Path("authenticationProviders/{id}/:enabled")
-    public Response enableAuthenticationProvider_deprecated(@PathParam("id") String id, String body) {
+    public Response enableAuthenticationProvider_deprecated( @PathParam("id")String id, String body ) {
         return enableAuthenticationProvider(id, body);
     }
-
+    
     @PUT
     @Path("authenticationProviders/{id}/enabled")
     @Produces("application/json")
-    public Response enableAuthenticationProvider(@PathParam("id") String id, String body) {
+    public Response enableAuthenticationProvider( @PathParam("id")String id, String body ) {
         body = body.trim();
-        if (!Util.isBoolean(body)) {
+        if ( ! Util.isBoolean(body) ) {
             return error(Response.Status.BAD_REQUEST, "Illegal value '" + body + "'. Use 'true' or 'false'");
         }
         boolean enable = Util.isTrue(body);
-
+        
         AuthenticationProviderRow row = em.find(AuthenticationProviderRow.class, id);
-        if (row == null) {
+        if ( row == null ) {
             return notFound("Can't find authentication provider with id '" + id + "'");
         }
-
+        
         row.setEnabled(enable);
         em.merge(row);
-
-        if (enable) {
+        
+        if ( enable ) {
             // enable a provider
-            if (authSvc.getAuthenticationProvider(id) != null) {
-                return ok(String.format("Authentication provider '%s' already enabled", id));
+            if ( authSvc.getAuthenticationProvider(id) != null ) {
+                return ok( String.format("Authentication provider '%s' already enabled", id));
             }
             try {
-                authSvc.registerProvider(authSvc.loadProvider(row));
+                authSvc.registerProvider( authSvc.loadProvider(row) );
                 return ok(String.format("Authentication Provider %s enabled", row.getId()));
-
+                
             } catch (AuthenticationProviderFactoryNotFoundException ex) {
-                return notFound(String.format("Can't instantiate provider, as there's no factory with alias %s",
-                        row.getFactoryAlias()));
+                return notFound(String.format("Can't instantiate provider, as there's no factory with alias %s", row.getFactoryAlias()));
             } catch (AuthorizationSetupException ex) {
                 logger.log(Level.WARNING, "Error instantiating authentication provider: " + ex.getMessage(), ex);
-                return error(Status.INTERNAL_SERVER_ERROR,
-                        String.format("Can't instantiate provider: %s", ex.getMessage()));
-            }
-
+                return error(Status.INTERNAL_SERVER_ERROR, 
+                                        String.format("Can't instantiate provider: %s", ex.getMessage()));
+            }
+            
         } else {
             // disable a provider
             authSvc.deregisterProvider(id);
-            return ok("Authentication Provider '" + id + "' disabled. "
-                    + (authSvc.getAuthenticationProviderIds().isEmpty()
-                            ? "WARNING: no enabled authentication providers left."
-                            : ""));
-        }
-    }
-
+            return ok("Authentication Provider '" + id + "' disabled. " 
+                    + ( authSvc.getAuthenticationProviderIds().isEmpty() 
+                            ? "WARNING: no enabled authentication providers left." : "") );
+        }
+    }
+    
     @GET
     @Path("authenticationProviders/{id}/enabled")
-    public Response checkAuthenticationProviderEnabled(@PathParam("id") String id) {
-        List<AuthenticationProviderRow> prvs = em
-                .createNamedQuery("AuthenticationProviderRow.findById", AuthenticationProviderRow.class)
-                .setParameter("id", id).getResultList();
-        if (prvs.isEmpty()) {
-            return notFound("Can't find a provider with id '" + id + "'.");
+    public Response checkAuthenticationProviderEnabled(@PathParam("id")String id){
+        List<AuthenticationProviderRow> prvs = em.createNamedQuery("AuthenticationProviderRow.findById", AuthenticationProviderRow.class)
+                .setParameter("id", id)
+                .getResultList();
+        if ( prvs.isEmpty() ) { 
+            return notFound( "Can't find a provider with id '" + id + "'.");
         } else {
             return ok(Boolean.toString(prvs.get(0).isEnabled()));
         }
@@ -258,17 +264,16 @@
 
     @DELETE
     @Path("authenticationProviders/{id}/")
-    public Response deleteAuthenticationProvider(@PathParam("id") String id) {
+    public Response deleteAuthenticationProvider( @PathParam("id") String id ) {
         authSvc.deregisterProvider(id);
         AuthenticationProviderRow row = em.find(AuthenticationProviderRow.class, id);
-        if (row != null) {
-            em.remove(row);
-        }
-
+        if ( row != null ) {
+            em.remove( row );
+        }
+        
         return ok("AuthenticationProvider " + id + " deleted. "
-                + (authSvc.getAuthenticationProviderIds().isEmpty()
-                        ? "WARNING: no enabled authentication providers left."
-                        : ""));
+            + ( authSvc.getAuthenticationProviderIds().isEmpty() 
+                            ? "WARNING: no enabled authentication providers left." : ""));
     }
 
     @GET
@@ -285,11 +290,11 @@
     @Path("authenticatedUsers/{identifier}/")
     public Response deleteAuthenticatedUser(@PathParam("identifier") String identifier) {
         AuthenticatedUser user = authSvc.getAuthenticatedUser(identifier);
-        if (user != null) {
+        if (user!=null) {
             authSvc.deleteAuthenticatedUser(user.getId());
-            return ok("AuthenticatedUser " + identifier + " deleted. ");
-        }
-        return error(Response.Status.BAD_REQUEST, "User " + identifier + " not found.");
+            return ok("AuthenticatedUser " +identifier + " deleted. ");
+        }
+        return error(Response.Status.BAD_REQUEST, "User "+ identifier+" not found.");
     }
 
     @POST
@@ -299,8 +304,7 @@
             Dataverse dataverse = dataverseSvc.find(id);
             if (dataverse != null) {
                 AuthenticatedUser authenticatedUser = dataverse.getCreator();
-                return ok(json(execCommand(
-                        new PublishDataverseCommand(createDataverseRequest(authenticatedUser), dataverse))));
+                return ok(json(execCommand(new PublishDataverseCommand(createDataverseRequest(authenticatedUser), dataverse))));
             } else {
                 return error(Status.BAD_REQUEST, "Could not find dataverse with id " + id);
             }
@@ -328,37 +332,44 @@
         return ok(userArray);
     }
 
+    
     @GET
     @Path(listUsersPartialAPIPath)
-    @Produces({ "application/json" })
+    @Produces({"application/json"})
     public Response filterAuthenticatedUsers(@QueryParam("searchTerm") String searchTerm,
-            @QueryParam("selectedPage") Integer selectedPage, @QueryParam("itemsPerPage") Integer itemsPerPage) {
-
+                        @QueryParam("selectedPage") Integer selectedPage,
+                        @QueryParam("itemsPerPage") Integer itemsPerPage
+    ) { 
+        
         User authUser;
         try {
             authUser = this.findUserOrDie();
         } catch (AbstractApiBean.WrappedResponse ex) {
-            return error(Response.Status.FORBIDDEN,
-                    ResourceBundle.getBundle("Bundle").getString("dashboard.list_users.api.auth.invalid_apikey"));
-        }
-
-        if (!authUser.isSuperuser()) {
-            return error(Response.Status.FORBIDDEN,
+            return error(Response.Status.FORBIDDEN, 
+                    ResourceBundle.getBundle("Bundle").getString("dashboard.list_users.api.auth.invalid_apikey")
+                    );
+        }
+
+        if (!authUser.isSuperuser()){
+            return error(Response.Status.FORBIDDEN, 
                     ResourceBundle.getBundle("Bundle").getString("dashboard.list_users.api.auth.not_superuser"));
         }
-
-        UserListMaker userListMaker = new UserListMaker(userSvc);
-
+        
+        
+        UserListMaker userListMaker = new UserListMaker(userService);      
+        
         String sortKey = null;
         UserListResult userListResult = userListMaker.runUserSearch(searchTerm, itemsPerPage, selectedPage, sortKey);
 
         return ok(userListResult.toJSON());
     }
-
+    
+    
     /**
      * @todo Make this support creation of BuiltInUsers.
      *
-     * @todo Add way more error checking. Only the happy path is tested by AdminIT.
+     * @todo Add way more error checking. Only the happy path is tested by
+     * AdminIT.
      */
     @POST
     @Path("authenticatedUsers")
@@ -372,13 +383,10 @@
         String emailAddress = jsonObject.getString("email");
         String position = null;
         String affiliation = null;
-        UserRecordIdentifier userRecordId = new UserRecordIdentifier(jsonObject.getString("authenticationProviderId"),
-                persistentUserId);
-        AuthenticatedUserDisplayInfo userDisplayInfo = new AuthenticatedUserDisplayInfo(firstName, lastName,
-                emailAddress, affiliation, position);
+        UserRecordIdentifier userRecordId = new UserRecordIdentifier(jsonObject.getString("authenticationProviderId"), persistentUserId);
+        AuthenticatedUserDisplayInfo userDisplayInfo = new AuthenticatedUserDisplayInfo(firstName, lastName, emailAddress, affiliation, position);
         boolean generateUniqueIdentifier = true;
-        AuthenticatedUser authenticatedUser = authSvc.createAuthenticatedUser(userRecordId,
-                proposedAuthenticatedUserIdentifier, userDisplayInfo, true);
+        AuthenticatedUser authenticatedUser = authSvc.createAuthenticatedUser(userRecordId, proposedAuthenticatedUserIdentifier, userDisplayInfo, true);
         return ok(json(authenticatedUser));
     }
 
@@ -386,10 +394,9 @@
      * curl -X PUT -d "shib@mailinator.com"
      * http://localhost:8080/api/admin/authenticatedUsers/id/11/convertShibToBuiltIn
      *
-     * @deprecated We have documented this API endpoint so we'll keep in around for
-     *             a while but we should encourage everyone to switch to the
-     *             "convertRemoteToBuiltIn" endpoint and then remove this
-     *             Shib-specfic one.
+     * @deprecated We have documented this API endpoint so we'll keep in around
+     * for a while but we should encourage everyone to switch to the
+     * "convertRemoteToBuiltIn" endpoint and then remove this Shib-specfic one.
      */
     @PUT
     @Path("authenticatedUsers/id/{id}/convertShibToBuiltIn")
@@ -406,8 +413,7 @@
         try {
             BuiltinUser builtinUser = authSvc.convertRemoteToBuiltIn(id, newEmailAddress);
             if (builtinUser == null) {
-                return error(Response.Status.BAD_REQUEST, "User id " + id
-                        + " could not be converted from Shibboleth to BuiltIn. An Exception was not thrown.");
+                return error(Response.Status.BAD_REQUEST, "User id " + id + " could not be converted from Shibboleth to BuiltIn. An Exception was not thrown.");
             }
             JsonObjectBuilder output = Json.createObjectBuilder();
             output.add("email", builtinUser.getEmail());
@@ -420,8 +426,7 @@
                 ex = ex.getCause();
                 sb.append(ex + " ");
             }
-            String msg = "User id " + id
-                    + " could not be converted from Shibboleth to BuiltIn. Details from Exception: " + sb;
+            String msg = "User id " + id + " could not be converted from Shibboleth to BuiltIn. Details from Exception: " + sb;
             logger.info(msg);
             return error(Response.Status.BAD_REQUEST, msg);
         }
@@ -441,8 +446,7 @@
         try {
             BuiltinUser builtinUser = authSvc.convertRemoteToBuiltIn(id, newEmailAddress);
             if (builtinUser == null) {
-                return error(Response.Status.BAD_REQUEST, "User id " + id
-                        + " could not be converted from remote to BuiltIn. An Exception was not thrown.");
+                return error(Response.Status.BAD_REQUEST, "User id " + id + " could not be converted from remote to BuiltIn. An Exception was not thrown.");
             }
             JsonObjectBuilder output = Json.createObjectBuilder();
             output.add("email", builtinUser.getEmail());
@@ -455,16 +459,15 @@
                 ex = ex.getCause();
                 sb.append(ex + " ");
             }
-            String msg = "User id " + id + " could not be converted from remote to BuiltIn. Details from Exception: "
-                    + sb;
+            String msg = "User id " + id + " could not be converted from remote to BuiltIn. Details from Exception: " + sb;
             logger.info(msg);
             return error(Response.Status.BAD_REQUEST, msg);
         }
     }
 
     /**
-     * This is used in testing via AdminIT.java but we don't expect sysadmins to use
-     * this.
+     * This is used in testing via AdminIT.java but we don't expect sysadmins to
+     * use this.
      */
     @Path("authenticatedUsers/convert/builtin2shib")
     @PUT
@@ -485,15 +488,14 @@
         AuthenticatedUser builtInUserToConvert = null;
         String emailToFind;
         String password;
-        String authuserId = "0"; // could let people specify id on authuser table. probably better to let them
-                                 // tell us their
+        String authuserId = "0"; // could let people specify id on authuser table. probably better to let them tell us their 
         String newEmailAddressToUse;
         try {
             String[] args = content.split(":");
             emailToFind = args[0];
             password = args[1];
             newEmailAddressToUse = args[2];
-            // authuserId = args[666];
+//            authuserId = args[666];
         } catch (ArrayIndexOutOfBoundsException ex) {
             return error(Response.Status.BAD_REQUEST, "Problem with content <<<" + content + ">>>: " + ex.toString());
         }
@@ -508,14 +510,12 @@
             if (specifiedUserToConvert != null) {
                 builtInUserToConvert = specifiedUserToConvert;
             } else {
-                return error(Response.Status.BAD_REQUEST,
-                        "No user to convert. We couldn't find a *single* existing user account based on " + emailToFind
-                                + " and no user was found using specified id " + longToLookup);
+                return error(Response.Status.BAD_REQUEST, "No user to convert. We couldn't find a *single* existing user account based on " + emailToFind + " and no user was found using specified id " + longToLookup);
             }
         }
         String shibProviderId = ShibAuthenticationProvider.PROVIDER_ID;
         Map<String, String> randomUser = authTestDataService.getRandomUser();
-        // String eppn = UUID.randomUUID().toString().substring(0, 8);
+//        String eppn = UUID.randomUUID().toString().substring(0, 8);
         String eppn = randomUser.get("eppn");
         String idPEntityId = randomUser.get("idp");
         String notUsed = null;
@@ -533,23 +533,21 @@
         }
         /**
          * @todo If affiliation is not null, put it in RoleAssigneeDisplayInfo
-         *       constructor.
+         * constructor.
          */
         /**
-         * Here we are exercising (via an API test) shibService.getAffiliation with the
-         * TestShib IdP and a non-production DevShibAccountType.
+         * Here we are exercising (via an API test) shibService.getAffiliation
+         * with the TestShib IdP and a non-production DevShibAccountType.
          */
         idPEntityId = ShibUtil.testShibIdpEntityId;
-        String overwriteAffiliation = shibService.getAffiliation(idPEntityId,
-                ShibServiceBean.DevShibAccountType.RANDOM);
+        String overwriteAffiliation = shibService.getAffiliation(idPEntityId, ShibServiceBean.DevShibAccountType.RANDOM);
         logger.info("overwriteAffiliation: " + overwriteAffiliation);
         /**
          * @todo Find a place to put "position" in the authenticateduser table:
-         *       https://github.com/IQSS/dataverse/issues/1444#issuecomment-74134694
+         * https://github.com/IQSS/dataverse/issues/1444#issuecomment-74134694
          */
         String overwritePosition = "staff;student";
-        AuthenticatedUserDisplayInfo displayInfo = new AuthenticatedUserDisplayInfo(overwriteFirstName,
-                overwriteLastName, overwriteEmail, overwriteAffiliation, overwritePosition);
+        AuthenticatedUserDisplayInfo displayInfo = new AuthenticatedUserDisplayInfo(overwriteFirstName, overwriteLastName, overwriteEmail, overwriteAffiliation, overwritePosition);
         JsonObjectBuilder response = Json.createObjectBuilder();
         JsonArrayBuilder problems = Json.createArrayBuilder();
         if (password != null) {
@@ -559,16 +557,14 @@
             if (oldBuiltInUser != null) {
                 String usernameOfBuiltinAccountToConvert = oldBuiltInUser.getUserName();
                 response.add("old username", usernameOfBuiltinAccountToConvert);
-                AuthenticatedUser authenticatedUser = authSvc.canLogInAsBuiltinUser(usernameOfBuiltinAccountToConvert,
-                        password);
+                AuthenticatedUser authenticatedUser = authSvc.canLogInAsBuiltinUser(usernameOfBuiltinAccountToConvert, password);
                 if (authenticatedUser != null) {
                     knowsExistingPassword = true;
-                    AuthenticatedUser convertedUser = authSvc.convertBuiltInToShib(builtInUserToConvert, shibProviderId,
-                            newUserIdentifierInLookupTable);
+                    AuthenticatedUser convertedUser = authSvc.convertBuiltInToShib(builtInUserToConvert, shibProviderId, newUserIdentifierInLookupTable);
                     if (convertedUser != null) {
                         /**
-                         * @todo Display name is not being overwritten. Logic must be in Shib backing
-                         *       bean
+                         * @todo Display name is not being overwritten. Logic
+                         * must be in Shib backing bean
                          */
                         AuthenticatedUser updatedInfoUser = authSvc.updateAuthenticatedUser(convertedUser, displayInfo);
                         if (updatedInfoUser != null) {
@@ -587,12 +583,12 @@
                 String message = "User doesn't know password.";
                 problems.add(message);
                 /**
-                 * @todo Someday we should make a errorResponse method that takes JSON arrays
-                 *       and objects.
+                 * @todo Someday we should make a errorResponse method that
+                 * takes JSON arrays and objects.
                  */
                 return error(Status.BAD_REQUEST, problems.build().toString());
             }
-            // response.add("knows existing password", knowsExistingPassword);
+//            response.add("knows existing password", knowsExistingPassword);
         }
 
         response.add("user to convert", builtInUserToConvert.getIdentifier());
@@ -609,8 +605,8 @@
     }
 
     /**
-     * This is used in testing via AdminIT.java but we don't expect sysadmins to use
-     * this.
+     * This is used in testing via AdminIT.java but we don't expect sysadmins to
+     * use this.
      */
     @Path("authenticatedUsers/convert/builtin2oauth")
     @PUT
@@ -631,8 +627,7 @@
         AuthenticatedUser builtInUserToConvert = null;
         String emailToFind;
         String password;
-        String authuserId = "0"; // could let people specify id on authuser table. probably better to let them
-                                 // tell us their
+        String authuserId = "0"; // could let people specify id on authuser table. probably better to let them tell us their 
         String newEmailAddressToUse;
         String newProviderId;
         String newPersistentUserIdInLookupTable;
@@ -644,7 +639,7 @@
             newEmailAddressToUse = args[2];
             newProviderId = args[3];
             newPersistentUserIdInLookupTable = args[4];
-            // authuserId = args[666];
+//            authuserId = args[666];
         } catch (ArrayIndexOutOfBoundsException ex) {
             return error(Response.Status.BAD_REQUEST, "Problem with content <<<" + content + ">>>: " + ex.toString());
         }
@@ -659,20 +654,17 @@
             if (specifiedUserToConvert != null) {
                 builtInUserToConvert = specifiedUserToConvert;
             } else {
-                return error(Response.Status.BAD_REQUEST,
-                        "No user to convert. We couldn't find a *single* existing user account based on " + emailToFind
-                                + " and no user was found using specified id " + longToLookup);
-            }
-        }
-        // String shibProviderId = ShibAuthenticationProvider.PROVIDER_ID;
+                return error(Response.Status.BAD_REQUEST, "No user to convert. We couldn't find a *single* existing user account based on " + emailToFind + " and no user was found using specified id " + longToLookup);
+            }
+        }
+//        String shibProviderId = ShibAuthenticationProvider.PROVIDER_ID;
         Map<String, String> randomUser = authTestDataService.getRandomUser();
-        // String eppn = UUID.randomUUID().toString().substring(0, 8);
+//        String eppn = UUID.randomUUID().toString().substring(0, 8);
         String eppn = randomUser.get("eppn");
         String idPEntityId = randomUser.get("idp");
         String notUsed = null;
         String separator = "|";
-        // UserIdentifier newUserIdentifierInLookupTable = new
-        // UserIdentifier(idPEntityId + separator + eppn, notUsed);
+//        UserIdentifier newUserIdentifierInLookupTable = new UserIdentifier(idPEntityId + separator + eppn, notUsed);
         UserIdentifier newUserIdentifierInLookupTable = new UserIdentifier(newPersistentUserIdInLookupTable, notUsed);
         String overwriteFirstName = randomUser.get("firstName");
         String overwriteLastName = randomUser.get("lastName");
@@ -686,24 +678,22 @@
         }
         /**
          * @todo If affiliation is not null, put it in RoleAssigneeDisplayInfo
-         *       constructor.
+         * constructor.
          */
         /**
-         * Here we are exercising (via an API test) shibService.getAffiliation with the
-         * TestShib IdP and a non-production DevShibAccountType.
+         * Here we are exercising (via an API test) shibService.getAffiliation
+         * with the TestShib IdP and a non-production DevShibAccountType.
          */
-        // idPEntityId = ShibUtil.testShibIdpEntityId;
-        // String overwriteAffiliation = shibService.getAffiliation(idPEntityId,
-        // ShibServiceBean.DevShibAccountType.RANDOM);
+//        idPEntityId = ShibUtil.testShibIdpEntityId;
+//        String overwriteAffiliation = shibService.getAffiliation(idPEntityId, ShibServiceBean.DevShibAccountType.RANDOM);
         String overwriteAffiliation = null;
         logger.info("overwriteAffiliation: " + overwriteAffiliation);
         /**
          * @todo Find a place to put "position" in the authenticateduser table:
-         *       https://github.com/IQSS/dataverse/issues/1444#issuecomment-74134694
+         * https://github.com/IQSS/dataverse/issues/1444#issuecomment-74134694
          */
         String overwritePosition = "staff;student";
-        AuthenticatedUserDisplayInfo displayInfo = new AuthenticatedUserDisplayInfo(overwriteFirstName,
-                overwriteLastName, overwriteEmail, overwriteAffiliation, overwritePosition);
+        AuthenticatedUserDisplayInfo displayInfo = new AuthenticatedUserDisplayInfo(overwriteFirstName, overwriteLastName, overwriteEmail, overwriteAffiliation, overwritePosition);
         JsonObjectBuilder response = Json.createObjectBuilder();
         JsonArrayBuilder problems = Json.createArrayBuilder();
         if (password != null) {
@@ -713,16 +703,14 @@
             if (oldBuiltInUser != null) {
                 String usernameOfBuiltinAccountToConvert = oldBuiltInUser.getUserName();
                 response.add("old username", usernameOfBuiltinAccountToConvert);
-                AuthenticatedUser authenticatedUser = authSvc.canLogInAsBuiltinUser(usernameOfBuiltinAccountToConvert,
-                        password);
+                AuthenticatedUser authenticatedUser = authSvc.canLogInAsBuiltinUser(usernameOfBuiltinAccountToConvert, password);
                 if (authenticatedUser != null) {
                     knowsExistingPassword = true;
-                    AuthenticatedUser convertedUser = authSvc.convertBuiltInUserToRemoteUser(builtInUserToConvert,
-                            newProviderId, newUserIdentifierInLookupTable);
+                    AuthenticatedUser convertedUser = authSvc.convertBuiltInUserToRemoteUser(builtInUserToConvert, newProviderId, newUserIdentifierInLookupTable);
                     if (convertedUser != null) {
                         /**
-                         * @todo Display name is not being overwritten. Logic must be in Shib backing
-                         *       bean
+                         * @todo Display name is not being overwritten. Logic
+                         * must be in Shib backing bean
                          */
                         AuthenticatedUser updatedInfoUser = authSvc.updateAuthenticatedUser(convertedUser, displayInfo);
                         if (updatedInfoUser != null) {
@@ -741,12 +729,12 @@
                 String message = "User doesn't know password.";
                 problems.add(message);
                 /**
-                 * @todo Someday we should make a errorResponse method that takes JSON arrays
-                 *       and objects.
+                 * @todo Someday we should make a errorResponse method that
+                 * takes JSON arrays and objects.
                  */
                 return error(Status.BAD_REQUEST, problems.build().toString());
             }
-            // response.add("knows existing password", knowsExistingPassword);
+//            response.add("knows existing password", knowsExistingPassword);
         }
 
         response.add("user to convert", builtInUserToConvert.getIdentifier());
@@ -777,48 +765,48 @@
     @POST
     public Response createNewBuiltinRole(RoleDTO roleDto) {
         ActionLogRecord alr = new ActionLogRecord(ActionLogRecord.ActionType.Admin, "createBuiltInRole")
-                .setInfo(roleDto.getAlias() + ":" + roleDto.getDescription());
+                .setInfo(roleDto.getAlias() + ":" + roleDto.getDescription() );
         try {
             return ok(json(rolesSvc.save(roleDto.asRole())));
         } catch (Exception e) {
             alr.setActionResult(ActionLogRecord.Result.InternalError);
-            alr.setInfo(alr.getInfo() + "// " + e.getMessage());
+            alr.setInfo( alr.getInfo() + "// " + e.getMessage() );
             return error(Response.Status.INTERNAL_SERVER_ERROR, e.getMessage());
         } finally {
             actionLogSvc.log(alr);
         }
     }
-
+    
     @Path("roles")
     @GET
     public Response listBuiltinRoles() {
         try {
-            return ok(rolesToJson(rolesSvc.findBuiltinRoles()));
+            return ok( rolesToJson(rolesSvc.findBuiltinRoles()) );
         } catch (Exception e) {
             return error(Response.Status.INTERNAL_SERVER_ERROR, e.getMessage());
         }
     }
-
+    
+    
     @Path("superuser/{identifier}")
     @POST
     public Response toggleSuperuser(@PathParam("identifier") String identifier) {
         ActionLogRecord alr = new ActionLogRecord(ActionLogRecord.ActionType.Admin, "toggleSuperuser")
-                .setInfo(identifier);
-        try {
-            AuthenticatedUser user = authSvc.getAuthenticatedUser(identifier);
-
+                .setInfo( identifier );
+       try {
+          AuthenticatedUser user = authSvc.getAuthenticatedUser(identifier);
+          
             user.setSuperuser(!user.isSuperuser());
-
-            return ok("User " + user.getIdentifier() + " " + (user.isSuperuser() ? "set" : "removed")
-                    + " as a superuser.");
+            
+            return ok("User " + user.getIdentifier() + " " + (user.isSuperuser() ? "set": "removed") + " as a superuser.");
         } catch (Exception e) {
             alr.setActionResult(ActionLogRecord.Result.InternalError);
-            alr.setInfo(alr.getInfo() + "// " + e.getMessage());
+            alr.setInfo( alr.getInfo() + "// " + e.getMessage() );
             return error(Response.Status.INTERNAL_SERVER_ERROR, e.getMessage());
         } finally {
-            actionLogSvc.log(alr);
-        }
-    }
+           actionLogSvc.log(alr);
+       }
+    }    
 
     @Path("validate")
     @GET
@@ -832,16 +820,15 @@
             while (cause != null) {
                 if (cause instanceof ConstraintViolationException) {
                     ConstraintViolationException constraintViolationException = (ConstraintViolationException) cause;
-                    for (ConstraintViolation<?> constraintViolation : constraintViolationException
-                            .getConstraintViolations()) {
+                    for (ConstraintViolation<?> constraintViolation : constraintViolationException.getConstraintViolations()) {
                         String databaseRow = constraintViolation.getLeafBean().toString();
                         String field = constraintViolation.getPropertyPath().toString();
                         String invalidValue = constraintViolation.getInvalidValue().toString();
-                        JsonObjectBuilder violation = Json.createObjectBuilder();
-                        violation.add("entityClassDatabaseTableRowId", databaseRow);
-                        violation.add("field", field);
-                        violation.add("invalidValue", invalidValue);
-                        return ok(violation);
+                            JsonObjectBuilder violation = Json.createObjectBuilder();
+                            violation.add("entityClassDatabaseTableRowId", databaseRow);
+                            violation.add("field", field);
+                            violation.add("invalidValue", invalidValue);
+                            return ok(violation);
                     }
                 }
                 cause = cause.getCause();
@@ -849,22 +836,21 @@
         }
         return ok(msg);
     }
-
+    
     @Path("assignments/assignees/{raIdtf: .*}")
     @GET
-    public Response getAssignmentsFor(@PathParam("raIdtf") String raIdtf) {
-
+    public Response getAssignmentsFor( @PathParam("raIdtf") String raIdtf ) {
+        
         JsonArrayBuilder arr = Json.createArrayBuilder();
-        roleAssigneeSvc.getAssignmentsFor(raIdtf).forEach(a -> arr.add(json(a)));
-
+        roleAssigneeSvc.getAssignmentsFor(raIdtf).forEach( a -> arr.add(json(a)));
+        
         return ok(arr);
     }
-
+    
     /**
      * This method is used in integration tests.
      *
-     * @param userId
-     *            The database id of an AuthenticatedUser.
+     * @param userId The database id of an AuthenticatedUser.
      * @return The confirm email token.
      */
     @Path("confirmEmail/{userId}")
@@ -883,8 +869,7 @@
     /**
      * This method is used in integration tests.
      *
-     * @param userId
-     *            The database id of an AuthenticatedUser.
+     * @param userId The database id of an AuthenticatedUser.
      */
     @Path("confirmEmail/{userId}")
     @POST
@@ -894,19 +879,21 @@
             try {
                 ConfirmEmailInitResponse confirmEmailInitResponse = confirmEmailSvc.beginConfirm(user);
                 ConfirmEmailData confirmEmailData = confirmEmailInitResponse.getConfirmEmailData();
-                return ok(Json.createObjectBuilder().add("tokenCreated", confirmEmailData.getCreated().toString())
-                        .add("identifier", user.getUserIdentifier()));
+                return ok(
+                        Json.createObjectBuilder()
+                        .add("tokenCreated", confirmEmailData.getCreated().toString())
+                        .add("identifier", user.getUserIdentifier()
+                        ));
             } catch (ConfirmEmailException ex) {
-                return error(Status.BAD_REQUEST,
-                        "Could not start confirm email process for user " + userId + ": " + ex.getLocalizedMessage());
+                return error(Status.BAD_REQUEST, "Could not start confirm email process for user " + userId + ": " + ex.getLocalizedMessage());
             }
         }
         return error(Status.BAD_REQUEST, "Could not find user based on " + userId);
     }
 
     /**
-     * This method is used by an integration test in UsersIT.java to exercise bug
-     * https://github.com/IQSS/dataverse/issues/3287 . Not for use by users!
+     * This method is used by an integration test in UsersIT.java to exercise
+     * bug https://github.com/IQSS/dataverse/issues/3287 . Not for use by users!
      */
     @Path("convertUserFromBcryptToSha1")
     @POST
@@ -915,13 +902,13 @@
         JsonObject object = jsonReader.readObject();
         jsonReader.close();
         BuiltinUser builtinUser = builtinUserService.find(new Long(object.getInt("builtinUserId")));
-        builtinUser.updateEncryptedPassword("4G7xxL9z11/JKN4jHPn4g9iIQck=", 0); // password is "sha-1Pass", 0 means
-                                                                                // SHA-1
+        builtinUser.updateEncryptedPassword("4G7xxL9z11/JKN4jHPn4g9iIQck=", 0); // password is "sha-1Pass", 0 means SHA-1
         BuiltinUser savedUser = builtinUserService.save(builtinUser);
         return ok("foo: " + savedUser);
 
     }
 
+    
     @Path("permissions/{dvo}")
     @GET
     public Response findPermissonsOn(@PathParam("dvo") String dvo) {
@@ -950,37 +937,36 @@
     @GET
     public Response findRoleAssignee(@PathParam("idtf") String idtf) {
         RoleAssignee ra = roleAssigneeSvc.getRoleAssignee(idtf);
-        return (ra == null) ? notFound("Role Assignee '" + idtf + "' not found.") : ok(json(ra.getDisplayInfo()));
+        return (ra == null) ? notFound("Role Assignee '" + idtf + "' not found.")
+                : ok(json(ra.getDisplayInfo()));
     }
 
     @Path("datasets/integrity/{datasetVersionId}/fixmissingunf")
     @POST
-    public Response fixUnf(@PathParam("datasetVersionId") String datasetVersionId,
-            @QueryParam("forceRecalculate") boolean forceRecalculate) {
+    public Response fixUnf(@PathParam("datasetVersionId") String datasetVersionId, 
+                           @QueryParam("forceRecalculate") boolean forceRecalculate) {
         JsonObjectBuilder info = datasetVersionSvc.fixMissingUnf(datasetVersionId, forceRecalculate);
         return ok(info);
     }
-
+    
     @Path("datafiles/integrity/fixmissingoriginaltypes")
     @GET
     public Response fixMissingOriginalTypes() {
         JsonObjectBuilder info = Json.createObjectBuilder();
-
-        List<Long> affectedFileIds = fileService.selectFilesWithMissingOriginalTypes();
-
+        
+        List<Long> affectedFileIds = fileService.selectFilesWithMissingOriginalTypes(); 
+        
         if (affectedFileIds.isEmpty()) {
-            info.add("message",
-                    "All the tabular files in the database already have the original types set correctly; exiting.");
+            info.add("message", "All the tabular files in the database already have the original types set correctly; exiting.");
         } else {
             for (Long fileid : affectedFileIds) {
-                logger.info("found file id: " + fileid);
-            }
-            info.add("message", "Found " + affectedFileIds.size()
-                    + " tabular files with missing original types. Kicking off an async job that will repair the files in the background.");
-        }
-
+                logger.info("found file id: "+fileid);
+            }
+            info.add("message", "Found "+affectedFileIds.size()+" tabular files with missing original types. Kicking off an async job that will repair the files in the background.");
+        }
+        
         ingestService.fixMissingOriginalTypes(affectedFileIds);
-
+        
         return ok(info);
     }
 
@@ -1016,8 +1002,7 @@
      * <p>
      * Validate a password with an API call
      *
-     * @param password
-     *            The password
+     * @param password The password
      * @return A response with the validation result.
      */
     @Path("validatePassword")
@@ -1027,7 +1012,10 @@
         final List<String> errors = passwordValidatorService.validate(password, new Date(), false);
         final JsonArrayBuilder errorArray = Json.createArrayBuilder();
         errors.forEach(errorArray::add);
-        return ok(Json.createObjectBuilder().add("password", password).add("errors", errorArray));
+        return ok(Json.createObjectBuilder()
+                .add("password", password)
+                .add("errors", errorArray)
+        );
     }
 
     @GET
@@ -1037,7 +1025,6 @@
     }
 
     @GET
-<<<<<<< HEAD
     @Path("{id}/registerDataFile")
     public Response registerDataFile(@PathParam("id") String id ) {
         logger.info("Starting to register  " +  id + " file id. " + new Date());
@@ -1109,7 +1096,8 @@
         return ok("metric cache " + name + " cleared.");
     }
 
-=======
+
+    @GET
     @Path("/dataverse/{alias}/addAdminsToChildren")
     public Response addAdminsToChildren(@PathParam("alias") String alias) throws WrappedResponse {
         Dataverse owner = dataverseSvc.findByAlias(alias);
@@ -1240,5 +1228,4 @@
         }
         return error(Response.Status.FORBIDDEN, "InheritParentAdmins is not enabled on this instance");
     }
->>>>>>> 3460e56a
 }