--- conflicted
+++ resolved
@@ -252,7 +252,6 @@
          * Whether Export should exclude FieldType.EMAIL
          */
         ExcludeEmailFromExport,
-<<<<<<< HEAD
         /*
          Location and name of HomePage customization file
         */
@@ -273,8 +272,6 @@
          Location and name of installation logo customization file
         */
         LogoCustomizationFile,
-=======
->>>>>>> 66cb8414
         
         // Option to override the navbar url underlying the "About" link
         NavbarAboutUrl,
