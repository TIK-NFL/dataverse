dataverse=Dataverse
newDataverse=New Dataverse
hostDataverse=Host Dataverse
dataverses=Dataverses
passwd=Password
dataset=Dataset
datasets=Datasets
newDataset=New Dataset
files=Files
file=File
restricted=Restricted
restrictedaccess=Restricted Access
find=Find
search=Search
language=Language
unpublished=Unpublished
cancel=Cancel
ok=OK
saveChanges=Save Changes
acceptTerms=Accept
submit=Submit
signup=Sign Up
login=Log In
email=Email
account=Account
requiredField=Required field
new=New
identifier=Identifier
description=Description
subject=Subject
close=Close
preview=Preview
continue=Continue
name=Name
institution=Institution
position=Position
affiliation=Affiliation
storage=Storage
createDataverse=Create Dataverse
remove=Remove
done=Done
editor=Contributor
manager=Manager
curator=Curator
explore=Explore
download=Download
downloadOriginal=Original Format
downloadArchival=Archival Format (.tab)
deaccession=Deaccession
share=Share
link=Link
linked=Linked
harvested=Harvested
apply=Apply
add=Add
delete=Delete
yes=Yes
no=No
previous=Previous
next=Next
first=First
last=Last
more=More...
less=Less...
select=Select...
selectedFiles=Selected Files
htmlAllowedTitle=Allowed HTML Tags
htmlAllowedMsg=This field supports only certain <a class="popoverHTML" tabindex="0" role="button">HTML tags</a>.
htmlAllowedTags=&lt;a&gt;, &lt;b&gt;, &lt;blockquote&gt;, &lt;br&gt;, &lt;code&gt;, &lt;del&gt;, &lt;dd&gt;, &lt;dl&gt;, &lt;dt&gt;, &lt;em&gt;, &lt;hr&gt;, &lt;h1&gt;-&lt;h3&gt;, &lt;i&gt;, &lt;img&gt;, &lt;kbd&gt;, &lt;li&gt;, &lt;ol&gt;, &lt;p&gt;, &lt;pre&gt;, &lt;s&gt;, &lt;sup&gt;, &lt;sub&gt;, &lt;strong&gt;, &lt;strike&gt;, &lt;u&gt;, &lt;ul&gt;
toggleNavigation=Toggle navigation
defaultBody=Default Body
loading=Loading...
filter=Filter
to=to
of=of
alt.logo={0} logo
alt.homepage={0} homepage

# dataverse_header.xhtml
header.noscript=Please enable JavaScript in your browser. It is required to use most of the features of Dataverse.
header.status.header=Status
header.search.title=Search all dataverses...
header.about=About
header.support=Support
header.guides=Guides
header.guides.user=User Guide
header.guides.developer=Developer Guide
header.guides.installation=Installation Guide
header.guides.api=API Guide
header.guides.admin=Admin Guide
header.signUp=Sign Up
header.logOut=Log Out
header.accountInfo=Account Information
header.dashboard=Dashboard
header.user.selectTab.dataRelated=My Data
header.user.selectTab.notifications=Notifications
header.user.selectTab.accountInfo=Account Information
header.user.selectTab.groupsAndRoles=Groups + Roles
header.user.selectTab.apiToken=API Token

# dataverse_template.xhtml
head.meta.description=The Dataverse Project is an open source software application to share, cite and archive data. Dataverse provides a robust infrastructure for data stewards to host and archive data, while offering researchers an easy way to share and get credit for their data.
body.skip=Skip to main content

# dataverse_footer.xhtml
footer.copyright=Copyright &#169; {0}
footer.widget.datastored=Data is stored at {0}.
footer.widget.login=Log in to
footer.privacyPolicy=Privacy Policy
footer.poweredby=Powered by
footer.dataverseProject=The Dataverse Project

# messages.xhtml
messages.error=Error
messages.success=Success!
messages.info=Info
messages.validation=Validation Error
messages.validation.msg=Required fields were missed or there was a validation error. Please scroll down to see details.

# contactFormFragment.xhtml
contact.header=Contact {0}
contact.dataverse.header=Email Dataverse Contact
contact.dataset.header=Email Dataset Contact
contact.to=To
contact.support=Support
contact.from=From
contact.from.required=User email is required.
contact.from.invalid=Email is invalid.
contact.subject=Subject
contact.subject.required=Subject is required.
contact.subject.selectTab.top=Select subject...
contact.subject.selectTab.support=Support Question
contact.subject.selectTab.dataIssue=Data Issue
contact.msg=Message
contact.msg.required=Message text is required.
contact.send=Send Message
contact.question=Please fill this out to prove you are not a robot.
contact.sum.required=Value is required.
contact.sum.invalid=Incorrect sum, please try again.
contact.sum.converterMessage=Please enter a number.
contact.contact=Contact
# Bundle file editors, please note that these "contact.context" messages are used in tests.
contact.context.subject.dvobject={0} contact: {1}
contact.context.subject.support={0} support request: {1}
contact.context.dataverse.intro={0}You have just been sent the following message from {1} via the {2} hosted dataverse named "{3}":\n\n---\n\n
contact.context.dataverse.ending=\n\n---\n\n{0}\n{1}\n\nGo to dataverse {2}/dataverse/{3}\n\nYou received this email because you have been listed as a contact for the dataverse. If you believe this was an error, please contact {4} at {5}. To respond directly to the individual who sent the message, simply reply to this email.
contact.context.dataverse.noContact=There is no contact address on file for this dataverse so this message is being sent to the system address.\n\n
contact.context.dataset.greeting.helloFirstLast=Hello {0} {1},
contact.context.dataset.greeting.organization=Attention Dataset Contact:
contact.context.dataset.intro={0}\n\nYou have just been sent the following message from {1} via the {2} hosted dataset titled "{3}" ({4}):\n\n---\n\n
contact.context.dataset.ending=\n\n---\n\n{0}\n{1}\n\nGo to dataset {2}/dataset.xhtml?persistentId={3}\n\nYou received this email because you have been listed as a contact for the dataset. If you believe this was an error, please contact {4} at {5}. To respond directly to the individual who sent the message, simply reply to this email.
contact.context.dataset.noContact=There is no contact address on file for this dataset so this message is being sent to the system address.\n\n---\n\n
contact.context.file.intro={0}\n\nYou have just been sent the following message from {1} via the {2} hosted file named "{3}" from the dataset titled "{4}" ({5}):\n\n---\n\n
contact.context.file.ending=\n\n---\n\n{0}\n{1}\n\nGo to file {2}/file.xhtml?fileId={3}\n\nYou received this email because you have been listed as a contact for the dataset. If you believe this was an error, please contact {4} at {5}. To respond directly to the individual who sent the message, simply reply to this email.
contact.context.support.intro={0},\n\nThe following message was sent from {1}.\n\n---\n\n
contact.context.support.ending=\n\n---\n\nMessage sent from Support contact form.

# dataverseuser.xhtml
institution.name=A Dataverse Instance
account.info=Account Information
account.edit=Edit Account
account.apiToken=API Token
user.isShibUser=Account information cannot be edited when logged in through an institutional account.
user.helpShibUserMigrateOffShibBeforeLink=Leaving your institution? Please contact
user.helpShibUserMigrateOffShibAfterLink=for assistance.
user.helpOAuthBeforeLink=Your Dataverse account uses {0} for login. If you are interested in changing login methods, please contact
user.helpOAuthAfterLink=for assistance.
user.lostPasswdTip=If you have lost or forgotten your password, please enter your username or email address below and click Submit. We will send you an e-mail with your new password.
user.dataRelatedToMe=My Data
wasCreatedIn=, was created in
wasCreatedTo=, was added to
wasSubmittedForReview=, was submitted for review to be published in
wasPublished=, was published in
wasReturnedByReviewer=, was returned by the curator of 
# TODO: Confirm that "toReview" can be deleted.
toReview=Don't forget to publish it or send it back to the contributor!
worldMap.added=dataset had a WorldMap layer data added to it.
# Bundle file editors, please note that "notification.welcome" is used in a unit test.
notification.welcome=Welcome to {0}! Get started by adding or finding data. Have questions? Check out the {1}. Want to test out Dataverse features? Use our {2}. Also, check for your welcome email to verify your address.
notification.demoSite=Demo Site
notification.requestFileAccess=File access requested for dataset: {0} was made by {1} ({2}).
notification.grantFileAccess=Access granted for files in dataset: {0}.
notification.rejectFileAccess=Access rejected for requested files in dataset: {0}.
notification.createDataverse={0} was created in {1} . To learn more about what you can do with your dataverse, check out the {2}. 
notification.dataverse.management.title=Dataverse Management - Dataverse User Guide
notification.createDataset={0} was created in {1}. To learn more about what you can do with a dataset, check out the {2}.
notification.dataset.management.title=Dataset Management - Dataset User Guide
notification.wasSubmittedForReview={0} was submitted for review to be published in {1}. Don''t forget to publish it or send it back to the contributor, {2} ({3})\!
notification.wasReturnedByReviewer={0} was returned by the curator of {1}.
notification.wasPublished={0} was published in {1}.
notification.ingestCompleted=Dataset <a href="/dataset.xhtml?persistentId={0}" title="{1}">{1}</a> ingest has successfully finished.
notification.ingestCompletedWithErrors=Dataset <a href="/dataset.xhtml?persistentId={0}" title="{1}">{1}</a> ingest has finished with errors.
notification.worldMap.added={0}, dataset had WorldMap layer data added to it.
notification.maplayer.deletefailed=Failed to delete the map layer associated with the restricted file {0} from WorldMap. Please try again, or contact WorldMap and/or Dataverse support. (Dataset: {1})
notification.generic.objectDeleted=The dataverse, dataset, or file for this notification has been deleted.
notification.access.granted.dataverse=You have been granted the {0} role for {1}.
notification.access.granted.dataset=You have been granted the {0} role for {1}.
notification.access.granted.datafile=You have been granted the {0} role for file in {1}.   
notification.access.granted.fileDownloader.additionalDataverse={0} You now have access to all published restricted and unrestricted files in this dataverse.
notification.access.granted.fileDownloader.additionalDataset={0} You now have access to all published restricted and unrestricted files in this dataset.
notification.access.revoked.dataverse=You have been removed from a role in {0}.
notification.access.revoked.dataset=You have been removed from a role in {0}.
notification.access.revoked.datafile=You have been removed from a role in {0}.
notification.checksumfail=One or more files in your upload failed checksum validation for dataset <a href="/dataset.xhtml?persistentId={0}" title="{1}">{1}</a>. Please re-run the upload script. If the problem persists, please contact support.
notification.ingest.completed=Dataset <a href="{0}/dataset.xhtml?persistentId={1}" title="{2}">{2}</a> ingest process has successfully finished.<br><br>Ingested files:{3}<br>
notification.ingest.completedwitherrors=Dataset <a href="{0}/dataset.xhtml?persistentId={1}" title="{2}">{2}</a> ingest process has finished with errors.<br><br>Ingested files:{3}<br>
notification.mail.import.filesystem=Dataset {2} ({0}/dataset.xhtml?persistentId={1}) has been successfully uploaded and verified.
notification.import.filesystem=Dataset <a href="/dataset.xhtml?persistentId={0}" title="{1}">{1}</a> has been successfully uploaded and verified.
notification.import.checksum=<a href="/dataset.xhtml?persistentId={0}" title="{1}">{1}</a>, dataset had file checksums added via a batch job.
removeNotification=Remove Notification
groupAndRoles.manageTips=Here is where you can access and manage all the groups you belong to, and the roles you have been assigned.
user.message.signup.label=Create Account
user.message.signup.tip=Why have a Dataverse account? To create your own dataverse and customize it, add datasets, or request access to restricted files.
user.signup.otherLogInOptions.tip=You can also create a Dataverse account with one of our other <a href="/loginpage.xhtml" title="Dataverse Log In">log in options</a>.
user.username.illegal.tip=Between 2-60 characters, and can use "a-z", "0-9", "_" for your username.
user.username=Username
user.username.taken=This username is already taken.
user.username.invalid=This username contains an invalid character or is outside the length requirement (2-60 characters). 
user.username.valid=Create a valid username of 2 to 60 characters in length containing letters (a-Z), numbers (0-9), dashes (-), underscores (_), and periods (.).
user.noPasswd=No Password
user.currentPasswd=Current Password
user.currentPasswd.tip=Please enter the current password for this account.
user.passwd.illegal.tip=Password needs to be at least 6 characters, include one letter and one number, and special characters may be used.
user.rePasswd=Retype Password
user.rePasswd.tip=Please retype the password you entered above.
user.firstName=Given Name
user.firstName.tip=The first name or name you would like to use for this account.
user.lastName=Family Name
user.lastName.tip=The last name you would like to use for this account.
user.email.tip=A valid email address you have access to in order to be contacted.
user.email.taken=This email address is already taken.
user.affiliation.tip=The organization with which you are affiliated.
user.position=Position
user.position.tip=Your role or title at the organization you are affiliated with; such as staff, faculty, student, etc.
user.acccountterms=General Terms of Use
user.acccountterms.tip=The terms and conditions for using the application and services.
user.acccountterms.required=Please check the box to indicate your acceptance of the General Terms of Use.
user.acccountterms.iagree=I have read and accept the Dataverse General Terms of Use as outlined above.
user.createBtn=Create Account
user.updatePassword.welcome=Welcome to Dataverse {0}, {1}
user.updatePassword.warning=With the release of our new Dataverse 4.0 upgrade, the password requirements and General Terms of Use have updated. As this is the first time you are using Dataverse since the update, you need to create a new password and agree to the new General Terms of Use.
user.updatePassword.password={0}
user.password=Password
user.newPassword=New Password
authenticationProvidersAvailable.tip={0}There are no active authentication providers{1}If you are a system administrator, please enable one using the API.{2}If you are not a system administrator, please contact the one for your institution.

passwdVal.passwdReq.title=Your password must contain:
passwdVal.passwdReq.goodStrength=passwords of at least {0} characters are exempt from all other requirements
passwdVal.passwdReq.lengthReq=At least {0} characters 
passwdVal.passwdReq.characteristicsReq=At least 1 character from {0} of the following types:
passwdVal.passwdReq.notInclude=It may not include:
passwdVal.passwdReq.consecutiveDigits=More than {0} numbers in a row
passwdVal.passwdReq.dictionaryWords=Dictionary words
passwdVal.passwdReq.unknownPasswordRule=Unknown, contact your administrator
#printf syntax used to pass to passay library
passwdVal.expireRule.errorCode=EXPIRED
passwdVal.expireRule.errorMsg=The password is over %1$s days old and has expired.
passwdVal.goodStrengthRule.errorMsg=Note: passwords are always valid with a %1$s or more character length regardless.
passwdVal.goodStrengthRule.errorCode=NO_GOODSTRENGTH
passwdVal.passwdReset.resetLinkTitle=Password Reset Link
passwdVal.passwdReset.resetLinkDesc=Your password reset link is not valid
passwdVal.passwdReset.resetInitiated=Password Reset Initiated
passwdVal.passwdReset.valBlankLog=new password is blank
passwdVal.passwdReset.valFacesError=Password Error
passwdVal.passwdReset.valFacesErrorDesc=Please enter a new password for your account.
passwdVal.passwdValBean.warnDictionaryRead=Dictionary was set, but none was read in.
passwdVal.passwdValBean.warnDictionaryObj=PwDictionaries not set and no default password file found:
passwdVal.passwdValBean.warnSetStrength=The PwGoodStrength {0} value competes with the PwMinLength value of {1} and is added to {2}

# passwordreset.xhtml
pageTitle.passwdReset.pre=Account Password Reset
passwdReset.token=token :
passwdReset.userLookedUp=user looked up :
passwdReset.emailSubmitted=email submitted :
passwdReset.details={0} Password Reset{1} - To initiate the password reset process, please provide your email address.
passwdReset.submitRequest=Submit Password Request
passwdReset.successSubmit.tip=If this email is associated with an account, then an email will be sent with further instructions to {0}.
passwdReset.debug=DEBUG
passwdReset.resetUrl=The reset URL is
passwdReset.noEmail.tip=No email was actually sent because a user could not be found using the provided email address {0} but we don't mention this because we don't malicious users to use the form to determine if there is an account associated with an email address.
passwdReset.illegalLink.tip=Your password reset link is not valid. If you need to reset your password, {0}click here{1} in order to request that your password to be reset again.
passwdReset.newPasswd.details={0} Reset Password{1} \u2013 Our password requirements have changed. Please pick a strong password that matches the criteria below.
passwdReset.newPasswd=New Password
passwdReset.rePasswd=Retype Password
passwdReset.resetBtn=Reset Password

#loginpage.xhtml
login.System=Login System
login.forgot.text=Forgot your password?
login.builtin=Dataverse Account
login.institution=Institutional Account
login.institution.blurb=Log in or sign up with your institutional account &mdash; more <a href="{0}/{1}/user/account.html" title="Account Creation + Management - Dataverse User Guide" target="_blank" rel="noopener">information about account creation</a>.
login.institution.support.blurbwithLink=Leaving your institution? Please contact {0} for assistance.
login.builtin.credential.usernameOrEmail=Username/Email
login.builtin.credential.password=Password
login.builtin.invalidUsernameEmailOrPassword=The username, email address, or password you entered is invalid. Need assistance accessing your account?
login.signup.blurb=<a href="{0}">Sign up for a Dataverse account</a>.
login.echo.credential.name=Name
login.echo.credential.email=Email
login.echo.credential.affiliation=Affiliation
# how do we exercise login.error? Via a password upgrade failure? See https://github.com/IQSS/dataverse/pull/2922
login.error=Error validating the username, email address, or password. Please try again. If the problem persists, contact an administrator.
user.error.cannotChangePassword=Sorry, your password cannot be changed. Please contact your system administrator.
user.error.wrongPassword=Sorry, wrong password.
login.button=Log In with {0}
login.button.orcid=Create or Connect your ORCID
# authentication providers
auth.providers.title=Other options
auth.providers.tip=You can convert a Dataverse account to use one of the options above. More <a href="{0}/{1}/user/account.html" title="Account Creation + Management - Dataverse User Guide" target="_blank" rel="noopener">information about account creation</a>.
auth.providers.title.builtin=Username/Email
auth.providers.title.shib=Your Institution
auth.providers.title.orcid=ORCID
auth.providers.title.google=Google
auth.providers.title.github=GitHub
auth.providers.blurb=Log in or sign up with your {0} account &mdash; more <a href="{1}/{2}/user/account.html" title="Account Creation + Management - Dataverse User Guide" target="_blank" rel="noopener">information about account creation</a>. Having trouble? Please contact {3} for assistance.
auth.providers.persistentUserIdName.orcid=ORCID iD
auth.providers.persistentUserIdName.github=ID
auth.providers.persistentUserIdTooltip.orcid=ORCID provides a persistent digital identifier that distinguishes you from other researchers.
auth.providers.persistentUserIdTooltip.github=GitHub assigns a unique number to every user.
auth.providers.insufficientScope=Dataverse was not granted the permission to read user data from {0}.
auth.providers.exception.userinfo=Error getting the user info record from {0}.
auth.providers.token.failRetrieveToken=Dataverse could not retrieve an access token.
auth.providers.token.failParseToken=Dataverse could not parse the access token.
auth.providers.token.failGetUser=Dataverse could not get your user record. Please consult your administrator.
auth.providers.orcid.helpmessage1=ORCID is an open, non-profit, community-based effort to provide a registry of unique researcher identifiers and a transparent method of linking research activities and outputs to these identifiers. ORCID is unique in its ability to reach across disciplines, research sectors, and national boundaries and its cooperation with other identifier systems. Find out more at <a href="https://orcid.org/about" title="About ORCID" target="_blank" rel="noopener">orcid.org/about</a>.
auth.providers.orcid.helpmessage2=This repository uses your ORCID for authentication (so you don't need another username/password combination). Having your ORCID associated with your datasets also makes it easier for people to find the datasets you have published.  

# Friendly AuthenticationProvider names
authenticationProvider.name.builtin=Dataverse
authenticationProvider.name.null=(provider is unknown)
authenticationProvider.name.github=GitHub
authenticationProvider.name.google=Google
authenticationProvider.name.orcid=ORCiD
authenticationProvider.name.orcid-sandbox=ORCiD Sandbox
authenticationProvider.name.shib=Shibboleth

#confirmemail.xhtml
confirmEmail.pageTitle=Email Verification
confirmEmail.submitRequest=Verify Email
confirmEmail.submitRequest.success=A verification email has been sent to {0}. Note, the verify link will expire after {1}.
confirmEmail.details.success=Email address verified!
confirmEmail.details.failure=We were unable to verify your email address. Please navigate to your Account Information page and click the "Verify Email" button.
confirmEmail.details.goToAccountPageButton=Go to Account Information
confirmEmail.notVerified=Not Verified
confirmEmail.verified=Verified

#shib.xhtml
shib.btn.convertAccount=Convert Account
shib.btn.createAccount=Create Account
shib.askToConvert=Would you like to convert your Dataverse account to always use your institutional log in?
# Bundle file editors, please note that "shib.welcomeExistingUserMessage" is used in a unit test
shib.welcomeExistingUserMessage=Your institutional log in for {0} matches an email address already being used for a Dataverse account. By entering your current Dataverse password below, your existing Dataverse account can be converted to use your institutional log in. After converting, you will only need to use your institutional log in.
# Bundle file editors, please note that "shib.welcomeExistingUserMessageDefaultInstitution" is used in a unit test
shib.welcomeExistingUserMessageDefaultInstitution=your institution
shib.dataverseUsername=Dataverse Username
shib.currentDataversePassword=Current Dataverse Password
shib.accountInformation=Account Information
shib.offerToCreateNewAccount=This information is provided by your institution and will be used to create your Dataverse account.
shib.passwordRejected=<strong>Validation Error</strong> - Your account can only be converted if you provide the correct password for your existing account.

# oauth2/firstLogin.xhtml
oauth2.btn.convertAccount=Convert Existing Account
oauth2.btn.createAccount=Create New Account
oauth2.askToConvert=Would you like to convert your Dataverse account to always use your institutional log in?
oauth2.welcomeExistingUserMessage=Your institutional log in for {0} matches an email address already being used for a Dataverse account. By entering your current Dataverse password below, your existing Dataverse account can be converted to use your institutional log in. After converting, you will only need to use your institutional log in.
oauth2.welcomeExistingUserMessageDefaultInstitution=your institution
oauth2.dataverseUsername=Dataverse Username
oauth2.currentDataversePassword=Current Dataverse Password
oauth2.chooseUsername=Username: 
oauth2.passwordRejected=<strong>Validation Error</strong> - Wrong username or password.
# oauth2.newAccount.title=Account Creation
oauth2.newAccount.welcomeWithName=Welcome to Dataverse, {0}
oauth2.newAccount.welcomeNoName=Welcome to Dataverse
# oauth2.newAccount.email=Email
# oauth2.newAccount.email.tip=Dataverse uses this email to notify you of issues regarding your data.
oauth2.newAccount.suggestedEmails=Suggested Email Addresses:
oauth2.newAccount.username=Username
oauth2.newAccount.username.tip=This username will be your unique identifier as a Dataverse user.
oauth2.newAccount.explanation=This information is provided by {0} and will be used to create your {1} account. To log in again, you will have to use the {0} log in option.
oauth2.newAccount.suggestConvertInsteadOfCreate=If you already have a {0} account, you will need to <a href="/oauth2/convert.xhtml">convert your account.</a>
# oauth2.newAccount.tabs.convertAccount=Convert Existing Account
oauth2.newAccount.buttons.convertNewAccount=Convert Account
oauth2.newAccount.emailTaken=Email already taken. Consider merging the corresponding account instead.
oauth2.newAccount.emailOk=Email OK.
oauth2.newAccount.emailInvalid=Invalid email address.
# oauth2.newAccount.usernameTaken=Username already taken.
# oauth2.newAccount.usernameOk=Username OK.

# oauth2/convert.xhtml
# oauth2.convertAccount.title=Account Conversion
oauth2.convertAccount.explanation=Please enter your {0} account username or email and password to convert your account to the {1} log in option. <a href="{2}/{3}/user/account.html" target="_blank">Learn more</a> about converting your account.
oauth2.convertAccount.username=Existing username
oauth2.convertAccount.password=Password
oauth2.convertAccount.authenticationFailed=Authentication failed - bad username or password.
oauth2.convertAccount.buttonTitle=Convert Account
oauth2.convertAccount.success=Your Dataverse account is now associated with your {0} account.

# oauth2/callback.xhtml
oauth2.callback.page.title=OAuth Callback
oauth2.callback.message=<strong>Authentication Error</strong> - Dataverse could not authenticate your login with the provider that you selected. Please make sure you authorize your account to connect with Dataverse. For more details about the information being requested, see the <a href="{0}/{1}/user/account.html#remote-authentication" title="Remote Authentication - Dataverse User Guide" target="_blank">User Guide</a>.

# tab on dataverseuser.xhtml
apitoken.title=API Token
apitoken.message=Your API Token is valid for a year. Check out our {0}API Guide{1} for more information on using your API Token with the Dataverse APIs. 
apitoken.notFound=API Token for {0} has not been created.
apitoken.expired.warning=This token is about to expire, please generate a new one.
apitoken.expired.error=This token is expired, please generate a new one.
apitoken.generateBtn=Create Token
apitoken.regenerateBtn=Recreate Token
apitoken.revokeBtn=Revoke Token
apitoken.expirationDate.label=Expiration Date

#dashboard.xhtml
dashboard.title=Dashboard
dashboard.card.harvestingclients.header=Harvesting Clients
dashboard.card.harvestingclients.btn.manage=Manage Clients
dashboard.card.harvestingclients.clients={0, choice, 0#Clients|1#Client|2#Clients}
dashboard.card.harvestingclients.datasets={0, choice, 0#Datasets|1#Dataset|2#Datasets}
dashboard.card.harvestingserver.header=Harvesting Server
dashboard.card.harvestingserver.enabled=OAI server enabled
dashboard.card.harvestingserver.disabled=OAI server disabled
dashboard.card.harvestingserver.status=Status
dashboard.card.harvestingserver.sets={0, choice, 0#Sets|1#Set|2#Sets}
dashboard.card.harvestingserver.btn.manage=Manage Server
dashboard.card.metadataexport.header=Metadata Export
dashboard.card.metadataexport.message=Dataset metadata export is only available through the {0} API. Learn more in the {0} {1}API Guide{2}.

#harvestclients.xhtml
harvestclients.title=Manage Harvesting Clients
harvestclients.toptip=Harvesting can be scheduled to run at a specific time or on demand. Harvesting can be initiated here or via the REST API.
harvestclients.noClients.label=No clients are configured.
harvestclients.noClients.why.header=What is Harvesting?
harvestclients.noClients.why.reason1=Harvesting is a process of exchanging metadata with other repositories. As a harvesting <b><i>client</i></b>, your Dataverse gathers metadata records from remote sources. These can be other Dataverse instances, or other archives that support OAI-PMH, the standard harvesting protocol. 
harvestclients.noClients.why.reason2=Harvested metadata records are searchable by users. Clicking on a harvested dataset in the search results takes the user to the original repository. Harvested datasets cannot be edited in your Dataverse installation. 
harvestclients.noClients.how.header=How To Use Harvesting
harvestclients.noClients.how.tip1=To harvest metadata, a <i>Harvesting Client</i> is created and configured for each remote repository. Note that when creating a client you will need to select an existing local dataverse to host harvested datasets.
harvestclients.noClients.how.tip2=Harvested records can be kept in sync with the original repository through scheduled incremental updates, for example, daily or weekly. Alternatively, harvests can be run on demand, from this page or via the REST API.
harvestclients.noClients.getStarted=To get started, click on the Add Client button above. To learn more about Harvesting, visit the <a href="{0}/{1}/user/index.html#index" title="Harvesting - Dataverse User Guide" target="_blank">Harvesting</a> section of the User Guide.
harvestclients.btn.add=Add Client
harvestclients.tab.header.name=Nickname
harvestclients.tab.header.url=URL
harvestclients.tab.header.lastrun=Last Run
harvestclients.tab.header.lastresults=Last Results
harvestclients.tab.header.action=Actions
harvestclients.tab.header.action.btn.run=Run Harvesting
harvestclients.tab.header.action.btn.edit=Edit
harvestclients.tab.header.action.btn.delete=Delete
harvestclients.tab.header.action.btn.delete.dialog.header=Delete Harvesting Client
harvestclients.tab.header.action.btn.delete.dialog.warning=Are you sure you want to delete the harvesting client "{0}"? Deleting the client will delete all datasets harvested from this remote server.
harvestclients.tab.header.action.btn.delete.dialog.tip=Note, this action may take a while to process, depending on the number of harvested datasets.
harvestclients.tab.header.action.delete.infomessage=Harvesting client is being deleted. Note, that this may take a while, depending on the amount of harvested content.
harvestclients.actions.runharvest.success=Successfully started an asynchronous harvest for client "{0}" . Please reload the page to check on the harvest results).
harvestclients.newClientDialog.step1=Step 1 of 4 - Client Information
harvestclients.newClientDialog.title.new=Create Harvesting Client
harvestclients.newClientDialog.help=Configure a client to harvest content from a remote server.
harvestclients.newClientDialog.nickname=Nickname
harvestclients.newClientDialog.nickname.helptext=Consists of letters, digits, underscores (_) and dashes (-).
harvestclients.newClientDialog.nickname.required=Client nickname cannot be empty!
harvestclients.newClientDialog.nickname.invalid=Client nickname can contain only letters, digits, underscores (_) and dashes (-); and must be at most 30 characters.
harvestclients.newClientDialog.nickname.alreadyused=This nickname is already used.
harvestclients.newClientDialog.type=Server Protocol
harvestclients.newClientDialog.type.helptext=Only the OAI server protocol is currently supported.
harvestclients.newClientDialog.type.OAI=OAI
harvestclients.newClientDialog.type.Nesstar=Nesstar
harvestclients.newClientDialog.url=Server URL
harvestclients.newClientDialog.url.tip=URL of a harvesting resource.
harvestclients.newClientDialog.url.watermark=Remote harvesting server, http://...
harvestclients.newClientDialog.url.helptext.notvalidated=URL of a harvesting resource. Once you click 'Next', we will try to establish a connection to the server in order to verify that it is working, and to obtain extra information about its capabilities. 
harvestclients.newClientDialog.url.required=A valid harvesting server address is required.
harvestclients.newClientDialog.url.invalid=Invalid URL. Failed to establish connection and receive a valid server response. 
harvestclients.newClientDialog.url.noresponse=Failed to establish connection to the server.
harvestclients.newClientDialog.url.badresponse=Invalid response from the server.
harvestclients.newClientDialog.dataverse=Local Dataverse
harvestclients.newClientDialog.dataverse.tip=Dataverse that will host the datasets harvested from this remote resource.
harvestclients.newClientDialog.dataverse.menu.enterName=Enter Dataverse Alias
harvestclients.newClientDialog.dataverse.menu.header=Dataverse Name (Affiliate), Alias
harvestclients.newClientDialog.dataverse.menu.invalidMsg=No matches found
harvestclients.newClientDialog.dataverse.required=You must select an existing dataverse for this harvesting client.
harvestclients.newClientDialog.step2=Step 2 of 4 - Format
harvestclients.newClientDialog.oaiSets=OAI Set
harvestclients.newClientDialog.oaiSets.tip=Harvesting sets offered by this OAI server.
harvestclients.newClientDialog.oaiSets.noset=None
harvestclients.newClientDialog.oaiSets.helptext=Selecting "none" will harvest the default set, as defined by the server. Often this will be the entire body of content across all sub-sets.
harvestclients.newClientDialog.oaiSets.helptext.noset=This OAI server does not support named sets. The entire body of content offered by the server will be harvested.
harvestclients.newClientDialog.oaiSets.listTruncated=Please note that the remote server was taking too long to return the full list of available OAI sets, so the list was truncated. Please select a set from the current list (or select the "no set" option), and try again later, if you need to change it. 
harvestclients.newClientDialog.oaiMetadataFormat=Metadata Format
harvestclients.newClientDialog.oaiMetadataFormat.tip=Metadata formats offered by the remote server.
harvestclients.newClientDialog.oaiMetadataFormat.required=Please select the metadata format to harvest from this archive.
harvestclients.newClientDialog.step3=Step 3 of 4 - Schedule
harvestclients.newClientDialog.schedule=Schedule
harvestclients.newClientDialog.schedule.tip=Schedule harvesting to run automatically daily or weekly.
harvestclients.newClientDialog.schedule.time.none.helptext=Leave harvesting unscheduled to run on demand only.
harvestclients.newClientDialog.schedule.none=None
harvestclients.newClientDialog.schedule.daily=Daily
harvestclients.newClientDialog.schedule.weekly=Weekly
harvestclients.newClientDialog.schedule.time=Time
harvestclients.newClientDialog.schedule.day=Day
harvestclients.newClientDialog.schedule.time.am=AM
harvestclients.newClientDialog.schedule.time.pm=PM
harvestclients.newClientDialog.schedule.time.helptext=Scheduled times are in your local time.
harvestclients.newClientDialog.btn.create=Create Client
harvestclients.newClientDialog.success=Successfully created harvesting client "{0}".
harvestclients.newClientDialog.step4=Step 4 of 4 - Display
harvestclients.newClientDialog.harvestingStyle=Archive Type
harvestclients.newClientDialog.harvestingStyle.tip=Type of remote archive.
harvestclients.newClientDialog.harvestingStyle.helptext=Select the archive type that best describes this remote server in order to properly apply formatting rules and styles to the harvested metadata as they are shown in the search results. Note that improperly selecting the type of the remote archive can result in incomplete entries in the search results, and a failure to redirect the user to the archival source of the data.
harvestclients.newClientDialog.harvestingStyle.required=Please select one of the values from the menu.
harvestclients.viewEditDialog.title=Edit Harvesting Client
harvestclients.viewEditDialog.archiveUrl=Archive URL
harvestclients.viewEditDialog.archiveUrl.tip=The URL of the archive that serves the data harvested by this client, which is used in search results for links to the original sources of the harvested content.
harvestclients.viewEditDialog.archiveUrl.helptext=Edit if this URL differs from the Server URL.
harvestclients.viewEditDialog.archiveDescription=Archive Description
harvestclients.viewEditDialog.archiveDescription.tip=Description of the archival source of the harvested content, displayed in search results.
harvestclients.viewEditDialog.archiveDescription.default.generic=This Dataset is harvested from our partners. Clicking the link will take you directly to the archival source of the data.
harvestclients.viewEditDialog.btn.save=Save Changes
harvestclients.newClientDialog.title.edit=Edit Group {0}

#harvestset.xhtml
harvestserver.title=Manage Harvesting Server
harvestserver.toptip=Define sets of local datasets that will be available for harvesting by remote clients.
harvestserver.service.label=OAI Server
harvestserver.service.enabled=Enabled
harvestserver.service.disabled=Disabled
harvestserver.service.disabled.msg=Harvesting Server is currently disabled.
harvestserver.service.empty=No sets are configured.
harvestserver.service.enable.success=OAI Service has been successfully enabled.
harvestserver.noSets.why.header=What is a Harvesting Server?
harvestserver.noSets.why.reason1=Harvesting is a process of exchanging metadata with other repositories. As a harvesting <b><i>server</i></b>, your Dataverse can make some of the local dataset metadata available to remote harvesting clients. These can be other Dataverse instances, or any other clients that support OAI-PMH harvesting protocol. 
harvestserver.noSets.why.reason2=Only the published, unrestricted datasets in your Dataverse can be harvested. Remote clients normally keep their records in sync through scheduled incremental updates, daily or weekly, thus minimizing the load on your server. Note that it is only the metadata that are harvested. Remote harvesters will generally not attempt to download the data files themselves. 
harvestserver.noSets.how.header=How to run a Harvesting Server?
harvestserver.noSets.how.tip1=Harvesting server can be enabled or disabled on this page. 
harvestserver.noSets.how.tip2=Once the service is enabled, you can define collections of local datasets that will be available to remote harvesters as <i>OAI Sets</i>. Sets are defined by search queries (for example, authorName:king; or parentId:1234 - to select all the datasets that belong to the dataverse specified; or dsPersistentId:"doi:1234/" to select all the datasets with the persistent identifier authority specified). Consult the Search API section of the Dataverse User Guide for more information on the search queries.  
harvestserver.noSets.getStarted=To get started, enable the OAI server and click on the Add Set button. To learn more about Harvesting, visit the <a href="{0}/{1}/user/index.html#index" title="Harvesting - Dataverse User Guide" target="_blank">Harvesting</a> section of the User Guide.
harvestserver.btn.add=Add Set
harvestserver.tab.header.spec=OAI setSpec
harvestserver.tab.col.spec.default=DEFAULT
harvestserver.tab.header.description=Description
harvestserver.tab.header.definition=Definition Query
harvestserver.tab.col.definition.default=All Published Local Datasets
harvestserver.tab.header.stats=Datasets
harvestserver.tab.col.stats.empty=No records (empty set)
harvestserver.tab.col.stats.results={0} {0, choice, 0#datasets|1#dataset|2#datasets} ({1} {1, choice, 0#records|1#record|2#records} exported, {2} marked as deleted)
harvestserver.tab.header.action=Actions
harvestserver.tab.header.action.btn.export=Run Export
harvestserver.actions.runreexport.success=Successfully started an asynchronous re-export job for OAI set "{0}" (please reload the page to check on the export progress).
harvestserver.tab.header.action.btn.edit=Edit
harvestserver.tab.header.action.btn.delete=Delete
harvestserver.tab.header.action.btn.delete.dialog.header=Delete Harvesting Set
harvestserver.tab.header.action.btn.delete.dialog.tip=Are you sure you want to delete the OAI set "{0}"? You cannot undo a delete!
harvestserver.tab.header.action.delete.infomessage=Selected harvesting set is being deleted. (this may take a few moments)
harvestserver.newSetDialog.title.new=Create Harvesting Set
harvestserver.newSetDialog.help=Define a set of local datasets available for harvesting to remote clients.
harvestserver.newSetDialog.setspec=Name/OAI setSpec
harvestserver.newSetDialog.setspec.tip=A unique name (OAI setSpec) identifying this set.
harvestserver.newSetDialog.setspec.helptext=Consists of letters, digits, underscores (_) and dashes (-).
harvestserver.editSetDialog.setspec.helptext=The name can not be changed once the set has been created.
harvestserver.editSetDialog.setspec.helptext.default=this is the default, unnamed set
harvestserver.newSetDialog.setspec.required=Name (OAI setSpec) cannot be empty!
harvestserver.newSetDialog.setspec.invalid=Name (OAI setSpec) can contain only letters, digits, underscores (_) and dashes (-).
harvestserver.newSetDialog.setspec.alreadyused=This set name (OAI setSpec) is already used.
harvestserver.newSetDialog.setspec.sizelimit=This set name (OAI setSpec) may be no longer than 30 characters.
harvestserver.newSetDialog.setspec.superUser.required=Only superusers may create OAI sets.
harvestserver.newSetDialog.setdescription=Description
harvestserver.newSetDialog.setdescription.tip=Provide a brief description for this OAI set.
harvestserver.newSetDialog.setdescription.required=Set description cannot be empty!
harvestserver.newSetDialog.setdescription.default=The default, "no name" set. The OAI server will serve the records from this set when no "setspec" argument is specified by the client.
harvestserver.newSetDialog.setquery=Definition Query
harvestserver.newSetDialog.setquery.tip=Search query that defines the content of the dataset.
harvestserver.newSetDialog.setquery.helptext=Example query: authorName:king
harvestserver.newSetDialog.setquery.required=Search query cannot be left empty!
harvestserver.newSetDialog.setquery.results=Search query returned {0} datasets!
harvestserver.newSetDialog.setquery.empty=WARNING: Search query returned no results!
harvestserver.newSetDialog.btn.create=Create Set
harvestserver.newSetDialog.success=Successfully created harvesting set "{0}".
harvestserver.viewEditDialog.title=Edit Harvesting Set
harvestserver.viewEditDialog.btn.save=Save Changes

#dashboard-users.xhtml
dashboard.card.users=Users
dashboard.card.users.header=Dashboard - User List
dashboard.card.users.super=Superusers
dashboard.card.users.manage=Manage Users
dashboard.card.users.message=List and manage users.
dashboard.list_users.searchTerm.watermark=Search these users...
dashboard.list_users.tbl_header.userId=ID
dashboard.list_users.tbl_header.userIdentifier=Username
dashboard.list_users.tbl_header.name=Name 
dashboard.list_users.tbl_header.lastName=Last Name 
dashboard.list_users.tbl_header.firstName=First Name 
dashboard.list_users.tbl_header.email=Email
dashboard.list_users.tbl_header.affiliation=Affiliation
dashboard.list_users.tbl_header.roles=Roles
dashboard.list_users.tbl_header.position=Position
dashboard.list_users.tbl_header.isSuperuser=Superuser
dashboard.list_users.tbl_header.authProviderFactoryAlias=Authentication
dashboard.list_users.tbl_header.createdTime=Created Time
dashboard.list_users.tbl_header.lastLoginTime=Last Login Time
dashboard.list_users.tbl_header.lastApiUseTime=Last API Use Time
dashboard.list_users.tbl_header.roles.removeAll=Remove All
dashboard.list_users.tbl_header.roles.removeAll.header=Remove All Roles
dashboard.list_users.tbl_header.roles.removeAll.confirmationText=Are you sure you want to remove all roles for user {0}?
dashboard.list_users.removeAll.message.success=All roles have been removed for user {0}.
dashboard.list_users.removeAll.message.failure=Failed to remove roles for user {0}.
dashboard.list_users.toggleSuperuser=Edit Superuser Status
dashboard.list_users.toggleSuperuser.confirmationText.add=Are you sure you want to enable superuser status for user {0}?
dashboard.list_users.toggleSuperuser.confirmationText.remove=Are you sure you want to disable superuser status for user {0}?
dashboard.list_users.api.auth.invalid_apikey=The API key is invalid.
dashboard.list_users.api.auth.not_superuser=Forbidden. You must be a superuser.

#dashboard-datamove.xhtml
dashboard.card.datamove=Data
dashboard.card.datamove.header=Dashboard - Move Data
dashboard.card.datamove.manage=Move Data
dashboard.card.datamove.message=Manage and curate your installation by moving datasets from one host dataverse to another. See also <a href="{0}/{1}/admin/dataverses-datasets.html">Managing Datasets and Dataverses</a> in the Admin Guide.
dashboard.card.datamove.selectdataset.header=Dataset to Move
dashboard.card.datamove.newdataverse.header=New Host Dataverse
dashboard.card.datamove.dataset.label=Dataset
dashboard.card.datamove.dataverse.label=Dataverse
dashboard.card.datamove.confirm.dialog=Are you sure want to move this dataset?
dashboard.card.datamove.confirm.yes=Yes, Move Data
dashboard.card.datamove.message.success=The dataset "{0}" ({1}) has been successfully moved to {2}.
dashboard.card.datamove.message.failure.summary=Failed to moved dataset
dashboard.card.datamove.message.failure.details=The dataset "{0}" ({1}) could not be moved to {2}. {3}{4}
dashboard.card.datamove.dataverse.placeholder=Enter Dataverse Identifier...
dashboard.card.datamove.dataverse.menu.header=Dataverse Name (Affiliate), Identifier
dashboard.card.datamove.dataverse.menu.invalidMsg=No matches found
dashboard.card.datamove.dataset.placeholder=Enter Dataset Persistent ID, doi:...
dashboard.card.datamove.dataset.menu.header=Dataset Persistent ID, Title, Host Dataverse Identifier
dashboard.card.datamove.dataset.menu.invalidMsg=No matches found
dashboard.card.datamove.dataset.command.error.targetDataverseUnpublishedDatasetPublished=A published dataset may not be moved to an unpublished dataverse. You can retry the move after publishing {0}.
dashboard.card.datamove.dataset.command.error.targetDataverseSameAsOriginalDataverse=This dataset is already in this dataverse.
dashboard.card.datamove.dataset.command.error.unforced.datasetGuestbookNotInTargetDataverse=The guestbook would be removed from this dataset if you moved it because the guestbook is not in the new host dataverse. 
dashboard.card.datamove.dataset.command.error.unforced.linkedToTargetDataverseOrOneOfItsParents=This dataset is linked to the new host dataverse or one of its parents. This move would remove the link to this dataset. 
dashboard.card.datamove.dataset.command.error.unforced.suggestForce=Forcing this move is currently only available via API. Please see "Move a Dataset" under <a href="{0}/{1}/admin/dataverses-datasets.html">Managing Datasets and Dataverses</a> in the Admin Guide for details.
dashboard.card.datamove.dataset.command.error.indexingProblem=Dataset could not be moved. Indexing failed.

#MailServiceBean.java
notification.email.create.dataverse.subject={0}: Your dataverse has been created
notification.email.create.dataset.subject={0}: Your dataset has been created
notification.email.request.file.access.subject={0}: Access has been requested for a restricted file
notification.email.grant.file.access.subject={0}: You have been granted access to a restricted file
notification.email.rejected.file.access.subject={0}: Your request for access to a restricted file has been rejected
notification.email.update.maplayer={0}: WorldMap layer added to dataset
notification.email.maplayer.deletefailed.subject={0}: Failed to delete WorldMap layer
notification.email.maplayer.deletefailed.text=We failed to delete the WorldMap layer associated with the restricted file {0}, and any related data that may still be publicly available on the WorldMap site. Please try again, or contact WorldMap and/or Dataverse support. (Dataset: {1})
notification.email.submit.dataset.subject={0}: Your dataset has been submitted for review
notification.email.publish.dataset.subject={0}: Your dataset has been published
notification.email.returned.dataset.subject={0}: Your dataset has been returned
notification.email.create.account.subject={0}: Your account has been created
notification.email.assign.role.subject={0}: You have been assigned a role
notification.email.revoke.role.subject={0}: Your role has been revoked
notification.email.verifyEmail.subject={0}: Verify your email address
notification.email.ingestCompleted.subject={0}: Your ingest has successfully finished!
notification.email.ingestCompletedWithErrors.subject={0}: Your ingest has finished with errors!
notification.email.greeting=Hello, \n
# Bundle file editors, please note that "notification.email.welcome" is used in a unit test
notification.email.welcome=Welcome to {0}! Get started by adding or finding data. Have questions? Check out the User Guide at {1}/{2}/user or contact {3} at {4} for assistance.
notification.email.welcomeConfirmEmailAddOn=\n\nPlease verify your email address at {0} . Note, the verify link will expire after {1}. Send another verification email by visiting your account page.
notification.email.requestFileAccess=File access requested for dataset: {0} by {1} ({2}). Manage permissions at {3}.
notification.email.grantFileAccess=Access granted for files in dataset: {0} (view at {1}).
notification.email.rejectFileAccess=Your request for access was rejected for the requested files in the dataset: {0} (view at {1}). If you have any questions about why your request was rejected, you may reach the dataset owner using the "Contact" link on the upper right corner of the dataset page.
# Bundle file editors, please note that "notification.email.createDataverse" is used in a unit test
notification.email.createDataverse=Your new dataverse named {0} (view at {1} ) was created in {2} (view at {3} ). To learn more about what you can do with your dataverse, check out the Dataverse Management - User Guide at {4}/{5}/user/dataverse-management.html .
# Bundle file editors, please note that "notification.email.createDataset" is used in a unit test
notification.email.createDataset=Your new dataset named {0} (view at {1} ) was created in {2} (view at {3} ). To learn more about what you can do with a dataset, check out the Dataset Management - User Guide at {4}/{5}/user/dataset-management.html .
notification.email.wasSubmittedForReview={0} (view at {1}) was submitted for review to be published in {2} (view at {3}). Don''t forget to publish it or send it back to the contributor, {4} ({5})\!
notification.email.wasReturnedByReviewer={0} (view at {1}) was returned by the curator of {2} (view at {3}).
notification.email.wasPublished={0} (view at {1}) was published in {2} (view at {3}).
notification.email.worldMap.added={0} (view at {1}) had WorldMap layer data added to it.
notification.email.closing=\n\nYou may contact us for support at {0}.\n\nThank you,\n{1}
notification.email.assignRole=You are now {0} for the {1} "{2}" (view at {3}).
notification.email.revokeRole=One of your roles for the {0} "{1}" has been revoked (view at {2}).
notification.email.changeEmail=Hello, {0}.{1}\n\nPlease contact us if you did not intend this change or if you need assistance.
notification.email.passwordReset=Hi {0},\n\nSomeone, hopefully you, requested a password reset for {1}.\n\nPlease click the link below to reset your Dataverse account password:\n\n {2} \n\n The link above will only work for the next {3} minutes.\n\n Please contact us if you did not request this password reset or need further help.
notification.email.passwordReset.subject=Dataverse Password Reset Requested
hours=hours
hour=hour
minutes=minutes
minute=minute
notification.email.checksumfail.subject={0}: Your upload failed checksum validation
notification.email.import.filesystem.subject=Dataset {0} has been successfully uploaded and verified
notification.email.import.checksum.subject={0}: Your file checksum job has completed
contact.delegation={0} on behalf of {1}
notification.email.info.unavailable=Unavailable
notification.email.apiTokenGenerated=Hello {0} {1},\n\nAPI Token has been generated. Please keep it secure as you would do with a password.
notification.email.apiTokenGenerated.subject=API Token was generated

# dataverse.xhtml
dataverse.name=Dataverse Name
dataverse.name.title=The project, department, university, professor, or journal this dataverse will contain data for.
dataverse.enterName=Enter name...
dataverse.host.title=The dataverse which contains this data.
<<<<<<< HEAD
dataverse.identifier.title=Short name used for the URL of this dataverse. Use your institutional abbreviation as prefix.
=======
dataverse.host.tip=Changing the host dataverse will clear any fields you may have entered data into.
dataverse.host.autocomplete.nomatches=No matches
dataverse.identifier.title=Short name used for the URL of this dataverse.
>>>>>>> 4e07b625
dataverse.affiliation.title=The organization with which this dataverse is affiliated.
dataverse.storage.title=A storage service to be used for datasets in this dataverse.
dataverse.category=Category
dataverse.category.title=The type that most closely reflects this dataverse.
dataverse.type.selectTab.top=Select one...
dataverse.type.selectTab.researchers=Researcher
dataverse.type.selectTab.researchProjects=Research Project
dataverse.type.selectTab.journals=Journal
dataverse.type.selectTab.organizationsAndInsitutions=Organization or Institution
dataverse.type.selectTab.teachingCourses=Teaching Course
dataverse.type.selectTab.uncategorized=Uncategorized
dataverse.type.selectTab.researchGroup=Research Group
dataverse.type.selectTab.laboratory=Laboratory
dataverse.type.selectTab.department=Department
dataverse.description.title=A summary describing the purpose, nature, or scope of this dataverse.
dataverse.email=Email
dataverse.email.title=The e-mail address(es) of the contact(s) for the dataverse.
dataverse.share.dataverseShare=Share Dataverse
dataverse.share.dataverseShare.tip=Share this dataverse on your favorite social media networks.
dataverse.share.dataverseShare.shareText=View this dataverse.
dataverse.subject.title=Subject(s) covered in this dataverse.
dataverse.metadataElements=Metadata Fields
dataverse.metadataElements.tip=Choose the metadata fields to use in dataset templates and when adding a dataset to this dataverse.
dataverse.metadataElements.from.tip=Use metadata fields from {0}
dataverse.resetModifications=Reset Modifications
dataverse.resetModifications.text=Are you sure you want to reset the selected metadata fields? If you do this, any customizations (hidden, required, optional) you have done will no longer appear.
dataverse.field.required=(Required)
dataverse.field.example1= (Examples:
dataverse.field.example2=)
dataverse.field.set.tip=[+] View fields + set as hidden, required, or optional
dataverse.field.set.view=[+] View fields
dataverse.field.requiredByDataverse=Required by Dataverse
dataverse.facetPickList.text=Browse/Search Facets
dataverse.facetPickList.tip=Choose the metadata fields to use as facets for browsing datasets and dataverses in this dataverse.
dataverse.facetPickList.facetsFromHost.text=Use browse/search facets from {0}
dataverse.facetPickList.metadataBlockList.all=All Metadata Fields
dataverse.edit=Edit
dataverse.option.generalInfo=General Information
dataverse.option.themeAndWidgets=Theme + Widgets
dataverse.option.featuredDataverse=Featured Dataverses
dataverse.option.permissions=Permissions
dataverse.option.dataverseGroups=Groups
dataverse.option.datasetTemplates=Dataset Templates
dataverse.option.datasetGuestbooks=Dataset Guestbooks
dataverse.option.deleteDataverse=Delete Dataverse
dataverse.publish.btn=Publish
dataverse.publish.header=Publish Dataverse
dataverse.nopublished=No Published Dataverses
dataverse.nopublished.tip=In order to use this feature you must have at least one published dataverse.
dataverse.contact=Email Dataverse Contact
dataset.link=Link Dataset
dataverse.link=Link Dataverse
dataverse.link.btn.tip=Link to Your Dataverse
dataverse.link.yourDataverses=Your Dataverse
dataverse.link.yourDataverses.inputPlaceholder=Enter Dataverse Name
dataverse.link.save=Save Linked Dataverse
dataset.link.save=Save Linked Dataset
dataset.link.not.to.owner=Can't link a dataset to its dataverse
dataset.link.not.to.parent.dataverse=Can't link a dataset to its parent dataverses
dataset.link.not.published=Can't link a dataset that has not been published
dataverse.link.dataverse.choose=Choose which of your dataverses you would like to link this dataverse to.
dataverse.link.dataset.choose=Enter the name of the dataverse you would like to link this dataset to. If you need to remove this link in the future, please contact {0}.
dataverse.link.dataset.none=No linkable dataverses available.
dataverse.link.no.choice=You have one dataverse you can add linked dataverses and datasets in.
dataverse.link.no.linkable=To be able to link a dataverse or dataset, you need to have your own dataverse. Create a dataverse to get started.
dataverse.link.no.linkable.remaining=You have already linked all of your eligible dataverses.
dataverse.savedsearch.link=Link Search
dataverse.savedsearch.searchquery=Search
dataverse.savedsearch.filterQueries=Facets
dataverse.savedsearch.save=Save Linked Search
dataverse.savedsearch.dataverse.choose=Choose which of your dataverses you would like to link this search to.
dataverse.savedsearch.no.choice=You have one dataverse to which you may add a saved search.
# Bundle file editors, please note that "dataverse.savedsearch.save.success" is used in a unit test
dataverse.saved.search.success=The saved search has been successfully linked to {0}.
dataverse.saved.search.failure=The saved search was not able to be linked.
dataverse.linked.success= {0} has been successfully linked to {1}.
dataverse.linked.success.wait= {0} has been successfully linked to {1}. Please wait for its contents to appear.
dataverse.linked.internalerror={0} has been successfully linked to {1} but contents will not appear until an internal error has been fixed.
dataverse.page.pre=Previous
dataverse.page.next=Next
dataverse.byCategory=Dataverses by Category
dataverse.displayFeatured=Display the dataverses selected below on the landing page of this dataverse.
dataverse.selectToFeature=Select dataverses to feature on the landing page of this dataverse.
dataverse.publish.tip=Are you sure you want to publish your dataverse? Once you do so it must remain published.
dataverse.publish.failed.tip=This dataverse cannot be published because the dataverse it is in has not been published.
dataverse.publish.failed=Cannot publish dataverse.
dataverse.publish.success=Your dataverse is now public.
dataverse.publish.failure=This dataverse was not able to be published.
dataverse.delete.tip=Are you sure you want to delete your dataverse? You cannot undelete this dataverse.
dataverse.delete=Delete Dataverse
dataverse.delete.success=Your dataverse has been deleted.
dataverse.delete.failure=This dataverse was not able to be deleted.
# Bundle file editors, please note that "dataverse.create.success" is used in a unit test because it's so fancy with two parameters
dataverse.create.success=You have successfully created your dataverse! To learn more about what you can do with your dataverse, check out the <a href="{0}/{1}/user/dataverse-management.html" title="Dataverse Management - Dataverse User Guide" target="_blank">User Guide</a>.
dataverse.create.failure=This dataverse was not able to be created.
dataverse.create.authenticatedUsersOnly=Only authenticated users can create dataverses.
dataverse.update.success=You have successfully updated your dataverse!
dataverse.update.failure=This dataverse was not able to be updated.
dataverse.selected=Selected
dataverse.listing.error=Fatal error trying to list the contents of the dataverse. Please report this error to the Dataverse administrator.
dataverse.datasize=Total size of the files stored in this dataverse: {0} bytes
dataverse.datasize.ioerror=Fatal IO error while trying to determine the total size of the files stored in the dataverse. Please report this error to the Dataverse administrator.
dataverse.storage.inherited=(inherited from enclosing Dataverse)
dataverse.storage.default=(Default)
# rolesAndPermissionsFragment.xhtml

# advanced.xhtml
advanced.search.header.dataverses=Dataverses
advanced.search.dataverses.name.tip=The project, department, university, professor, or journal this Dataverse will contain data for.
advanced.search.dataverses.affiliation.tip=The organization with which this Dataverse is affiliated.
advanced.search.dataverses.description.tip=A summary describing the purpose, nature, or scope of this Dataverse.
advanced.search.dataverses.subject.tip=Domain-specific Subject Categories that are topically relevant to this Dataverse.
advanced.search.header.datasets=Datasets
advanced.search.header.files=Files
advanced.search.files.name.tip=The name given to identify the file.
advanced.search.files.description.tip=A summary describing the file and its variables.
advanced.search.files.persistentId.tip=The persistent identifier for the file.
advanced.search.files.persistentId=Data File Persistent ID
advanced.search.files.persistentId.tip=The unique persistent identifier for a data file, which can be a Handle or DOI in Dataverse.
advanced.search.files.fileType=File Type
advanced.search.files.fileType.tip=The file type, e.g. Comma Separated Values, Plain Text, R, etc.
advanced.search.files.variableName=Variable Name
advanced.search.files.variableName.tip=The name of the variable's column in the data frame.
advanced.search.files.variableLabel=Variable Label
advanced.search.files.variableLabel.tip=A short description of the variable.
advanced.search.datasets.persistentId.tip=The persistent identifier for the dataset.
advanced.search.datasets.persistentId=Dataset Persistent ID
advanced.search.datasets.persistentId.tip=The unique persistent identifier for a dataset, which can be a Handle or DOI in Dataverse.

# search 
search.datasets.literalquestion=Text of the actual, literal question asked.
search.datasets.interviewinstructions=Specific instructions to the individual conducting an interview.
search.datasets.postquestion=Text describing what occurs after the literal question has been asked.
search.datasets.variableuniverse=The group of persons or other elements that are the object of research and to which any analytic results refer.
search.datasets.variableNotes=For clarifying information/annotation regarding the variable.

# search-include-fragment.xhtml
dataverse.search.advancedSearch=Advanced Search
dataverse.search.input.watermark=Search this dataverse...
account.search.input.watermark=Search this data...
dataverse.search.btn.find=Find
dataverse.results.btn.addData=Add Data
dataverse.results.btn.addData.newDataverse=New Dataverse
dataverse.results.btn.addData.newDataset=New Dataset
dataverse.results.dialog.addDataGuest.header=Add Data
dataverse.results.dialog.addDataGuest.msg=Log in to create a dataverse or add a dataset.
dataverse.results.dialog.addDataGuest.msg.signup=Sign up or log in to create a dataverse or add a dataset.
dataverse.results.dialog.addDataGuest.signup.title=Sign Up for a Dataverse Account
dataverse.results.dialog.addDataGuest.login.title=Log into your Dataverse Account
dataverse.results.types.dataverses=Dataverses
dataverse.results.types.datasets=Datasets
dataverse.results.types.files=Files
dataverse.results.btn.filterResults=Filter Results
# Bundle file editors, please note that "dataverse.results.empty.zero" is used in a unit test
dataverse.results.empty.zero=There are no dataverses, datasets, or files that match your search. Please try a new search by using other or broader terms. You can also check out the <a href="{0}/{1}/user/find-use-data.html" title="Finding &amp; Using Data - Dataverse User Guide" target="_blank">search guide</a> for tips.
# Bundle file editors, please note that "dataverse.results.empty.hidden" is used in a unit test
dataverse.results.empty.hidden=There are no search results based on how you have narrowed your search. You can check out the <a href="{0}/{1}/user/find-use-data.html" title="Finding &amp; Using Data - Dataverse User Guide" target="_blank">search guide</a> for tips.
dataverse.results.empty.browse.guest.zero=This dataverse currently has no dataverses, datasets, or files. Please <a href="/loginpage.xhtml{0}" title="Log into your Dataverse Account">log in</a> to see if you are able to add to it.
dataverse.results.empty.browse.guest.hidden=There are no dataverses within this dataverse. Please <a href="/loginpage.xhtml{0}" title="Log into your Dataverse Account">log in</a> to see if you are able to add to it.
dataverse.results.empty.browse.loggedin.noperms.zero=This dataverse currently has no dataverses, datasets, or files. You can use the Email Dataverse Contact button above to ask about this dataverse or request access for this dataverse.
dataverse.results.empty.browse.loggedin.noperms.hidden=There are no dataverses within this dataverse.
dataverse.results.empty.browse.loggedin.perms.zero=This dataverse currently has no dataverses, datasets, or files. You can add to it by using the Add Data button on this page.
account.results.empty.browse.loggedin.perms.zero=You have no dataverses, datasets, or files associated with your account. You can add a dataverse or dataset by clicking the Add Data button above. Read more about adding data in the <a href="{0}/{1}/user/dataverse-management.html" title="Dataverse Management - Dataverse User Guide" target="_blank">User Guide</a>.
dataverse.results.empty.browse.loggedin.perms.hidden=There are no dataverses within this dataverse. You can add to it by using the Add Data button on this page.
dataverse.results.empty.link.technicalDetails=More technical details
dataverse.search.facet.error=There was an error with your search parameters. Please <a href="/dataverse/{0}">clear your search</a> and try again.
dataverse.results.count.toofresults={0} to {1} of {2} {2, choice, 0#Results|1#Result|2#Results}
dataverse.results.paginator.current=(Current)
dataverse.results.btn.sort=Sort
dataverse.results.btn.sort.option.nameAZ=Name (A-Z)
dataverse.results.btn.sort.option.nameZA=Name (Z-A)
dataverse.results.btn.sort.option.newest=Newest
dataverse.results.btn.sort.option.oldest=Oldest
dataverse.results.btn.sort.option.relevance=Relevance
dataverse.results.cards.foundInMetadata=Found in Metadata Fields:
dataverse.results.cards.files.tabularData=Tabular Data
dataverse.results.solrIsDown=Please note: Due to an internal error, browsing and searching is not available.
dataverse.theme.title=Theme
dataverse.theme.inheritCustomization.title=For this dataverse, use the same theme as the parent dataverse.
dataverse.theme.inheritCustomization.label=Inherit Theme
dataverse.theme.inheritCustomization.checkbox=Inherit theme from {0}
dataverse.theme.logo=Logo
dataverse.theme.logo.tip=Supported image types are JPG, TIF, or PNG and should be no larger than 500 KB. The maximum display size for an image file in a dataverse's theme is 940 pixels wide by 120 pixels high.
dataverse.theme.logo.format=Logo Format
dataverse.theme.logo.format.selectTab.square=Square
dataverse.theme.logo.format.selectTab.rectangle=Rectangle
dataverse.theme.logo.alignment=Logo Alignment
dataverse.theme.logo.alignment.selectTab.left=Left
dataverse.theme.logo.alignment.selectTab.center=Center
dataverse.theme.logo.alignment.selectTab.right=Right
dataverse.theme.logo.backColor=Logo Background Color
dataverse.theme.logo.image.upload=Upload Image
dataverse.theme.tagline=Tagline
dataverse.theme.website=Website
dataverse.theme.linkColor=Link Color
dataverse.theme.txtColor=Text Color
dataverse.theme.backColor=Background Color
dataverse.theme.success=You have successfully updated the theme for this dataverse!
dataverse.theme.failure=The dataverse theme has not been updated.
dataverse.theme.logo.image=Logo Image
dataverse.theme.logo.imageFooter=Footer Image
dataverse.theme.logo.image.title=The logo or image file you wish to display in the header of this dataverse.
dataverse.theme.logo.image.footer=The logo or image file you wish to display in the footer of this dataverse.
dataverse.theme.logo.image.uploadNewFile=Upload New File
dataverse.theme.logo.image.invalidMsg=The image could not be uploaded. Please try again with a JPG, TIF, or PNG file.
dataverse.theme.logo.image.uploadImgFile=Upload Image File
dataverse.theme.logo.format.title=The shape for the logo or image file you upload for this dataverse.
dataverse.theme.logo.alignment.title=Where the logo or image should display in the header or footer.
dataverse.theme.logo.backColor.title=Select a color to display in the header or footer of this dataverse.
dataverse.theme.headerColor=Header Colors
dataverse.theme.headerColor.tip=Colors you select to style the header of this dataverse.
dataverse.theme.backColor.title=Color for the header area that contains the image, tagline, URL, and text.
dataverse.theme.linkColor.title=Color for the link to display as.
dataverse.theme.txtColor.title=Color for the tagline text and the name of this dataverse.
dataverse.theme.tagline.title=A phrase or sentence that describes this dataverse.
dataverse.theme.tagline.tip=Provide a tagline that is 140 characters or less. 
dataverse.theme.website.title=URL for your personal website, institution, or any website that relates to this dataverse.
dataverse.theme.website.tip=The website will be linked behind the tagline. To have a website listed, you must also provide a tagline. 
dataverse.theme.website.watermark=Your personal site, http://...
dataverse.theme.website.invalidMsg=Invalid URL.
dataverse.theme.disabled=The theme for the root dataverse has been administratively disabled with the :DisableRootDataverseTheme database setting.
dataverse.widgets.title=Widgets
dataverse.widgets.notPublished.why.header=Why Use Widgets?
dataverse.widgets.notPublished.why.reason1=Increases the web visibility of your data by allowing you to embed your dataverse and datasets into your personal or project website.
dataverse.widgets.notPublished.why.reason2=Allows others to browse your dataverse and datasets without leaving your personal or project website.
dataverse.widgets.notPublished.how.header=How To Use Widgets
dataverse.widgets.notPublished.how.tip1=To use widgets, your dataverse and datasets need to be published.
dataverse.widgets.notPublished.how.tip2=After publishing, code will be available on this page for you to copy and add to your personal or project website.
dataverse.widgets.notPublished.how.tip3=Do you have an OpenScholar website? If so, learn more about adding the Dataverse widgets to your website <a href="{0}/{1}/user/dataverse-management.html#adding-widgets-to-an-openscholar-website" title="Adding Widgets to an OpenScholar Website - Dataverse User Guide" target="_blank">here</a>.
dataverse.widgets.notPublished.getStarted=To get started, publish your dataverse. To learn more about Widgets, visit the <a href="{0}/{1}/user/dataverse-management.html#theme-widgets" title="Theme + Widgets - Dataverse User Guide" target="_blank">Theme + Widgets</a> section of the User Guide.
dataverse.widgets.tip=Copy and paste this code into the HTML on your site. To learn more about Widgets, visit the <a href="{0}/{1}/user/dataverse-management.html#theme-widgets" title="Theme + Widgets - Dataverse User Guide" target="_blank">Theme + Widgets</a> section of the User Guide.
dataverse.widgets.searchBox.txt=Dataverse Search Box
dataverse.widgets.searchBox.tip=Add a way for visitors on your website to be able to search Dataverse.
dataverse.widgets.dataverseListing.txt=Dataverse Listing
dataverse.widgets.dataverseListing.tip=Add a way for visitors on your website to be able to view your dataverses and datasets, sort, or browse through them.
dataverse.widgets.advanced.popup.header=Widget Advanced Options
dataverse.widgets.advanced.prompt=Forward dataset citation persistent URL's to your personal website. The page you submit as your Personal Website URL must contain the code snippet for the Dataverse Listing widget.
dataverse.widgets.advanced.url.label=Personal Website URL
dataverse.widgets.advanced.url.watermark=http://www.example.com/page-name
dataverse.widgets.advanced.invalid.message=Please enter a valid URL
dataverse.widgets.advanced.success.message=Successfully updated your Personal Website URL
dataverse.widgets.advanced.failure.message=The dataverse Personal Website URL has not been updated.

# permissions-manage.xhtml
dataverse.permissions.title=Permissions
dataverse.permissions.dataset.title=Dataset Permissions
dataverse.permissions.access.accessBtn=Edit Access
dataverse.permissions.usersOrGroups=Users/Groups
dataverse.permissions.requests=Requests
dataverse.permissions.usersOrGroups.assignBtn=Assign Roles to Users/Groups
dataverse.permissions.usersOrGroups.createGroupBtn=Create Group
dataverse.permissions.usersOrGroups.description=All the users and groups that have access to your dataverse.
dataverse.permissions.usersOrGroups.tabHeader.userOrGroup=User/Group Name (Affiliation)
dataverse.permissions.usersOrGroups.tabHeader.id=ID
dataverse.permissions.usersOrGroups.tabHeader.role=Role
dataverse.permissions.usersOrGroups.tabHeader.action=Action
dataverse.permissions.usersOrGroups.assignedAt=Role assigned at {0}
dataverse.permissions.usersOrGroups.removeBtn=Remove Assigned Role
dataverse.permissions.usersOrGroups.removeBtn.confirmation=Are you sure you want to remove this role assignment?
dataverse.permissions.roles=Roles
dataverse.permissions.roles.add=Add New Role
dataverse.permissions.roles.description=All the roles set up in your dataverse, that you can assign to users and groups.
dataverse.permissions.roles.edit=Edit Role
dataverse.permissions.roles.copy=Copy Role

# permissions-manage-files.xhtml
dataverse.permissionsFiles.title=Restricted File Permissions
dataverse.permissionsFiles.usersOrGroups=Users/Groups
dataverse.permissionsFiles.usersOrGroups.assignBtn=Grant Access to Users/Groups
dataverse.permissionsFiles.usersOrGroups.description=All the users and groups that have access to restricted files in this dataset.
dataverse.permissionsFiles.usersOrGroups.tabHeader.userOrGroup=User/Group Name (Affiliation)
dataverse.permissionsFiles.usersOrGroups.tabHeader.id=ID
dataverse.permissionsFiles.usersOrGroups.tabHeader.email=Email
dataverse.permissionsFiles.usersOrGroups.tabHeader.authentication=Authentication
dataverse.permissionsFiles.usersOrGroups.tabHeader.files=Files
dataverse.permissionsFiles.usersOrGroups.tabHeader.access=Access
dataverse.permissionsFiles.usersOrGroups.file=File
dataverse.permissionsFiles.usersOrGroups.files=Files
dataverse.permissionsFiles.usersOrGroups.invalidMsg=There are no users or groups with access to the restricted files in this dataset.
dataverse.permissionsFiles.files=Restricted Files
dataverse.permissionsFiles.files.label={0, choice, 0#Restricted Files|1#Restricted File|2#Restricted Files}
dataverse.permissionsFiles.files.description=All the restricted files in this dataset.
dataverse.permissionsFiles.files.tabHeader.fileName=File Name
dataverse.permissionsFiles.files.tabHeader.roleAssignees=Users/Groups
dataverse.permissionsFiles.files.tabHeader.access=Access
dataverse.permissionsFiles.files.tabHeader.publishedRestrictedState=Published
dataverse.permissionsFiles.files.tabHeader.draftRestrictedState=Draft
dataverse.permissionsFiles.files.deleted=Deleted
dataverse.permissionsFiles.files.public=Public
dataverse.permissionsFiles.files.restricted=Restricted
dataverse.permissionsFiles.files.roleAssignee=User/Group
dataverse.permissionsFiles.files.roleAssignees=Users/Groups
dataverse.permissionsFiles.files.roleAssignees.label={0, choice, 0#Users/Groups|1#User/Group|2#Users/Groups}
dataverse.permissionsFiles.files.assignBtn=Assign Access
dataverse.permissionsFiles.files.invalidMsg=There are no restricted files in this dataset.
dataverse.permissionsFiles.files.requested=Requested Files
dataverse.permissionsFiles.files.selected=Selecting {0} of {1} {2}
dataverse.permissionsFiles.files.includeDeleted=Include Deleted Files
dataverse.permissionsFiles.viewRemoveDialog.header=File Access
dataverse.permissionsFiles.viewRemoveDialog.removeBtn=Remove Access
dataverse.permissionsFiles.viewRemoveDialog.removeBtn.confirmation=Are you sure you want to remove access to this file? Once access has been removed, the user or group will no longer be able to download this file.
dataverse.permissionsFiles.assignDialog.header=Grant File Access
dataverse.permissionsFiles.assignDialog.description=Grant file access to users and groups.
dataverse.permissionsFiles.assignDialog.userOrGroup=Users/Groups
dataverse.permissionsFiles.assignDialog.userOrGroup.enterName=Enter User/Group Name
dataverse.permissionsFiles.assignDialog.userOrGroup.invalidMsg=No matches found.
dataverse.permissionsFiles.assignDialog.userOrGroup.requiredMsg=Please select at least one user or group.
dataverse.permissionsFiles.assignDialog.fileName=File Name
dataverse.permissionsFiles.assignDialog.grantBtn=Grant
dataverse.permissionsFiles.assignDialog.rejectBtn=Reject

# permissions-configure.xhtml
dataverse.permissions.accessDialog.header=Edit Access
dataverse.permissions.description=Current access configuration to your dataverse.
dataverse.permissions.tip=Select if all users or only certain users are able to add to this dataverse, by clicking the Edit Access button.
dataverse.permissions.Q1=Who can add to this dataverse?
dataverse.permissions.Q1.answer1=Anyone adding to this dataverse needs to be given access
dataverse.permissions.Q1.answer2=Anyone with a Dataverse account can add sub dataverses
dataverse.permissions.Q1.answer3=Anyone with a Dataverse account can add datasets
dataverse.permissions.Q1.answer4=Anyone with a Dataverse account can add sub dataverses and datasets
dataverse.permissions.Q2=When a user adds a new dataset to this dataverse, which role should be automatically assigned to them on that dataset?
dataverse.permissions.Q2.answer.editor.description=- Edit metadata, upload files, and edit files, edit Terms, Guestbook, Submit datasets for review
dataverse.permissions.Q2.answer.manager.description=- Edit metadata, upload files, and edit files, edit Terms, Guestbook, File Restrictions (Files Access + Use)
dataverse.permissions.Q2.answer.curator.description=- Edit metadata, upload files, and edit files, edit Terms, Guestbook, File Restrictions (Files Access + Use), Edit Permissions/Assign Roles + Publish
permission.anyoneWithAccount=Anyone with a Dataverse account

# roles-assign.xhtml
dataverse.permissions.usersOrGroups.assignDialog.header=Assign Role
dataverse.permissions.usersOrGroups.assignDialog.description=Grant permissions to users and groups by assigning them a role.
dataverse.permissions.usersOrGroups.assignDialog.userOrGroup=Users/Groups
dataverse.permissions.usersOrGroups.assignDialog.userOrGroup.enterName=Enter User/Group Name
dataverse.permissions.usersOrGroups.assignDialog.userOrGroup.invalidMsg=No matches found.
dataverse.permissions.usersOrGroups.assignDialog.userOrGroup.requiredMsg=Please select at least one user or group.
dataverse.permissions.usersOrGroups.assignDialog.role.description=These are the permissions associated with the selected role.
dataverse.permissions.usersOrGroups.assignDialog.role.warning=Assigning the {0} role means the user(s) will also have the {0} role applied to all {1} within this {2}.
dataverse.permissions.usersOrGroups.assignDialog.role.requiredMsg=Please select a role to assign.

# roles-edit.xhtml
dataverse.permissions.roles.header=Edit Role
dataverse.permissions.roles.name=Role Name
dataverse.permissions.roles.name.title=Enter a name for the role.
dataverse.permissions.roles.id=Identifier
dataverse.permissions.roles.id.title=Enter a name for the alias.
dataverse.permissions.roles.description.title=Describe the role (1000 characters max).
dataverse.permissions.roles.description.counter={0} characters remaining
dataverse.permissions.roles.roleList.header=Role Permissions
dataverse.permissions.roles.roleList.authorizedUserOnly=Permissions with an asterisk icon indicate actions that can be performed by users not logged into Dataverse.

# explicitGroup-new-dialog.xhtml
dataverse.permissions.explicitGroupEditDialog.title.new=Create Group
dataverse.permissions.explicitGroupEditDialog.title.edit=Edit Group {0}
dataverse.permissions.explicitGroupEditDialog.help=Add users or other groups to this group.
dataverse.permissions.explicitGroupEditDialog.groupIdentifier=Group Identifier
dataverse.permissions.explicitGroupEditDialog.groupIdentifier.tip=Short name used for the ID of this group.
dataverse.permissions.explicitGroupEditDialog.groupIdentifier.required=Group identifier cannot be empty
dataverse.permissions.explicitGroupEditDialog.groupIdentifier.invalid=Group identifier can contain only letters, digits, underscores (_) and dashes (-)
dataverse.permissions.explicitGroupEditDialog.groupIdentifier.helpText=Consists of letters, digits, underscores (_) and dashes (-)
dataverse.permissions.explicitGroupEditDialog.groupIdentifier.taken=Group identifier already used in this dataverse
dataverse.permissions.explicitGroupEditDialog.groupName=Group Name
dataverse.permissions.explicitGroupEditDialog.groupName.required=Group name cannot be empty
dataverse.permissions.explicitGroupEditDialog.groupDescription=Description
dataverse.permissions.explicitGroupEditDialog.roleAssigneeName=User/Group
dataverse.permissions.explicitGroupEditDialog.roleAssigneeNames=Users/Groups
dataverse.permissions.explicitGroupEditDialog.createGroup=Create Group

# manage-templates.xhtml
dataset.manageTemplates.pageTitle=Manage Dataset Templates
dataset.manageTemplates.select.txt=Include Templates from {0}
dataset.manageTemplates.createBtn=Create Dataset Template
dataset.manageTemplates.saveNewTerms=Save Dataset Template
dataset.manageTemplates.noTemplates.why.header=Why Use Templates?
dataset.manageTemplates.noTemplates.why.reason1=Templates are useful when you have several datasets that have the same information in multiple metadata fields that you would prefer not to have to keep manually typing in.
dataset.manageTemplates.noTemplates.why.reason2=Templates can be used to input instructions for those uploading datasets into your dataverse if you have a specific way you want a metadata field to be filled out.
dataset.manageTemplates.noTemplates.how.header=How To Use Templates
dataset.manageTemplates.noTemplates.how.tip1=Templates are created at the dataverse level, can be deleted (so it does not show for future datasets), set to default (not required), and can be copied so you do not have to start over when creating a new template with similar metadata from another template. When a template is deleted, it does not impact the datasets that have used the template already.
dataset.manageTemplates.noTemplates.how.tip2=Please note that the ability to choose which metadata fields are hidden, required, or optional is done on the <a href="/dataverse/{0}?editMode=INFO" title="Dataverse General Information">General Information</a> page for this dataverse.
dataset.manageTemplates.noTemplates.getStarted=To get started, click on the Create Dataset Template button above. To learn more about templates, visit the <a href="{0}/{1}/user/dataverse-management.html#dataset-templates" title="Dataset Templates - Dataverse User Guide" target="_blank">Dataset Templates</a> section of the User Guide.
dataset.manageTemplates.tab.header.templte=Template Name
dataset.manageTemplates.tab.header.date=Date Created
dataset.manageTemplates.tab.header.usage=Usage
dataset.manageTemplates.tab.header.action=Action
dataset.manageTemplates.tab.action.btn.makeDefault=Make Default
dataset.manageTemplates.tab.action.btn.default=Default
dataset.manageTemplates.tab.action.btn.view=View
dataset.manageTemplates.tab.action.btn.copy=Copy
dataset.manageTemplates.tab.action.btn.edit=Edit
dataset.manageTemplates.tab.action.btn.edit.metadata=Metadata
dataset.manageTemplates.tab.action.btn.edit.terms=Terms
dataset.manageTemplates.tab.action.btn.delete=Delete
dataset.manageTemplates.tab.action.btn.delete.dialog.tip=Are you sure you want to delete this template? A new dataset will not be able to use this template.
dataset.manageTemplates.tab.action.btn.delete.dialog.header=Delete Template
dataset.manageTemplates.tab.action.btn.view.dialog.header=Dataset Template Preview
dataset.manageTemplates.tab.action.btn.view.dialog.datasetTemplate=Dataset Template
dataset.manageTemplates.tab.action.btn.view.dialog.datasetTemplate.title=The dataset template which prepopulates info into the form automatically.
dataset.manageTemplates.tab.action.noedit.createdin=Template created at {0}
dataset.manageTemplates.delete.usedAsDefault=This template is the default template for the following dataverse(s). It will be removed as default as well.
dataset.message.manageTemplates.label=Manage Dataset Templates
dataset.message.manageTemplates.message=Create a template prefilled with metadata fields standard values, such as Author Affiliation, or add instructions in the metadata fields to give depositors more information on what metadata is expected.

# metadataFragment.xhtml

# template.xhtml
dataset.template.name.tip=The name of the dataset template.
dataset.template.returnBtn=Return to Manage Templates
dataset.template.name.title=Enter a unique name for the template.
template.asterisk.tip=Asterisks indicate metadata fields that users will be required to fill out while adding a dataset to this dataverse.
dataset.template.popup.create.title=Create Template
dataset.template.popup.create.text=Do you want to add default Terms of Use and/or Access?
dataset.create.add.terms=Save + Add Terms

# manage-groups.xhtml
dataverse.manageGroups.pageTitle=Manage Dataverse Groups
dataverse.manageGroups.createBtn=Create Group
dataverse.manageGroups.noGroups.why.header=Why Use Groups?
dataverse.manageGroups.noGroups.why.reason1=Groups allow you to assign roles and permissions for many users at once.
dataverse.manageGroups.noGroups.why.reason2=You can use groups to manage multiple different kinds of users (students, collaborators, etc.)
dataverse.manageGroups.noGroups.how.header=How To Use Groups
dataverse.manageGroups.noGroups.how.tip1=A group can contain both users and other groups.
dataverse.manageGroups.noGroups.how.tip2=You can assign permissions to a group in the "Permissions" view.
dataverse.manageGroups.noGroups.getStarted=To get started, click on the Create Group button above.
dataverse.manageGroups.tab.header.name=Group Name
dataverse.manageGroups.tab.header.id=Group ID
dataverse.manageGroups.tab.header.membership=Membership
dataverse.manageGroups.tab.header.action=Action
dataverse.manageGroups.tab.action.btn.view=View
dataverse.manageGroups.tab.action.btn.copy=Copy
dataverse.manageGroups.tab.action.btn.enable=Enable
dataverse.manageGroups.tab.action.btn.disable=Disable
dataverse.manageGroups.tab.action.btn.edit=Edit
dataverse.manageGroups.tab.action.btn.viewCollectedData=View Collected Data
dataverse.manageGroups.tab.action.btn.delete=Delete
dataverse.manageGroups.tab.action.btn.delete.dialog.header=Delete Group
dataverse.manageGroups.tab.action.btn.delete.dialog.tip=Are you sure you want to delete this group? You cannot undelete a group.
dataverse.manageGroups.tab.action.btn.view.dialog.header=Dataverse Group
dataverse.manageGroups.tab.action.btn.view.dialog.group=Group Name
dataverse.manageGroups.tab.action.btn.view.dialog.groupView.name=Member Name
dataverse.manageGroups.tab.action.btn.view.dialog.groupView.type=Member Type
dataverse.manageGroups.tab.action.btn.view.dialog.groupView.action=Action
dataverse.manageGroups.tab.action.btn.view.dialog.groupView.delete=Delete
dataverse.manageGroups.tab.action.btn.view.dialog.groupMembers=Group Members
dataverse.manageGroups.tab.action.btn.view.dialog.enterName=Enter User/Group Name
dataverse.manageGroups.tab.action.btn.view.dialog.invalidMsg=No matches found.

# manage-guestbooks.xhtml
dataset.manageGuestbooks.pageTitle=Manage Dataset Guestbooks
dataset.manageGuestbooks.include=Include Guestbooks from {0}
dataset.manageGuestbooks.createBtn=Create Dataset Guestbook
dataset.manageGuestbooks.download.all.responses=Download All Responses
dataset.manageGuestbooks.download.responses=Download Responses
dataset.manageGuestbooks.noGuestbooks.why.header=Why Use Guestbooks?
dataset.manageGuestbooks.noGuestbooks.why.reason1=Guestbooks allow you to collect data about who is downloading the files from your datasets. You can decide to collect account information (username, given name & last name, affiliation, etc.) as well as create custom questions (e.g., What do you plan to use this data for?).
dataset.manageGuestbooks.noGuestbooks.why.reason2=You can download the data collected from the enabled guestbooks to be able to store it outside of Dataverse.
dataset.manageGuestbooks.noGuestbooks.how.header=How To Use Guestbooks
dataset.manageGuestbooks.noGuestbooks.how.tip1=A guestbook can be used for multiple datasets but only one guestbook can be used for a dataset.
dataset.manageGuestbooks.noGuestbooks.how.tip2=Custom questions can have free form text answers or have a user select an answer from several options.
dataset.manageGuestbooks.noGuestbooks.getStarted=To get started, click on the Create Dataset Guestbook button above. To learn more about Guestbooks, visit the <a href="{0}/{1}/user/dataverse-management.html#dataset-guestbooks" title="Dataset Guestbook - Dataverse User Guide" target="_blank">Dataset Guestbook</a> section of the User Guide.
dataset.manageGuestbooks.tab.header.name=Guestbook Name
dataset.manageGuestbooks.tab.header.date=Date Created
dataset.manageGuestbooks.tab.header.usage=Usage
dataset.manageGuestbooks.tab.header.responses=Responses
dataset.manageGuestbooks.tab.header.action=Action
dataset.manageGuestbooks.tab.action.btn.view=Preview
dataset.manageGuestbooks.tab.action.btn.copy=Copy
dataset.manageGuestbooks.tab.action.btn.enable=Enable
dataset.manageGuestbooks.tab.action.btn.disable=Disable
dataset.manageGuestbooks.tab.action.btn.edit=Edit
dataset.manageGuestbooks.tab.action.btn.preview=Preview
dataset.manageGuestbooks.tab.action.btn.viewCollectedData=View Responses
dataset.manageGuestbooks.tab.action.btn.delete=Delete
dataset.manageGuestbooks.tab.action.btn.delete.dialog.header=Delete Guestbook
dataset.manageGuestbooks.tab.action.btn.delete.dialog.tip=Are you sure you want to delete this guestbook? You cannot undelete a guestbook.
dataset.manageGuestbooks.tab.action.btn.view.dialog.header=Preview Guestbook
dataset.manageGuestbooks.tab.action.btn.view.dialog.datasetGuestbook.title=Upon downloading files the guestbook asks for the following information.
dataset.manageGuestbooks.tab.action.btn.view.dialog.datasetGuestbook=Guestbook Name
dataset.manageGuestbooks.tab.action.btn.viewCollectedData.dialog.header=Dataset Guestbook Collected Data
dataset.manageGuestbooks.tab.action.btn.view.dialog.userCollectedData.title=User data collected by the guestbook.
dataset.manageGuestbooks.tab.action.btn.view.dialog.userCollectedData=Collected Data
dataset.manageGuestbooks.tab.action.noedit.createdin=Guestbook created at {0}
dataset.manageGuestbooks.message.deleteSuccess=The guestbook has been deleted.
dataset.manageGuestbooks.message.deleteFailure=The guestbook cannot be deleted.
dataset.manageGuestbooks.message.editSuccess=The guestbook has been updated.
dataset.manageGuestbooks.message.editFailure=The guestbook could not be updated.
dataset.manageGuestbooks.message.enableSuccess=The guestbook has been enabled.
dataset.manageGuestbooks.message.enableFailure=The guestbook could not be enabled.
dataset.manageGuestbooks.message.disableSuccess=The guestbook has been disabled.
dataset.manageGuestbooks.message.disableFailure=The guestbook could not be disabled.
dataset.manageGuestbooks.tip.title=Manage Dataset Guestbooks
dataset.manageGuestbooks.tip.downloadascsv=Click \"Download All Responses\" to download all collected guestbook responses for this dataverse, as a CSV file. To navigate and analyze your collected responses, we recommend importing this CSV file into Excel, Google Sheets or similar software.
dataset.guestbooksResponses.dataset=Dataset
dataset.guestbooksResponses.date=Date
dataset.guestbooksResponses.type=Type
dataset.guestbooksResponses.file=File
dataset.guestbooksResponses.customQuestions=Custom Questions
dataset.guestbooksResponses.user=User
dataset.guestbooksResponses.tip.title=Guestbook Responses
dataset.guestbooksResponses.count.responses={0} {0, choice, 0#Responses|1#Response|2#Responses}
dataset.guestbooksResponses.count.toofresults={0} to {1} of {2} {2, choice, 0#Responses|1#Response|2#Responses}
dataset.guestbooksResponses.tip.downloadascsv=Click \"Download Responses\" to download all collected responses for this guestbook, as a CSV file. To navigate and analyze your collected responses, we recommend importing this CSV file into Excel, Google Sheets or similar software.
dataset.guestbooksResponses.tooManyResponses.message=Note: this guestbook has too many responses to display on this page. Only the most recent {0} responses are shown below. Click \"Download Responses\" to download all collected responses ({1} total) as a CSV file.

# guestbook-responses.xhtml
dataset.guestbookResponses.pageTitle=Guestbook Responses

# guestbook.xhtml
dataset.manageGuestbooks.guestbook.name=Guestbook Name
dataset.manageGuestbooks.guestbook.name.tip=Enter a unique name for this Guestbook.
dataset.manageGuestbooks.guestbook.dataCollected=Data Collected
dataset.manageGuestbooks.guestbook.dataCollected.description=Dataverse account information that will be collected when a user downloads a file. Check the ones that will be required.
dataset.manageGuestbooks.guestbook.customQuestions=Custom Questions
dataset.manageGuestbooks.guestbook.accountInformation=Account Information
dataset.manageGuestbooks.guestbook.required=(Required)
dataset.manageGuestbooks.guestbook.optional=(Optional)
dataset.manageGuestbooks.guestbook.customQuestions.description=Create your own questions to have users provide more than their account information when they download a file. Questions can be required or optional and answers can be text or multiple choice.
dataset.manageGuestbooks.guestbook.customQuestions.questionType=Question Type
dataset.manageGuestbooks.guestbook.customQuestions.questionText=Question Text
dataset.manageGuestbooks.guestbook.customQuestions.responseOptions=Response Options
dataset.manageGuestbooks.guestbook.customQuestions.questionType.text=Text
dataset.manageGuestbooks.guestbook.customQuestions.questionType.multiple=Multiple Choice

# guestbookResponseFragment.xhtml
dataset.guestbookResponse.guestbook.additionalQuestions=Additional Questions
dataset.guestbookResponse.guestbook.responseTooLong=Please limit response to 255 characters

# dataset.xhtml
dataset.configureBtn=Configure
dataset.pageTitle=Add New Dataset
dataset.editBtn=Edit
dataset.editBtn.itemLabel.upload=Files (Upload)
dataset.editBtn.itemLabel.metadata=Metadata
dataset.editBtn.itemLabel.terms=Terms
dataset.editBtn.itemLabel.permissions=Permissions
dataset.editBtn.itemLabel.thumbnailsAndWidgets=Thumbnails + Widgets
dataset.editBtn.itemLabel.privateUrl=Private URL
dataset.editBtn.itemLabel.permissionsDataset=Dataset
dataset.editBtn.itemLabel.permissionsFile=Restricted Files
dataset.editBtn.itemLabel.deleteDataset=Delete Dataset
dataset.editBtn.itemLabel.deleteDraft=Delete Draft Version
dataset.editBtn.itemLabel.deaccession=Deaccession Dataset
dataset.exportBtn=Export Metadata
dataset.exportBtn.itemLabel.ddi=DDI
dataset.exportBtn.itemLabel.dublinCore=Dublin Core
dataset.exportBtn.itemLabel.schemaDotOrg=Schema.org JSON-LD
dataset.exportBtn.itemLabel.datacite=DataCite
dataset.exportBtn.itemLabel.json=JSON
dataset.exportBtn.itemLabel.oai_ore=OAI_ORE
dataset.exportBtn.itemLabel.dataciteOpenAIRE=OpenAIRE
dataset.exportBtn.itemLabel.html=DDI HTML Codebook
metrics.title=Metrics
metrics.title.tip=View more metrics information
metrics.dataset.title=Dataset Metrics
metrics.dataset.tip.default=Aggregated metrics for this dataset.
metrics.dataset.tip.makedatacount=Metrics collected using <a href="https://makedatacount.org/counter-code-of-practice-for-research-data/" target="_blank" rel="noopener"/>Make Data Count</a> standards.
metrics.dataset.views.tip=Dataset views are combined with both aggregated file views and file downloads.
metrics.dataset.downloads.default.tip=Total aggregated downloads of files in this dataset.
metrics.dataset.downloads.makedatacount.tip=Each file downloaded is counted as 1, and added to the total download count.
metrics.dataset.citations.tip=Click for a list of citation URLs.
metrics.file.title=File Metrics
metrics.file.tip.default=Metrics for this individual file.
metrics.file.tip.makedatacount=Individual file downloads are tracked in Dataverse but are not reported as part of the Make Data Count standard.
metrics.file.downloads.tip=Total downloads of this file.
metrics.views={0, choice, 0#Views|1#View|2#Views}
metrics.downloads={0, choice, 0#Downloads|1#Download|2#Downloads}
metrics.citations={0, choice, 0#Citations|1#Citation|2#Citations}
metrics.citations.dialog.header=Dataset Citations
metrics.citations.dialog.help=Citations for this dataset are retrieved from Crossref via DataCite using Make Data Count standards. For more information about dataset metrics, please refer to the <a href="{0}/{1}/user/dataset-management.html#dataset-metrics-and-make-data-count" title="Dataset Metrics and Make Data Count - Dataverse User Guide" target="_blank">User Guide</a>.
metrics.citations.dialog.empty=Sorry, no citations were found.
dataset.publish.btn=Publish
dataset.publish.header=Publish Dataset
dataset.rejectBtn=Return to Author
dataset.submitBtn=Submit for Review
dataset.disabledSubmittedBtn=Submitted for Review
dataset.submitMessage=You will not be able to make changes to this dataset while it is in review.
dataset.submit.success=Your dataset has been submitted for review.
dataset.inreview.infoMessage=The draft version of this dataset is currently under review prior to publication.
dataset.submit.failure=Dataset Submission Failed - {0}
dataset.submit.failure.null=Can't submit for review. Dataset is null.
dataset.submit.failure.isReleased=Latest version of dataset is already released. Only draft versions can be submitted for review.
dataset.submit.failure.inReview=You cannot submit this dataset for review because it is already in review.
dataset.rejectMessage=Return this dataset to contributor for modification.
dataset.rejectWatermark=Please enter a reason for returning this dataset to its author(s).
dataset.reject.enterReason.error=Reason for return to author is required.
dataset.reject.success=This dataset has been sent back to the contributor.
dataset.reject.failure=Dataset Submission Return Failed - {0}
dataset.reject.datasetNull=Cannot return the dataset to the author(s) because it is null.
dataset.reject.datasetNotInReview=This dataset cannot be return to the author(s) because the latest version is not In Review. The author(s) needs to click Submit for Review first.
dataset.publish.tip=Are you sure you want to publish this dataset? Once you do so it must remain published.
dataset.publishBoth.tip=Once you publish this dataset it must remain published.
dataset.unregistered.tip= This dataset is unregistered. We will attempt to register it before publishing.
dataset.republish.tip=Are you sure you want to republish this dataset?
dataset.selectVersionNumber=Select if this is a minor or major version update.
dataset.updateRelease=Update Current Version (will permanently overwrite the latest published version) 
dataset.majorRelease=Major Release
dataset.minorRelease=Minor Release
dataset.majorRelease.tip=Due to the nature of changes to the current draft this will be a major release ({0})
dataset.mayNotBePublished=Cannot publish dataset.
dataset.mayNotPublish.administrator= This dataset cannot be published until {0}  is published by its administrator.
dataset.mayNotPublish.both= This dataset cannot be published until {0} is published. Would you like to publish both right now?
dataset.mayNotPublish.twoGenerations= This dataset cannot be published until {0} and {1}  are published.
dataset.mayNotBePublished.both.button=Yes, Publish Both
dataset.viewVersion.unpublished=View Unpublished Version
dataset.viewVersion.published=View Published Version
dataset.email.datasetContactBtn=Email Dataset Contact
dataset.email.hiddenMessage= 
dataset.email.messageSubject=Test Message Subject
dataset.email.datasetLinkBtn.tip=Link Dataset to Your Dataverse
dataset.share.datasetShare=Share Dataset
dataset.share.datasetShare.tip=Share this dataset on your favorite social media networks.
dataset.share.datasetShare.shareText=View this dataset.
dataset.locked.message=Dataset Locked
dataset.locked.message.details=This dataset is locked until publication.
dataset.locked.inReview.message=Submitted for Review
dataset.locked.ingest.message=The tabular data files uploaded are being processed and converted into the archival format
dataset.unlocked.ingest.message=The tabular files have been ingested.
dataset.locked.editInProgress.message=Edit In Progress
dataset.locked.editInProgress.message.details=Additional edits cannot be made at this time. Contact {0} if this status persists.
dataset.publish.error=This dataset may not be published due to an error when contacting the <a href=\{1} target=\"_blank\"/> {0} </a> Service. Please try again.
dataset.publish.error.doi=This dataset may not be published because the DOI update failed.
dataset.compute.computeBatchSingle=Compute Dataset
dataset.compute.computeBatchList=List Batch
dataset.compute.computeBatchAdd=Add to Batch
dataset.compute.computeBatchClear=Clear Batch
dataset.compute.computeBatchRemove=Remove from Batch
dataset.compute.computeBatchCompute=Compute Batch
dataset.compute.computeBatch.success=The list of datasets in your compute batch has been updated.
dataset.compute.computeBatch.failure=The list of datasets in your compute batch failed to be updated. Please try again.
dataset.compute.computeBtn=Compute
dataset.compute.computeBatchListHeader=Compute Batch
dataset.compute.computeBatchRestricted=This dataset contains restricted files you may not compute on because you have not been granted access.
dataset.delete.error=Could not deaccession the dataset because the {0} update failed.
dataset.publish.worldMap.deleteConfirm=Please note that your data and map on WorldMap will be removed due to restricted file access changes in this dataset version which you are publishing. Do you want to continue?
dataset.publish.workflow.message=Publish in Progress
dataset.publish.workflow.inprogress=This dataset is locked until publication.
dataset.pidRegister.workflow.inprogress=This dataset is locked while the file persistent identifiers are being registered or updated.
dataset.versionUI.draft=Draft
dataset.versionUI.inReview=In Review
dataset.versionUI.unpublished=Unpublished
dataset.versionUI.deaccessioned=Deaccessioned
dataset.cite.title.released=DRAFT VERSION will be replaced in the citation with V1 once the dataset has been published.
dataset.cite.title.draft=DRAFT VERSION will be replaced in the citation with the selected version once the dataset has been published.
dataset.cite.title.deassessioned=DEACCESSIONED VERSION has been added to the citation for this version since it is no longer available.
dataset.cite.standards.tip=Learn about <a href="https://dataverse.org/best-practices/data-citation" title="Data Citation - Dataverse.org" target="_blank">Data Citation Standards</a>.
dataset.cite.downloadBtn=Cite Dataset
dataset.cite.downloadBtn.xml=EndNote XML
dataset.cite.downloadBtn.ris=RIS
dataset.cite.downloadBtn.bib=BibTeX
dataset.create.authenticatedUsersOnly=Only authenticated users can create datasets.
dataset.deaccession.reason=Deaccession Reason
dataset.beAccessedAt=The dataset can now be accessed at:
dataset.descriptionDisplay.title=Description
dataset.keywordDisplay.title=Keyword
dataset.subjectDisplay.title=Subject
dataset.contact.tip=Use email button above to contact.
dataset.asterisk.tip=Asterisks indicate required fields
dataset.message.uploadFiles.label=Upload Dataset Files
dataset.message.uploadFilesSingle.message=For more information about supported file formats, please refer to the <a href="{0}/{1}/user/dataset-management.html#file-handling-and-uploading" title="File Handling and Uploading - Dataverse User Guide" target="_blank">User Guide</a>.
dataset.message.uploadFilesMultiple.message=Multiple file upload/download methods are available for this dataset. Once you upload a file using one of these methods, your choice will be locked in for this dataset.
dataset.message.editMetadata.label=Edit Dataset Metadata
dataset.message.editMetadata.message=Add more metadata about this dataset to help others easily find it.
dataset.message.editTerms.label=Edit Dataset Terms
dataset.message.editTerms.message=Add the terms of use for this dataset to explain how to access and use your data.
dataset.message.locked.editNotAllowedInReview=Dataset cannot be edited due to In Review dataset lock.
dataset.message.locked.downloadNotAllowedInReview=Dataset file(s) may not be downloaded due to In Review dataset lock.
dataset.message.locked.downloadNotAllowed=Dataset file(s) may not be downloaded due to dataset lock.
dataset.message.locked.editNotAllowed=Dataset cannot be edited due to dataset lock.
dataset.message.createSuccess=This dataset has been created
dataset.message.createSuccess.failedToSaveFiles=Partial Success: The dataset has been created. But the file(s) could not be saved. Please try uploading the file(s) again.
dataset.message.createSuccess.partialSuccessSavingFiles=Partial Success: The dataset has been created. But only {0} out of {1} files have been saved. Please try uploading the missing file(s) again.
dataset.message.linkSuccess= {0} has been successfully linked to {1}.
dataset.message.metadataSuccess=The metadata for this dataset has been updated.
dataset.message.termsSuccess=The terms for this dataset has been updated.
dataset.message.filesSuccess=The files for this dataset have been updated.
dataset.message.addFiles.Failure=Failed to add files to the dataset. Please try uploading the file(s) again.
dataset.message.addFiles.partialSuccess=Partial success: only {0} files out of {1} have been saved. Please try uploading the missing file(s) again.
dataset.message.publishSuccess=This dataset has been published.
dataset.message.only.authenticatedUsers=Only authenticated users may release Datasets.
dataset.message.deleteSuccess=This dataset has been deleted.
dataset.message.bulkFileUpdateSuccess=The selected files have been updated.
dataset.message.bulkFileDeleteSuccess=The selected files have been deleted.
datasetVersion.message.deleteSuccess=This dataset draft has been deleted.
datasetVersion.message.deaccessionSuccess=The selected version(s) have been deaccessioned.
dataset.message.deaccessionSuccess=This dataset has been deaccessioned.
dataset.message.publishFailure=The dataset could not be published.
dataset.message.metadataFailure=The metadata could not be updated.
dataset.message.filesFailure=The files could not be updated.
dataset.message.bulkFileDeleteFailure=The selected files could not be deleted.
dataset.message.files.ingestFailure=The file(s) could not be ingested. 
dataset.message.deleteFailure=This dataset draft could not be deleted.
dataset.message.deaccessionFailure=This dataset could not be deaccessioned.
dataset.message.createFailure=The dataset could not be created.
dataset.message.termsFailure=The dataset terms could not be updated.
dataset.message.label.fileAccess=File Access
dataset.message.publicInstall=Files are stored on a publicly accessible storage server.
dataset.metadata.publicationDate=Publication Date
dataset.metadata.publicationDate.tip=The publication date of a dataset.
dataset.metadata.publicationYear=Publication Year
dataset.metadata.publicationYear.tip=The publication year of a dataset.
dataset.metadata.persistentId=Dataset Persistent ID
dataset.metadata.persistentId.tip=The unique persistent identifier for a dataset, which can be a Handle or DOI in Dataverse.
dataset.metadata.alternativePersistentId=Previous Dataset Persistent ID
dataset.metadata.alternativePersistentId.tip=A previously used persistent identifier for a dataset, which can be a Handle or DOI in Dataverse.
file.metadata.preview=Preview
file.metadata.filetags=File Tags
file.metadata.persistentId=File Persistent ID
file.metadata.persistentId.tip=The unique persistent identifier for a file, which can be a Handle or DOI in Dataverse.
dataset.versionDifferences.termsOfUseAccess=Terms of Use and Access
dataset.versionDifferences.termsOfUseAccessChanged=Terms of Use/Access Changed
dataset.versionDifferences.metadataBlock=Metadata Block
dataset.versionDifferences.field=Field
dataset.versionDifferences.changed=Changed
dataset.versionDifferences.from=From
dataset.versionDifferences.to=To
file.viewDiffDialog.restricted=Restricted
dataset.host.tip=Changing the host dataverse will clear any fields you may have entered data into.
dataset.template.tip=Changing the template will clear any fields you may have entered data into.
dataset.noTemplate.label=None
dataset.noSelectedFiles.header=Select File(s)
dataset.noSelectedFilesForDownload=Please select a file or files to be downloaded.
dataset.noSelectedFilesForRequestAccess=Please select a file or files for access request.
dataset.noSelectedFilesForDelete=Please select a file or files to be deleted.
dataset.noSelectedFilesForMetadataEdit=Please select a file or files to be edited.
dataset.noSelectedFilesForRestrict=Please select unrestricted file(s) to be restricted.
dataset.noSelectedFilesForUnRestrict=Please select restricted file(s) to be unrestricted.
dataset.inValidSelectedFilesForDownload=Restricted Files Selected
dataset.noValidSelectedFilesForDownload=The restricted file(s) selected may not be downloaded because you have not been granted access.
dataset.mixedSelectedFilesForDownload=The restricted file(s) selected may not be downloaded because you have not been granted access.
dataset.downloadUnrestricted=Click Continue to download the files you have access to download.
dataset.requestAccessToRestrictedFiles=You may request access to the restricted file(s) by clicking the Request Access button. 
dataset.privateurl.infoMessageAuthor=Privately share this dataset before it is published: {0}
dataset.privateurl.infoMessageReviewer=This unpublished dataset is being privately shared. You will not be able to access it when logged into your Dataverse account.
dataset.privateurl.header=Unpublished Dataset Private URL
dataset.privateurl.tip=Use a Private URL to allow those without Dataverse accounts to access your unpublished dataset. For more information about the Private URL feature, please refer to the <a href="{0}/{1}/user/dataset-management.html#private-url-for-reviewing-an-unpublished-dataset" title="Private URL for Reviewing an Unpublished Dataset - Dataverse User Guide" target="_blank">User Guide</a>.
dataset.privateurl.absent=Private URL has not been created.
dataset.privateurl.createPrivateUrl=Create Private URL
dataset.privateurl.disablePrivateUrl=Disable Private URL
dataset.privateurl.disablePrivateUrlConfirm=Yes, Disable Private URL
dataset.privateurl.disableConfirmationText=Are you sure you want to disable the Private URL? If you have shared the Private URL with others they will no longer be able to use it to access your unpublished dataset.
dataset.privateurl.cannotCreate=Private URL can only be used with unpublished versions of datasets.
dataset.privateurl.roleassigeeTitle=Private URL Enabled
dataset.privateurl.createdSuccess=Success!
dataset.privateurl.disabledSuccess=You have successfully disabled the Private URL for this unpublished dataset.
dataset.privateurl.noPermToCreate=To create a Private URL you must have the following permissions: {0}.
file.display.label=Change View
file.display.table=Table
file.display.tree=Tree
file.count.one=1 File
file.count={0} to {1} of {2} {2, choice, 0#Files|1#File|2#Files}
file.count.shown={0} {0, choice, 0#Files Selected|1#File|2#Files}
file.clearSelection=Clear selection.
file.numFilesSelected={0} {0, choice, 0#files are|1#file is|2#files are} currently selected.
file.selectAllFiles=Select all {0} files in this dataset.
file.dynamicCounter.filesPerPage=Files Per Page
file.selectToAddBtn=Select Files to Add
file.selectToAdd.tipLimit=File upload limit is {0} per file. 
file.selectToAdd.tipMoreInformation=Select files or drag and drop into the upload widget.
file.selectToAdd.dragdropMsg=Drag and drop files here.
file.createUploadDisabled=Upload files using rsync via SSH. This method is recommended for large file transfers. The upload script will be available on the Upload Files page once you save this dataset.
file.fromHTTP=Upload with HTTP via your browser
file.fromDropbox=Upload from Dropbox
file.fromDropbox.tip=Select files from Dropbox.
file.fromRsync=Upload with rsync + SSH via Data Capture Module (DCM)
file.api.httpDisabled=File upload via HTTP is not available for this installation of Dataverse.
file.api.alreadyHasPackageFile=File upload via HTTP disabled since this dataset already contains a package file.
file.replace.original=Original File
file.editFiles=Edit Files
file.editFilesSelected=Edit
file.editFile=Edit
file.bulkUpdate=Bulk Update
file.uploadFiles=Upload Files
file.replaceFile=Replace File
file.notFound.tip=There are no files in this dataset.
file.notFound.search=There are no files that match your search. Please change the search terms and try again.
file.noSelectedFiles.tip=There are no selected files to display.
file.noUploadedFiles.tip=Files you upload will appear here.
file.replace=Replace
file.replaced.warning.header=Edit File
file.replaced.warning.draft.warningMessage=You can not replace a file that has been replaced in a dataset draft. In order to replace it with a different file you must delete the dataset draft. Note that doing so will discard any other changes within this draft.
file.replaced.warning.previous.warningMessage=You can not edit a file that has been replaced in a previous dataset version. In order to edit it you must go to the most recently published version of the file.
file.alreadyDeleted.previous.warningMessage=This file has already been deleted in current version. It may not be edited.
file.delete=Delete
file.metadata=Metadata
file.deleted.success=Files "{0}" will be permanently deleted from this version of this dataset once you click on the Save Changes button.
file.deleted.replacement.success=The replacement file has been deleted.
file.editAccess=Edit Access
file.restrict=Restrict
file.unrestrict=Unrestrict
file.restricted.success=Files "{0}" will be restricted once you click on the Save Changes button.
file.download.header=Download
file.download.subset.header=Download Data Subset
file.preview=Preview:
file.fileName=File Name
file.type.tabularData=Tabular Data
file.originalChecksumType=Original File {0}
file.checksum.exists.tip=A file with this checksum already exists in the dataset.
file.selectedThumbnail=Thumbnail
file.selectedThumbnail.tip=The thumbnail for this file is used as the default thumbnail for the dataset. Click 'Advanced Options' button of another file to select that file.
file.cloudStorageAccess=Cloud Storage Access
file.cloudStorageAccess.tip=The container name for this dataset needed to access files in cloud storage.
file.cloudStorageAccess.help=To directly access this data in the {2} cloud environment, use the container name in the Cloud Storage Access box below. To learn more about the cloud environment, visit the <a href="{0}/{1}/user/dataset-management.html#cloud-storage" title="Cloud Storage Access - Dataverse User Guide" target="_blank">Cloud Storage Access</a> section of the User Guide.
file.copy=Copy
file.compute=Compute
file.rsyncUpload.info=Upload files using rsync + SSH. This method is recommended for large file transfers. Follow the steps below to upload your data. (<a href="{0}/{1}/user/dataset-management.html#rsync-ssh-upload" title="User Guide - rsync Upload" target="_blank">User Guide - rsync Upload</a>).
file.rsyncUpload.filesExist=You cannot upload additional files to this dataset. A dataset can only hold one data package. If you need to replace the data package in this dataset, please contact {0}.
file.rsyncUpload.noScriptBroken=The Data Capture Module failed to generate the rsync script. Please contact {0}.
file.rsyncUpload.noScriptBusy=Currently generating rsync script. If the script takes longer than ten minutes to generate, please contact {0}.
file.rsyncUpload.step1=Make sure your data is stored under a single directory. All files within this directory and its subdirectories will be uploaded to your dataset.
file.rsyncUpload.step2=Download this file upload script:
file.rsyncUpload.step2.downloadScriptButton=Download DCM Script
file.rsyncUpload.step3=Open a terminal window in the same directory you saved the script and run this command: <code>bash ./{0}</code>
file.rsyncUpload.step4=Follow the instructions in the script. It will ask for a full path (beginning with "/") to the directory containing your data. Note: this script will expire after 7 days.
file.rsyncUpload.inProgressMessage.summary=File Upload in Progress
file.rsyncUpload.inProgressMessage.details=This dataset is locked while the data files are being transferred and verified.
file.rsyncUpload.httpUploadDisabledDueToRsyncFileExisting=HTTP upload is disabled for this dataset because you have already uploaded files via rsync. If you would like to switch to HTTP upload, please contact {0}.
file.rsyncUpload.httpUploadDisabledDueToRsyncFileExistingAndPublished=HTTP upload is disabled for this dataset because you have already uploaded files via rsync and published the dataset.
file.rsyncUpload.rsyncUploadDisabledDueFileUploadedViaHttp=Upload with rsync + SSH is disabled for this dataset because you have already uploaded files via HTTP. If you would like to switch to rsync upload, then you must first remove all uploaded files from this dataset. Once this dataset is published, the chosen upload method is permanently locked in.
file.rsyncUpload.rsyncUploadDisabledDueFileUploadedViaHttpAndPublished=Upload with rsync + SSH is disabled for this dataset because you have already uploaded files via HTTP and published the dataset.

file.metaData.dataFile.dataTab.variables=Variables
file.metaData.dataFile.dataTab.observations=Observations
file.addDescription=Add file description...
file.tags=Tags
file.editTags=Edit Tags
file.editTagsDialog.tip=Select existing file tags or create new tags to describe your files. Each file can have more than one tag.
file.editTagsDialog.select=File Tags
file.editTagsDialog.selectedTags=Selected Tags
file.editTagsDialog.selectedTags.none=No tags selected
file.editTagsDialog.add=Custom File Tag
file.editTagsDialog.add.tip=Creating a new tag will add it as a tag option for all files in this dataset.
file.editTagsDialog.newName=Add new file tag...
dataset.removeUnusedFileTags.label=Delete Tags
dataset.removeUnusedFileTags.tip=Select to delete Custom File Tags not used by the files in the dataset.
dataset.removeUnusedFileTags.check=Delete tags not being used
file.setThumbnail=Set Thumbnail
file.setThumbnail.header=Set Dataset Thumbnail
file.datasetThumbnail=Dataset Thumbnail
file.datasetThumbnail.tip=Select to use this image as the thumbnail image that is displayed in the search results for this dataset.
file.setThumbnail.confirmation=Are you sure you want to set this image as your dataset thumbnail? There is already an image uploaded to be the thumbnail and this action will remove it.
file.useThisIamge=Use this image as the dataset thumbnail image
file.advancedOptions=Advanced Options
file.advancedIngestOptions=Advanced Ingest Options
file.assignedDataverseImage.success={0} has been saved as the thumbnail for this dataset.
file.assignedTabFileTags.success=The tag(s) were successfully added for {0}.
file.tabularDataTags=Tabular Data Tags
file.tabularDataTags.tip=Select a tag to describe the type(s) of data this is (survey, time series, geospatial, etc).
file.spss-savEncoding=Language Encoding
file.spss-savEncoding.title=Select the language used for encoding this SPSS (sav) Data file.
file.spss-savEncoding.current=Current Selection:
file.spss-porExtraLabels=Variable Labels
file.spss-porExtraLabels.title=Upload an additional text file with extra variable labels.
file.spss-porExtraLabels.selectToAddBtn=Select File to Add
file.ingestFailed.header=Upload Completed with Errors
file.ingestFailed.message=Tabular data ingest failed.
file.map=Map
file.mapData=Map Data
file.mapData.worldMap=WorldMap
file.mapData.unpublished.header=Data Not Published
file.mapData.unpublished.message=In order to map your data with WorldMap, your data must be published. Please publish this dataset, then retry the Map Data feature.
file.downloadBtn.format.all=All File Formats + Information
file.downloadBtn.format.tab=Tab-Delimited
file.downloadBtn.format.original=Original File Format ({0})
file.downloadBtn.format.rdata=RData Format
file.downloadBtn.format.var=Variable Metadata
file.downloadBtn.format.citation=Data File Citation
file.more.information.link=Link to more file information for 
file.requestAccess=Request Access
file.requestAccess.dialog.msg=You need to <a href="/loginpage.xhtml{0}" target="{2}" title="Log into your Dataverse Account">Log In</a> to request access to this file.
file.requestAccess.dialog.msg.signup=You need to <a href="{1}" target="{2}" title="Sign Up for a Dataverse Account">Sign Up</a> or <a href="/loginpage.xhtml{0}" target="{2}" title="Log into your Dataverse Account">Log In</a> to request access to this file.
file.accessRequested=Access Requested
file.restrictions=File Restrictions
file.restrictions.description=Limit access to published files by marking them as restricted. Provide users Terms of Access and allow them to request access.
file.restrictions.worldmap.warning=Please note, once your file access changes are published your map on WorldMap will be deleted and the Explore on WorldMap feature will be removed.
file.ingestInProgress=Ingest in progress...
file.dataFilesTab.metadata.header=Metadata
file.dataFilesTab.metadata.addBtn=Add + Edit Metadata
file.dataFilesTab.terms.header=Terms
file.dataFilesTab.terms.editTermsBtn=Edit Terms Requirements
file.dataFilesTab.terms.list.termsOfUse.header=Terms of Use
file.dataFilesTab.terms.list.termsOfUse.waiver=Waiver
file.dataFilesTab.terms.list.termsOfUse.waiver.title=The waiver informs data downloaders how they can use this dataset.
file.dataFilesTab.terms.list.termsOfUse.waiver.txt=CC0 - "Public Domain Dedication"
file.cc0.icon.alttxt=Creative Commons CC0 1.0 Public Domain Dedication icon
file.dataFilesTab.terms.list.termsOfUse.waiver.description=Datasets will default to a <a href="https://creativecommons.org/publicdomain/zero/1.0/" title="Public Domain Dedication - Creative Commons" target="_blank">CC0 public domain dedication </a>. CC0 facilitates reuse and extensibility of research data. Our <a href="https://dataverse.org/best-practices/dataverse-community-norms" title="Dataverse Community Norms - Dataverse.org" target="_blank">Community Norms</a> as well as good scientific practices expect that proper credit is given via citation. If you are unable to give datasets a CC0 waiver you may enter custom Terms of Use for datasets.
file.dataFilesTab.terms.list.termsOfUse.no.waiver.txt=No waiver has been selected for this dataset.
file.dataFilesTab.terms.list.termsOfUse.waiver.txt.description=Our <a href="https://dataverse.org/best-practices/dataverse-community-norms" title="Dataverse Community Norms - Dataverse.org" target="_blank">Community Norms</a> as well as good scientific practices expect that proper credit is given via citation. Please use the data citation above, generated by the Dataverse.
file.dataFilesTab.terms.list.termsOfUse.waiver.select.CCO=Yes, apply CC0 - "Public Domain Dedication" 
file.dataFilesTab.terms.list.termsOfUse.waiver.select.notCCO=No, do not apply CC0 - "Public Domain Dedication" 
file.dataFilesTab.terms.list.termsOfUse.waiver.select.tip=This is what end users will see displayed on this dataset
file.dataFilesTab.terms.list.termsOfUse.termsOfUse=Terms of Use
file.dataFilesTab.terms.list.termsOfUse.termsOfUse.title=Outlines how this data can be used once downloaded.
file.dataFilesTab.terms.list.termsOfUse.termsOfUse.description=If you are unable to use CC0 for datasets you are able to set custom terms of use. Here is an example of a <a href="https://dataverse.org/best-practices/sample-dua" title="Sample Data Usage Agreement - Dataverse.org" target="_blank">Data Usage Agreement</a> for datasets that have de-identified human subject data.
file.dataFilesTab.terms.list.termsOfUse.addInfo=Additional Information
file.dataFilesTab.terms.list.termsOfUse.addInfo.declaration=Confidentiality Declaration
file.dataFilesTab.terms.list.termsOfUse.addInfo.declaration.title=Indicates whether signing of a confidentiality declaration is needed to access a resource.
file.dataFilesTab.terms.list.termsOfUse.addInfo.permissions=Special Permissions
file.dataFilesTab.terms.list.termsOfUse.addInfo.permissions.title=Determine if any special permissions are required to access a resource (e.g., if form is a needed and where to access the form).
file.dataFilesTab.terms.list.termsOfUse.addInfo.restrictions=Restrictions
file.dataFilesTab.terms.list.termsOfUse.addInfo.restrictions.title=Any restrictions on access to or use of the collection, such as privacy certification or distribution restrictions, should be indicated here. These can be restrictions applied by the author, producer, or disseminator of the data collection. If the data are restricted to only a certain class of user, specify which type.
file.dataFilesTab.terms.list.termsOfUse.addInfo.citationRequirements=Citation Requirements
file.dataFilesTab.terms.list.termsOfUse.addInfo.citationRequirements.title=Include special/explicit citation requirements for data to be cited properly in articles or other publications that are based on analysis of the data. For standard data citation requirements refer to our Community Norms.
file.dataFilesTab.terms.list.termsOfUse.addInfo.depositorRequirements=Depositor Requirements
file.dataFilesTab.terms.list.termsOfUse.addInfo.depositorRequirements.title=Information regarding user responsibility for informing Dataset Depositors, Authors or Curators of their use of data through providing citations to the published work or providing copies of the manuscripts.
file.dataFilesTab.terms.list.termsOfUse.addInfo.conditions=Conditions
file.dataFilesTab.terms.list.termsOfUse.addInfo.conditions.title=Any additional information that will assist the user in understanding the access and use conditions of the Dataset.
file.dataFilesTab.terms.list.termsOfUse.addInfo.disclaimer=Disclaimer
file.dataFilesTab.terms.list.termsOfUse.addInfo.disclaimer.title=Information regarding responsibility for uses of the Dataset.
file.dataFilesTab.terms.list.termsOfAccess.header=Restricted Files + Terms of Access
file.dataFilesTab.terms.list.termsOfAccess.restrictedFiles=Restricted Files
file.dataFilesTab.terms.list.termsOfAccess.restrictedFiles.title=The number of restricted files in this dataset.
file.dataFilesTab.terms.list.termsOfAccess.restrictedFiles.txt=There {0, choice, 0#are|1#is|2#are} {0} restricted {0, choice, 0#files|1#file|2#files} in this dataset.
file.dataFilesTab.terms.list.termsOfAccess.termsOfsAccess=Terms of Access
file.dataFilesTab.terms.list.termsOfAccess.termsOfsAccess.title=Information on how and if users can gain access to the restricted files in this dataset.
file.dataFilesTab.terms.list.termsOfAccess.requestAccess=Request Access
file.dataFilesTab.terms.list.termsOfAccess.requestAccess.title=If checked, users can request access to the restricted files in this dataset.
file.dataFilesTab.terms.list.termsOfAccess.requestAccess.request=Users may request access to files.
file.dataFilesTab.terms.list.termsOfAccess.requestAccess.notRequest=Users may not request access to files.
file.dataFilesTab.terms.list.termsOfAccess.requestAccess.enableBtn=Enable access request
file.dataFilesTab.terms.list.termsOfAccess.addInfo.dataAccessPlace=Data Access Place
file.dataFilesTab.terms.list.termsOfAccess.addInfo.dataAccessPlace.title=If the data is not only in Dataverse, list the location(s) where the data are currently stored.
file.dataFilesTab.terms.list.termsOfAccess.addInfo.originalArchive=Original Archive
file.dataFilesTab.terms.list.termsOfAccess.addInfo.originalArchive.title=Archive from which the data was obtained.
file.dataFilesTab.terms.list.termsOfAccess.addInfo.availabilityStatus=Availability Status
file.dataFilesTab.terms.list.termsOfAccess.addInfo.availabilityStatus.title=Statement of Dataset availability. A depositor may need to indicate that a Dataset is unavailable because it is embargoed for a period of time, because it has been superseded, because a new edition is imminent, etc.
file.dataFilesTab.terms.list.termsOfAccess.addInfo.contactForAccess=Contact for Access
file.dataFilesTab.terms.list.termsOfAccess.addInfo.contactForAccess.title=If different from the Dataset Contact, this is the Contact person or organization (include email or full address, and telephone number if available) that controls access to a collection.
file.dataFilesTab.terms.list.termsOfAccess.addInfo.sizeOfCollection=Size of Collection
file.dataFilesTab.terms.list.termsOfAccess.addInfo.sizeOfCollection.tip=Summary of the number of physical files that exist in a Dataset, recording the number of files that contain data and noting whether the collection contains machine readable documentation and/or other supplementary files and information, such as code, data dictionaries, data definition statements, or data collection instruments.
file.dataFilesTab.terms.list.termsOfAccess.addInfo.studyCompletion=Study Completion
file.dataFilesTab.terms.list.termsOfAccess.addInfo.studyCompletion.title=Relationship of the data collected to the amount of data coded and stored in the Dataset. Information as to why certain items of collected information were not included in the dataset or a specific data file should be provided.
file.dataFilesTab.terms.list.guestbook=Guestbook
file.dataFilesTab.terms.list.guestbook.title=User information (i.e., name, email, institution, and position) will be collected when files are downloaded.
file.dataFilesTab.terms.list.guestbook.noSelected.tip=No guestbook is assigned to this dataset, you will not be prompted to provide any information on file download.
file.dataFilesTab.terms.list.guestbook.noSelected.admin.tip=There are no guestbooks available in {0} to assign to this dataset.
file.dataFilesTab.terms.list.guestbook.inUse.tip=The following guestbook will prompt a user to provide additional information when downloading a file.
file.dataFilesTab.terms.list.guestbook.viewBtn=Preview Guestbook
file.dataFilesTab.terms.list.guestbook.select.tip=Select a guestbook to have a user provide additional information when downloading a file.
file.dataFilesTab.terms.list.guestbook.noAvailable.tip=There are no guestbooks enabled in {0}. To create a guestbook, return to {0}, click the "Edit" button and select the "Dataset Guestbooks" option.
file.dataFilesTab.terms.list.guestbook.clearBtn=Clear Selection

file.dataFilesTab.dataAccess=Data Access
file.dataFilesTab.dataAccess.info=This data file can be accessed through a terminal window, using the commands below. For more information about downloading and verifying data, see our <a href="{0}/{1}/user/find-use-data.html#rsync_download" title="rsync Download - Dataverse User Guide" target="_blank">User Guide</a>.
file.dataFilesTab.dataAccess.info.draft=Data files can not be accessed until the dataset draft has been published. For more information about downloading and verifying data, see our <a href="{0}/{1}/user/find-use-data.html#rsync_download" title="rsync Download - Dataverse User Guide" target="_blank">User Guide</a>.
file.dataFilesTab.dataAccess.local.label=Local Access
file.dataFilesTab.dataAccess.download.label=Download Access
file.dataFilesTab.dataAccess.verify.label=Verify Data
file.dataFilesTab.dataAccess.local.tooltip=If this data is locally available to you, this is its file path.
file.dataFilesTab.dataAccess.download.tooltip=Download this data from your preferred mirror by running this command.
file.dataFilesTab.dataAccess.verify.tooltip=This command runs a checksum to verify the integrity of the data you have downloaded.
file.dataFilesTab.button.direct=Direct

file.dataFilesTab.versions=Versions
file.dataFilesTab.versions.headers.dataset=Dataset
file.dataFilesTab.versions.headers.summary=Summary
file.dataFilesTab.versions.headers.contributors=Contributors
file.dataFilesTab.versions.headers.published=Published
file.dataFilesTab.versions.viewDiffBtn=View Differences
file.dataFilesTab.versions.citationMetadata=Citation Metadata:
file.dataFilesTab.versions.added=Added
file.dataFilesTab.versions.removed=Removed
file.dataFilesTab.versions.changed=Changed
file.dataFilesTab.versions.replaced=Replaced
file.dataFilesTab.versions.original=Original
file.dataFilesTab.versions.replacment=Replacement
file.dataFilesTab.versions.additionalCitationMetadata=Additional Citation Metadata:
file.dataFilesTab.versions.description.draft=This is a draft version.
file.dataFilesTab.versions.description.deaccessioned=Due to the previous version being deaccessioned, there are no difference notes available for this published version.
file.dataFilesTab.versions.description.firstPublished=This is the first published version.
file.dataFilesTab.versions.description.deaccessionedReason=Deaccessioned Reason:
file.dataFilesTab.versions.description.beAccessedAt=The dataset can now be accessed at:
file.dataFilesTab.versions.viewDetails.btn=View Details
file.dataFilesTab.versions.widget.viewMoreInfo=To view more information about the versions of this dataset, and to edit it if this is your dataset, please visit the <a href="/dataset.xhtml?persistentId={0}" title="{1}" target="_blank">full version of this dataset</a> at the {2}.
file.dataFilesTab.versions.preloadmessage=(Loading versions...)
file.previewTab.externalTools.header=Available Previews
file.previewTab.button.label=Preview Tools
file.previewTab.previews.not.available=Public previews are not available for this file.
file.deleteDialog.tip=Are you sure you want to delete this dataset and all of its files? You cannot undelete this dataset.
file.deleteDialog.header=Delete Dataset
file.deleteDraftDialog.tip=Are you sure you want to delete this draft version? Files will be reverted to the most recently published version. You cannot undelete this draft.
file.deleteDraftDialog.header=Delete Draft Version
file.deleteFileDialog.tip=The file(s) will be deleted after you click on the Save Changes button on the bottom of this page.
file.deleteFileDialog.immediate=The file will be deleted after you click on the Delete button.
file.deleteFileDialog.multiple.immediate=The file(s) will be deleted after you click on the Delete button.
file.deleteFileDialog.header=Delete Files
file.deleteFileDialog.failed.tip=Files will not be removed from previously published versions of the dataset.
file.deaccessionDialog.tip=Once you deaccession this dataset it will no longer be viewable by the public.
file.deaccessionDialog.version=Version
file.deaccessionDialog.reason.question1=Which version(s) do you want to deaccession?
file.deaccessionDialog.reason.question2=What is the reason for deaccession?
file.deaccessionDialog.reason.selectItem.identifiable=There is identifiable data in one or more files
file.deaccessionDialog.reason.selectItem.beRetracted=The research article has been retracted
file.deaccessionDialog.reason.selectItem.beTransferred=The dataset has been transferred to another repository
file.deaccessionDialog.reason.selectItem.IRB=IRB request
file.deaccessionDialog.reason.selectItem.legalIssue=Legal issue or Data Usage Agreement
file.deaccessionDialog.reason.selectItem.notValid=Not a valid dataset
file.deaccessionDialog.reason.selectItem.other=Other (Please type reason in space provided below)
file.deaccessionDialog.enterInfo=Please enter additional information about the reason for deaccession.
file.deaccessionDialog.leaveURL=If applicable, please leave a URL where this dataset can be accessed after deaccessioning.
file.deaccessionDialog.leaveURL.watermark=Optional dataset site, http://...
file.deaccessionDialog.deaccession.tip=Are you sure you want to deaccession? The selected version(s) will no longer be viewable by the public.
file.deaccessionDialog.deaccessionDataset.tip=Are you sure you want to deaccession this dataset? It will no longer be viewable by the public.
file.deaccessionDialog.dialog.selectVersion.error=Please select version(s) for deaccessioning.
file.deaccessionDialog.dialog.reason.error=Please select reason for deaccessioning.
file.deaccessionDialog.dialog.url.error=Please enter valid forwarding URL.
file.deaccessionDialog.dialog.textForReason.error=Please enter text for reason for deaccessioning.
file.deaccessionDialog.dialog.limitChar.error=Text for reason for deaccessioning may be no longer than {0} characters.
file.viewDiffDialog.header=Version Differences Details
file.viewDiffDialog.dialog.warning=Please select two versions to view the differences.
file.viewDiffDialog.notAvailable=N/A
file.viewDiffDialog.version=Version
file.viewDiffDialog.lastUpdated=Last Updated
file.viewDiffDialog.fileID=File ID
file.viewDiffDialog.fileName=Name
file.viewDiffDialog.fileType=Type
file.viewDiffDialog.fileSize=Size
file.viewDiffDialog.category=Tag(s)
file.viewDiffDialog.description=Description
file.viewDiffDialog.provDescription=Provenance Description
file.viewDiffDialog.fileReplaced=File Replaced
file.viewDiffDialog.filesReplaced=File(s) Replaced
file.viewDiffDialog.files.header=Files
file.viewDiffDialog.msg.draftFound=&#160;This is the "DRAFT" version.
file.viewDiffDialog.msg.draftNotFound=The "DRAFT" version was not found.
file.viewDiffDialog.msg.versionFound=&#160;This is version "{0}".
file.viewDiffDialog.msg.versionNotFound=Version "{0}" was not found.
file.metadataTip=Metadata Tip: After adding the dataset, click the Edit Dataset button to add more metadata.
file.addBtn=Save Dataset
file.dataset.allFiles=All Files from this Dataset
file.downloadDialog.header=Dataset Terms
file.downloadDialog.tip=Please confirm and/or complete the information needed below in order to continue.
file.requestAccessTermsDialog.tip=Please confirm and/or complete the information needed below in order to request access to files in this dataset.
file.requestAccess.notAllowed=Requests for access are not accepted on the Dataset.
file.requestAccess.notAllowed.alreadyHasDownloadPermisssion=User already has permission to download this file. Request Access is invalid.

file.search.placeholder=Search this dataset...
file.results.filter=Filter by
file.results.filter.type=File Type:
file.results.filter.access=Access:
file.results.filter.tag=File Tag:
file.results.filter.all=All
file.results.btn.sort=Sort
file.results.btn.sort.option.nameAZ=Name (A-Z)
file.results.btn.sort.option.nameZA=Name (Z-A)
file.results.btn.sort.option.newest=Newest
file.results.btn.sort.option.oldest=Oldest
file.results.btn.sort.option.size=Size
file.results.btn.sort.option.type=Type
file.compute.fileAccessDenied=This file is restricted and you may not compute on it because you have not been granted access.
file.configure.Button=Configure
# dataset-widgets.xhtml
dataset.widgets.title=Dataset Thumbnail + Widgets
dataset.widgets.notPublished.why.header=Why Use Widgets?
dataset.widgets.notPublished.why.reason1=Increases the web visibility of your data by allowing you to embed your dataverse and datasets into your personal or project website.
dataset.widgets.notPublished.why.reason2=Allows others to browse your dataverse and datasets without leaving your personal or project website.
dataset.widgets.notPublished.how.header=How To Use Widgets
dataset.widgets.notPublished.how.tip1=To use widgets, your dataverse and datasets need to be published.
dataset.widgets.notPublished.how.tip2=After publishing, code will be available on this page for you to copy and add to your personal or project website.
dataset.widgets.notPublished.how.tip3=Do you have an OpenScholar website? If so, learn more about adding the Dataverse widgets to your website <a href="{0}/{1}/user/dataverse-management.html#adding-widgets-to-an-openscholar-website" title="Adding Widgets to an OpenScholar Website - Dataverse User Guide" target="_blank">here</a>.
dataset.widgets.notPublished.getStarted=To get started, publish your dataset. To learn more about Widgets, visit the <a href="{0}/{1}/user/dataset-management.html#widgets" title="Widgets - Dataverse User Guide" target="_blank">Widgets</a> section of the User Guide.
dataset.widgets.editAdvanced=Edit Advanced Options
dataset.widgets.editAdvanced.tip=<strong>Advanced Options</strong> &#150; Additional options for configuring your widget on your personal or project website.
dataset.widgets.tip=Copy and paste this code into the HTML on your site. To learn more about Widgets, visit the <a href="{0}/{1}/user/dataset-management.html#widgets" title="Widgets - Dataverse User Guide" target="_blank">Widgets</a> section of the User Guide.
dataset.widgets.citation.txt=Dataset Citation
dataset.widgets.citation.tip=Add a citation for your dataset to your personal or project website.
dataset.widgets.datasetFull.txt=Dataset
dataset.widgets.datasetFull.tip=Add a way for visitors on your website to be able to view your datasets, download files, etc.
dataset.widgets.advanced.popup.header=Widget Advanced Options
dataset.widgets.advanced.prompt=Forward persistent URL's in your dataset citation to your personal website.
dataset.widgets.advanced.url.label=Personal Website URL
dataset.widgets.advanced.url.watermark=http://www.example.com/page-name
dataset.widgets.advanced.invalid.message=Please enter a valid URL
dataset.widgets.advanced.success.message=Successfully updated your Personal Website URL
dataset.widgets.advanced.failure.message=The dataverse Personal Website URL has not been updated.
dataset.thumbnailsAndWidget.breadcrumbs.title=Thumbnail + Widgets
dataset.thumbnailsAndWidget.thumbnails.title=Thumbnail
dataset.thumbnailsAndWidget.widgets.title=Widgets
dataset.thumbnailsAndWidget.thumbnailImage=Thumbnail Image
dataset.thumbnailsAndWidget.thumbnailImage.title=The logo or image file you wish to display as the thumbnail of this dataset.
dataset.thumbnailsAndWidget.thumbnailImage.tip=Supported image types are JPG, TIF, or PNG and should be no larger than {0} KB. The maximum display size for an image file as a dataset thumbnail is 48 pixels wide by 48 pixels high.
dataset.thumbnailsAndWidget.thumbnailImage.default=Default Icon
dataset.thumbnailsAndWidget.thumbnailImage.selectAvailable=Select Available File
dataset.thumbnailsAndWidget.thumbnailImage.selectThumbnail=Select Thumbnail
dataset.thumbnailsAndWidget.thumbnailImage.selectAvailable.title=Select a thumbnail from those available as image data files that belong to your dataset.
dataset.thumbnailsAndWidget.thumbnailImage.uploadNew=Upload New File
dataset.thumbnailsAndWidget.thumbnailImage.uploadNew.title=Upload an image file as your dataset thumbnail, which will be stored separately from the data files that belong to your dataset.
dataset.thumbnailsAndWidget.thumbnailImage.upload=Upload Image
dataset.thumbnailsAndWidget.thumbnailImage.upload.invalidMsg=The image could not be uploaded. Please try again with a JPG, TIF, or PNG file.
dataset.thumbnailsAndWidget.thumbnailImage.alt=Thumbnail image selected for dataset
dataset.thumbnailsAndWidget.success=Dataset thumbnail updated.
dataset.thumbnailsAndWidget.removeThumbnail=Remove Thumbnail
dataset.thumbnailsAndWidget.removeThumbnail.tip=You are only removing this image as the dataset thumbnail, not removing it from your dataset. To do that, go to the Edit Files page.
dataset.thumbnailsAndWidget.availableThumbnails=Available Thumbnails
dataset.thumbnailsAndWidget.availableThumbnails.tip=Select a thumbnail from the data files that belong to your dataset. Continue back to the Thumbnail + Widgets page to save your changes.

# file.xhtml
file.share.fileShare=Share File
file.share.fileShare.tip=Share this file on your favorite social media networks.
file.share.fileShare.shareText=View this file.
file.title.label=Title
file.citation.label=Citation
file.citation.notice=This file is part of "{0}".
file.citation.dataset=Dataset Citation
file.citation.datafile=File Citation
file.cite.downloadBtn=Cite Dataset
file.cite.file.downloadBtn=Cite Data File
file.pid.label=File Persistent ID:
file.unf.lable= File UNF:
file.general.metadata.label=General Metadata
file.description.label=Description
file.tags.label=Tags
file.lastupdated.label=Last Updated
file.DatasetVersion=Version

file.previewTab.tool.open=Open
file.previewTab.header=Preview
file.previewTab.presentation=File Preview Tool
file.previewTab.exploreBtn={0} on {1}
file.metadataTab.fileMetadata.header=File Metadata
file.metadataTab.fileMetadata.persistentid.label=Data File Persistent ID
file.metadataTab.fileMetadata.downloadUrl.label=Download URL
file.metadataTab.fileMetadata.downloadUrl.info=Use the Download URL in a Wget command or a download manager to avoid interrupted downloads, time outs or other failures. <a href="{0}/{1}/user/find-use-data.html#downloading-via-url" title="User Guide - Downloading via URL" target="_blank">User Guide - Downloading via URL</a>
file.metadataTab.fileMetadata.unf.label=File UNF
file.metadataTab.fileMetadata.size.label=Size
file.metadataTab.fileMetadata.type.label=Type
file.metadataTab.fileMetadata.description.label=Description
file.metadataTab.fileMetadata.publicationDate.label=Publication Date
file.metadataTab.fileMetadata.depositDate.label=Deposit Date
file.metadataTab.fileMetadata.hierarchy.label=File Path
file.metadataTab.fileMetadata.hierarchy.tip=Hierarchical directory structure path used to display file organization and support reproducibility.
file.metadataTab.fitsMetadata.header=FITS Metadata

file.versionDifferences.noChanges=No changes associated with this version
file.versionDifferences.fileNotInVersion=File not included in this version
file.versionDifferences.actionChanged=Changed
file.versionDifferences.actionAdded=Added
file.versionDifferences.actionRemoved=Removed
file.versionDifferences.actionReplaced=Replaced
file.versionDifferences.fileMetadataGroupTitle=File Metadata
file.versionDifferences.fileTagsGroupTitle=File Tags
file.versionDifferences.descriptionDetailTitle=Description
file.versionDifferences.provenanceDetailTitle=Provenance
file.versionDifferences.fileNameDetailTitle=File Name
file.versionDifferences.fileAccessTitle=File Access
file.versionDifferences.fileRestricted=Restricted
file.versionDifferences.fileUnrestricted=Unrestricted
file.versionDifferences.fileGroupTitle=File

# File Ingest
ingest.csv.invalidHeader=Invalid header row. One of the cells is empty.
ingest.csv.lineMismatch=Mismatch between line counts in first and final passes!, {0} found on first pass, but {1} found on second.
ingest.csv.recordMismatch=Reading mismatch, line {0} of the Data file: {1} delimited values expected, {2} found.
ingest.csv.nullStream=Stream can't be null.

# editdatafile.xhtml

# editFilesFragment.xhtml
file.edit.error.file_exceeds_limit=This file exceeds the size limit.
# File metadata error
file.metadata.datafiletag.not_tabular=You cannot add Tabular Data Tags to a non-tabular file.
file.metadata.filedirectory.invalidCharacters=Directory Name cannot contain invalid characters. Valid characters are a-Z, 0-9, '_', '-', '.', '\\', '/' and ' ' (white space).

# File Edit Success
file.message.editSuccess=This file has been updated.
file.message.deleteSuccess=The file has been deleted.
file.message.replaceSuccess=This file has been replaced.

# File Add/Replace operation messages
file.addreplace.file_size_ok=File size is in range.
file.addreplace.error.byte_abrev=B
file.addreplace.error.file_exceeds_limit=This file size ({0}) exceeds the size limit of {1}.
file.addreplace.error.dataset_is_null=The dataset cannot be null.
file.addreplace.error.dataset_id_is_null=The dataset ID cannot be null.
find.dataset.error.dataset_id_is_null=When accessing a dataset based on Persistent ID, a {0} query parameter must be present.
find.dataset.error.dataset.not.found.persistentId=Dataset with Persistent ID {0} not found.
find.dataset.error.dataset.not.found.id=Dataset with ID {0} not found.
find.dataset.error.dataset.not.found.bad.id=Bad dataset ID number: {0}.
find.datasetlinking.error.not.found.ids=Dataset linking dataverse with dataset ID {0} and dataset linking dataverse ID {1} not found.
find.datasetlinking.error.not.found.bad.ids=Bad dataset ID number: {0} or dataset linking dataverse ID number: {1}.
find.dataverselinking.error.not.found.ids=Dataverse linking dataverse with dataverse ID {0} and dataverse linking dataverse ID {1} not found.
find.dataverselinking.error.not.found.bad.ids=Bad dataverse ID number: {0} or dataverse linking dataverse ID number: {1}.
find.datafile.error.datafile.not.found.id=File with ID {0} not found.
find.datafile.error.datafile.not.found.bad.id=Bad file ID number: {0}.
find.datafile.error.dataset.not.found.persistentId=Datafile with Persistent ID {0} not found.
file.addreplace.error.dataset_id_not_found=There was no dataset found for ID: 
file.addreplace.error.no_edit_dataset_permission=You do not have permission to edit this dataset.
file.addreplace.error.filename_undetermined=The file name cannot be determined.
file.addreplace.error.file_content_type_undetermined=The file content type cannot be determined.
file.addreplace.error.file_upload_failed=The file upload failed.
file.addreplace.error.duplicate_file=This file already exists in the dataset. 
file.addreplace.error.existing_file_to_replace_id_is_null=The ID of the existing file to replace must be provided.
file.addreplace.error.existing_file_to_replace_not_found_by_id=Replacement file not found. There was no file found for ID: {0}
file.addreplace.error.existing_file_to_replace_is_null=The file to replace cannot be null.
file.addreplace.error.existing_file_to_replace_not_in_dataset=The file to replace does not belong to this dataset.
file.addreplace.error.existing_file_not_in_latest_published_version=You cannot replace a file that is not in the most recently published dataset. (The file is unpublished or was deleted from a previous version.)
file.addreplace.content_type.header=File Type Different
file.addreplace.error.replace.new_file_has_different_content_type=The original file ({0}) and replacement file ({1}) are different file types.
file.addreplace.error.replace.new_file_same_as_replacement=You cannot replace a file with the exact same file.
file.addreplace.error.unpublished_file_cannot_be_replaced=You cannot replace an unpublished file. Please delete it instead of replacing it.
file.addreplace.error.ingest_create_file_err=There was an error when trying to add the new file.
file.addreplace.error.initial_file_list_empty=An error occurred and the new file was not added.
file.addreplace.error.initial_file_list_more_than_one=You cannot replace a single file with multiple files. The file you uploaded was ingested into multiple files.
file.addreplace.error.final_file_list_empty=There are no files to add. (This error should not happen if steps called in sequence.)
file.addreplace.error.only_replace_operation=This should only be called for file replace operations!
file.addreplace.error.failed_to_remove_old_file_from_dataset=Unable to remove old file from new DatasetVersion.
file.addreplace.error.add.add_file_error=Failed to add file to dataset.
file.addreplace.error.phase2_called_early_no_new_files=There was an error saving the dataset - no new files found.
file.addreplace.success.add=File successfully added!
file.addreplace.success.replace=File successfully replaced!
file.addreplace.error.auth=The API key is invalid.
file.addreplace.error.invalid_datafile_tag=Not a valid Tabular Data Tag: 

# 500.xhtml
error.500.page.title=500 Internal Server Error
error.500.message=<strong>Internal Server Error</strong> - An unexpected error was encountered, no more information is available.

# 404.xhtml
error.404.page.title=404 Not Found
error.404.message=<strong>Page Not Found</strong> - The page you are looking for was not found.

# 403.xhtml
error.403.page.title=403 Not Authorized
error.403.message=<strong>Not Authorized</strong> - You are not authorized to view this page.

# general error - support message
error.support.message= If you believe this is an error, please contact {0} for assistance.

# citation-frame.xhtml
citationFrame.banner.message=If the site below does not load, the archived data can be found in the {0} {1}. {2}
citationFrame.banner.message.here=here
citationFrame.banner.closeIcon=Close this message, go to dataset
citationFrame.banner.countdownMessage= This message will close in 
citationFrame.banner.countdownMessage.seconds=seconds

# Friendly AuthenticationProvider names
authenticationProvider.name.builtin=Dataverse
authenticationProvider.name.null=(provider is unknown)
authenticationProvider.name.github=GitHub
authenticationProvider.name.google=Google
authenticationProvider.name.orcid=ORCiD
authenticationProvider.name.orcid-sandbox=ORCiD Sandbox
authenticationProvider.name.shib=Shibboleth
ingest.csv.invalidHeader=Invalid header row. One of the cells is empty.
ingest.csv.lineMismatch=Mismatch between line counts in first and final passes!, {0} found on first pass, but {1} found on second.
ingest.csv.recordMismatch=Reading mismatch, line {0} of the Data file: {1} delimited values expected, {2} found.
ingest.csv.nullStream=Stream can't be null.
citationFrame.banner.countdownMessage.seconds=seconds

#dataset.xhtml #editFilesFragment.xhtml
dataset.access.accessHeader=File Restrictions

#dataserFieldForEditFragment.xhtml
dataset.AddReplication=Add "Replication Data for" to Title
dataset.replicationDataFor=Replication Data for:


#mydata_fragment.xhtml
mydataFragment.infoAccess=Here are all the dataverses, datasets, and files you have access to. You can filter through them by publication status and roles.
mydataFragment.moreResults=View More Results
mydataFragment.publicationStatus=Publication Status
mydataFragment.roles=Roles
mydataFragment.resultsByUserName=Results by Username
mydataFragment.search=Search my data...
mydata.result=Result
mydata.results=Results
mydata.viewnext=View Next
mydata.more=More

file.provenance=Provenance
file.editProvenanceDialog=Provenance
file.editProvenanceDialog.tip=Provenance is a record of the origin of your data file and any transformations it has been through. Upload a JSON file from a provenance capture tool to generate a graph of your data''s provenance. For more information, please refer to our <a href="{0}/{1}/user/" title="Dataverse User Guide" target="_blank">User Guide</a>.
file.editProvenanceDialog.uploadSuccess=Upload complete
file.editProvenanceDialog.uploadError=An error occurred during upload and parsing of your provenance file.
file.editProvenanceDialog.noEntitiesError=The uploaded provenance file does not contain any entities that can be related to your Data File. 
file.editProvenanceDialog.invalidSchemaError=The uploaded provenance file does not comply with the W3C Provenance standard.
file.editProvenanceDialog.bundleFile=Provenance File
file.editProvenanceDialog.bundleFile.instructions=File must be JSON format and follow the <a href="https://www.w3.org/Submission/2013/SUBM-prov-json-20130424/" target="_blank">W3C standard</a>.
file.editProvenanceDialog.bundleFile.alreadyPublished=This Provenance File has been published and cannot be replaced or removed.
file.editProvenanceDialog.bundleEntity=Data File Entity
file.editProvenanceDialog.bundleEntity.placeholder=Connect entity...
file.editProvenanceDialog.bundleEntity.requiredValidation=Value is required.
file.editProvenanceDialog.bundleEntity.tip=Select the entity in your provenance file which represents your data file.
file.editProvenanceDialog.bundleEntity.nameHeader=Name
file.editProvenanceDialog.bundleEntity.typeHeader=Type
file.editProvenanceDialog.bundleEntity.entityHeader=Entity
file.editProvenanceDialog.selectToAddBtn=Select File
file.editProvenanceDialog.description.tip=You may also add information documenting the history of your data file, including how it was created, how it has changed, and who has worked with it.
file.editProvenanceDialog.description=Provenance Description
file.editProvenanceDialog.description.placeholder=Add provenance description...
file.confirmProvenanceDialog=Provenance
file.confirmProvenanceDialog.tip1=Once you publish this dataset, your provenance file can not be edited or replaced.
file.confirmProvenanceDialog.tip2=Select "Cancel" to return the previous page, where you can preview your provenance file to confirm it is correct.
file.metadataTab.provenance.header=File Provenance
file.metadataTab.provenance.body=File Provenance information coming in a later release...
file.metadataTab.provenance.error=Due to an internal error, your provenance information was not correctly saved.
file.metadataTab.provenance.message=Your provenance information has been received. Please click Save Changes below to ensure all data is added to your dataset.

file.provConfirm.unpublished.json=Your Provenance File will become permanent upon publishing your dataset. Please preview to confirm before publishing. 
file.provConfirm.published.json=Your Provenance File will become permanent once you click Save Changes. Please preview to confirm before you Save Changes.
file.provConfirm.freeform=Your Provenance Description is not permanent; it can be updated at any time.
file.provConfirm.empty=No changes have been made.

file.provAlert.published.json=Your Provenance File changes have been saved to the Dataset. 
file.provAlert.unpublished.json=Your Provenance File changes will be saved to this version of the Dataset once you click on the Save Changes button. 
file.provAlert.freeform=Your Provenance Description changes will be saved to this version of the Dataset once you click on the Save Changes button. 
file.provAlert.filePage.published.json=Your Provenance File changes have been saved to the Dataset. 
file.provAlert.filePage.unpublished.json=Your Provenance File changes have been saved to this version of the Dataset. 
file.provAlert.filePage.freeform=Your Provenance Description changes have been saved to this version of the Dataset. 

api.prov.provJsonSaved=PROV-JSON provenance data saved for Data File:
api.prov.provJsonDeleted=PROV-JSON deleted for the selected Data File.

api.prov.error.provDisabled=This functionality has been administratively disabled.
api.prov.error.badDataFileId=Invalid DataFile ID.
api.prov.error.jsonUpdateNotAllowed=PROV-JSON cannot be updated for a published file that already has PROV-JSON.
api.prov.error.entityMismatch=Entity name provided does not match any entities parsed from the uploaded PROV-JSON.
api.prov.error.jsonDeleteNotAllowed=PROV-JSON cannot be deleted for a published file.
api.prov.error.jsonNoContent=No provenance json available for this file.
api.prov.error.freeformInvalidJson=A valid JSON object could not be found.
api.prov.error.freeformMissingJsonKey=The JSON object you send must have a key called 'text'.
api.prov.error.freeformNoText=No provenance free form text available for this file.
api.prov.error.noDataFileFound=Could not find a file based on ID.

bagit.sourceOrganization=Dataverse Installation (<Site Url>)
bagit.sourceOrganizationAddress=<Full address>
bagit.sourceOrganizationEmail=<Email address>

#Permission.java
permission.addDataverseDataverse=Add a dataverse within another dataverse
permission.deleteDataset=Delete a dataset draft
permission.deleteDataverse=Delete an unpublished dataverse
permission.publishDataset=Publish a dataset
permission.publishDataverse=Publish a dataverse
permission.managePermissionsDataset=Manage permissions for a dataset
permission.managePermissionsDataverse=Manage permissions for a dataverse
permission.editDataset=Edit a dataset's metadata
permission.editDataverse=Edit a dataverse's metadata, facets, customization, and templates 
permission.downloadFile=Download a file
permission.viewUnpublishedDataset=View an unpublished dataset and its files
permission.viewUnpublishedDataverse=View an unpublished dataverse
permission.addDatasetDataverse=Add a dataset to a dataverse

#DataverseUserPage.java
userPage.informationUpdated=Your account information has been successfully updated.
userPage.passwordChanged=Your account password has been successfully changed.
confirmEmail.changed=Your email address has changed and must be re-verified. Please check your inbox at {0} and follow the link we''ve sent. \n\nAlso, please note that the link will only work for the next {1} before it has expired.

#Dataset.java
dataset.category.documentation=Documentation
dataset.category.data=Data
dataset.category.code=Code

#DatasetVersionDifference.java
dataset.version.file.added=Files (Added: {0}
dataset.version.file.removed=Files (Removed: {0}
dataset.version.file.removed2=; Removed: {0}
dataset.version.file.replaced=Files (Replaced: {0}
dataset.version.file.replaced2=; Replaced: {0}
dataset.version.file.changed=Files (Changed File Metadata: {0}
dataset.version.file.changed2=; Changed File Metadata: {0}
dataset.version.variablemetadata.changed=Variable Metadata (Changed Variable Metadata: {0}
dataset.version.variablemetadata.changed2=; Changed Variable Metadata: {0}

#DataversePage.java
dataverse.item.required=Required
dataverse.item.optional=Optional
dataverse.item.hidden=Hidden
dataverse.edit.msg=Edit Dataverse
dataverse.edit.detailmsg=Edit your dataverse and click Save Changes. Asterisks indicate required fields.
dataverse.feature.update=The featured dataverses for this dataverse have been updated.
dataverse.link.select=You must select a linking dataverse.
dataset.noSelectedDataverse.header=Select Dataverse(s)
dataverse.link.user=Only authenticated users can link a dataverse.
dataverse.link.error=Unable to link {0} to {1}. An internal error occurred.
dataverse.search.user=Only authenticated users can save a search.
dataverse.alias=alias
dataverse.alias.taken=This Alias is already taken.

#editDatafilesPage.java
dataset.save.fail=Dataset Save Failed
dataset.files.exist=The following files already exist in the dataset:
dataset.file.exist=The following file already exists in the dataset:
dataset.files.duplicate=The following files are duplicates of (an) already uploaded file(s):
dataset.file.duplicate=The following file is a duplicate of an already uploaded file:
dataset.file.skip=(skipping)
dataset.file.upload=Succesful {0} is uploaded.
dataset.file.uploadFailure=upload failure
dataset.file.uploadFailure.detailmsg=the file {0} failed to upload!
dataset.file.uploadWarning=upload warning
dataset.file.uploadWorked=upload worked

#EmailValidator.java
email.invalid=is not a valid email address.

#URLValidator.java
url.invalid=is not a valid URL.

#HarvestingClientsPage.java
harvest.start.error=Sorry, harvest could not be started for the selected harvesting client configuration (unknown server error).
harvest.delete.error=Selected harvesting client cannot be deleted; unknown exception:
harvest.create.error=Failed to create a new Harvesting Client configuration: no destination dataverse selected.
harvest.createCommand.error=Harvesting client creation command failed
harvest.create.fail=Harvesting client creation failed (reason unknown).
harvest.update.success=Successfully updated harvesting client
harvest.save.failure1=Failed to save harvesting client
harvest.save.failure2=Failed to save harvesting client (reason unknown).

#HarvestingSetsPage.java
harvest.oaicreate.fail=Failed to create OAI set
harvest.oaicreate.defaultset.fail=Failed to create the default OAI set
harvest.oaiupdate.fail=Failed to update OAI set.
harvest.oaiupdate.success=Successfully updated OAI set &#34;{0}&#34;.
harvest.delete.fail=Failed to delete harvesting set; unknown exception: 
harvest.reexport.fail=Sorry, could not start re-export on selected OAI set (unknown server error).
harvest.search.failed=Search failed for the query provided. Message from the Dataverse search server:

#LoginPage.java
login.Username/Email=Please enter a Username
login.Password=Please enter a Password

#SystemConfig.java
system.app.terms=There are no Terms of Use for this Dataverse installation.
system.api.terms=There are no API Terms of Use for this Dataverse installation.

#DatasetPage.java
dataverse.notreleased=DataverseNotReleased
dataverse.release.authenticatedUsersOnly=Only authenticated users can release a dataverse.
dataset.registration.failed=Dataset Registration Failed
dataset.registered=DatasetRegistered
dataset.registered.msg=Your dataset is now registered.
dataset.notlinked=DatasetNotLinked
dataset.notlinked.msg=There was a problem linking this dataset to yours:
datasetversion.archive.success=Archival copy of Version successfully submitted
datasetversion.archive.failure=Error in submitting an archival copy 
datasetversion.update.failure=Dataset Version Update failed. Changes are still in the DRAFT version.
datasetversion.update.archive.failure=Dataset Version Update succeeded, but the attempt to update the archival copy failed.
datasetversion.update.success=The published version of your Dataset has been updated.
datasetversion.update.archive.success=The published version of your Dataset, and its archival copy, have been updated.

#ThemeWidgetFragment.java
theme.validateTagline=Tagline must be at most 140 characters.
theme.urlValidate=URL validation failed.
theme.urlValidate.msg=Please provide URL.
dataverse.save.failed=Dataverse Save Failed -

#LinkValidator.java
link.tagline.validate=Please enter a tagline for the website to be hyperlinked with.

#TemplatePage.java
template.save.fail=Template Save Failed
template.create=Template has been created.
template.save=Template has been edited and saved.

#GuestbookPage.java
guestbook.save.fail=Guestbook Save Failed
guestbook.option.msg= - An Option question requires multiple options. Please complete before saving.
guestbook.create=The guestbook has been created. 
guestbook.save=The guestbook has been edited and saved.

#Shib.java
shib.invalidEmailAddress=The SAML assertion contained an invalid email address: &#34;{0}&#34;.
shib.emailAddress.error=A single valid address could not be found.
shib.nullerror=The SAML assertion for &#34;{0}&#34; was null. Please contact support.
dataverse.shib.success=Your Dataverse account is now associated with your institutional account.
shib.createUser.fail=Couldn't create user.
shib.duplicate.email.error=Cannot login, because the e-mail address associated with it has changed since previous login and is already in use by another account.

#IngestServiceBean.java
ingest.failed=ingest failed

#ManagePermissionsPage.java
permission.roleWasRemoved={0} role for {1} was removed.
permission.defaultPermissionDataverseUpdated=The default permissions for this dataverse have been updated.
permission.roleAssignedToFor={0} role assigned to {1} for {2}.
permission.roleNotAssignedFor={0} role could NOT be assigned to {1} for {2}.
permission.updated=updated
permission.created=created
permission.roleWas=The role was {0}. To assign it to a user and/or group, click on the Assign Roles to Users/Groups button in the Users/Groups section of this page.
permission.roleNotSaved=The role was not able to be saved.
permission.permissionsMissing=Permissions {0} missing.
permission.CannotAssigntDefaultPermissions=Cannot assign default permissions.
permission.default.contributor.role.none.decription=A person who has no permissions on a newly created dataset. Not recommended for dataverses with human contributors. 
permission.default.contributor.role.none.name=None

#ManageFilePermissionsPage.java
permission.roleNotAbleToBeRemoved=The role assignment was not able to be removed.
permission.fileAccessGranted=File Access request by {0} was granted.
permission.fileAccessRejected=File Access request by {0} was rejected.
permission.roleNotAbleToBeAssigned=The role was not able to be assigned.

#ManageGroupsPage.java
dataverse.manageGroups.create.success=Successfully created group {0}. Refresh to update your page.
dataverse.manageGroups.save.success=Successfully saved group {0}.
dataverse.manageGroups.delete=The group has been deleted.
dataverse.manageGroups.nodelete=The explicit group cannot be deleted.
dataverse.manageGroups.create.fail=Group Creation failed.
dataverse.manageGroups.edit.fail=Group edit failed.
dataverse.manageGroups.save.fail=Group Save failed.

#ManageTemplatesPage.java
template.makeDefault=The template has been selected as the default template for this dataverse
template.unselectDefault=The template has been removed as the default template for this dataverse
template.clone=The template has been copied
template.clone.error=Template could not be copied. 
template.delete=The template has been deleted
template.delete.error=The dataset template cannot be deleted.
template.update=Template data updated
template.update.error=Template update failed
template.makeDefault.error=The dataset template cannot be made default.
page.copy=Copy of

#RolePermissionFragment.java
permission.roleAssignedToOn=Role {0} assigned to {1} on {2}
permission.cannotAssignRole=Can''t assign role: {0}
permission.roleRevoked=Role assignment revoked successfully
permission.cannotRevokeRole1=Cannot revoke role assignment - you''re missing permission {0}
permission.cannotRevokeRole2=Cannot revoke role assignment: {0}
permission.roleSave=Role &#34;{0}&#34; saved
permission.cannotSaveRole=Cannot save role {0}

#GlobalId.java
pid.allowedCharacters=^[A-Za-z0-9._/:\\-]*

#General Command Exception
command.exception.only.superusers={1} can only be called by superusers.

#Admin-API
admin.api.auth.mustBeSuperUser=Forbidden. You must be a superuser.
admin.api.migrateHDL.failure.must.be.set.for.doi=May not migrate while installation protocol set to "hdl". Protocol must be "doi"
admin.api.migrateHDL.failure.must.be.hdl.dataset=Dataset was not registered as a HDL. It cannot be migrated.
admin.api.migrateHDL.success=Dataset migrate HDL registration complete. Dataset re-registered successfully.
admin.api.migrateHDL.failure=Failed to migrate Dataset Handle id: {0}
admin.api.migrateHDL.failureWithException=Failed to migrate Dataset Handle id: {0} Unexpected exception: {1}
admin.api.deleteUser.failure.prefix=Could not delete Authenticated User {0} because
admin.api.deleteUser.failure.dvobjects= the user has created Dataverse object(s)
admin.api.deleteUser.failure.gbResps= the user is associated with file download (Guestbook Response) record(s) 
admin.api.deleteUser.failure.roleAssignments=the user is associated with role assignment record(s)
admin.api.deleteUser.failure.versionUser=the user has contributed to dataset version(s)
admin.api.deleteUser.failure.groupMember=the user is a member of Explicit Group(s)
admin.api.deleteUser.failure.pendingRequests=the user has pending File Access Request(s)
admin.api.deleteUser.success=Authenticated User {0} deleted.

#Datasets.java
datasets.api.updatePIDMetadata.failure.dataset.must.be.released=Modify Registration Metadata must be run on a published dataset.
datasets.api.updatePIDMetadata.auth.mustBeSuperUser=Forbidden. You must be a superuser.
datasets.api.updatePIDMetadata.success.for.single.dataset=Dataset {0} PID Metadata updated successfully.
datasets.api.updatePIDMetadata.success.for.update.all=All Dataset PID Metadata update completed successfully.
datasets.api.moveDataset.error.targetDataverseNotFound=Target dataverse not found.
datasets.api.moveDataset.error.suggestForce=Use the query parameter forceMove=true to complete the move.
datasets.api.moveDataset.success=Dataset moved successfully.
datasets.api.listing.error=Fatal error trying to list the contents of the dataset. Please report this error to the Dataverse administrator.
datasets.api.datasize.storage=Total size of the files stored in this dataset: {0} bytes
datasets.api.datasize.download=Total size of the files available for download in this version of the dataset: {0} bytes
datasets.api.datasize.ioerror=Fatal IO error while trying to determine the total size of the files stored in the dataset. Please report this error to the Dataverse administrator.
datasets.api.grant.role.not.found.error=Cannot find role named ''{0}'' in dataverse {1}
datasets.api.grant.role.cant.create.assignment.error=Cannot create assignment: {0}
datasets.api.grant.role.assignee.not.found.error=Assignee not found
datasets.api.revoke.role.not.found.error="Role assignment {0} not found"
datasets.api.revoke.role.success=Role {0} revoked for assignee {1} in {2}

#Dataverses.java
dataverses.api.update.default.contributor.role.failure.role.not.found=Role {0} not found.
dataverses.api.update.default.contributor.role.success=Default contributor role for Dataverse {0} has been set to {1}.
dataverses.api.update.default.contributor.role.failure.role.does.not.have.dataset.permissions=Role {0} does not have dataset permissions.
dataverses.api.move.dataverse.failure.descendent=Can't move a dataverse to its descendant
dataverses.api.move.dataverse.failure.already.member=Dataverse already in this dataverse
dataverses.api.move.dataverse.failure.itself=Cannot move a dataverse into itself
dataverses.api.move.dataverse.failure.not.published=Published dataverse may not be moved to unpublished dataverse. You may publish {1} and re-try the move.
dataverses.api.move.dataverse.error.guestbook=Dataset guestbook is not in target dataverse. 
dataverses.api.move.dataverse.error.template=Dataverse template is not in target dataverse.
dataverses.api.move.dataverse.error.featured=Dataverse is featured in current dataverse.
dataverses.api.move.dataverse.error.metadataBlock=Dataverse metadata block is not in target dataverse. 
dataverses.api.move.dataverse.error.dataverseLink=Dataverse is linked to target dataverse or one of its parents. 
dataverses.api.move.dataverse.error.datasetLink=Dataset is linked to target dataverse or one of its parents.   
dataverses.api.move.dataverse.error.forceMove=Please use the parameter ?forceMove=true to complete the move. This will remove anything from the dataverse that is not compatible with the target dataverse.

#Access.java
access.api.allowRequests.failure.noDataset=Could not find Dataset with id: {0}
access.api.allowRequests.failure.noSave=Problem saving dataset {0}: {1}
access.api.allowRequests.allows=allows
access.api.allowRequests.disallows=disallows
access.api.allowRequests.success=Dataset {0} {1} file access requests.
access.api.fileAccess.failure.noUser=Could not find user to execute command: {0}
access.api.requestAccess.failure.commandError=Problem trying request access on {0} : {1}
access.api.requestAccess.failure.requestExists=An access request for this file on your behalf already exists.
access.api.requestAccess.failure.invalidRequest=You may not request access to this file. It may already be available to you.
access.api.requestAccess.noKey=You must provide a key to request access to a file. 
access.api.requestAccess.fileNotFound=Could not find datafile with id {0}.
access.api.requestAccess.invalidRequest=This file is already available to you for download or you have a pending request
access.api.requestAccess.requestsNotAccepted=Requests for access are not accepted on the Dataset.
access.api.requestAccess.success.for.single.file=Access to File {0} requested.
access.api.rejectAccess.failure.noPermissions=Requestor does not have permission to manage file download requests.
access.api.grantAccess.success.for.single.file=Access to File {0} granted.
access.api.grantAccess.noAssigneeFound=Could not find assignee with identifier {0}.
access.api.grantAccess.failure.commandError=Problem trying grant access on {0} : {1}
access.api.fileAccess.rejectFailure.noRequest=No request for access to file {0} for user {1}
access.api.rejectAccess.success.for.single.file=Access to File {0} rejected.
access.api.revokeAccess.noRoleFound=No File Downloader role found for user {0}
access.api.revokeAccess.success.for.single.file=File Downloader access has been revoked for user {0} on file {1}
access.api.requestList.fileNotFound=Could not find datafile with id {0}.
access.api.requestList.noKey=You must provide a key to get list of access requests for a file. 
access.api.requestList.noRequestsFound=There are no access requests for this file {0}.
access.api.exception.metadata.not.available.for.nontabular.file=This type of metadata is only available for tabular files.

#permission
permission.AddDataverse.label=AddDataverse
permission.AddDataset.label=AddDataset
permission.ViewUnpublishedDataverse.label=ViewUnpublishedDataverse
permission.ViewUnpublishedDataset.label=ViewUnpublishedDataset
permission.DownloadFile.label=DownloadFile
permission.EditDataverse.label=EditDataverse
permission.EditDataset.label=EditDataset
permission.ManageDataversePermissions.label=ManageDataversePermissions
permission.ManageDatasetPermissions.label=ManageDatasetPermissions
permission.PublishDataverse.label=PublishDataverse
permission.PublishDataset.label=PublishDataset
permission.DeleteDataverse.label=DeleteDataverse
permission.DeleteDatasetDraft.label=DeleteDatasetDraft

permission.AddDataverse.desc=Add a dataverse within another dataverse
permission.DeleteDatasetDraft.desc=Delete a dataset draft
permission.DeleteDataverse.desc=Delete an unpublished dataverse
permission.PublishDataset.desc=Publish a dataset
permission.PublishDataverse.desc=Publish a dataverse
permission.ManageDatasetPermissions.desc=Manage permissions for a dataset
permission.ManageDataversePermissions.desc=Manage permissions for a dataverse
permission.EditDataset.desc=Edit a dataset's metadata
permission.EditDataverse.desc=Edit a dataverse's metadata, facets, customization, and templates 
permission.DownloadFile.desc=Download a file
permission.ViewUnpublishedDataset.desc=View an unpublished dataset and its files
permission.ViewUnpublishedDataverse.desc=View an unpublished dataverse
permission.AddDataset.desc=Add a dataset to a dataverse

packageDownload.title=Package File Download
packageDownload.instructions=Use the Download URL in a Wget command or a download manager to download this package file. Download via web browser is not recommended. <a href="{0}/{1}/user/find-use-data.html#downloading-a-dataverse-package-via-url" title="User Guide - Downloading a Dataverse Package via URL" target="_blank">User Guide - Downloading a Dataverse Package via URL</a>
packageDownload.urlHeader=Download URL

#mydata_fragment.xhtml
Published=Published
Unpublished=Unpublished
Draft=Draft
In\u0020Review=In Review
Deaccessioned=Deaccessioned

#Managegroupspage.java
dataverse.manageGroups.user=user
dataverse.manageGroups.users=users
dataverse.manageGroups.group=group
dataverse.manageGroups.groups=groups
dataverse.manageGroups.nomembers=No Members
dataverse.manageGroups.unknown=unknown
dataverse.manageGroups.User=User
dataverse.manageGroups.Group=Group

#editFilesFragment.xhtml
editfilesfragment.mainlabel=Select Language Encoding...
editfilesfragment.label1=West European
editfilesfragment.label1.item1=Western (ISO-8859-1)
editfilesfragment.label1.item2=Western (ISO-8859-15)
editfilesfragment.label1.item3=Western (Windows-1252)
editfilesfragment.label1.item4=Western (MacRoman)
editfilesfragment.label1.item5=Western (IBM-850)
editfilesfragment.label1.item6=Celtic (ISO-8859-14)
editfilesfragment.label1.item7=Greek (ISO-8859-7)
editfilesfragment.label1.item8=Greek (Windows-1253)
editfilesfragment.label1.item9=Greek (MacGreek)
editfilesfragment.label1.item10=Icelandic (MacIcelandic)
editfilesfragment.label1.item11=Nordic (ISO-8859-10)
editfilesfragment.label1.item12=South European (ISO-8859-3)
editfilesfragment.label2=East European
editfilesfragment.label2.item1=Baltic (ISO-8859-4)
editfilesfragment.label2.item2=Baltic (ISO-8859-13)
editfilesfragment.label2.item3=Baltic (Windows-1257)
editfilesfragment.label2.item4=Cyrillic (ISO-8859-5)
editfilesfragment.label2.item5=Cyrillic (ISO-IR-111)
editfilesfragment.label2.item6=Cyrillic (Windows-1251)
editfilesfragment.label2.item7=Cyrillic (MacCyrillic)
editfilesfragment.label2.item8=Cyrillic/Ukrainian (MacUkrainian)
editfilesfragment.label2.item9=Cyrillic (KOI8-R)
editfilesfragment.label2.item10=Cyrillic/Ukrainian (KOI8-U)
editfilesfragment.label2.item11=Croatian (MacCroatian)
editfilesfragment.label2.item12=Romanian (MacRomanian)
editfilesfragment.label2.item13=Romanian (ISO-8859-16)
editfilesfragment.label2.item14=Central European (ISO-8859-2)
editfilesfragment.label2.item15=Central European (Windows-1250)
editfilesfragment.label2.item16=Central European (MacCE)
editfilesfragment.label2.item17=Cyrillic (IBM-855)
editfilesfragment.label3=East Asian
editfilesfragment.label3.item1=Japanese (ISO-2022-JP)
editfilesfragment.label3.item2=Japanese (Shift_JIS)
editfilesfragment.label3.item3=Japanese (EUC-JP)
editfilesfragment.label3.item4=Chinese Traditional (Big5)
editfilesfragment.label3.item5=Chinese Traditional (Big5-HKSCS)
editfilesfragment.label3.item6=Chinese Traditional (EUC-TW)
editfilesfragment.label3.item7=Chinese Simplified (GB2312)
editfilesfragment.label3.item8=Chinese Simplified (HZ)
editfilesfragment.label3.item9=Chinese Simplified (GBK)
editfilesfragment.label3.item10=Chinese Simplified (ISO-2022-CN)
editfilesfragment.label3.item11=Korean (EUC-KR)
editfilesfragment.label3.item12=Korean (JOHAB)
editfilesfragment.label3.item13=Korean (ISO-2022-KR)
editfilesfragment.label4=Unicode
editfilesfragment.label4.item1=Unicode (UTF-8)
editfilesfragment.label4.item2=Unicode (UTF-16LE)
editfilesfragment.label4.item3=Unicode (UTF-16BE)
editfilesfragment.label5=US-ASCII

isrequired=is required.
draftversion=DRAFT VERSION
deaccessionedversion=DEACCESSIONED VERSION

not_restricted=Not Restricted
editdatafilepage.defaultLanguageEncoding=UTF8 (default)
passwdVal.passwdReq.each=each
passwdVal.passwdReq.uppercase=uppercase
passwdVal.passwdReq.lowercase=lowercase
passwdVal.passwdReq.letter=letter
passwdVal.passwdReq.numeral=numeral
passwdVal.passwdReq.special=special
dataretrieverAPI.noMsgResultsFound=Sorry, no results were found.

#xlsxfilereader.java
xlsxfilereader.ioexception.parse=Could not parse Excel/XLSX spreadsheet. {0}
xlsxfilereader.ioexception.norows=No rows of data found in the Excel (XLSX) file.
xlsxfilereader.ioexception.onlyonerow=Only one row of data (column name header?) detected in the Excel (XLSX) file.
xlsxfilereader.ioexception.failed=Failed to read line {0} during the second pass.
xlsxfilereader.ioexception.mismatch=Reading mismatch, line {0} during the second pass: {1} delimited values expected, {2} found.
xlsxfilereader.ioexception.linecount=Mismatch between line counts in first and final passes!

#rtabfileparser.java
rtabfileparser.ioexception.failed=Failed to read line {0} of the Data file.
rtabfileparser.ioexception.mismatch=Reading mismatch, line {0} of the Data file: {1} delimited values expected, {2} found.
rtabfileparser.ioexception.boolean=Unexpected value for the Boolean variable ({0}): 
rtabfileparser.ioexception.read=Couldn't read Boolean variable ({0})!
rtabfileparser.ioexception.parser1=R Tab File Parser: Could not obtain varQnty from the dataset metadata.
rtabfileparser.ioexception.parser2=R Tab File Parser: varQnty=0 in the dataset metadata!

#ConfigureFragmentBean.java
configurefragmentbean.apiTokenGenerated=API Token will be generated. Please keep it secure as you would do with a password.

#FacetCategory - staticSearchFields
staticSearchFields.dvCategory=Dataverse Category
staticSearchFields.metadataSource=Metadata Source
staticSearchFields.publicationDate=Publication Year
staticSearchFields.fileTypeGroupFacet=File Type
staticSearchFields.dvObjectType=Type
staticSearchFields.fileTag=File Tag
staticSearchFields.fileAccess=Access
staticSearchFields.publicationStatus=Publication Status
staticSearchFields.subject_ss=Subject

#dataverse category - Facet Labels
Researcher=Researcher
Research\u0020Project=Research Project
Journal=Journal
Organization\u0020or\u0020Institution=Organization or Institution
Teaching\u0020Course=Teaching Course
Research\u0020Group=Research Group
Laboratory=Laboratory
Department=Department
Uncategorized=Uncategorized

#filetype - Facet Labels
Document=Document
Text=Text
Tabular\u0020Data=Tabular Data
Data=Data
FITS=FITS
Shape=Shape
Image=Image
Network\u0020Data=Network Data
Unknown=Unknown
Documentation=Documentation
Code=Code
Archive=Archive
Audio=Audio
Video=Video

#access - Facet Labels
Public=Public
Restricted=Restricted


#Shibboleth login
idp.fatal.divMissing=<div> specified  as &quot;insertAtDiv&quot; could not be located in the HTML
idp.fatal.noXMLHttpRequest=Browser does not support XMLHttpRequest, unable to load IdP selection data
idp.fatal.wrongProtocol=Policy supplied to DS was not &quot;urn:oasis:names:tc:SAML:profiles:SSO:idpdiscovery-protocol:single&quot;
idp.fatal.wrongEntityId=entityId supplied by SP did not match configuration
idp.fatal.noData=Metadata download returned no data
idp.fatal.loadFailed=Failed to download metadata from 
idp.fatal.noparms=No parameters to discovery session and no defaultReturn parameter configured
idp.fatal.noReturnURL=No URL return parameter provided
idp.fatal.badProtocol=Return request must start with https:// or http://
idp.idpPreferred.label=Use a previous selection:
idp.idpEntry.label=Or enter your institution's name.
idp.idpEntry.NoPreferred.label=Enter your institution's name and click &quot;Continue&quot; to log in via your institution's authentication system.
idp.idpList.label=Or select your institution from the list below.
idp.idpList.NoPreferred.label=Select your institution and click &quot;Continue&quot; to log in via your institution's authentication system.
idp.idpList.defaultOptionLabel=Please select...
idp.idpList.showList=Allow me to pick from a list
idp.idpList.showSearch=Allow me to type the name of my institution
idp.submitButton.label=Continue
idp.helpText=Help
idp.defaultLogoAlt=<|MERGE_RESOLUTION|>--- conflicted
+++ resolved
@@ -690,13 +690,9 @@
 dataverse.name.title=The project, department, university, professor, or journal this dataverse will contain data for.
 dataverse.enterName=Enter name...
 dataverse.host.title=The dataverse which contains this data.
-<<<<<<< HEAD
-dataverse.identifier.title=Short name used for the URL of this dataverse. Use your institutional abbreviation as prefix.
-=======
 dataverse.host.tip=Changing the host dataverse will clear any fields you may have entered data into.
 dataverse.host.autocomplete.nomatches=No matches
-dataverse.identifier.title=Short name used for the URL of this dataverse.
->>>>>>> 4e07b625
+dataverse.identifier.title=Short name used for the URL of this dataverse. Use your institutional abbreviation as prefix.
 dataverse.affiliation.title=The organization with which this dataverse is affiliated.
 dataverse.storage.title=A storage service to be used for datasets in this dataverse.
 dataverse.category=Category
