package edu.harvard.iq.dataverse.api;

import edu.harvard.iq.dataverse.DataFileServiceBean;
import edu.harvard.iq.dataverse.Dataset;
import edu.harvard.iq.dataverse.DatasetFieldServiceBean;
import edu.harvard.iq.dataverse.DatasetFieldType;
import edu.harvard.iq.dataverse.DatasetLinkingDataverse;
import edu.harvard.iq.dataverse.DatasetLinkingServiceBean;
import edu.harvard.iq.dataverse.DatasetServiceBean;
import edu.harvard.iq.dataverse.DatasetVersionServiceBean;
import edu.harvard.iq.dataverse.Dataverse;
import edu.harvard.iq.dataverse.DataverseLinkingDataverse;
import edu.harvard.iq.dataverse.DataverseLinkingServiceBean;
import edu.harvard.iq.dataverse.DataverseRoleServiceBean;
import edu.harvard.iq.dataverse.DataverseServiceBean;
import edu.harvard.iq.dataverse.DvObject;
import edu.harvard.iq.dataverse.EjbDataverseEngine;
import edu.harvard.iq.dataverse.MapLayerMetadataServiceBean;
import edu.harvard.iq.dataverse.MetadataBlock;
import edu.harvard.iq.dataverse.MetadataBlockServiceBean;
import edu.harvard.iq.dataverse.PermissionServiceBean;
import edu.harvard.iq.dataverse.RoleAssigneeServiceBean;
import edu.harvard.iq.dataverse.UserNotificationServiceBean;
import edu.harvard.iq.dataverse.UserServiceBean;
import edu.harvard.iq.dataverse.actionlogging.ActionLogServiceBean;
import edu.harvard.iq.dataverse.authorization.AuthenticationServiceBean;
import edu.harvard.iq.dataverse.authorization.RoleAssignee;
import edu.harvard.iq.dataverse.authorization.groups.GroupServiceBean;
import edu.harvard.iq.dataverse.authorization.users.AuthenticatedUser;
import edu.harvard.iq.dataverse.authorization.users.GuestUser;
import edu.harvard.iq.dataverse.authorization.users.PrivateUrlUser;
import edu.harvard.iq.dataverse.authorization.users.User;
import edu.harvard.iq.dataverse.confirmemail.ConfirmEmailServiceBean;
import edu.harvard.iq.dataverse.datacapturemodule.DataCaptureModuleServiceBean;
import edu.harvard.iq.dataverse.engine.command.Command;
import edu.harvard.iq.dataverse.engine.command.DataverseRequest;
import edu.harvard.iq.dataverse.engine.command.exception.CommandException;
import edu.harvard.iq.dataverse.engine.command.exception.IllegalCommandException;
import edu.harvard.iq.dataverse.engine.command.exception.PermissionException;
import edu.harvard.iq.dataverse.externaltools.ExternalToolServiceBean;
import edu.harvard.iq.dataverse.metrics.MetricsServiceBean;
import edu.harvard.iq.dataverse.privateurl.PrivateUrlServiceBean;
import edu.harvard.iq.dataverse.locality.StorageSiteServiceBean;
import edu.harvard.iq.dataverse.search.savedsearch.SavedSearchServiceBean;
import edu.harvard.iq.dataverse.settings.SettingsServiceBean;
import edu.harvard.iq.dataverse.util.BundleUtil;
import edu.harvard.iq.dataverse.util.SystemConfig;
import edu.harvard.iq.dataverse.util.json.JsonParser;
import edu.harvard.iq.dataverse.util.json.NullSafeJsonBuilder;
import edu.harvard.iq.dataverse.validation.BeanValidationServiceBean;
import edu.harvard.iq.dataverse.validation.PasswordValidatorServiceBean;
import java.io.StringReader;
import java.net.URI;
import java.util.Arrays;
import java.util.Collections;
import java.util.UUID;
import java.util.concurrent.Callable;
import java.util.logging.Level;
import java.util.logging.Logger;
import javax.ejb.EJB;
import javax.ejb.EJBException;
import javax.json.Json;
import javax.json.JsonArrayBuilder;
import javax.json.JsonObject;
import javax.json.JsonObjectBuilder;
import javax.json.JsonReader;
import javax.json.JsonValue;
import javax.json.JsonValue.ValueType;
import javax.persistence.EntityManager;
import javax.persistence.PersistenceContext;
import javax.servlet.http.HttpServletRequest;
import javax.ws.rs.core.Context;
import javax.ws.rs.core.MediaType;
import javax.ws.rs.core.Response;
import javax.ws.rs.core.Response.Status;
import static org.apache.commons.lang.StringUtils.isNumeric;

/**
 * Base class for API beans
 * @author michael
 */
public abstract class AbstractApiBean {

    private static final Logger logger = Logger.getLogger(AbstractApiBean.class.getName());
    private static final String DATAVERSE_KEY_HEADER_NAME = "X-Dataverse-key";
    private static final String PERSISTENT_ID_KEY=":persistentId";
    public static final String STATUS_ERROR = "ERROR";
    public static final String STATUS_OK = "OK";
    public static final String STATUS_WF_IN_PROGRESS = "WORKFLOW_IN_PROGRESS";

    /**
     * Utility class to convey a proper error response using Java's exceptions.
     */
    public static class WrappedResponse extends Exception {
        private final Response response;

        public WrappedResponse(Response response) {
            this.response = response;
        }

        public WrappedResponse( Throwable cause, Response response ) {
            super( cause );
            this.response = response;
        }

        public Response getResponse() {
            return response;
        }

        /**
         * Creates a new response, based on the original response and the passed message.
         * Typical use would be to add a better error message to the HTTP response.
         * @param message additional message to be added to the response.
         * @return A Response with updated message field.
         */
        public Response refineResponse( String message ) {
            final Status statusCode = Response.Status.fromStatusCode(response.getStatus());
            String baseMessage = getWrappedMessageWhenJson();

            if ( baseMessage == null ) {
                final Throwable cause = getCause();
                baseMessage = (cause!=null ? cause.getMessage() : "");
            }
            return error(statusCode, message+" "+baseMessage);
        }

        /**
         * In the common case of the wrapped response being of type JSON,
         * return the message field it has (if any).
         * @return the content of a message field, or {@code null}.
         */
        String getWrappedMessageWhenJson() {
            if ( response.getMediaType().equals(MediaType.APPLICATION_JSON_TYPE) ) {
                Object entity = response.getEntity();
                if ( entity == null ) return null;

                String json = entity.toString();
                try ( StringReader rdr = new StringReader(json) ){
                    JsonReader jrdr = Json.createReader(rdr);
                    JsonObject obj = jrdr.readObject();
                    if ( obj.containsKey("message") ) {
                        JsonValue message = obj.get("message");
                        return message.getValueType() == ValueType.STRING ? obj.getString("message") : message.toString();
                    } else {
                        return null;
                    }
                }
            } else {
                return null;
            }
        }
    }

	@EJB
	protected EjbDataverseEngine engineSvc;

    @EJB
    protected DatasetServiceBean datasetSvc;

	@EJB
	protected DataverseServiceBean dataverseSvc;

    @EJB
    protected AuthenticationServiceBean authSvc;

    @EJB
    protected DatasetFieldServiceBean datasetFieldSvc;

    @EJB
    protected MetadataBlockServiceBean metadataBlockSvc;

    @EJB
    protected UserServiceBean userSvc;

	@EJB
	protected DataverseRoleServiceBean rolesSvc;

    @EJB
    protected SettingsServiceBean settingsSvc;

    @EJB
    protected RoleAssigneeServiceBean roleAssigneeSvc;

    @EJB
    protected PermissionServiceBean permissionSvc;

    @EJB
    protected GroupServiceBean groupSvc;

    @EJB
    protected ActionLogServiceBean actionLogSvc;

    @EJB
    protected BeanValidationServiceBean beanValidationSvc;

    @EJB
    protected SavedSearchServiceBean savedSearchSvc;

    @EJB
    protected PrivateUrlServiceBean privateUrlSvc;

    @EJB
    protected ConfirmEmailServiceBean confirmEmailSvc;

    @EJB
    protected UserNotificationServiceBean userNotificationSvc;

    @EJB
    protected DatasetVersionServiceBean datasetVersionSvc;

    @EJB
    protected MapLayerMetadataServiceBean mapLayerMetadataSrv;

    @EJB
    protected SystemConfig systemConfig;

    @EJB
    protected DataCaptureModuleServiceBean dataCaptureModuleSvc;
    
    @EJB
    protected DatasetLinkingServiceBean dsLinkingService;
    
    @EJB
    protected DataverseLinkingServiceBean dvLinkingService;

    @EJB
    protected PasswordValidatorServiceBean passwordValidatorService;

    @EJB
    protected ExternalToolServiceBean externalToolService;

    @EJB
    DataFileServiceBean fileSvc;

    @EJB
<<<<<<< HEAD
    MetricsServiceBean metricsSvc;
=======
    StorageSiteServiceBean storageSiteSvc;
>>>>>>> 81bd2a4b

    @PersistenceContext(unitName = "VDCNet-ejbPU")
    protected EntityManager em;

    @Context
    protected HttpServletRequest httpRequest;

    /**
     * For pretty printing (indenting) of JSON output.
     */
    public enum Format {

        PRETTY
    }

    private final LazyRef<JsonParser> jsonParserRef = new LazyRef<>(new Callable<JsonParser>() {
        @Override
        public JsonParser call() throws Exception {
            return new JsonParser(datasetFieldSvc, metadataBlockSvc,settingsSvc);
        }
    });

    /**
     * Functional interface for handling HTTP requests in the APIs.
     *
     * @see #response(edu.harvard.iq.dataverse.api.AbstractApiBean.DataverseRequestHandler)
     */
    protected static interface DataverseRequestHandler {
        Response handle( DataverseRequest u ) throws WrappedResponse;
    }


    /* ===================== *\
     *  Utility Methods      *
     *  Get that DSL feelin' *
    \* ===================== */

    protected JsonParser jsonParser() {
        return jsonParserRef.get();
    }

    protected boolean parseBooleanOrDie( String input ) throws WrappedResponse {
        if (input == null ) throw new WrappedResponse( badRequest("Boolean value missing"));
        input = input.trim();
        if ( Util.isBoolean(input) ) {
            return Util.isTrue(input);
        } else {
            throw new WrappedResponse( badRequest("Illegal boolean value '" + input + "'"));
        }
    }

     /**
     * Returns the {@code key} query parameter from the current request, or {@code null} if
     * the request has no such parameter.
     * @param key Name of the requested parameter.
     * @return Value of the requested parameter in the current request.
     */
    protected String getRequestParameter( String key ) {
        return httpRequest.getParameter(key);
    }

    protected String getRequestApiKey() {
        String headerParamApiKey = httpRequest.getHeader(DATAVERSE_KEY_HEADER_NAME);
        String queryParamApiKey = httpRequest.getParameter("key");
        return headerParamApiKey!=null ? headerParamApiKey : queryParamApiKey;
    }

    /* ========= *\
     *  Finders  *
    \* ========= */
    protected RoleAssignee findAssignee(String identifier) {
        try {
            RoleAssignee roleAssignee = roleAssigneeSvc.getRoleAssignee(identifier);
            return roleAssignee;
        } catch (EJBException ex) {
            Throwable cause = ex;
            while (cause.getCause() != null) {
                cause = cause.getCause();
            }
            logger.log(Level.INFO, "Exception caught looking up RoleAssignee based on identifier ''{0}'': {1}", new Object[]{identifier, cause.getMessage()});
            return null;
        }
    }

    /**
     *
     * @param apiKey the key to find the user with
     * @return the user, or null
     * @see #findUserOrDie(java.lang.String)
     */
    protected AuthenticatedUser findUserByApiToken( String apiKey ) {
        return authSvc.lookupUser(apiKey);
    }

    /**
     * Returns the user of pointed by the API key, or the guest user
     * @return a user, may be a guest user.
     * @throws edu.harvard.iq.dataverse.api.AbstractApiBean.WrappedResponse iff there is an api key present, but it is invalid.
     */
    protected User findUserOrDie() throws WrappedResponse {
        final String requestApiKey = getRequestApiKey();
        if (requestApiKey == null) {
            return GuestUser.get();
        }
        PrivateUrlUser privateUrlUser = privateUrlSvc.getPrivateUrlUserFromToken(requestApiKey);
        if (privateUrlUser != null) {
            return privateUrlUser;
        }
        return findAuthenticatedUserOrDie(requestApiKey);
    }

    /**
     * Finds the authenticated user, based on (in order):
     * <ol>
     *  <li>The key in the HTTP header {@link #DATAVERSE_KEY_HEADER_NAME}</li>
     *  <li>The key in the query parameter {@code key}
     * </ol>
     *
     * If no user is found, throws a wrapped bad api key (HTTP UNAUTHORIZED) response.
     *
     * @return The authenticated user which owns the passed api key
     * @throws edu.harvard.iq.dataverse.api.AbstractApiBean.WrappedResponse in case said user is not found.
     */
    protected AuthenticatedUser findAuthenticatedUserOrDie() throws WrappedResponse {
        return findAuthenticatedUserOrDie(getRequestApiKey());
    }


    private AuthenticatedUser findAuthenticatedUserOrDie( String key ) throws WrappedResponse {
        AuthenticatedUser authUser = authSvc.lookupUser(key);
        if ( authUser != null ) {
            authUser = userSvc.updateLastApiUseTime(authUser);

            return authUser;
        }
        throw new WrappedResponse( badApiKey(key) );
    }

    protected Dataverse findDataverseOrDie( String dvIdtf ) throws WrappedResponse {
        Dataverse dv = findDataverse(dvIdtf);
        if ( dv == null ) {
            throw new WrappedResponse(error( Response.Status.NOT_FOUND, "Can't find dataverse with identifier='" + dvIdtf + "'"));
        }
        return dv;
    }
    
    protected DataverseLinkingDataverse findDataverseLinkingDataverseOrDie(String dataverseId, Long linkedDataverseId) throws WrappedResponse {
        DataverseLinkingDataverse dvld;
        Dataverse dataverse = findDataverseOrDie(dataverseId);
        try {
            dvld = dvLinkingService.findDataverseLinkingDataverse(dataverse.getId(), linkedDataverseId);
            if (dvld == null) {
                throw new WrappedResponse(notFound(BundleUtil.getStringFromBundle("find.dataverselinking.error.not.found.ids", Arrays.asList(dataverseId, linkedDataverseId.toString()))));
            }
            return dvld;
        } catch (NumberFormatException nfe) {
            throw new WrappedResponse(
                    badRequest(BundleUtil.getStringFromBundle("find.dataverselinking.error.not.found.bad.ids", Arrays.asList(dataverseId, linkedDataverseId.toString()))));
        }
    }

    protected Dataset findDatasetOrDie(String id) throws WrappedResponse {
        Dataset dataset;
        if (id.equals(PERSISTENT_ID_KEY)) {
            String persistentId = getRequestParameter(PERSISTENT_ID_KEY.substring(1));
            if (persistentId == null) {
                throw new WrappedResponse(
                        badRequest(BundleUtil.getStringFromBundle("find.dataset.error.dataset_id_is_null", Collections.singletonList(PERSISTENT_ID_KEY.substring(1)))));
            }
            dataset = datasetSvc.findByGlobalId(persistentId);
            if (dataset == null) {
                throw new WrappedResponse(notFound(BundleUtil.getStringFromBundle("find.dataset.error.dataset.not.found.persistentId", Collections.singletonList(persistentId))));
            }
            return dataset;

        } else {
            try {
                dataset = datasetSvc.find(Long.parseLong(id));
                if (dataset == null) {
                    throw new WrappedResponse(notFound(BundleUtil.getStringFromBundle("find.dataset.error.dataset.not.found.id", Collections.singletonList(id))));
                }
                return dataset;
            } catch (NumberFormatException nfe) {
                throw new WrappedResponse(
                        badRequest(BundleUtil.getStringFromBundle("find.dataset.error.dataset.not.found.bad.id", Collections.singletonList(id))));
            }
        }
    }
    
    protected DatasetLinkingDataverse findDatasetLinkingDataverseOrDie(String datasetId, String linkedDataverseId) throws WrappedResponse {
        DatasetLinkingDataverse dsld;
        if (datasetId.equals(PERSISTENT_ID_KEY)) {
            String persistentId = getRequestParameter(PERSISTENT_ID_KEY.substring(1));
            if (persistentId == null) {
                throw new WrappedResponse(
                        badRequest(BundleUtil.getStringFromBundle("find.dataset.error.dataset_id_is_null", Collections.singletonList(PERSISTENT_ID_KEY.substring(1)))));
            }
            
            Dataset dataset = datasetSvc.findByGlobalId(persistentId);
            if (dataset == null) {
                throw new WrappedResponse(notFound(BundleUtil.getStringFromBundle("find.dataset.error.dataset.not.found.persistentId", Collections.singletonList(persistentId))));
            }
            datasetId = dataset.getId().toString();
        } 
        try {
            dsld = dsLinkingService.findDatasetLinkingDataverse(Long.parseLong(datasetId), Long.parseLong(linkedDataverseId));
            if (dsld == null) {
                throw new WrappedResponse(notFound(BundleUtil.getStringFromBundle("find.datasetlinking.error.not.found.ids", Arrays.asList(datasetId, linkedDataverseId))));
            }
            return dsld;
        } catch (NumberFormatException nfe) {
            throw new WrappedResponse(
                    badRequest(BundleUtil.getStringFromBundle("find.datasetlinking.error.not.found.bad.ids", Arrays.asList(datasetId, linkedDataverseId))));
        }
    }

    protected DataverseRequest createDataverseRequest( User u )  {
        return new DataverseRequest(u, httpRequest);
    }

	protected Dataverse findDataverse( String idtf ) {
		return isNumeric(idtf) ? dataverseSvc.find(Long.parseLong(idtf))
	 							  : dataverseSvc.findByAlias(idtf);
	}

	protected DvObject findDvo( Long id ) {
		return em.createNamedQuery("DvObject.findById", DvObject.class)
				.setParameter("id", id)
				.getSingleResult();
	}

    /**
     * Tries to find a DvObject. If the passed id can be interpreted as a number,
     * it tries to get the DvObject by its id. Else, it tries to get a {@link Dataverse}
     * with that alias. If that fails, tries to get a {@link Dataset} with that global id.
     * @param id a value identifying the DvObject, either numeric of textual.
     * @return A DvObject, or {@code null}
     */
	protected DvObject findDvo( String id ) {
        if ( isNumeric(id) ) {
            return findDvo( Long.valueOf(id)) ;
        } else {
            Dataverse d = dataverseSvc.findByAlias(id);
            return ( d != null ) ?
                    d : datasetSvc.findByGlobalId(id);

        }
	}

    protected <T> T failIfNull( T t, String errorMessage ) throws WrappedResponse {
        if ( t != null ) return t;
        throw new WrappedResponse( error( Response.Status.BAD_REQUEST,errorMessage) );
    }

    protected MetadataBlock findMetadataBlock(Long id)  {
        return metadataBlockSvc.findById(id);
    }
    protected MetadataBlock findMetadataBlock(String idtf) throws NumberFormatException {
        return metadataBlockSvc.findByName(idtf);
    }

    protected DatasetFieldType findDatasetFieldType(String idtf) throws NumberFormatException {
        return isNumeric(idtf) ? datasetFieldSvc.find(Long.parseLong(idtf))
                : datasetFieldSvc.findByNameOpt(idtf);
    }

    /* =================== *\
     *  Command Execution  *
    \* =================== */

    /**
     * Executes a command, and returns the appropriate result/HTTP response.
     * @param <T> Return type for the command
     * @param cmd The command to execute.
     * @return Value from the command
     * @throws edu.harvard.iq.dataverse.api.AbstractApiBean.WrappedResponse Unwrap and return.
     * @see #response(java.util.concurrent.Callable)
     */
    protected <T> T execCommand( Command<T> cmd ) throws WrappedResponse {
        try {
            return engineSvc.submit(cmd);

        } catch (IllegalCommandException ex) {
            throw new WrappedResponse( ex, forbidden(ex.getMessage() ) );
        } catch (PermissionException ex) {
            /**
             * @todo Is there any harm in exposing ex.getLocalizedMessage()?
             * There's valuable information in there that can help people reason
             * about permissions!
             */
            throw new WrappedResponse(error(Response.Status.UNAUTHORIZED,
                                                    "User " + cmd.getRequest().getUser().getIdentifier() + " is not permitted to perform requested action.") );

        } catch (CommandException ex) {
            Logger.getLogger(AbstractApiBean.class.getName()).log(Level.SEVERE, "Error while executing command " + cmd, ex);
            throw new WrappedResponse(ex, error(Status.INTERNAL_SERVER_ERROR, ex.getMessage()));
        }
    }

    /**
     * A syntactically nicer way of using {@link #execCommand(edu.harvard.iq.dataverse.engine.command.Command)}.
     * @param hdl The block to run.
     * @return HTTP Response appropriate for the way {@code hdl} executed.
     */
    protected Response response( Callable<Response> hdl ) {
        try {
            return hdl.call();
        } catch ( WrappedResponse rr ) {
            return rr.getResponse();
        } catch ( Exception ex ) {
            String incidentId = UUID.randomUUID().toString();
            logger.log(Level.SEVERE, "API internal error " + incidentId +": " + ex.getMessage(), ex);
            return Response.status(500)
                .entity( Json.createObjectBuilder()
                             .add("status", "ERROR")
                             .add("code", 500)
                             .add("message", "Internal server error. More details available at the server logs.")
                             .add("incidentId", incidentId)
                        .build())
                .type("application/json").build();
        }
    }

    /**
     * The preferred way of handling a request that requires a user. The system
     * looks for the user and, if found, handles it to the handler for doing the
     * actual work.
     *
     * This is a relatively secure way to handle things, since if the user is not
     * found, the response is about the bad API key, rather than something else
     * (say, 404 NOT FOUND which leaks information about the existence of the
     * sought object).
     *
     * @param hdl handling code block.
     * @return HTTP Response appropriate for the way {@code hdl} executed.
     */
    protected Response response( DataverseRequestHandler hdl ) {
        try {
            return hdl.handle(createDataverseRequest(findUserOrDie()));
        } catch ( WrappedResponse rr ) {
            return rr.getResponse();
        } catch ( Exception ex ) {
            String incidentId = UUID.randomUUID().toString();
            logger.log(Level.SEVERE, "API internal error " + incidentId +": " + ex.getMessage(), ex);
            return Response.status(500)
                .entity( Json.createObjectBuilder()
                             .add("status", "ERROR")
                             .add("code", 500)
                             .add("message", "Internal server error. More details available at the server logs.")
                             .add("incidentId", incidentId)
                        .build())
                .type("application/json").build();
        }
    }

    /* ====================== *\
     *  HTTP Response methods *
    \* ====================== */

    protected Response ok( JsonArrayBuilder bld ) {
        return Response.ok(Json.createObjectBuilder()
            .add("status", STATUS_OK)
            .add("data", bld).build()).build();
    }

    protected Response ok( JsonObjectBuilder bld ) {
        return Response.ok( Json.createObjectBuilder()
            .add("status", STATUS_OK)
            .add("data", bld).build() )
            .type(MediaType.APPLICATION_JSON)
            .build();
    }

    protected Response ok( String msg ) {
        return Response.ok().entity(Json.createObjectBuilder()
            .add("status", STATUS_OK)
            .add("data", Json.createObjectBuilder().add("message",msg)).build() )
            .type(MediaType.APPLICATION_JSON)
            .build();
    }

    protected Response ok( boolean value ) {
        return Response.ok().entity(Json.createObjectBuilder()
            .add("status", STATUS_OK)
            .add("data", value).build() ).build();
    }

    /**
     * @param data Payload to return.
     * @param mediaType Non-JSON media type.
     * @return Non-JSON response, such as a shell script.
     */
    protected Response ok(String data, MediaType mediaType) {
        return Response.ok().entity(data).type(mediaType).build();
    }

    protected Response created( String uri, JsonObjectBuilder bld ) {
        return Response.created( URI.create(uri) )
                .entity( Json.createObjectBuilder()
                .add("status", "OK")
                .add("data", bld).build())
                .type(MediaType.APPLICATION_JSON)
                .build();
    }
    
    protected Response accepted(JsonObjectBuilder bld) {
        return Response.accepted()
                .entity(Json.createObjectBuilder()
                        .add("status", STATUS_WF_IN_PROGRESS)
                        .add("data",bld).build()
                ).build();
    }
    
    protected Response accepted() {
        return Response.accepted()
                .entity(Json.createObjectBuilder()
                        .add("status", STATUS_WF_IN_PROGRESS).build()
                ).build();
    }

    protected Response notFound( String msg ) {
        return error(Status.NOT_FOUND, msg);
    }

    protected Response badRequest( String msg ) {
        return error( Status.BAD_REQUEST, msg );
    }
    
    protected Response forbidden( String msg ) {
        return error( Status.FORBIDDEN, msg );
    }
    
    protected Response badApiKey( String apiKey ) {
        return error(Status.UNAUTHORIZED, (apiKey != null ) ? "Bad api key '" + apiKey +"'" : "Please provide a key query parameter (?key=XXX) or via the HTTP header " + DATAVERSE_KEY_HEADER_NAME );
    }

    protected Response permissionError( PermissionException pe ) {
        return permissionError( pe.getMessage() );
    }

    protected Response permissionError( String message ) {
        return unauthorized( message );
    }
    
    protected Response unauthorized( String message ) {
        return error( Status.UNAUTHORIZED, message );
    }

    protected static Response error( Status sts, String msg ) {
        return Response.status(sts)
                .entity( NullSafeJsonBuilder.jsonObjectBuilder()
                        .add("status", STATUS_ERROR)
                        .add( "message", msg ).build()
                ).type(MediaType.APPLICATION_JSON_TYPE).build();
    }

   protected Response allowCors( Response r ) {
       r.getHeaders().add("Access-Control-Allow-Origin", "*");
       return r;
   }
}

class LazyRef<T> {
    private interface Ref<T> {
        T get();
    }

    private Ref<T> ref;

    public LazyRef( final Callable<T> initer ) {
        ref = () -> {
            try {
                final T t = initer.call();
                ref = () -> t;
                return ref.get();
            } catch (Exception ex) {
                Logger.getLogger(LazyRef.class.getName()).log(Level.SEVERE, null, ex);
                return null;
            }
        };
    }

    public T get()  {
        return ref.get();
    }
}<|MERGE_RESOLUTION|>--- conflicted
+++ resolved
@@ -233,11 +233,10 @@
     DataFileServiceBean fileSvc;
 
     @EJB
-<<<<<<< HEAD
+    StorageSiteServiceBean storageSiteSvc;
+
+    @EJB
     MetricsServiceBean metricsSvc;
-=======
-    StorageSiteServiceBean storageSiteSvc;
->>>>>>> 81bd2a4b
 
     @PersistenceContext(unitName = "VDCNet-ejbPU")
     protected EntityManager em;
