package edu.harvard.iq.dataverse.settings;

import edu.harvard.iq.dataverse.actionlogging.ActionLogRecord;
import edu.harvard.iq.dataverse.actionlogging.ActionLogServiceBean;
import java.util.Arrays;
import java.util.Collections;
import java.util.HashSet;
import java.util.Set;
import java.util.TreeSet;
import java.util.logging.Level;
import java.util.logging.Logger;
import javax.ejb.EJB;
import javax.ejb.Stateless;
import javax.inject.Named;
import javax.persistence.EntityManager;
import javax.persistence.PersistenceContext;

/**
 * Service bean accessing a persistent hash map, used as settings in the application.
 * @author michael
 */
@Stateless
@Named
public class SettingsServiceBean {
    
    private static final Logger logger = Logger.getLogger(SettingsServiceBean.class.getCanonicalName());
    
    /**
     * Some convenient keys for the settings. Note that the setting's 
     * name is really a {@code String}, but it's good to have the compiler look
     * over your shoulder when typing strings in various places of a large app. 
     * So there.
     */
    public enum Key {
        AllowApiTokenLookupViaApi,
        /**
         * Ordered, comma-separated list of custom fields to show above the fold
         * on dataset page such as "data_type,sample,pdb"
         */
        CustomDatasetSummaryFields,
        /**
         * Defines a public installation -- all datafiles are unrestricted
         */
        PublicInstall,
        /**
         * Sets the name of your cloud computing environment.
         * For example, "Massachusetts Open Cloud"
         */
        CloudEnvironmentName,
        /**
         * Defines the base for a computing environment URL.
         * The container name will be appended to this on the "Compute" button 
         */
        ComputeBaseUrl,
        /**
         * For example, https://datacapture.example.org
         */
        DataCaptureModuleUrl,
        RepositoryStorageAbstractionLayerUrl,
        UploadMethods,
        DownloadMethods,
        /**
         * Sites around the world to which data has been replicated using RSAL
         * (Repository Storage Abstraction Layer).
         */
        ReplicationSites,
        /**
         * If the data replicated around the world using RSAL (Repository
         * Storage Abstraction Layer) is locally available, this is its file
         * path, such as "/programs/datagrid".
         */
        LocalDataAccessPath,
        IdentifierGenerationStyle,
        OAuth2CallbackUrl,
        DefaultAuthProvider,
        FooterCopyright,
        FileFixityChecksumAlgorithm,
        MinutesUntilConfirmEmailTokenExpires,
        /**
         * Override Solr highlighting "fragsize"
         * https://wiki.apache.org/solr/HighlightingParameters#hl.fragsize
         */
        SearchHighlightFragmentSize,
       /**
        * Domain name specific code for Google Analytics
        *//**
        * Domain name specific code for Google Analytics
        */
        GoogleAnalyticsCode,

        /**
         * Revert to MyData *not* using the Solr "permission documents" which
         * was the behavior in Dataverse 4.2. Starting to use Solr permission
         * documents in MyData has been introduced in 4.2.1 as a fix for
         * https://github.com/IQSS/dataverse/issues/2649 where the "File
         * Downloader" role was exposing cards for unpublished datasets when it
         * shouldn't.
         */
        MyDataDoesNotUseSolrPermissionDocs,
        /**
         * Experimental: Allow non-public search with a key/token using the
         * Search API. See also https://github.com/IQSS/dataverse/issues/1299
         */
        SearchApiNonPublicAllowed,
        /**
         * In Dataverse 4.7 and earlier, an API token was required to use the
         * Search API. Tokens are no longer required but you can revert to the
         * old behavior by setting this to false.
         */
        SearchApiRequiresToken,
        /**
         * Experimental: Use Solr to power the file listing on the dataset page.
         */
        FilesOnDatasetPageFromSolr,

        /**
         * API endpoints that are not accessible. Comma separated list.
         */
        BlockedApiEndpoints,
        
        /**
         * A key that, with the right {@link ApiBlockingFilter.BlockPolicy},
         * allows calling blocked APIs.
         */
        BlockedApiKey,
        
        
        /**
         * How to treat blocked APIs. One of drop, localhost-only, unblock-key
         */
        BlockedApiPolicy,
        
        /**
         * For development only (see dev guide for details). Backed by an enum
         * of possible account types.
         */
        DebugShibAccountType,
        DebugOAuthAccountType,
        /** Application-wide Terms of Use per installation. */
        ApplicationTermsOfUse,
        /** Terms of Use specific to API per installation. */
        ApiTermsOfUse,
        /**
         * URL for the application-wide Privacy Policy per installation, linked
         * to from the footer.
         */
        ApplicationPrivacyPolicyUrl,
        /**
         * A boolean defining if indexing and search should respect the concept
         * of "permission root".
         *
         * <p>
         *
         * If we ignore permissionRoot at index time, we should blindly give
         * search ("discoverability") access to people and group who have access
         * defined in a parent dataverse, all the way back to the root.
         *
         * <p>
         *
         * If we respect permissionRoot, this means that the dataverse being
         * indexed is an island of permissions all by itself. We should not look
         * to its parent to see if more people and groups might be able to
         * search the DvObjects within it. We would assume no implicit
         * inheritance of permissions. In this mode, all permissions must be
         * explicitly defined on DvObjects. No implied inheritance.
         *
         */
        SearchRespectPermissionRoot,
        /** Solr hostname and port, such as "localhost:8983". */
        SolrHostColonPort,
        /** Key for limiting the number of bytes uploaded via the Data Deposit API, UI (web site and . */
        MaxFileUploadSizeInBytes,
        /** Key for if ScrubMigrationData is enabled or disabled. */
        ScrubMigrationData,
        /** Key for the url to send users who want to sign up to. */
        SignUpUrl,
        /** Key for whether we allow users to sign up */
        AllowSignUp,
        /** protocol for global id */
        Protocol,
        /** authority for global id */
        Authority,
        /** DoiProvider for global id */
        DoiProvider,
        DoiSeparator,
        /* Removed for now - tried to add here but DOI Service Bean didn't like it at start-up
        DoiUsername,
        DoiPassword,
        DoiBaseurlstring,
        */
        /** Optionally override http://guides.dataverse.org . */
        GuidesBaseUrl,

        /**
         * A link to an installation of https://github.com/IQSS/miniverse or
         * some other metrics app.
         */
        MetricsUrl,
        /* zip download size limit */
        /** Optionally override version number in guides. */
        GuidesVersion,
        ZipDownloadLimit,
        /* zip upload number of files limit */
        ZipUploadFilesLimit,
        /* the number of files the GUI user is allowed to upload in one batch, 
            via drag-and-drop, or through the file select dialog */
        MultipleUploadFilesLimit,
        /* Size limits for generating thumbnails on the fly */
        /* (i.e., we'll attempt to generate a thumbnail on the fly if the 
         * size of the file is less than this)
        */
        ThumbnailSizeLimitImage,
        ThumbnailSizeLimitPDF,
        /* status message that will appear on the home page */
        StatusMessageHeader,
        /* full text of status message, to appear in popup */
        StatusMessageText,
        /* return email address for system emails such as notifications */
        SystemEmail, 
        /* size limit for Tabular data file ingests */
        /* (can be set separately for specific ingestable formats; in which 
        case the actual stored option will be TabularIngestSizeLimit:{FORMAT_NAME}
        where {FORMAT_NAME} is the format identification tag returned by the 
        getFormatName() method in the format-specific plugin; "sav" for the 
        SPSS/sav format, "RData" for R, etc.
        for example: :TabularIngestSizeLimit:RData */
        TabularIngestSizeLimit,
        /**
        Whether to allow user to create GeoConnect Maps
        This boolean effects whether the user sees the map button on 
        the dataset page and if the ingest will create a shape file
        Default is false
        */
        GeoconnectCreateEditMaps,
        /**
        Whether to allow a user to view existing maps
        This boolean effects whether a user may see the 
        Explore World Map Button
        Default is false;
        */
        GeoconnectViewMaps,
        /**
        For DEVELOPMENT ONLY. Generate SQL statements for populating
        MapLayerMetadata objects when Geoconnect is not available.
        
        When files have related MapLayerMetadata objects, the "Explore button
        will be available to users.
        */
        GeoconnectDebug,
<<<<<<< HEAD

        /**
        Whether to allow a user to view tabular files
        using the TwoRavens application
        This boolean effects whether a user may see the 
        Explore Button that links to TwoRavens
        Default is false;
        */
        TwoRavensTabularView,

=======
>>>>>>> 976b4926
        /**
         The message added to a popup upon dataset publish
         * 
         */
        DatasetPublishPopupCustomText,
        /*
        Whether to display the publish text for every published version
        */
        DatasetPublishPopupCustomTextOnAllVersions,
        /*
        Whether Harvesting (OAI) service is enabled
        */
        OAIServerEnabled,
        
        /**
        * Whether Shibboleth passive authentication mode is enabled
        */
        ShibPassiveLoginEnabled,
        /**
         * Whether Export should exclude FieldType.EMAIL
         */
        ExcludeEmailFromExport,
        /*
         Location and name of HomePage customization file
        */
        HomePageCustomizationFile,
        /*
         Location and name of Header customization file
        */
        HeaderCustomizationFile,
        /*
         Location and name of Footer customization file
        */
        FooterCustomizationFile,
        /*
         Location and name of CSS customization file
        */
        StyleCustomizationFile,
        /*
         Location and name of installation logo customization file
        */
        LogoCustomizationFile,
        
        // Option to override the navbar url underlying the "About" link
        NavbarAboutUrl,
        
        // Option to override multiple guides with a single url
        NavbarGuidesUrl,
        
        /**
         * The theme for the root dataverse can get in the way when you try make
         * use of HeaderCustomizationFile and LogoCustomizationFile so this is a
         * way to disable it.
         */
        DisableRootDataverseTheme,
        // Limit on how many guestbook entries to display on the guestbook-responses page:
        GuestbookResponsesPageDisplayLimit,

        /**
         * The dictionary filepaths separated by a pipe (|)
         */
        PVDictionaries,

//        /**
//         * The days and minimum length for when to apply an expiration date.
//         */
//        PVExpirationDays,
//        PVValidatorExpirationMaxLength,

        /**
         * The minimum length of a good, long, strong password.
         */
        PVGoodStrength,

        /**
         * A password minimum and maximum length
         */
        PVMinLength,
        PVMaxLength,

        /**
         * One letter, 2 special characters, etc.
         */
        PVCharacterRules,

        /**
         * The number of M characteristics
         */
        PVNumberOfCharacteristics,
        
        /**
         * The number of consecutive digits allowed for a password
         */
        PVNumberOfConsecutiveDigitsAllowed,
        /**
         * Configurable text for alert/info message on passwordreset.xhtml when users are required to update their password.
         */
        PVCustomPasswordResetAlertMessage
        ;

        @Override
        public String toString() {
            return ":" + name();
        }
    }
    
    @PersistenceContext
    EntityManager em;
    
    @EJB
    ActionLogServiceBean actionLogSvc;
    
    /**
     * Values that are considered as "true".
     * @see #isTrue(java.lang.String, boolean) 
     */
    public static final Set<String> TRUE_VALUES = Collections.unmodifiableSet(
            new TreeSet<>( Arrays.asList("1","yes", "true","allow")));
    
    /**
     * Basic functionality - get the name, return the setting, or {@code null}.
     * @param name of the setting
     * @return the actual setting, or {@code null}.
     */
    public String get( String name ) {
        Setting s = em.find( Setting.class, name );
        return (s!=null) ? s.getContent() : null;
    }
    
    /**
     * Same as {@link #get(java.lang.String)}, but with static checking.
     * @param key Enum value of the name.
     * @return The setting, or {@code null}.
     */
    public String getValueForKey( Key key ) {
        return get(key.toString());
    }
    
    
    /**
     * Attempt to convert the value to an integer
     *  - Applicable for keys such as MaxFileUploadSizeInBytes
     * 
     * On failure (key not found or string not convertible to a long), returns null
     * @param key
     * @return 
     */
       public Long getValueForKeyAsLong(Key key){
        
        String val = this.getValueForKey(key);

        if (val == null){
            return null;
        }

        try {
            long valAsInt = Long.parseLong(val);
            return valAsInt;
        } catch (NumberFormatException ex) {
            logger.log(Level.WARNING, "Incorrect setting.  Could not convert \"{0}\" from setting {1} to long.", new Object[]{val, key.toString()});
            return null;
        }
        
    }
    
    
    /**
     * Return the value stored, or the default value, in case no setting by that
     * name exists. The main difference between this method and the other {@code get()}s
     * is that is never returns null (unless {@code defaultValue} is {@code null}.
     * 
     * @param name Name of the setting.
     * @param defaultValue The value to return if no setting is found in the DB.
     * @return Either the stored value, or the default value.
     */
    public String get( String name, String defaultValue ) {
        String val = get(name);
        return (val!=null) ? val : defaultValue;
    }
    
    public String getValueForKey( Key key, String defaultValue ) {
        return get( key.toString(), defaultValue );
    }
     
    public Setting set( String name, String content ) {
        Setting s = new Setting( name, content );
        s = em.merge(s);
        actionLogSvc.log( new ActionLogRecord(ActionLogRecord.ActionType.Setting, "set")
                            .setInfo(name + ": " + content));
        return s;
    }
    
    public Setting setValueForKey( Key key, String content ) {
        return set( key.toString(), content );
    }
    
    /**
     * The correct way to decide whether a string value in the
     * settings table should be considered as {@code true}.
     * @param name name of the setting.
     * @param defaultValue logical value of {@code null}.
     * @return boolean value of the setting.
     */
    public boolean isTrue( String name, boolean defaultValue ) {
        String val = get(name);
        return ( val==null ) ? defaultValue : TRUE_VALUES.contains(val.trim().toLowerCase() );
    }
    
    public boolean isTrueForKey( Key key, boolean defaultValue ) {
        return isTrue( key.toString(), defaultValue );
    }

    public boolean isFalseForKey( Key key, boolean defaultValue ) {
        return ! isTrue( key.toString(), defaultValue );
    }
            
    public void deleteValueForKey( Key name ) {
        delete( name.toString() );
    }
    
    public void delete( String name ) {
        actionLogSvc.log( new ActionLogRecord(ActionLogRecord.ActionType.Setting, "delete")
                            .setInfo(name));
        em.createNamedQuery("Setting.deleteByName")
                .setParameter("name", name)
                .executeUpdate();
    }
    
    public Set<Setting> listAll() {
        return new HashSet<>(em.createNamedQuery("Setting.findAll", Setting.class).getResultList());
    }
    
    
}<|MERGE_RESOLUTION|>--- conflicted
+++ resolved
@@ -247,19 +247,6 @@
         will be available to users.
         */
         GeoconnectDebug,
-<<<<<<< HEAD
-
-        /**
-        Whether to allow a user to view tabular files
-        using the TwoRavens application
-        This boolean effects whether a user may see the 
-        Explore Button that links to TwoRavens
-        Default is false;
-        */
-        TwoRavensTabularView,
-
-=======
->>>>>>> 976b4926
         /**
          The message added to a popup upon dataset publish
          * 
