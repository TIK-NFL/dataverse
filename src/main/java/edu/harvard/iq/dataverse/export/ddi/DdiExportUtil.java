--- conflicted
+++ resolved
@@ -196,11 +196,6 @@
             persistentAgency = "DOI";
         }
         
-<<<<<<< HEAD
-        String persistentAuthority = datasetDto.getAuthority();
-        String persistentId = datasetDto.getIdentifier();
-=======
->>>>>>> 7bd70eaa
         //docDesc Block
         writeDocDescElement (xmlw, datasetDto);
         //stdyDesc Block
