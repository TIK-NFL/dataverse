--- conflicted
+++ resolved
@@ -545,11 +545,8 @@
                             <h:outputText value="#{bundle['dataset.versionUI.inReview']}" styleClass="label label-success" rendered="#{result.inReviewState}"/>
                             <h:outputText value="#{bundle['dataset.versionUI.unpublished']}" styleClass="label label-warning" rendered="#{result.unpublishedState}"/>
                             <h:outputText value="#{bundle['dataset.versionUI.deaccessioned']}" styleClass="label label-danger" rendered="#{result.deaccessionedState}"/>
-<<<<<<< HEAD
                             <h:outputText value="#{bundle['embargoed']}" styleClass="label label-primary" rendered="#{SearchIncludeFragment.isActivelyEmbargoed(result)}"/>
-=======
                             <h:outputText value="#{result.externalStatus}" styleClass="label label-info" rendered="#{!empty result.externalStatus and SearchIncludeFragment.canPublishDataset(result.entityId)}"/>
->>>>>>> 80fda20c
                             <h:outputText value="#{result.userRole}" styleClass="label label-primary" rendered="#{!empty result.userRole}"/>
                         </div>
                         <div class="card-preview-icon-block text-center">
