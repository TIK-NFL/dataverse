package edu.harvard.iq.dataverse.api;

import edu.harvard.iq.dataverse.*;
import edu.harvard.iq.dataverse.actionlogging.ActionLogRecord;
import edu.harvard.iq.dataverse.authorization.AuthenticationServiceBean;
import edu.harvard.iq.dataverse.authorization.DataverseRole;
import edu.harvard.iq.dataverse.authorization.Permission;
import edu.harvard.iq.dataverse.authorization.RoleAssignee;
import edu.harvard.iq.dataverse.authorization.users.AuthenticatedUser;
import edu.harvard.iq.dataverse.authorization.users.User;
import edu.harvard.iq.dataverse.batch.jobs.importer.ImportMode;
import edu.harvard.iq.dataverse.datacapturemodule.DataCaptureModuleUtil;
import edu.harvard.iq.dataverse.datacapturemodule.ScriptRequestResponse;
import edu.harvard.iq.dataverse.dataset.DatasetThumbnail;
import edu.harvard.iq.dataverse.dataset.DatasetUtil;
import edu.harvard.iq.dataverse.datasetutility.AddReplaceFileHelper;
import edu.harvard.iq.dataverse.datasetutility.DataFileTagException;
import edu.harvard.iq.dataverse.datasetutility.NoFilesException;
import edu.harvard.iq.dataverse.datasetutility.OptionalFileParams;
import edu.harvard.iq.dataverse.engine.command.Command;
import edu.harvard.iq.dataverse.engine.command.DataverseRequest;
import edu.harvard.iq.dataverse.engine.command.impl.AbstractSubmitToArchiveCommand;
import edu.harvard.iq.dataverse.engine.command.impl.AddLockCommand;
import edu.harvard.iq.dataverse.engine.command.impl.AssignRoleCommand;
import edu.harvard.iq.dataverse.engine.command.impl.CreateDatasetVersionCommand;
import edu.harvard.iq.dataverse.engine.command.impl.CreatePrivateUrlCommand;
import edu.harvard.iq.dataverse.engine.command.impl.CuratePublishedDatasetVersionCommand;
import edu.harvard.iq.dataverse.engine.command.impl.DeleteDatasetCommand;
import edu.harvard.iq.dataverse.engine.command.impl.DeleteDatasetVersionCommand;
import edu.harvard.iq.dataverse.engine.command.impl.DeleteDatasetLinkingDataverseCommand;
import edu.harvard.iq.dataverse.engine.command.impl.DeletePrivateUrlCommand;
import edu.harvard.iq.dataverse.engine.command.impl.DestroyDatasetCommand;
import edu.harvard.iq.dataverse.engine.command.impl.FinalizeDatasetPublicationCommand;
import edu.harvard.iq.dataverse.engine.command.impl.GetDatasetCommand;
import edu.harvard.iq.dataverse.engine.command.impl.GetSpecificPublishedDatasetVersionCommand;
import edu.harvard.iq.dataverse.engine.command.impl.GetDraftDatasetVersionCommand;
import edu.harvard.iq.dataverse.engine.command.impl.GetLatestAccessibleDatasetVersionCommand;
import edu.harvard.iq.dataverse.engine.command.impl.GetLatestPublishedDatasetVersionCommand;
import edu.harvard.iq.dataverse.engine.command.impl.GetPrivateUrlCommand;
import edu.harvard.iq.dataverse.engine.command.impl.ImportFromFileSystemCommand;
import edu.harvard.iq.dataverse.engine.command.impl.LinkDatasetCommand;
import edu.harvard.iq.dataverse.engine.command.impl.ListRoleAssignments;
import edu.harvard.iq.dataverse.engine.command.impl.ListVersionsCommand;
import edu.harvard.iq.dataverse.engine.command.impl.MoveDatasetCommand;
import edu.harvard.iq.dataverse.engine.command.impl.PublishDatasetCommand;
import edu.harvard.iq.dataverse.engine.command.impl.PublishDatasetResult;
import edu.harvard.iq.dataverse.engine.command.impl.RemoveLockCommand;
import edu.harvard.iq.dataverse.engine.command.impl.RequestRsyncScriptCommand;
import edu.harvard.iq.dataverse.engine.command.impl.ReturnDatasetToAuthorCommand;
import edu.harvard.iq.dataverse.engine.command.impl.SetDatasetCitationDateCommand;
import edu.harvard.iq.dataverse.engine.command.impl.SetCurationStatusCommand;
import edu.harvard.iq.dataverse.engine.command.impl.SubmitDatasetForReviewCommand;
import edu.harvard.iq.dataverse.engine.command.impl.UpdateDatasetVersionCommand;
import edu.harvard.iq.dataverse.engine.command.impl.UpdateDatasetTargetURLCommand;
import edu.harvard.iq.dataverse.engine.command.impl.UpdateDatasetThumbnailCommand;
import edu.harvard.iq.dataverse.export.DDIExportServiceBean;
import edu.harvard.iq.dataverse.export.ExportService;
import edu.harvard.iq.dataverse.ingest.IngestServiceBean;
import edu.harvard.iq.dataverse.privateurl.PrivateUrl;
<<<<<<< HEAD
import edu.harvard.iq.dataverse.S3PackageImporter;
=======

>>>>>>> 0d853b74
import edu.harvard.iq.dataverse.api.dto.RoleAssignmentDTO;
import edu.harvard.iq.dataverse.batch.util.LoggingUtil;
import edu.harvard.iq.dataverse.dataaccess.DataAccess;
import edu.harvard.iq.dataverse.dataaccess.ImageThumbConverter;
import edu.harvard.iq.dataverse.dataaccess.S3AccessIO;
import edu.harvard.iq.dataverse.engine.command.exception.CommandException;
import edu.harvard.iq.dataverse.engine.command.exception.UnforcedCommandException;
import edu.harvard.iq.dataverse.engine.command.impl.GetDatasetStorageSizeCommand;
import edu.harvard.iq.dataverse.engine.command.impl.RevokeRoleCommand;
import edu.harvard.iq.dataverse.engine.command.impl.UpdateDvObjectPIDMetadataCommand;
import edu.harvard.iq.dataverse.makedatacount.DatasetExternalCitations;
import edu.harvard.iq.dataverse.makedatacount.DatasetExternalCitationsServiceBean;
import edu.harvard.iq.dataverse.makedatacount.DatasetMetrics;
import edu.harvard.iq.dataverse.makedatacount.DatasetMetricsServiceBean;
import edu.harvard.iq.dataverse.makedatacount.MakeDataCountLoggingServiceBean;
import edu.harvard.iq.dataverse.makedatacount.MakeDataCountLoggingServiceBean.MakeDataCountEntry;
import edu.harvard.iq.dataverse.metrics.MetricsUtil;
import edu.harvard.iq.dataverse.makedatacount.MakeDataCountUtil;
import edu.harvard.iq.dataverse.settings.SettingsServiceBean;
import edu.harvard.iq.dataverse.util.ArchiverUtil;
import edu.harvard.iq.dataverse.util.BundleUtil;
import edu.harvard.iq.dataverse.util.EjbUtil;
import edu.harvard.iq.dataverse.util.FileUtil;
import edu.harvard.iq.dataverse.util.SystemConfig;
import edu.harvard.iq.dataverse.util.bagit.OREMap;
import edu.harvard.iq.dataverse.util.json.JSONLDUtil;
import edu.harvard.iq.dataverse.util.json.JsonLDTerm;
import edu.harvard.iq.dataverse.util.json.JsonParseException;
import edu.harvard.iq.dataverse.util.SignpostingResources;
import edu.harvard.iq.dataverse.search.IndexServiceBean;
import static edu.harvard.iq.dataverse.util.json.JsonPrinter.*;
import static edu.harvard.iq.dataverse.util.json.JsonPrinter.jsonLinkset;
import static edu.harvard.iq.dataverse.util.json.NullSafeJsonBuilder.jsonObjectBuilder;

import edu.harvard.iq.dataverse.util.json.JsonPrinter;
import edu.harvard.iq.dataverse.util.json.NullSafeJsonBuilder;
import edu.harvard.iq.dataverse.workflow.Workflow;
import edu.harvard.iq.dataverse.workflow.WorkflowContext;
import edu.harvard.iq.dataverse.workflow.WorkflowServiceBean;
import edu.harvard.iq.dataverse.workflow.WorkflowContext.TriggerType;

import java.io.IOException;
import java.io.InputStream;
import java.io.StringReader;
import java.net.URI;
import java.sql.Timestamp;
import java.text.MessageFormat;
import java.text.SimpleDateFormat;
import java.time.LocalDate;
import java.time.LocalDateTime;
import java.time.ZoneId;
import java.time.format.DateTimeFormatter;
import java.util.*;
import java.util.Map.Entry;
import java.util.logging.Level;
import java.util.logging.Logger;
import java.util.stream.Collectors;

import javax.ejb.EJB;
import javax.ejb.EJBException;
import javax.faces.context.FacesContext;
import javax.inject.Inject;
import javax.json.*;
import javax.json.stream.JsonParsingException;
import javax.servlet.http.HttpServletRequest;
import javax.servlet.http.HttpServletResponse;
import javax.ws.rs.BadRequestException;
import javax.ws.rs.Consumes;
import javax.ws.rs.DELETE;
import javax.ws.rs.DefaultValue;
import javax.ws.rs.GET;
import javax.ws.rs.NotAcceptableException;
import javax.ws.rs.POST;
import javax.ws.rs.PUT;
import javax.ws.rs.Path;
import javax.ws.rs.PathParam;
import javax.ws.rs.Produces;
import javax.ws.rs.QueryParam;
import javax.ws.rs.core.Context;
import javax.ws.rs.core.HttpHeaders;
import javax.ws.rs.core.MediaType;
import javax.ws.rs.core.Response;
import javax.ws.rs.core.Response.Status;
import static javax.ws.rs.core.Response.Status.BAD_REQUEST;
import javax.ws.rs.core.UriInfo;

import org.apache.commons.lang3.StringUtils;
import org.apache.solr.client.solrj.SolrServerException;
import org.glassfish.jersey.media.multipart.FormDataBodyPart;
import org.glassfish.jersey.media.multipart.FormDataContentDisposition;
import org.glassfish.jersey.media.multipart.FormDataParam;
import com.amazonaws.services.s3.model.PartETag;
import com.beust.jcommander.Strings;

import java.util.Map.Entry;

@Path("datasets")
public class Datasets extends AbstractApiBean {

    private static final Logger logger = Logger.getLogger(Datasets.class.getCanonicalName());
    
    @Inject DataverseSession session;

    @EJB
    DatasetServiceBean datasetService;

    @EJB
    DataverseServiceBean dataverseService;
    
    @EJB
    UserNotificationServiceBean userNotificationService;
    
    @EJB
    PermissionServiceBean permissionService;
    
    @EJB
    AuthenticationServiceBean authenticationServiceBean;
    
    @EJB
    DDIExportServiceBean ddiExportService;

    @EJB
    MetadataBlockServiceBean metadataBlockService;
    
    @EJB
    DataFileServiceBean fileService;

    @EJB
    IngestServiceBean ingestService;

    @EJB
    EjbDataverseEngine commandEngine;
    
    @EJB
    IndexServiceBean indexService;

    @EJB
    S3PackageImporter s3PackageImporter;
     
    @EJB
    SettingsServiceBean settingsService;

    // TODO: Move to AbstractApiBean
    @EJB
    DatasetMetricsServiceBean datasetMetricsSvc;
    
    @EJB
    DatasetExternalCitationsServiceBean datasetExternalCitationsService;

    @EJB
    EmbargoServiceBean embargoService;

    @Inject
    MakeDataCountLoggingServiceBean mdcLogService;
    
    @Inject
    DataverseRequestServiceBean dvRequestService;

    @Inject
    WorkflowServiceBean wfService;
    
    @Inject
    DataverseRoleServiceBean dataverseRoleService;

    /**
     * Used to consolidate the way we parse and handle dataset versions.
     * @param <T> 
     */
    public interface DsVersionHandler<T> {
        T handleLatest();
        T handleDraft();
        T handleSpecific( long major, long minor );
        T handleLatestPublished();
    }
    
    @GET
    @Path("{id}")
    public Response getDataset(@PathParam("id") String id, @Context UriInfo uriInfo, @Context HttpHeaders headers, @Context HttpServletResponse response) {
        return response( req -> {
            final Dataset retrieved = execCommand(new GetDatasetCommand(req, findDatasetOrDie(id)));
            final DatasetVersion latest = execCommand(new GetLatestAccessibleDatasetVersionCommand(req, retrieved));
            final JsonObjectBuilder jsonbuilder = json(retrieved);
            //Report MDC if this is a released version (could be draft if user has access, or user may not have access at all and is not getting metadata beyond the minimum)
            if((latest != null) && latest.isReleased()) {
                MakeDataCountLoggingServiceBean.MakeDataCountEntry entry = new MakeDataCountEntry(uriInfo, headers, dvRequestService, retrieved);
                mdcLogService.logEntry(entry);
            }
            return ok(jsonbuilder.add("latestVersion", (latest != null) ? json(latest) : null));
        });
    }
    
    // TODO: 
    // This API call should, ideally, call findUserOrDie() and the GetDatasetCommand 
    // to obtain the dataset that we are trying to export - which would handle
    // Auth in the process... For now, Auth isn't necessary - since export ONLY 
    // WORKS on published datasets, which are open to the world. -- L.A. 4.5
    
    @GET
    @Path("/export")
    @Produces({"application/xml", "application/json", "application/html" })
    public Response exportDataset(@QueryParam("persistentId") String persistentId, @QueryParam("exporter") String exporter, @Context UriInfo uriInfo, @Context HttpHeaders headers, @Context HttpServletResponse response) {

        try {
            Dataset dataset = datasetService.findByGlobalId(persistentId);
            if (dataset == null) {
                return error(Response.Status.NOT_FOUND, "A dataset with the persistentId " + persistentId + " could not be found.");
            }
            
            ExportService instance = ExportService.getInstance();
            
            InputStream is = instance.getExport(dataset, exporter);
           
            String mediaType = instance.getMediaType(exporter);
            //Export is only possible for released (non-draft) dataset versions so we can log without checking to see if this is a request for a draft 
            MakeDataCountLoggingServiceBean.MakeDataCountEntry entry = new MakeDataCountEntry(uriInfo, headers, dvRequestService, dataset);
            mdcLogService.logEntry(entry);
            
            return Response.ok()
                    .entity(is)
                    .type(mediaType).
                    build();
        } catch (Exception wr) {
            logger.warning(wr.getMessage());
            return error(Response.Status.FORBIDDEN, "Export Failed");
        }
    }

    @DELETE
    @Path("{id}")
    public Response deleteDataset( @PathParam("id") String id) {
        // Internally, "DeleteDatasetCommand" simply redirects to "DeleteDatasetVersionCommand"
        // (and there's a comment that says "TODO: remove this command")
        // do we need an exposed API call for it? 
        // And DeleteDatasetVersionCommand further redirects to DestroyDatasetCommand, 
        // if the dataset only has 1 version... In other words, the functionality 
        // currently provided by this API is covered between the "deleteDraftVersion" and
        // "destroyDataset" API calls.  
        // (The logic below follows the current implementation of the underlying 
        // commands!)
        
        return response( req -> {
            Dataset doomed = findDatasetOrDie(id);
            DatasetVersion doomedVersion = doomed.getLatestVersion();
            User u = findUserOrDie();
            boolean destroy = false;
            
            if (doomed.getVersions().size() == 1) {
                if (doomed.isReleased() && (!(u instanceof AuthenticatedUser) || !u.isSuperuser())) {
                    throw new WrappedResponse(error(Response.Status.UNAUTHORIZED, "Only superusers can delete published datasets"));
                }
                destroy = true;
            } else {
                if (!doomedVersion.isDraft()) {
                    throw new WrappedResponse(error(Response.Status.UNAUTHORIZED, "This is a published dataset with multiple versions. This API can only delete the latest version if it is a DRAFT"));
                }
            }
            
            // Gather the locations of the physical files that will need to be 
            // deleted once the destroy command execution has been finalized:
            Map<Long, String> deleteStorageLocations = fileService.getPhysicalFilesToDelete(doomedVersion, destroy);
            
            execCommand( new DeleteDatasetCommand(req, findDatasetOrDie(id)));
            
            // If we have gotten this far, the destroy command has succeeded, 
            // so we can finalize it by permanently deleting the physical files:
            // (DataFileService will double-check that the datafiles no 
            // longer exist in the database, before attempting to delete 
            // the physical files)
            if (!deleteStorageLocations.isEmpty()) {
                fileService.finalizeFileDeletes(deleteStorageLocations);
            }
            
            return ok("Dataset " + id + " deleted");
        });
    }
        
    @DELETE
    @Path("{id}/destroy")
    public Response destroyDataset(@PathParam("id") String id) {

        return response(req -> {
            // first check if dataset is released, and if so, if user is a superuser
            Dataset doomed = findDatasetOrDie(id);
            User u = findUserOrDie();

            if (doomed.isReleased() && (!(u instanceof AuthenticatedUser) || !u.isSuperuser())) {
                throw new WrappedResponse(error(Response.Status.UNAUTHORIZED, "Destroy can only be called by superusers."));
            }

            // Gather the locations of the physical files that will need to be 
            // deleted once the destroy command execution has been finalized:
            Map<Long, String> deleteStorageLocations = fileService.getPhysicalFilesToDelete(doomed);

            execCommand(new DestroyDatasetCommand(doomed, req));

            // If we have gotten this far, the destroy command has succeeded, 
            // so we can finalize permanently deleting the physical files:
            // (DataFileService will double-check that the datafiles no 
            // longer exist in the database, before attempting to delete 
            // the physical files)
            if (!deleteStorageLocations.isEmpty()) {
                fileService.finalizeFileDeletes(deleteStorageLocations);
            }

            return ok("Dataset " + id + " destroyed");
        });
    }
    
    @DELETE
    @Path("{id}/versions/{versionId}")
    public Response deleteDraftVersion( @PathParam("id") String id,  @PathParam("versionId") String versionId ){
        if ( ! ":draft".equals(versionId) ) {
            return badRequest("Only the :draft version can be deleted");
        }

        return response( req -> {
            Dataset dataset = findDatasetOrDie(id);
            DatasetVersion doomed = dataset.getLatestVersion();
            
            if (!doomed.isDraft()) {
                throw new WrappedResponse(error(Response.Status.UNAUTHORIZED, "This is NOT a DRAFT version"));
            }
            
            // Gather the locations of the physical files that will need to be 
            // deleted once the destroy command execution has been finalized:
            
            Map<Long, String> deleteStorageLocations = fileService.getPhysicalFilesToDelete(doomed);
            
            execCommand( new DeleteDatasetVersionCommand(req, dataset));
            
            // If we have gotten this far, the delete command has succeeded - 
            // by either deleting the Draft version of a published dataset, 
            // or destroying an unpublished one. 
            // This means we can finalize permanently deleting the physical files:
            // (DataFileService will double-check that the datafiles no 
            // longer exist in the database, before attempting to delete 
            // the physical files)
            if (!deleteStorageLocations.isEmpty()) {
                fileService.finalizeFileDeletes(deleteStorageLocations);
            }
            
            return ok("Draft version of dataset " + id + " deleted");
        });
    }
        
    @DELETE
    @Path("{datasetId}/deleteLink/{linkedDataverseId}")
    public Response deleteDatasetLinkingDataverse( @PathParam("datasetId") String datasetId, @PathParam("linkedDataverseId") String linkedDataverseId) {
                boolean index = true;
        return response(req -> {
            execCommand(new DeleteDatasetLinkingDataverseCommand(req, findDatasetOrDie(datasetId), findDatasetLinkingDataverseOrDie(datasetId, linkedDataverseId), index));
            return ok("Link from Dataset " + datasetId + " to linked Dataverse " + linkedDataverseId + " deleted");
        });
    }
        
    @PUT
    @Path("{id}/citationdate")
    public Response setCitationDate( @PathParam("id") String id, String dsfTypeName) {
        return response( req -> {
            if ( dsfTypeName.trim().isEmpty() ){
                return badRequest("Please provide a dataset field type in the requst body.");
            }
            DatasetFieldType dsfType = null;
            if (!":publicationDate".equals(dsfTypeName)) {
                dsfType = datasetFieldSvc.findByName(dsfTypeName);
                if (dsfType == null) {
                    return badRequest("Dataset Field Type Name " + dsfTypeName + " not found.");
                }
            }

            execCommand(new SetDatasetCitationDateCommand(req, findDatasetOrDie(id), dsfType));
            return ok("Citation Date for dataset " + id + " set to: " + (dsfType != null ? dsfType.getDisplayName() : "default"));
        });
    }    
    
    @DELETE
    @Path("{id}/citationdate")
    public Response useDefaultCitationDate( @PathParam("id") String id) {
        return response( req -> {
            execCommand(new SetDatasetCitationDateCommand(req, findDatasetOrDie(id), null));
            return ok("Citation Date for dataset " + id + " set to default");
        });
    }         
    
    @GET
    @Path("{id}/versions")
    public Response listVersions( @PathParam("id") String id ) {
        return response( req ->
             ok( execCommand( new ListVersionsCommand(req, findDatasetOrDie(id)) )
                                .stream()
                                .map( d -> json(d) )
                                .collect(toJsonArray())));
    }
    
    @GET
    @Path("{id}/versions/{versionId}")
    public Response getVersion( @PathParam("id") String datasetId, @PathParam("versionId") String versionId, @Context UriInfo uriInfo, @Context HttpHeaders headers) {
        return response( req -> {
            DatasetVersion dsv = getDatasetVersionOrDie(req, versionId, findDatasetOrDie(datasetId), uriInfo, headers);            
            return (dsv == null || dsv.getId() == null) ? notFound("Dataset version not found")
                                                        : ok(json(dsv));
        });
    }
    
    @GET
    @Path("{id}/versions/{versionId}/files")
    public Response getVersionFiles( @PathParam("id") String datasetId, @PathParam("versionId") String versionId, @Context UriInfo uriInfo, @Context HttpHeaders headers) {
        return response( req -> ok( jsonFileMetadatas(
                         getDatasetVersionOrDie(req, versionId, findDatasetOrDie(datasetId), uriInfo, headers).getFileMetadatas())));
    }
    
    @GET
    @Path("{id}/dirindex")
    @Produces("text/html")
    public Response getFileAccessFolderView(@PathParam("id") String datasetId, @QueryParam("version") String versionId, @QueryParam("folder") String folderName, @QueryParam("original") Boolean originals, @Context UriInfo uriInfo, @Context HttpHeaders headers, @Context HttpServletResponse response) {

        folderName = folderName == null ? "" : folderName;
        versionId = versionId == null ? ":latest-published" : versionId; 
        
        DatasetVersion version; 
        try {
            DataverseRequest req = createDataverseRequest(findUserOrDie());
            version = getDatasetVersionOrDie(req, versionId, findDatasetOrDie(datasetId), uriInfo, headers);
        } catch (WrappedResponse wr) {
            return wr.getResponse();
        }
        
        String output = FileUtil.formatFolderListingHtml(folderName, version, "", originals != null && originals);
        
        // return "NOT FOUND" if there is no such folder in the dataset version:
        
        if ("".equals(output)) {
            return notFound("Folder " + folderName + " does not exist");
        }
        
        
        String indexFileName = folderName.equals("") ? ".index.html"
                : ".index-" + folderName.replace('/', '_') + ".html";
        response.setHeader("Content-disposition", "filename=\"" + indexFileName + "\"");

        
        return Response.ok()
                .entity(output)
                //.type("application/html").
                .build();
    }
    
    @GET
    @Path("{id}/versions/{versionId}/metadata")
    public Response getVersionMetadata( @PathParam("id") String datasetId, @PathParam("versionId") String versionId, @Context UriInfo uriInfo, @Context HttpHeaders headers) {
        return response( req -> ok(
                    jsonByBlocks(
                        getDatasetVersionOrDie(req, versionId, findDatasetOrDie(datasetId), uriInfo, headers )
                                .getDatasetFields())));
    }
    
    @GET
    @Path("{id}/versions/{versionNumber}/metadata/{block}")
    public Response getVersionMetadataBlock( @PathParam("id") String datasetId, 
                                             @PathParam("versionNumber") String versionNumber, 
                                             @PathParam("block") String blockName, 
                                             @Context UriInfo uriInfo, 
                                             @Context HttpHeaders headers ) {
        
        return response( req -> {
            DatasetVersion dsv = getDatasetVersionOrDie(req, versionNumber, findDatasetOrDie(datasetId), uriInfo, headers );
            
            Map<MetadataBlock, List<DatasetField>> fieldsByBlock = DatasetField.groupByBlock(dsv.getDatasetFields());
            for ( Map.Entry<MetadataBlock, List<DatasetField>> p : fieldsByBlock.entrySet() ) {
                if ( p.getKey().getName().equals(blockName) ) {
                    return ok(json(p.getKey(), p.getValue()));
                }
            }
            return notFound("metadata block named " + blockName + " not found");
        });
    }

    /**
     * Add Signposting
     * @param datasetId
     * @param versionId
     * @param uriInfo
     * @param headers
     * @return
     */
    @GET
    @Path("{id}/versions/{versionId}/linkset")
    public Response getLinkset( @PathParam("id") String datasetId, @PathParam("versionId") String versionId, @Context UriInfo uriInfo, @Context HttpHeaders headers) {
        if ( ":draft".equals(versionId) ) {
            return badRequest("The :draft version can be viewed");
        }
        return response( req -> {
            DatasetVersion dsv = getDatasetVersionOrDie(req, versionId, findDatasetOrDie(datasetId), uriInfo, headers);
            String dataverseSiteUrl = systemConfig.getDataverseSiteUrl();
            String anchor = dataverseSiteUrl + "/dataset.xhtml?persistentId=" + dsv.getDataset().getPersistentURL();
            String signpostingConf = settingsService.getValueForKey(SettingsServiceBean.Key.SignpostingConf, BundleUtil.getStringFromBundle("signposting.configuration.SignpostingConf"));
            if (signpostingConf.isEmpty()) return notFound("Configuration key for signposting is empty [SignpostingConf]");
            if (dsv.getId() == null) return notFound("Dataset not found: Id is empty");
            return okLinkset(JsonPrinter.jsonLinkset(new SignpostingResources(systemConfig, dsv, signpostingConf)));
        });
    }
    @GET
    @Path("{id}/modifyRegistration")
    public Response updateDatasetTargetURL(@PathParam("id") String id ) {
        return response( req -> {
            execCommand(new UpdateDatasetTargetURLCommand(findDatasetOrDie(id), req));
            return ok("Dataset " + id + " target url updated");
        });
    }
    
    @POST
    @Path("/modifyRegistrationAll")
    public Response updateDatasetTargetURLAll() {
        return response( req -> {
            datasetService.findAll().forEach( ds -> {
                try {
                    execCommand(new UpdateDatasetTargetURLCommand(findDatasetOrDie(ds.getId().toString()), req));
                } catch (WrappedResponse ex) {
                    Logger.getLogger(Datasets.class.getName()).log(Level.SEVERE, null, ex);
                }
            });
            return ok("Update All Dataset target url completed");
        });
    }
    
    @POST
    @Path("{id}/modifyRegistrationMetadata")
    public Response updateDatasetPIDMetadata(@PathParam("id") String id) {

        try {
            Dataset dataset = findDatasetOrDie(id);
            if (!dataset.isReleased()) {
                return error(Response.Status.BAD_REQUEST, BundleUtil.getStringFromBundle("datasets.api.updatePIDMetadata.failure.dataset.must.be.released"));
            }
        } catch (WrappedResponse ex) {
            Logger.getLogger(Datasets.class.getName()).log(Level.SEVERE, null, ex);
        }

        return response(req -> {
            execCommand(new UpdateDvObjectPIDMetadataCommand(findDatasetOrDie(id), req));
            List<String> args = Arrays.asList(id);
            return ok(BundleUtil.getStringFromBundle("datasets.api.updatePIDMetadata.success.for.single.dataset", args));
        });
    }
    
    @GET
    @Path("/modifyRegistrationPIDMetadataAll")
    public Response updateDatasetPIDMetadataAll() {
        return response( req -> {
            datasetService.findAll().forEach( ds -> {
                try {
                    execCommand(new UpdateDvObjectPIDMetadataCommand(findDatasetOrDie(ds.getId().toString()), req));
                } catch (WrappedResponse ex) {
                    Logger.getLogger(Datasets.class.getName()).log(Level.SEVERE, null, ex);
                }
            });           
            return ok(BundleUtil.getStringFromBundle("datasets.api.updatePIDMetadata.success.for.update.all"));
        });
    }
  
    @PUT
    @Path("{id}/versions/{versionId}")
    @Consumes(MediaType.APPLICATION_JSON)
    public Response updateDraftVersion( String jsonBody, @PathParam("id") String id,  @PathParam("versionId") String versionId ){
        
        if ( ! ":draft".equals(versionId) ) {
            return error( Response.Status.BAD_REQUEST, "Only the :draft version can be updated");
        }
        
        try ( StringReader rdr = new StringReader(jsonBody) ) {
            DataverseRequest req = createDataverseRequest(findUserOrDie());
            Dataset ds = findDatasetOrDie(id);
            JsonObject json = Json.createReader(rdr).readObject();
            DatasetVersion incomingVersion = jsonParser().parseDatasetVersion(json);
            
            // clear possibly stale fields from the incoming dataset version.
            // creation and modification dates are updated by the commands.
            incomingVersion.setId(null);
            incomingVersion.setVersionNumber(null);
            incomingVersion.setMinorVersionNumber(null);
            incomingVersion.setVersionState(DatasetVersion.VersionState.DRAFT);
            incomingVersion.setDataset(ds);
            incomingVersion.setCreateTime(null);
            incomingVersion.setLastUpdateTime(null);
            
            if (!incomingVersion.getFileMetadatas().isEmpty()){
                return error( Response.Status.BAD_REQUEST, "You may not add files via this api.");
            }
            
            boolean updateDraft = ds.getLatestVersion().isDraft();
            
            DatasetVersion managedVersion;
            if ( updateDraft ) {
                final DatasetVersion editVersion = ds.getEditVersion();
                editVersion.setDatasetFields(incomingVersion.getDatasetFields());
                editVersion.setTermsOfUseAndAccess( incomingVersion.getTermsOfUseAndAccess() );
                Dataset managedDataset = execCommand(new UpdateDatasetVersionCommand(ds, req));
                managedVersion = managedDataset.getEditVersion();
            } else {
                managedVersion = execCommand(new CreateDatasetVersionCommand(req, ds, incomingVersion));
            }
//            DatasetVersion managedVersion = execCommand( updateDraft
//                                                             ? new UpdateDatasetVersionCommand(req, incomingVersion)
//                                                             : new CreateDatasetVersionCommand(req, ds, incomingVersion));
            return ok( json(managedVersion) );
                    
        } catch (JsonParseException ex) {
            logger.log(Level.SEVERE, "Semantic error parsing dataset version Json: " + ex.getMessage(), ex);
            return error( Response.Status.BAD_REQUEST, "Error parsing dataset version: " + ex.getMessage() );
            
        } catch (WrappedResponse ex) {
            return ex.getResponse();
            
        }
    }

    @GET
    @Path("{id}/versions/{versionId}/metadata")
    @Produces("application/ld+json, application/json-ld")
    public Response getVersionJsonLDMetadata(@PathParam("id") String id, @PathParam("versionId") String versionId, @Context UriInfo uriInfo, @Context HttpHeaders headers) {
        try {
            DataverseRequest req = createDataverseRequest(findUserOrDie());
            DatasetVersion dsv = getDatasetVersionOrDie(req, versionId, findDatasetOrDie(id), uriInfo, headers);
            OREMap ore = new OREMap(dsv,
                    settingsService.isTrueForKey(SettingsServiceBean.Key.ExcludeEmailFromExport, false));
            return ok(ore.getOREMapBuilder(true));

        } catch (WrappedResponse ex) {
            ex.printStackTrace();
            return ex.getResponse();
        } catch (Exception jpe) {
            logger.log(Level.SEVERE, "Error getting jsonld metadata for dsv: ", jpe.getLocalizedMessage());
            jpe.printStackTrace();
            return error(Response.Status.INTERNAL_SERVER_ERROR, jpe.getLocalizedMessage());
        }
    }

    @GET
    @Path("{id}/metadata")
    @Produces("application/ld+json, application/json-ld")
    public Response getVersionJsonLDMetadata(@PathParam("id") String id, @Context UriInfo uriInfo, @Context HttpHeaders headers) {
        return getVersionJsonLDMetadata(id, ":draft", uriInfo, headers);
    }

    @PUT
    @Path("{id}/metadata")
    @Consumes("application/ld+json, application/json-ld")
    public Response updateVersionMetadata(String jsonLDBody, @PathParam("id") String id, @DefaultValue("false") @QueryParam("replace") boolean replaceTerms) {

        try {
            Dataset ds = findDatasetOrDie(id);
            DataverseRequest req = createDataverseRequest(findUserOrDie());
            DatasetVersion dsv = ds.getEditVersion();
            boolean updateDraft = ds.getLatestVersion().isDraft();
            dsv = JSONLDUtil.updateDatasetVersionMDFromJsonLD(dsv, jsonLDBody, metadataBlockService, datasetFieldSvc, !replaceTerms, false, licenseSvc);

            DatasetVersion managedVersion;
            if (updateDraft) {
                Dataset managedDataset = execCommand(new UpdateDatasetVersionCommand(ds, req));
                managedVersion = managedDataset.getEditVersion();
            } else {
                managedVersion = execCommand(new CreateDatasetVersionCommand(req, ds, dsv));
            }
            String info = updateDraft ? "Version Updated" : "Version Created";
            return ok(Json.createObjectBuilder().add(info, managedVersion.getVersionDate()));

        } catch (WrappedResponse ex) {
            return ex.getResponse();
        } catch (JsonParsingException jpe) {
            logger.log(Level.SEVERE, "Error parsing dataset json. Json: {0}", jsonLDBody);
            return error(Status.BAD_REQUEST, "Error parsing Json: " + jpe.getMessage());
        }
    }

    @PUT
    @Path("{id}/metadata/delete")
    @Consumes("application/ld+json, application/json-ld")
    public Response deleteMetadata(String jsonLDBody, @PathParam("id") String id) {
        try {
            Dataset ds = findDatasetOrDie(id);
            DataverseRequest req = createDataverseRequest(findUserOrDie());
            DatasetVersion dsv = ds.getEditVersion();
            boolean updateDraft = ds.getLatestVersion().isDraft();
            dsv = JSONLDUtil.deleteDatasetVersionMDFromJsonLD(dsv, jsonLDBody, metadataBlockService, licenseSvc);
            DatasetVersion managedVersion;
            if (updateDraft) {
                Dataset managedDataset = execCommand(new UpdateDatasetVersionCommand(ds, req));
                managedVersion = managedDataset.getEditVersion();
            } else {
                managedVersion = execCommand(new CreateDatasetVersionCommand(req, ds, dsv));
            }
            String info = updateDraft ? "Version Updated" : "Version Created";
            return ok(Json.createObjectBuilder().add(info, managedVersion.getVersionDate()));

        } catch (WrappedResponse ex) {
            ex.printStackTrace();
            return ex.getResponse();
        } catch (JsonParsingException jpe) {
            logger.log(Level.SEVERE, "Error parsing dataset json. Json: {0}", jsonLDBody);
            jpe.printStackTrace();
            return error(Status.BAD_REQUEST, "Error parsing Json: " + jpe.getMessage());
        }
    }

    @PUT
    @Path("{id}/deleteMetadata")
    public Response deleteVersionMetadata(String jsonBody, @PathParam("id") String id) throws WrappedResponse {

        DataverseRequest req = createDataverseRequest(findUserOrDie());

        return processDatasetFieldDataDelete(jsonBody, id, req);
    }

    private Response processDatasetFieldDataDelete(String jsonBody, String id, DataverseRequest req) {
        try (StringReader rdr = new StringReader(jsonBody)) {

            Dataset ds = findDatasetOrDie(id);
            JsonObject json = Json.createReader(rdr).readObject();
            DatasetVersion dsv = ds.getEditVersion();

            List<DatasetField> fields = new LinkedList<>();
            DatasetField singleField = null;

            JsonArray fieldsJson = json.getJsonArray("fields");
            if (fieldsJson == null) {
                singleField = jsonParser().parseField(json, Boolean.FALSE);
                fields.add(singleField);
            } else {
                fields = jsonParser().parseMultipleFields(json);
            }

            dsv.setVersionState(DatasetVersion.VersionState.DRAFT);

            List<ControlledVocabularyValue> controlledVocabularyItemsToRemove = new ArrayList<ControlledVocabularyValue>();
            List<DatasetFieldValue> datasetFieldValueItemsToRemove = new ArrayList<DatasetFieldValue>();
            List<DatasetFieldCompoundValue> datasetFieldCompoundValueItemsToRemove = new ArrayList<DatasetFieldCompoundValue>();

            for (DatasetField updateField : fields) {
                boolean found = false;
                for (DatasetField dsf : dsv.getDatasetFields()) {
                    if (dsf.getDatasetFieldType().equals(updateField.getDatasetFieldType())) {
                        if (dsf.getDatasetFieldType().isAllowMultiples()) { 
                            if (updateField.getDatasetFieldType().isControlledVocabulary()) {
                                if (dsf.getDatasetFieldType().isAllowMultiples()) {
                                    for (ControlledVocabularyValue cvv : updateField.getControlledVocabularyValues()) {
                                        for (ControlledVocabularyValue existing : dsf.getControlledVocabularyValues()) {
                                            if (existing.getStrValue().equals(cvv.getStrValue())) {
                                                found = true;
                                                controlledVocabularyItemsToRemove.add(existing);
                                            }
                                        }
                                        if (!found) {
                                            logger.log(Level.SEVERE, "Delete metadata failed: " + updateField.getDatasetFieldType().getDisplayName() + ": " + cvv.getStrValue() + " not found.");
                                            return error(Response.Status.BAD_REQUEST, "Delete metadata failed: " + updateField.getDatasetFieldType().getDisplayName() + ": " + cvv.getStrValue() + " not found.");
                                        }
                                    }
                                    for (ControlledVocabularyValue remove : controlledVocabularyItemsToRemove) {
                                        dsf.getControlledVocabularyValues().remove(remove);
                                    }

                                } else {
                                    if (dsf.getSingleControlledVocabularyValue().getStrValue().equals(updateField.getSingleControlledVocabularyValue().getStrValue())) {
                                        found = true;
                                        dsf.setSingleControlledVocabularyValue(null);
                                    }

                                }
                            } else {
                                if (!updateField.getDatasetFieldType().isCompound()) {
                                    if (dsf.getDatasetFieldType().isAllowMultiples()) {
                                        for (DatasetFieldValue dfv : updateField.getDatasetFieldValues()) {
                                            for (DatasetFieldValue edsfv : dsf.getDatasetFieldValues()) {
                                                if (edsfv.getDisplayValue().equals(dfv.getDisplayValue())) {
                                                    found = true;
                                                    datasetFieldValueItemsToRemove.add(dfv);
                                                }
                                            }
                                            if (!found) {
                                                logger.log(Level.SEVERE, "Delete metadata failed: " + updateField.getDatasetFieldType().getDisplayName() + ": " + dfv.getDisplayValue() + " not found.");
                                                return error(Response.Status.BAD_REQUEST, "Delete metadata failed: " + updateField.getDatasetFieldType().getDisplayName() + ": " + dfv.getDisplayValue() + " not found.");
                                            }
                                        }
                                        datasetFieldValueItemsToRemove.forEach((remove) -> {
                                            dsf.getDatasetFieldValues().remove(remove);
                                        });

                                    } else {
                                        if (dsf.getSingleValue().getDisplayValue().equals(updateField.getSingleValue().getDisplayValue())) {
                                            found = true;
                                            dsf.setSingleValue(null);
                                        }

                                    }
                                } else {
                                    for (DatasetFieldCompoundValue dfcv : updateField.getDatasetFieldCompoundValues()) {
                                        String deleteVal = getCompoundDisplayValue(dfcv);
                                        for (DatasetFieldCompoundValue existing : dsf.getDatasetFieldCompoundValues()) {
                                            String existingString = getCompoundDisplayValue(existing);
                                            if (existingString.equals(deleteVal)) {
                                                found = true;
                                                datasetFieldCompoundValueItemsToRemove.add(existing);
                                            }
                                        }
                                        datasetFieldCompoundValueItemsToRemove.forEach((remove) -> {
                                            dsf.getDatasetFieldCompoundValues().remove(remove);
                                        });
                                        if (!found) { 
                                            logger.log(Level.SEVERE, "Delete metadata failed: " + updateField.getDatasetFieldType().getDisplayName() + ": " + deleteVal + " not found.");
                                            return error(Response.Status.BAD_REQUEST, "Delete metadata failed: " + updateField.getDatasetFieldType().getDisplayName() + ": " + deleteVal + " not found.");
                                        }
                                    }
                                }
                            }
                        } else {
                            found = true;
                            dsf.setSingleValue(null);
                            dsf.setSingleControlledVocabularyValue(null);
                        }
                        break;
                    }
                }
                if (!found){
                    String displayValue = !updateField.getDisplayValue().isEmpty() ? updateField.getDisplayValue() : updateField.getCompoundDisplayValue();
                    logger.log(Level.SEVERE, "Delete metadata failed: " + updateField.getDatasetFieldType().getDisplayName() + ": " + displayValue + " not found." );
                    return error(Response.Status.BAD_REQUEST, "Delete metadata failed: " + updateField.getDatasetFieldType().getDisplayName() + ": " + displayValue + " not found." );
                }
            }           


            
            boolean updateDraft = ds.getLatestVersion().isDraft();
            DatasetVersion managedVersion = updateDraft 
                    ? execCommand(new UpdateDatasetVersionCommand(ds, req)).getEditVersion()
                    : execCommand(new CreateDatasetVersionCommand(req, ds, dsv));
            return ok(json(managedVersion));

        } catch (JsonParseException ex) {
            logger.log(Level.SEVERE, "Semantic error parsing dataset update Json: " + ex.getMessage(), ex);
            return error(Response.Status.BAD_REQUEST, "Error processing metadata delete: " + ex.getMessage());

        } catch (WrappedResponse ex) {
            logger.log(Level.SEVERE, "Delete metadata error: " + ex.getMessage(), ex);
            return ex.getResponse();

        }
    
    }
    
    private String getCompoundDisplayValue (DatasetFieldCompoundValue dscv){
        String returnString = "";
                    for (DatasetField dsf : dscv.getChildDatasetFields()) {
                for (String value : dsf.getValues()) {
                    if (!(value == null)) {
                        returnString += (returnString.isEmpty() ? "" : "; ") + value.trim();
                    }
                }
            }
        return returnString;
    }
    
    @PUT
    @Path("{id}/editMetadata")
    public Response editVersionMetadata(String jsonBody, @PathParam("id") String id, @QueryParam("replace") Boolean replace) {

        Boolean replaceData = replace != null;
        DataverseRequest req = null;
        try {
         req = createDataverseRequest(findUserOrDie());
        } catch (WrappedResponse ex) {
            logger.log(Level.SEVERE, "Edit metdata error: " + ex.getMessage(), ex);
            return ex.getResponse();
        }

        return processDatasetUpdate(jsonBody, id, req, replaceData);
    }
    
    
    private Response processDatasetUpdate(String jsonBody, String id, DataverseRequest req, Boolean replaceData){
        try (StringReader rdr = new StringReader(jsonBody)) {
           
            Dataset ds = findDatasetOrDie(id);
            JsonObject json = Json.createReader(rdr).readObject();
            DatasetVersion dsv = ds.getEditVersion();
            
            List<DatasetField> fields = new LinkedList<>();
            DatasetField singleField = null; 
            
            JsonArray fieldsJson = json.getJsonArray("fields");
            if( fieldsJson == null ){
                singleField  = jsonParser().parseField(json, Boolean.FALSE);
                fields.add(singleField);
            } else{
                fields = jsonParser().parseMultipleFields(json);
            }
            

            String valdationErrors = validateDatasetFieldValues(fields);

            if (!valdationErrors.isEmpty()) {
                logger.log(Level.SEVERE, "Semantic error parsing dataset update Json: " + valdationErrors, valdationErrors);
                return error(Response.Status.BAD_REQUEST, "Error parsing dataset update: " + valdationErrors);
            }

            dsv.setVersionState(DatasetVersion.VersionState.DRAFT);

            //loop through the update fields     
            // and compare to the version fields  
            //if exist add/replace values
            //if not add entire dsf
            for (DatasetField updateField : fields) {
                boolean found = false;
                for (DatasetField dsf : dsv.getDatasetFields()) {
                    if (dsf.getDatasetFieldType().equals(updateField.getDatasetFieldType())) {
                        found = true;
                        if (dsf.isEmpty() || dsf.getDatasetFieldType().isAllowMultiples() || replaceData) {
                            List priorCVV = new ArrayList<>();
                            String cvvDisplay = "";

                            if (updateField.getDatasetFieldType().isControlledVocabulary()) {
                                cvvDisplay = dsf.getDisplayValue();
                                for (ControlledVocabularyValue cvvOld : dsf.getControlledVocabularyValues()) {
                                    priorCVV.add(cvvOld);
                                }
                            }

                            if (replaceData) {
                                if (dsf.getDatasetFieldType().isAllowMultiples()) {
                                    dsf.setDatasetFieldCompoundValues(new ArrayList<>());
                                    dsf.setDatasetFieldValues(new ArrayList<>());
                                    dsf.setControlledVocabularyValues(new ArrayList<>());
                                    priorCVV.clear();
                                    dsf.getControlledVocabularyValues().clear();
                                } else {
                                    dsf.setSingleValue("");
                                    dsf.setSingleControlledVocabularyValue(null);
                                }
                            }
                            if (updateField.getDatasetFieldType().isControlledVocabulary()) {
                                if (dsf.getDatasetFieldType().isAllowMultiples()) {
                                    for (ControlledVocabularyValue cvv : updateField.getControlledVocabularyValues()) {
                                        if (!cvvDisplay.contains(cvv.getStrValue())) {
                                            priorCVV.add(cvv);
                                        }
                                    }
                                    dsf.setControlledVocabularyValues(priorCVV);
                                } else {
                                    dsf.setSingleControlledVocabularyValue(updateField.getSingleControlledVocabularyValue());
                                }
                            } else {
                                if (!updateField.getDatasetFieldType().isCompound()) {
                                    if (dsf.getDatasetFieldType().isAllowMultiples()) {
                                        for (DatasetFieldValue dfv : updateField.getDatasetFieldValues()) {
                                            if (!dsf.getDisplayValue().contains(dfv.getDisplayValue())) {
                                                dfv.setDatasetField(dsf);
                                                dsf.getDatasetFieldValues().add(dfv);
                                            }
                                        }
                                    } else {
                                        dsf.setSingleValue(updateField.getValue());
                                    }
                                } else {
                                    for (DatasetFieldCompoundValue dfcv : updateField.getDatasetFieldCompoundValues()) {
                                        if (!dsf.getCompoundDisplayValue().contains(updateField.getCompoundDisplayValue())) {
                                            dfcv.setParentDatasetField(dsf);
                                            dsf.setDatasetVersion(dsv);
                                            dsf.getDatasetFieldCompoundValues().add(dfcv);
                                        }
                                    }
                                }
                            }
                        } else {
                            if (!dsf.isEmpty() && !dsf.getDatasetFieldType().isAllowMultiples() || !replaceData) {
                                return error(Response.Status.BAD_REQUEST, "You may not add data to a field that already has data and does not allow multiples. Use replace=true to replace existing data (" + dsf.getDatasetFieldType().getDisplayName() + ")");
                            }
                        }
                        break;
                    }
                }
                if (!found) {
                    updateField.setDatasetVersion(dsv);
                    dsv.getDatasetFields().add(updateField);
                }
            }
            boolean updateDraft = ds.getLatestVersion().isDraft();
            DatasetVersion managedVersion;

            if (updateDraft) {
                managedVersion = execCommand(new UpdateDatasetVersionCommand(ds, req)).getEditVersion();
            } else {
                managedVersion = execCommand(new CreateDatasetVersionCommand(req, ds, dsv));
            }

            return ok(json(managedVersion));

        } catch (JsonParseException ex) {
            logger.log(Level.SEVERE, "Semantic error parsing dataset update Json: " + ex.getMessage(), ex);
            return error(Response.Status.BAD_REQUEST, "Error parsing dataset update: " + ex.getMessage());

        } catch (WrappedResponse ex) {
            logger.log(Level.SEVERE, "Update metdata error: " + ex.getMessage(), ex);
            return ex.getResponse();

        }
    }
    
    private String validateDatasetFieldValues(List<DatasetField> fields) {
        StringBuilder error = new StringBuilder();

        for (DatasetField dsf : fields) {
            if (dsf.getDatasetFieldType().isAllowMultiples() && dsf.getControlledVocabularyValues().isEmpty()
                    && dsf.getDatasetFieldCompoundValues().isEmpty() && dsf.getDatasetFieldValues().isEmpty()) {
                error.append("Empty multiple value for field: ").append(dsf.getDatasetFieldType().getDisplayName()).append(" ");
            } else if (!dsf.getDatasetFieldType().isAllowMultiples() && dsf.getSingleValue().getValue().isEmpty()) {
                error.append("Empty value for field: ").append(dsf.getDatasetFieldType().getDisplayName()).append(" ");
            }
        }

        if (!error.toString().isEmpty()) {
            return (error.toString());
        }
        return "";
    }
    
    /**
     * @deprecated This was shipped as a GET but should have been a POST, see https://github.com/IQSS/dataverse/issues/2431
     */
    @GET
    @Path("{id}/actions/:publish")
    @Deprecated
    public Response publishDataseUsingGetDeprecated( @PathParam("id") String id, @QueryParam("type") String type ) {
        logger.info("publishDataseUsingGetDeprecated called on id " + id + ". Encourage use of POST rather than GET, which is deprecated.");
        return publishDataset(id, type, false);
    }

    @POST
    @Path("{id}/actions/:publish")
    public Response publishDataset(@PathParam("id") String id, @QueryParam("type") String type, @QueryParam("assureIsIndexed") boolean mustBeIndexed) {
        try {
            if (type == null) {
                return error(Response.Status.BAD_REQUEST, "Missing 'type' parameter (either 'major','minor', or 'updatecurrent').");
            }
            boolean updateCurrent=false;
            AuthenticatedUser user = findAuthenticatedUserOrDie();
            type = type.toLowerCase();
            boolean isMinor=false;
            switch (type) {
                case "minor":
                    isMinor = true;
                    break;
                case "major":
                    isMinor = false;
                    break;
            case "updatecurrent":
                if(user.isSuperuser()) {
                  updateCurrent=true;
                } else {
                    return error(Response.Status.FORBIDDEN, "Only superusers can update the current version"); 
                }
                break;
                default:
                return error(Response.Status.BAD_REQUEST, "Illegal 'type' parameter value '" + type + "'. It needs to be either 'major', 'minor', or 'updatecurrent'.");
            }

            Dataset ds = findDatasetOrDie(id);
            if (mustBeIndexed) {
                logger.fine("IT: " + ds.getIndexTime());
                logger.fine("MT: " + ds.getModificationTime());
                logger.fine("PIT: " + ds.getPermissionIndexTime());
                logger.fine("PMT: " + ds.getPermissionModificationTime());
                if (ds.getIndexTime() != null && ds.getModificationTime() != null) {
                    logger.fine("ITMT: " + (ds.getIndexTime().compareTo(ds.getModificationTime()) <= 0));
                }
                /*
                 * Some calls, such as the /datasets/actions/:import* commands do not set the
                 * modification or permission modification times. The checks here are trying to
                 * see if indexing or permissionindexing could be pending, so they check to see
                 * if the relevant modification time is set and if so, whether the index is also
                 * set and if so, if it after the modification time. If the modification time is
                 * set and the index time is null or is before the mod time, the 409/conflict
                 * error is returned.
                 * 
                 */
                if ((ds.getModificationTime()!=null && (ds.getIndexTime() == null || (ds.getIndexTime().compareTo(ds.getModificationTime()) <= 0))) ||
                        (ds.getPermissionModificationTime()!=null && (ds.getPermissionIndexTime() == null || (ds.getPermissionIndexTime().compareTo(ds.getPermissionModificationTime()) <= 0)))) {
                    return error(Response.Status.CONFLICT, "Dataset is awaiting indexing");
                }
            }
            if (updateCurrent) {
                /*
                 * Note: The code here mirrors that in the
                 * edu.harvard.iq.dataverse.DatasetPage:updateCurrentVersion method. Any changes
                 * to the core logic (i.e. beyond updating the messaging about results) should
                 * be applied to the code there as well.
                 */
                String errorMsg = null;
                String successMsg = null;
                try {
                    CuratePublishedDatasetVersionCommand cmd = new CuratePublishedDatasetVersionCommand(ds, createDataverseRequest(user));
                    ds = commandEngine.submit(cmd);
                    successMsg = BundleUtil.getStringFromBundle("datasetversion.update.success");

                    // If configured, update archive copy as well
                    String className = settingsService.get(SettingsServiceBean.Key.ArchiverClassName.toString());
                    DatasetVersion updateVersion = ds.getLatestVersion();
                    AbstractSubmitToArchiveCommand archiveCommand = ArchiverUtil.createSubmitToArchiveCommand(className, createDataverseRequest(user), updateVersion);
                    if (archiveCommand != null) {
                        // Delete the record of any existing copy since it is now out of date/incorrect
                        updateVersion.setArchivalCopyLocation(null);
                        /*
                         * Then try to generate and submit an archival copy. Note that running this
                         * command within the CuratePublishedDatasetVersionCommand was causing an error:
                         * "The attribute [id] of class
                         * [edu.harvard.iq.dataverse.DatasetFieldCompoundValue] is mapped to a primary
                         * key column in the database. Updates are not allowed." To avoid that, and to
                         * simplify reporting back to the GUI whether this optional step succeeded, I've
                         * pulled this out as a separate submit().
                         */
                        try {
                            updateVersion = commandEngine.submit(archiveCommand);
                            if (updateVersion.getArchivalCopyLocation() != null) {
                                successMsg = BundleUtil.getStringFromBundle("datasetversion.update.archive.success");
                            } else {
                                successMsg = BundleUtil.getStringFromBundle("datasetversion.update.archive.failure");
                            }
                        } catch (CommandException ex) {
                            successMsg = BundleUtil.getStringFromBundle("datasetversion.update.archive.failure") + " - " + ex.toString();
                            logger.severe(ex.getMessage());
                        }
                    }
                } catch (CommandException ex) {
                    errorMsg = BundleUtil.getStringFromBundle("datasetversion.update.failure") + " - " + ex.toString();
                    logger.severe(ex.getMessage());
                }
                if (errorMsg != null) {
                    return error(Response.Status.INTERNAL_SERVER_ERROR, errorMsg);
                } else {
                    return Response.ok(Json.createObjectBuilder()
                            .add("status", STATUS_OK)
                            .add("status_details", successMsg)
                            .add("data", json(ds)).build())
                            .type(MediaType.APPLICATION_JSON)
                            .build();
                }
            } else {
            PublishDatasetResult res = execCommand(new PublishDatasetCommand(ds,
                        createDataverseRequest(user),
                    isMinor));
            return res.isWorkflow() ? accepted(json(res.getDataset())) : ok(json(res.getDataset()));
            }
        } catch (WrappedResponse ex) {
            return ex.getResponse();
        }
    }

    @POST
    @Path("{id}/actions/:releasemigrated")
    @Consumes("application/ld+json, application/json-ld")
    public Response publishMigratedDataset(String jsonldBody, @PathParam("id") String id, @DefaultValue("false") @QueryParam ("updatepidatprovider") boolean contactPIDProvider) {
        try {
            AuthenticatedUser user = findAuthenticatedUserOrDie();
            if (!user.isSuperuser()) {
                return error(Response.Status.FORBIDDEN, "Only superusers can release migrated datasets");
            }

            Dataset ds = findDatasetOrDie(id);
            try {
                JsonObject metadata = JSONLDUtil.decontextualizeJsonLD(jsonldBody);
                String pubDate = metadata.getString(JsonLDTerm.schemaOrg("datePublished").getUrl());
                logger.fine("Submitted date: " + pubDate);
                LocalDateTime dateTime = null;
                if(!StringUtils.isEmpty(pubDate)) {
                    dateTime = JSONLDUtil.getDateTimeFrom(pubDate);
                    final Timestamp time = Timestamp.valueOf(dateTime);
                    //Set version release date
                    ds.getLatestVersion().setReleaseTime(new Date(time.getTime()));
                }
                // dataset.getPublicationDateFormattedYYYYMMDD())
                // Assign a version number if not set
                if (ds.getLatestVersion().getVersionNumber() == null) {

                    if (ds.getVersions().size() == 1) {
                        // First Release
                        ds.getLatestVersion().setVersionNumber(Long.valueOf(1));
                        ds.getLatestVersion().setMinorVersionNumber(Long.valueOf(0));
                    } else if (ds.getLatestVersion().isMinorUpdate()) {
                        ds.getLatestVersion().setVersionNumber(Long.valueOf(ds.getVersionNumber()));
                        ds.getLatestVersion().setMinorVersionNumber(Long.valueOf(ds.getMinorVersionNumber() + 1));
                    } else {
                        // major, non-first release
                        ds.getLatestVersion().setVersionNumber(Long.valueOf(ds.getVersionNumber() + 1));
                        ds.getLatestVersion().setMinorVersionNumber(Long.valueOf(0));
                    }
                }
                if(ds.getLatestVersion().getVersionNumber()==1 && ds.getLatestVersion().getMinorVersionNumber()==0) {
                    //Also set publication date if this is the first
                    if(dateTime != null) {
                      ds.setPublicationDate(Timestamp.valueOf(dateTime));
                    }
                    // Release User is only set in FinalizeDatasetPublicationCommand if the pub date
                    // is null, so set it here.
                    ds.setReleaseUser((AuthenticatedUser) user);
                }
            } catch (Exception e) {
                logger.fine(e.getMessage());
                throw new BadRequestException("Unable to set publication date ("
                        + JsonLDTerm.schemaOrg("datePublished").getUrl() + "): " + e.getMessage());
            }
            /*
             * Note: The code here mirrors that in the
             * edu.harvard.iq.dataverse.DatasetPage:updateCurrentVersion method. Any changes
             * to the core logic (i.e. beyond updating the messaging about results) should
             * be applied to the code there as well.
             */
            String errorMsg = null;
            Optional<Workflow> prePubWf = wfService.getDefaultWorkflow(TriggerType.PrePublishDataset);

            try {
                // ToDo - should this be in onSuccess()? May relate to todo above
                if (prePubWf.isPresent()) {
                    // Start the workflow, the workflow will call FinalizeDatasetPublication later
                    wfService.start(prePubWf.get(),
                            new WorkflowContext(createDataverseRequest(user), ds, TriggerType.PrePublishDataset, !contactPIDProvider),
                            false);
                } else {
                    FinalizeDatasetPublicationCommand cmd = new FinalizeDatasetPublicationCommand(ds,
                            createDataverseRequest(user), !contactPIDProvider);
                    ds = commandEngine.submit(cmd);
                }
            } catch (CommandException ex) {
                errorMsg = BundleUtil.getStringFromBundle("datasetversion.update.failure") + " - " + ex.toString();
                logger.severe(ex.getMessage());
            }

            if (errorMsg != null) {
                return error(Response.Status.INTERNAL_SERVER_ERROR, errorMsg);
            } else {
                return prePubWf.isPresent() ? accepted(json(ds)) : ok(json(ds));
            }

        } catch (WrappedResponse ex) {
            return ex.getResponse();
        }
    }

    @POST
    @Path("{id}/move/{targetDataverseAlias}")
    public Response moveDataset(@PathParam("id") String id, @PathParam("targetDataverseAlias") String targetDataverseAlias, @QueryParam("forceMove") Boolean force) {
        try {
            User u = findUserOrDie();            
            Dataset ds = findDatasetOrDie(id);
            Dataverse target = dataverseService.findByAlias(targetDataverseAlias);
            if (target == null) {
                return error(Response.Status.BAD_REQUEST, BundleUtil.getStringFromBundle("datasets.api.moveDataset.error.targetDataverseNotFound"));
            }
            //Command requires Super user - it will be tested by the command
            execCommand(new MoveDatasetCommand(
                    createDataverseRequest(u), ds, target, force
            ));
            return ok(BundleUtil.getStringFromBundle("datasets.api.moveDataset.success"));
        } catch (WrappedResponse ex) {
            if (ex.getCause() instanceof UnforcedCommandException) {
                return ex.refineResponse(BundleUtil.getStringFromBundle("datasets.api.moveDataset.error.suggestForce"));
            } else {
                return ex.getResponse();
            }
        }
    }

    @POST
    @Path("{id}/files/actions/:set-embargo")
    public Response createFileEmbargo(@PathParam("id") String id, String jsonBody){

        // user is authenticated
        AuthenticatedUser authenticatedUser = null;
        try {
            authenticatedUser = findAuthenticatedUserOrDie();
        } catch (WrappedResponse ex) {
            return error(Status.UNAUTHORIZED, "Authentication is required.");
        }

        Dataset dataset;
        try {
            dataset = findDatasetOrDie(id);
        } catch (WrappedResponse ex) {
            return ex.getResponse();
        }

        // client is superadmin or (client has EditDataset permission on these files and files are unreleased)
        /*
         * This is only a pre-test - if there's no draft version, there are clearly no
         * files that a normal user can change. The converse is not true. A draft
         * version could contain only files that have already been released. Further, we
         * haven't checked the file list yet so the user could still be trying to change
         * released files even if there are some unreleased/draft-only files. Doing this
         * check here does avoid having to do further parsing for some error cases. It
         * also checks the user can edit this dataset, so we don't have to make that
         * check later.
         */

        if ((!authenticatedUser.isSuperuser() && (dataset.getLatestVersion().getVersionState() != DatasetVersion.VersionState.DRAFT) ) || !permissionService.userOn(authenticatedUser, dataset).has(Permission.EditDataset)) {
            return error(Status.FORBIDDEN, "Either the files are released and user is not a superuser or user does not have EditDataset permissions");
        }

        // check if embargoes are allowed(:MaxEmbargoDurationInMonths), gets the :MaxEmbargoDurationInMonths setting variable, if 0 or not set(null) return 400
        long maxEmbargoDurationInMonths = 0;
        try {
            maxEmbargoDurationInMonths  = Long.parseLong(settingsService.get(SettingsServiceBean.Key.MaxEmbargoDurationInMonths.toString()));
        } catch (NumberFormatException nfe){
            if (nfe.getMessage().contains("null")) {
                return error(Status.BAD_REQUEST, "No Embargoes allowed");
            }
        }
        if (maxEmbargoDurationInMonths == 0){
            return error(Status.BAD_REQUEST, "No Embargoes allowed");
        }

        StringReader rdr = new StringReader(jsonBody);
        JsonObject json = Json.createReader(rdr).readObject();

        Embargo embargo = new Embargo();


        LocalDate currentDateTime = LocalDate.now();
        LocalDate dateAvailable = LocalDate.parse(json.getString("dateAvailable"));

        // check :MaxEmbargoDurationInMonths if -1
        LocalDate maxEmbargoDateTime = maxEmbargoDurationInMonths != -1 ? LocalDate.now().plusMonths(maxEmbargoDurationInMonths) : null;
        // dateAvailable is not in the past
        if (dateAvailable.isAfter(currentDateTime)){
            embargo.setDateAvailable(dateAvailable);
        } else {
            return error(Status.BAD_REQUEST, "Date available can not be in the past");
        }

        // dateAvailable is within limits
        if (maxEmbargoDateTime != null){
            if (dateAvailable.isAfter(maxEmbargoDateTime)){
                return error(Status.BAD_REQUEST, "Date available can not exceed MaxEmbargoDurationInMonths: "+maxEmbargoDurationInMonths);
            }
        }

        embargo.setReason(json.getString("reason"));

        List<DataFile> datasetFiles = dataset.getFiles();
        List<DataFile> filesToEmbargo = new LinkedList<>();

        // extract fileIds from json, find datafiles and add to list
        if (json.containsKey("fileIds")){
            JsonArray fileIds = json.getJsonArray("fileIds");
            for (JsonValue jsv : fileIds) {
                try {
                    DataFile dataFile = findDataFileOrDie(jsv.toString());
                    filesToEmbargo.add(dataFile);
                } catch (WrappedResponse ex) {
                    return ex.getResponse();
                }
            }
        }

        List<Embargo> orphanedEmbargoes = new ArrayList<Embargo>();
        // check if files belong to dataset
        if (datasetFiles.containsAll(filesToEmbargo)) {
            JsonArrayBuilder restrictedFiles = Json.createArrayBuilder();
            boolean badFiles = false;
            for (DataFile datafile : filesToEmbargo) {
                // superuser can overrule an existing embargo, even on released files
                if (datafile.isReleased() && !authenticatedUser.isSuperuser()) {
                    restrictedFiles.add(datafile.getId());
                    badFiles = true;
                }
            }
            if (badFiles) {
                return Response.status(Status.FORBIDDEN)
                        .entity(NullSafeJsonBuilder.jsonObjectBuilder().add("status", STATUS_ERROR)
                                .add("message", "You do not have permission to embargo the following files")
                                .add("files", restrictedFiles).build())
                        .type(MediaType.APPLICATION_JSON_TYPE).build();
            }
            embargo=embargoService.merge(embargo);
            // Good request, so add the embargo. Track any existing embargoes so we can
            // delete them if there are no files left that reference them.
            for (DataFile datafile : filesToEmbargo) {
                Embargo emb = datafile.getEmbargo();
                if (emb != null) {
                    emb.getDataFiles().remove(datafile);
                    if (emb.getDataFiles().isEmpty()) {
                        orphanedEmbargoes.add(emb);
                    }
                }
                // Save merges the datafile with an embargo into the context
                datafile.setEmbargo(embargo);
                fileService.save(datafile);
            }
            //Call service to get action logged
            long embargoId = embargoService.save(embargo, authenticatedUser.getIdentifier());
            if (orphanedEmbargoes.size() > 0) {
                for (Embargo emb : orphanedEmbargoes) {
                    embargoService.deleteById(emb.getId(), authenticatedUser.getIdentifier());
                }
            }
            //If superuser, report changes to any released files
            if (authenticatedUser.isSuperuser()) {
                String releasedFiles = filesToEmbargo.stream().filter(d -> d.isReleased())
                        .map(d -> d.getId().toString()).collect(Collectors.joining(","));
                if (!releasedFiles.isBlank()) {
                    actionLogSvc
                            .log(new ActionLogRecord(ActionLogRecord.ActionType.Admin, "embargoAddedTo")
                                    .setInfo("Embargo id: " + embargo.getId() + " added for released file(s), id(s) "
                                            + releasedFiles + ".")
                                    .setUserIdentifier(authenticatedUser.getIdentifier()));
                }
            }
            return ok(Json.createObjectBuilder().add("message", "Files were embargoed"));
        } else {
            return error(BAD_REQUEST, "Not all files belong to dataset");
        }
    }

    @POST
    @Path("{id}/files/actions/:unset-embargo")
    public Response removeFileEmbargo(@PathParam("id") String id, String jsonBody){

        // user is authenticated
        AuthenticatedUser authenticatedUser = null;
        try {
            authenticatedUser = findAuthenticatedUserOrDie();
        } catch (WrappedResponse ex) {
            return error(Status.UNAUTHORIZED, "Authentication is required.");
        }

        Dataset dataset;
        try {
            dataset = findDatasetOrDie(id);
        } catch (WrappedResponse ex) {
            return ex.getResponse();
        }

        // client is superadmin or (client has EditDataset permission on these files and files are unreleased)
        // check if files are unreleased(DRAFT?)
        //ToDo - here and below - check the release status of files and not the dataset state (draft dataset version still can have released files)
        if ((!authenticatedUser.isSuperuser() && (dataset.getLatestVersion().getVersionState() != DatasetVersion.VersionState.DRAFT) ) || !permissionService.userOn(authenticatedUser, dataset).has(Permission.EditDataset)) {
            return error(Status.FORBIDDEN, "Either the files are released and user is not a superuser or user does not have EditDataset permissions");
        }

        // check if embargoes are allowed(:MaxEmbargoDurationInMonths), gets the :MaxEmbargoDurationInMonths setting variable, if 0 or not set(null) return 400
        //Todo - is 400 right for embargoes not enabled
        //Todo - handle getting Long for duration in one place (settings getLong method? or is that only in wrapper (view scoped)?
        int maxEmbargoDurationInMonths = 0;
        try {
            maxEmbargoDurationInMonths  = Integer.parseInt(settingsService.get(SettingsServiceBean.Key.MaxEmbargoDurationInMonths.toString()));
        } catch (NumberFormatException nfe){
            if (nfe.getMessage().contains("null")) {
                return error(Status.BAD_REQUEST, "No Embargoes allowed");
            }
        }
        if (maxEmbargoDurationInMonths == 0){
            return error(Status.BAD_REQUEST, "No Embargoes allowed");
        }

        StringReader rdr = new StringReader(jsonBody);
        JsonObject json = Json.createReader(rdr).readObject();

        List<DataFile> datasetFiles = dataset.getFiles();
        List<DataFile> embargoFilesToUnset = new LinkedList<>();

        // extract fileIds from json, find datafiles and add to list
        if (json.containsKey("fileIds")){
            JsonArray fileIds = json.getJsonArray("fileIds");
            for (JsonValue jsv : fileIds) {
                try {
                    DataFile dataFile = findDataFileOrDie(jsv.toString());
                    embargoFilesToUnset.add(dataFile);
                } catch (WrappedResponse ex) {
                    return ex.getResponse();
                }
            }
        }

        List<Embargo> orphanedEmbargoes = new ArrayList<Embargo>();
        // check if files belong to dataset
        if (datasetFiles.containsAll(embargoFilesToUnset)) {
            JsonArrayBuilder restrictedFiles = Json.createArrayBuilder();
            boolean badFiles = false;
            for (DataFile datafile : embargoFilesToUnset) {
                // superuser can overrule an existing embargo, even on released files
                if (datafile.getEmbargo()==null || ((datafile.isReleased() && datafile.getEmbargo() != null) && !authenticatedUser.isSuperuser())) {
                    restrictedFiles.add(datafile.getId());
                    badFiles = true;
                }
            }
            if (badFiles) {
                return Response.status(Status.FORBIDDEN)
                        .entity(NullSafeJsonBuilder.jsonObjectBuilder().add("status", STATUS_ERROR)
                                .add("message", "The following files do not have embargoes or you do not have permission to remove their embargoes")
                                .add("files", restrictedFiles).build())
                        .type(MediaType.APPLICATION_JSON_TYPE).build();
            }
            // Good request, so remove the embargo from the files. Track any existing embargoes so we can
            // delete them if there are no files left that reference them.
            for (DataFile datafile : embargoFilesToUnset) {
                Embargo emb = datafile.getEmbargo();
                if (emb != null) {
                    emb.getDataFiles().remove(datafile);
                    if (emb.getDataFiles().isEmpty()) {
                        orphanedEmbargoes.add(emb);
                    }
                }
                // Save merges the datafile with an embargo into the context
                datafile.setEmbargo(null);
                fileService.save(datafile);
            }
            if (orphanedEmbargoes.size() > 0) {
                for (Embargo emb : orphanedEmbargoes) {
                    embargoService.deleteById(emb.getId(), authenticatedUser.getIdentifier());
                }
            }
            String releasedFiles = embargoFilesToUnset.stream().filter(d -> d.isReleased()).map(d->d.getId().toString()).collect(Collectors.joining(","));
            if(!releasedFiles.isBlank()) {
                ActionLogRecord removeRecord = new ActionLogRecord(ActionLogRecord.ActionType.Admin, "embargoRemovedFrom").setInfo("Embargo removed from released file(s), id(s) " + releasedFiles + ".");
                removeRecord.setUserIdentifier(authenticatedUser.getIdentifier());
                actionLogSvc.log(removeRecord);
            }
            return ok(Json.createObjectBuilder().add("message", "Embargo(es) were removed from files"));
        } else {
            return error(BAD_REQUEST, "Not all files belong to dataset");
        }
    }


    @PUT
    @Path("{linkedDatasetId}/link/{linkingDataverseAlias}") 
    public Response linkDataset(@PathParam("linkedDatasetId") String linkedDatasetId, @PathParam("linkingDataverseAlias") String linkingDataverseAlias) {        
        try{
            User u = findUserOrDie();            
            Dataset linked = findDatasetOrDie(linkedDatasetId);
            Dataverse linking = findDataverseOrDie(linkingDataverseAlias);
            if (linked == null){
                return error(Response.Status.BAD_REQUEST, "Linked Dataset not found.");
            } 
            if (linking == null){
                return error(Response.Status.BAD_REQUEST, "Linking Dataverse not found.");
            }   
            execCommand(new LinkDatasetCommand(
                    createDataverseRequest(u), linking, linked
                    ));
            return ok("Dataset " + linked.getId() + " linked successfully to " + linking.getAlias());
        } catch (WrappedResponse ex) {
            return ex.getResponse();
        }
    }

    @GET
    @Path("{id}/versions/{versionId}/customlicense")
    public Response getCustomTermsTab(@PathParam("id") String id, @PathParam("versionId") String versionId,
            @Context UriInfo uriInfo, @Context HttpHeaders headers) {
        User user = session.getUser();
        String persistentId;
        try {
            if (getDatasetVersionOrDie(createDataverseRequest(user), versionId, findDatasetOrDie(id), uriInfo, headers)
                    .getTermsOfUseAndAccess().getLicense() != null) {
                return error(Status.NOT_FOUND, "This Dataset has no custom license");
            }
            persistentId = getRequestParameter(":persistentId".substring(1));
            if (versionId.equals(":draft")) {
                versionId = "DRAFT";
            }
        } catch (WrappedResponse wrappedResponse) {
            return wrappedResponse.getResponse();
        }
        return Response.seeOther(URI.create(systemConfig.getDataverseSiteUrl() + "/dataset.xhtml?persistentId="
                + persistentId + "&version=" + versionId + "&selectTab=termsTab")).build();
    }


    @GET
    @Path("{id}/links")
    public Response getLinks(@PathParam("id") String idSupplied ) {
        try {
            User u = findUserOrDie();
            if (!u.isSuperuser()) {
                return error(Response.Status.FORBIDDEN, "Not a superuser");
            }
            Dataset dataset = findDatasetOrDie(idSupplied);

            long datasetId = dataset.getId();
            List<Dataverse> dvsThatLinkToThisDatasetId = dataverseSvc.findDataversesThatLinkToThisDatasetId(datasetId);
            JsonArrayBuilder dataversesThatLinkToThisDatasetIdBuilder = Json.createArrayBuilder();
            for (Dataverse dataverse : dvsThatLinkToThisDatasetId) {
                dataversesThatLinkToThisDatasetIdBuilder.add(dataverse.getAlias() + " (id " + dataverse.getId() + ")");
            }
            JsonObjectBuilder response = Json.createObjectBuilder();
            response.add("dataverses that link to dataset id " + datasetId, dataversesThatLinkToThisDatasetIdBuilder);
            return ok(response);
        } catch (WrappedResponse wr) {
            return wr.getResponse();
        }
    }

    /**
     * Add a given assignment to a given user or group
     * @param ra role assignment DTO
     * @param id dataset id
     * @param apiKey
     */
    @POST
    @Path("{identifier}/assignments")
    public Response createAssignment(RoleAssignmentDTO ra, @PathParam("identifier") String id, @QueryParam("key") String apiKey) {
        try {
            Dataset dataset = findDatasetOrDie(id);
            
            RoleAssignee assignee = findAssignee(ra.getAssignee());
            if (assignee == null) {
                return error(Response.Status.BAD_REQUEST, BundleUtil.getStringFromBundle("datasets.api.grant.role.assignee.not.found.error"));
            }           
            
            DataverseRole theRole;
            Dataverse dv = dataset.getOwner();
            theRole = null;
            while ((theRole == null) && (dv != null)) {
                for (DataverseRole aRole : rolesSvc.availableRoles(dv.getId())) {
                    if (aRole.getAlias().equals(ra.getRole())) {
                        theRole = aRole;
                        break;
                    }
                }
                dv = dv.getOwner();
            }
            if (theRole == null) {
                List<String> args = Arrays.asList(ra.getRole(), dataset.getOwner().getDisplayName());
                return error(Status.BAD_REQUEST, BundleUtil.getStringFromBundle("datasets.api.grant.role.not.found.error", args));
            }

            String privateUrlToken = null;
            return ok(
                    json(execCommand(new AssignRoleCommand(assignee, theRole, dataset, createDataverseRequest(findUserOrDie()), privateUrlToken))));
        } catch (WrappedResponse ex) {
            List<String> args = Arrays.asList(ex.getMessage());
            logger.log(Level.WARNING, BundleUtil.getStringFromBundle("datasets.api.grant.role.cant.create.assignment.error", args));
            return ex.getResponse();
        }

    }
    
    @DELETE
    @Path("{identifier}/assignments/{id}")
    public Response deleteAssignment(@PathParam("id") long assignmentId, @PathParam("identifier") String dsId) {
        RoleAssignment ra = em.find(RoleAssignment.class, assignmentId);
        if (ra != null) {
            try {
                findDatasetOrDie(dsId);
                execCommand(new RevokeRoleCommand(ra, createDataverseRequest(findUserOrDie())));
                List<String> args = Arrays.asList(ra.getRole().getName(), ra.getAssigneeIdentifier(), ra.getDefinitionPoint().accept(DvObject.NamePrinter));
                return ok(BundleUtil.getStringFromBundle("datasets.api.revoke.role.success", args));
            } catch (WrappedResponse ex) {
                return ex.getResponse();
            }
        } else {
            List<String> args = Arrays.asList(Long.toString(assignmentId));
            return error(Status.NOT_FOUND, BundleUtil.getStringFromBundle("datasets.api.revoke.role.not.found.error", args));
        }
    }

    @GET
    @Path("{identifier}/assignments")
    public Response getAssignments(@PathParam("identifier") String id) {
        return response( req -> 
            ok( execCommand(
                       new ListRoleAssignments(req, findDatasetOrDie(id)))
                     .stream().map(ra->json(ra)).collect(toJsonArray())) );
    }

    @GET
    @Path("{id}/privateUrl")
    public Response getPrivateUrlData(@PathParam("id") String idSupplied) {
        return response( req -> {
            PrivateUrl privateUrl = execCommand(new GetPrivateUrlCommand(req, findDatasetOrDie(idSupplied)));
            return (privateUrl != null) ? ok(json(privateUrl)) 
                                        : error(Response.Status.NOT_FOUND, "Private URL not found.");
        });
    }

    @POST
    @Path("{id}/privateUrl")
    public Response createPrivateUrl(@PathParam("id") String idSupplied,@DefaultValue("false") @QueryParam ("anonymizedAccess") boolean anonymizedAccess) {
        if(anonymizedAccess && settingsSvc.getValueForKey(SettingsServiceBean.Key.AnonymizedFieldTypeNames)==null) {
            throw new NotAcceptableException("Anonymized Access not enabled");
        }
        return response( req -> 
                ok(json(execCommand(
                new CreatePrivateUrlCommand(req, findDatasetOrDie(idSupplied), anonymizedAccess)))));
    }

    @DELETE
    @Path("{id}/privateUrl")
    public Response deletePrivateUrl(@PathParam("id") String idSupplied) {
        return response( req -> {
            Dataset dataset = findDatasetOrDie(idSupplied);
            PrivateUrl privateUrl = execCommand(new GetPrivateUrlCommand(req, dataset));
            if (privateUrl != null) {
                execCommand(new DeletePrivateUrlCommand(req, dataset));
                return ok("Private URL deleted.");
            } else {
                return notFound("No Private URL to delete.");
            }
        });
    }

    @GET
    @Path("{id}/thumbnail/candidates")
    public Response getDatasetThumbnailCandidates(@PathParam("id") String idSupplied) {
        try {
            Dataset dataset = findDatasetOrDie(idSupplied);
            boolean canUpdateThumbnail = false;
            try {
                canUpdateThumbnail = permissionSvc.requestOn(createDataverseRequest(findUserOrDie()), dataset).canIssue(UpdateDatasetThumbnailCommand.class);
            } catch (WrappedResponse ex) {
                logger.info("Exception thrown while trying to figure out permissions while getting thumbnail for dataset id " + dataset.getId() + ": " + ex.getLocalizedMessage());
            }
            if (!canUpdateThumbnail) {
                return error(Response.Status.FORBIDDEN, "You are not permitted to list dataset thumbnail candidates.");
            }
            JsonArrayBuilder data = Json.createArrayBuilder();
            boolean considerDatasetLogoAsCandidate = true;
            for (DatasetThumbnail datasetThumbnail : DatasetUtil.getThumbnailCandidates(dataset, considerDatasetLogoAsCandidate, ImageThumbConverter.DEFAULT_CARDIMAGE_SIZE)) {
                JsonObjectBuilder candidate = Json.createObjectBuilder();
                String base64image = datasetThumbnail.getBase64image();
                if (base64image != null) {
                    logger.fine("found a candidate!");
                    candidate.add("base64image", base64image);
                }
                DataFile dataFile = datasetThumbnail.getDataFile();
                if (dataFile != null) {
                    candidate.add("dataFileId", dataFile.getId());
                }
                data.add(candidate);
            }
            return ok(data);
        } catch (WrappedResponse ex) {
            return error(Response.Status.NOT_FOUND, "Could not find dataset based on id supplied: " + idSupplied + ".");
        }
    }

    @GET
    @Produces({"image/png"})
    @Path("{id}/thumbnail")
    public Response getDatasetThumbnail(@PathParam("id") String idSupplied) {
        try {
            Dataset dataset = findDatasetOrDie(idSupplied);
            InputStream is = DatasetUtil.getThumbnailAsInputStream(dataset, ImageThumbConverter.DEFAULT_CARDIMAGE_SIZE);
            if(is == null) {
                return notFound("Thumbnail not available");
            }
            return Response.ok(is).build();
        } catch (WrappedResponse wr) {
            return notFound("Thumbnail not available");
        }
    }

    // TODO: Rather than only supporting looking up files by their database IDs (dataFileIdSupplied), consider supporting persistent identifiers.
    @POST
    @Path("{id}/thumbnail/{dataFileId}")
    public Response setDataFileAsThumbnail(@PathParam("id") String idSupplied, @PathParam("dataFileId") long dataFileIdSupplied) {
        try {
            DatasetThumbnail datasetThumbnail = execCommand(new UpdateDatasetThumbnailCommand(createDataverseRequest(findUserOrDie()), findDatasetOrDie(idSupplied), UpdateDatasetThumbnailCommand.UserIntent.setDatasetFileAsThumbnail, dataFileIdSupplied, null));
            return ok("Thumbnail set to " + datasetThumbnail.getBase64image());
        } catch (WrappedResponse wr) {
            return wr.getResponse();
        }
    }

    @POST
    @Path("{id}/thumbnail")
    @Consumes(MediaType.MULTIPART_FORM_DATA)
    public Response uploadDatasetLogo(@PathParam("id") String idSupplied, @FormDataParam("file") InputStream inputStream
    ) {
        try {
            DatasetThumbnail datasetThumbnail = execCommand(new UpdateDatasetThumbnailCommand(createDataverseRequest(findUserOrDie()), findDatasetOrDie(idSupplied), UpdateDatasetThumbnailCommand.UserIntent.setNonDatasetFileAsThumbnail, null, inputStream));
            return ok("Thumbnail is now " + datasetThumbnail.getBase64image());
        } catch (WrappedResponse wr) {
            return wr.getResponse();
        }
    }

    @DELETE
    @Path("{id}/thumbnail")
    public Response removeDatasetLogo(@PathParam("id") String idSupplied) {
        try {
            DatasetThumbnail datasetThumbnail = execCommand(new UpdateDatasetThumbnailCommand(createDataverseRequest(findUserOrDie()), findDatasetOrDie(idSupplied), UpdateDatasetThumbnailCommand.UserIntent.removeThumbnail, null, null));
            return ok("Dataset thumbnail removed.");
        } catch (WrappedResponse wr) {
            return wr.getResponse();
        }
    }

    @GET
    @Path("{identifier}/dataCaptureModule/rsync")
    public Response getRsync(@PathParam("identifier") String id) {
        //TODO - does it make sense to switch this to dataset identifier for consistency with the rest of the DCM APIs?
        if (!DataCaptureModuleUtil.rsyncSupportEnabled(settingsSvc.getValueForKey(SettingsServiceBean.Key.UploadMethods))) {
            return error(Response.Status.METHOD_NOT_ALLOWED, SettingsServiceBean.Key.UploadMethods + " does not contain " + SystemConfig.FileUploadMethods.RSYNC + ".");
        }
        Dataset dataset = null;
        try {
            dataset = findDatasetOrDie(id);
            AuthenticatedUser user = findAuthenticatedUserOrDie();
            ScriptRequestResponse scriptRequestResponse = execCommand(new RequestRsyncScriptCommand(createDataverseRequest(user), dataset));
            
            DatasetLock lock = datasetService.addDatasetLock(dataset.getId(), DatasetLock.Reason.DcmUpload, user.getId(), "script downloaded");
            if (lock == null) {
                logger.log(Level.WARNING, "Failed to lock the dataset (dataset id={0})", dataset.getId());
                return error(Response.Status.FORBIDDEN, "Failed to lock the dataset (dataset id="+dataset.getId()+")");
            }
            return ok(scriptRequestResponse.getScript(), MediaType.valueOf(MediaType.TEXT_PLAIN), null);
        } catch (WrappedResponse wr) {
            return wr.getResponse();
        } catch (EJBException ex) {
            return error(Response.Status.INTERNAL_SERVER_ERROR, "Something went wrong attempting to download rsync script: " + EjbUtil.ejbExceptionToString(ex));
        }
    }
    
    /**
     * This api endpoint triggers the creation of a "package" file in a dataset 
     *    after that package has been moved onto the same filesystem via the Data Capture Module.
     * The package is really just a way that Dataverse interprets a folder created by DCM, seeing it as just one file.
     * The "package" can be downloaded over RSAL.
     * 
     * This endpoint currently supports both posix file storage and AWS s3 storage in Dataverse, and depending on which one is active acts accordingly.
     * 
     * The initial design of the DCM/Dataverse interaction was not to use packages, but to allow import of all individual files natively into Dataverse.
     * But due to the possibly immense number of files (millions) the package approach was taken.
     * This is relevant because the posix ("file") code contains many remnants of that development work.
     * The s3 code was written later and is set to only support import as packages. It takes a lot from FileRecordWriter.
     * -MAD 4.9.1
     */
    @POST
    @Path("{identifier}/dataCaptureModule/checksumValidation")
    public Response receiveChecksumValidationResults(@PathParam("identifier") String id, JsonObject jsonFromDcm) {
        logger.log(Level.FINE, "jsonFromDcm: {0}", jsonFromDcm);
        AuthenticatedUser authenticatedUser = null;
        try {
            authenticatedUser = findAuthenticatedUserOrDie();
        } catch (WrappedResponse ex) {
            return error(Response.Status.BAD_REQUEST, "Authentication is required.");
        }
        if (!authenticatedUser.isSuperuser()) {
            return error(Response.Status.FORBIDDEN, "Superusers only.");
        }
        String statusMessageFromDcm = jsonFromDcm.getString("status");
        try {
            Dataset dataset = findDatasetOrDie(id);
            if ("validation passed".equals(statusMessageFromDcm)) {
               logger.log(Level.INFO, "Checksum Validation passed for DCM."); 

                String storageDriver = dataset.getDataverseContext().getEffectiveStorageDriverId();
                String uploadFolder = jsonFromDcm.getString("uploadFolder");
                int totalSize = jsonFromDcm.getInt("totalSize");
                String storageDriverType = System.getProperty("dataverse.file." + storageDriver + ".type");
                
                if (storageDriverType.equals("file")) {
                    logger.log(Level.INFO, "File storage driver used for (dataset id={0})", dataset.getId());

                    ImportMode importMode = ImportMode.MERGE;
                    try {
                        JsonObject jsonFromImportJobKickoff = execCommand(new ImportFromFileSystemCommand(createDataverseRequest(findUserOrDie()), dataset, uploadFolder, new Long(totalSize), importMode));
                        long jobId = jsonFromImportJobKickoff.getInt("executionId");
                        String message = jsonFromImportJobKickoff.getString("message");
                        JsonObjectBuilder job = Json.createObjectBuilder();
                        job.add("jobId", jobId);
                        job.add("message", message);
                        return ok(job);
                    } catch (WrappedResponse wr) {
                        String message = wr.getMessage();
                        return error(Response.Status.INTERNAL_SERVER_ERROR, "Uploaded files have passed checksum validation but something went wrong while attempting to put the files into Dataverse. Message was '" + message + "'.");
                    }
                } else if(storageDriverType.equals("s3")) {
                    
                    logger.log(Level.INFO, "S3 storage driver used for DCM (dataset id={0})", dataset.getId());
                    try {
                        
                        //Where the lifting is actually done, moving the s3 files over and having dataverse know of the existance of the package
                        s3PackageImporter.copyFromS3(dataset, uploadFolder);
                        DataFile packageFile = s3PackageImporter.createPackageDataFile(dataset, uploadFolder, new Long(totalSize));
                        
                        if (packageFile == null) {
                            logger.log(Level.SEVERE, "S3 File package import failed.");
                            return error(Response.Status.INTERNAL_SERVER_ERROR, "S3 File package import failed.");
                        }
                        DatasetLock dcmLock = dataset.getLockFor(DatasetLock.Reason.DcmUpload);
                        if (dcmLock == null) {
                            logger.log(Level.WARNING, "Dataset not locked for DCM upload");
                        } else {
                            datasetService.removeDatasetLocks(dataset, DatasetLock.Reason.DcmUpload);
                            dataset.removeLock(dcmLock);
                        }
                        
                        // update version using the command engine to enforce user permissions and constraints
                        if (dataset.getVersions().size() == 1 && dataset.getLatestVersion().getVersionState() == DatasetVersion.VersionState.DRAFT) {
                            try {
                                Command<Dataset> cmd;
                                cmd = new UpdateDatasetVersionCommand(dataset, new DataverseRequest(authenticatedUser, (HttpServletRequest) null));
                                commandEngine.submit(cmd);
                            } catch (CommandException ex) {
                                return error(Response.Status.INTERNAL_SERVER_ERROR, "CommandException updating DatasetVersion from batch job: " + ex.getMessage());
                            }
                        } else {
                            String constraintError = "ConstraintException updating DatasetVersion form batch job: dataset must be a "
                                    + "single version in draft mode.";
                            logger.log(Level.SEVERE, constraintError);
                        }

                        JsonObjectBuilder job = Json.createObjectBuilder();
                        return ok(job);
                        
                    }  catch (IOException e) {
                        String message = e.getMessage();
                        return error(Response.Status.INTERNAL_SERVER_ERROR, "Uploaded files have passed checksum validation but something went wrong while attempting to move the files into Dataverse. Message was '" + message + "'.");
                    } 
                } else {
                    return error(Response.Status.INTERNAL_SERVER_ERROR, "Invalid storage driver in Dataverse, not compatible with dcm");
                }
            } else if ("validation failed".equals(statusMessageFromDcm)) {
                Map<String, AuthenticatedUser> distinctAuthors = permissionService.getDistinctUsersWithPermissionOn(Permission.EditDataset, dataset);
                distinctAuthors.values().forEach((value) -> {
                    userNotificationService.sendNotification((AuthenticatedUser) value, new Timestamp(new Date().getTime()), UserNotification.Type.CHECKSUMFAIL, dataset.getId());
                });
                List<AuthenticatedUser> superUsers = authenticationServiceBean.findSuperUsers();
                if (superUsers != null && !superUsers.isEmpty()) {
                    superUsers.forEach((au) -> {
                        userNotificationService.sendNotification(au, new Timestamp(new Date().getTime()), UserNotification.Type.CHECKSUMFAIL, dataset.getId());
                    });
                }
                return ok("User notified about checksum validation failure.");
            } else {
                return error(Response.Status.BAD_REQUEST, "Unexpected status cannot be processed: " + statusMessageFromDcm);
            }
        } catch (WrappedResponse ex) {
            return ex.getResponse();
        }
    }
    

    @POST
    @Path("{id}/submitForReview")
    public Response submitForReview(@PathParam("id") String idSupplied) {
        try {
            Dataset updatedDataset = execCommand(new SubmitDatasetForReviewCommand(createDataverseRequest(findUserOrDie()), findDatasetOrDie(idSupplied)));
            JsonObjectBuilder result = Json.createObjectBuilder();
            
            boolean inReview = updatedDataset.isLockedFor(DatasetLock.Reason.InReview);
            
            result.add("inReview", inReview);
            result.add("message", "Dataset id " + updatedDataset.getId() + " has been submitted for review.");
            return ok(result);
        } catch (WrappedResponse wr) {
            return wr.getResponse();
        }
    }

    @POST
    @Path("{id}/returnToAuthor")
    public Response returnToAuthor(@PathParam("id") String idSupplied, String jsonBody) {
        
        if (jsonBody == null || jsonBody.isEmpty()) {
            return error(Response.Status.BAD_REQUEST, "You must supply JSON to this API endpoint and it must contain a reason for returning the dataset (field: reasonForReturn).");
        }
        StringReader rdr = new StringReader(jsonBody);
        JsonObject json = Json.createReader(rdr).readObject();
        try {
            Dataset dataset = findDatasetOrDie(idSupplied);
            String reasonForReturn = null;           
            reasonForReturn = json.getString("reasonForReturn");
            // TODO: Once we add a box for the curator to type into, pass the reason for return to the ReturnDatasetToAuthorCommand and delete this check and call to setReturnReason on the API side.
            if (reasonForReturn == null || reasonForReturn.isEmpty()) {
                return error(Response.Status.BAD_REQUEST, "You must enter a reason for returning a dataset to the author(s).");
            }
            AuthenticatedUser authenticatedUser = findAuthenticatedUserOrDie();
            Dataset updatedDataset = execCommand(new ReturnDatasetToAuthorCommand(createDataverseRequest(authenticatedUser), dataset, reasonForReturn ));

            JsonObjectBuilder result = Json.createObjectBuilder();
            result.add("inReview", false);
            result.add("message", "Dataset id " + updatedDataset.getId() + " has been sent back to the author(s).");
            return ok(result);
        } catch (WrappedResponse wr) {
            return wr.getResponse();
        }
    }

    @GET
    @Path("{id}/curationStatus")
    public Response getCurationStatus(@PathParam("id") String idSupplied) {
        try {
            Dataset ds = findDatasetOrDie(idSupplied);
            DatasetVersion dsv = ds.getLatestVersion();
            if (dsv.isDraft() && permissionSvc.requestOn(createDataverseRequest(findUserOrDie()), ds).has(Permission.PublishDataset)) {
                return response(req -> ok(dsv.getExternalStatusLabel()==null ? "":dsv.getExternalStatusLabel()));
            } else {
                return error(Response.Status.FORBIDDEN, "You are not permitted to view the curation status of this dataset.");
            }
        } catch (WrappedResponse wr) {
            return wr.getResponse();
        }
    }

    @PUT
    @Path("{id}/curationStatus")
    public Response setCurationStatus(@PathParam("id") String idSupplied, @QueryParam("label") String label) {
        Dataset ds = null;
        User u = null;
        try {
            ds = findDatasetOrDie(idSupplied);
            u = findUserOrDie();
        } catch (WrappedResponse wr) {
            return wr.getResponse();
        }
        try {
            execCommand(new SetCurationStatusCommand(createDataverseRequest(u), ds, label));
            return ok("Curation Status updated");
        } catch (WrappedResponse wr) {
            // Just change to Bad Request and send
            return Response.fromResponse(wr.getResponse()).status(Response.Status.BAD_REQUEST).build();
        }
    }
    
    @DELETE
    @Path("{id}/curationStatus")
    public Response deleteCurationStatus(@PathParam("id") String idSupplied) {
        Dataset ds = null;
        User u = null;
        try {
            ds = findDatasetOrDie(idSupplied);
            u = findUserOrDie();
        } catch (WrappedResponse wr) {
            return wr.getResponse();
        }
        try {
            execCommand(new SetCurationStatusCommand(createDataverseRequest(u), ds, null));
            return ok("Curation Status deleted");
        } catch (WrappedResponse wr) {
            //Just change to Bad Request and send
            return Response.fromResponse(wr.getResponse()).status(Response.Status.BAD_REQUEST).build();
        }
    }
    
@GET
@Path("{id}/uploadsid")
@Deprecated
public Response getUploadUrl(@PathParam("id") String idSupplied) {
	try {
		Dataset dataset = findDatasetOrDie(idSupplied);

		boolean canUpdateDataset = false;
		try {
			canUpdateDataset = permissionSvc.requestOn(createDataverseRequest(findUserOrDie()), dataset).canIssue(UpdateDatasetVersionCommand.class);
		} catch (WrappedResponse ex) {
			logger.info("Exception thrown while trying to figure out permissions while getting upload URL for dataset id " + dataset.getId() + ": " + ex.getLocalizedMessage());
			throw ex;
		}
		if (!canUpdateDataset) {
            return error(Response.Status.FORBIDDEN, "You are not permitted to upload files to this dataset.");
        }
        S3AccessIO<?> s3io = FileUtil.getS3AccessForDirectUpload(dataset);
        if(s3io == null) {
        	return error(Response.Status.NOT_FOUND,"Direct upload not supported for files in this dataset: " + dataset.getId());
		}
		String url = null;
        String storageIdentifier = null;
		try {
			url = s3io.generateTemporaryS3UploadUrl();
        	storageIdentifier = FileUtil.getStorageIdentifierFromLocation(s3io.getStorageLocation());
        } catch (IOException io) {
        	logger.warning(io.getMessage());
        	throw new WrappedResponse(io, error( Response.Status.INTERNAL_SERVER_ERROR, "Could not create process direct upload request"));
		}
        
		JsonObjectBuilder response = Json.createObjectBuilder()
	            .add("url", url)
	            .add("storageIdentifier", storageIdentifier );
		return ok(response);
	} catch (WrappedResponse wr) {
		return wr.getResponse();
	}
}

@GET
@Path("{id}/uploadurls")
public Response getMPUploadUrls(@PathParam("id") String idSupplied, @QueryParam("size") long fileSize) {
	try {
		Dataset dataset = findDatasetOrDie(idSupplied);

		boolean canUpdateDataset = false;
		try {
			canUpdateDataset = permissionSvc.requestOn(createDataverseRequest(findUserOrDie()), dataset)
					.canIssue(UpdateDatasetVersionCommand.class);
		} catch (WrappedResponse ex) {
			logger.info(
					"Exception thrown while trying to figure out permissions while getting upload URLs for dataset id "
							+ dataset.getId() + ": " + ex.getLocalizedMessage());
			throw ex;
		}
		if (!canUpdateDataset) {
			return error(Response.Status.FORBIDDEN, "You are not permitted to upload files to this dataset.");
		}
		S3AccessIO<DataFile> s3io = FileUtil.getS3AccessForDirectUpload(dataset);
		if (s3io == null) {
			return error(Response.Status.NOT_FOUND,
					"Direct upload not supported for files in this dataset: " + dataset.getId());
		}
		JsonObjectBuilder response = null;
		String storageIdentifier = null;
		try {
			storageIdentifier = FileUtil.getStorageIdentifierFromLocation(s3io.getStorageLocation());
			response = s3io.generateTemporaryS3UploadUrls(dataset.getGlobalId().asString(), storageIdentifier, fileSize);

		} catch (IOException io) {
			logger.warning(io.getMessage());
			throw new WrappedResponse(io,
					error(Response.Status.INTERNAL_SERVER_ERROR, "Could not create process direct upload request"));
		}

		response.add("storageIdentifier", storageIdentifier);
		return ok(response);
	} catch (WrappedResponse wr) {
		return wr.getResponse();
	}
}

@DELETE
@Path("mpupload")
public Response abortMPUpload(@QueryParam("globalid") String idSupplied, @QueryParam("storageidentifier") String storageidentifier, @QueryParam("uploadid") String uploadId) {
	try {
		Dataset dataset = datasetSvc.findByGlobalId(idSupplied);
		//Allow the API to be used within a session (e.g. for direct upload in the UI)
		User user =session.getUser();
		if (!user.isAuthenticated()) {
			try {
				user = findAuthenticatedUserOrDie();
			} catch (WrappedResponse ex) {
				logger.info(
						"Exception thrown while trying to figure out permissions while getting aborting upload for dataset id "
								+ dataset.getId() + ": " + ex.getLocalizedMessage());
				throw ex;
			}
		}
		boolean allowed = false;
		if (dataset != null) {
				allowed = permissionSvc.requestOn(createDataverseRequest(user), dataset)
						.canIssue(UpdateDatasetVersionCommand.class);
		} else {
			/*
			 * The only legitimate case where a global id won't correspond to a dataset is
			 * for uploads during creation. Given that this call will still fail unless all
			 * three parameters correspond to an active multipart upload, it should be safe
			 * to allow the attempt for an authenticated user. If there are concerns about
			 * permissions, one could check with the current design that the user is allowed
			 * to create datasets in some dataverse that is configured to use the storage
			 * provider specified in the storageidentifier, but testing for the ability to
			 * create a dataset in a specific dataverse would requiring changing the design
			 * somehow (e.g. adding the ownerId to this call).
			 */
			allowed = true;
		}
		if (!allowed) {
			return error(Response.Status.FORBIDDEN,
					"You are not permitted to abort file uploads with the supplied parameters.");
		}
		try {
			S3AccessIO.abortMultipartUpload(idSupplied, storageidentifier, uploadId);
		} catch (IOException io) {
			logger.warning("Multipart upload abort failed for uploadId: " + uploadId + " storageidentifier="
					+ storageidentifier + " dataset Id: " + dataset.getId());
			logger.warning(io.getMessage());
			throw new WrappedResponse(io,
					error(Response.Status.INTERNAL_SERVER_ERROR, "Could not abort multipart upload"));
		}
		return Response.noContent().build();
	} catch (WrappedResponse wr) {
		return wr.getResponse();
	}
}

@PUT
@Path("mpupload")
public Response completeMPUpload(String partETagBody, @QueryParam("globalid") String idSupplied, @QueryParam("storageidentifier") String storageidentifier, @QueryParam("uploadid") String uploadId)  {
	try {
		Dataset dataset = datasetSvc.findByGlobalId(idSupplied);
		//Allow the API to be used within a session (e.g. for direct upload in the UI)
		User user =session.getUser();
		if (!user.isAuthenticated()) {
			try {
				user=findAuthenticatedUserOrDie();
			} catch (WrappedResponse ex) {
				logger.info(
						"Exception thrown while trying to figure out permissions to complete mpupload for dataset id "
								+ dataset.getId() + ": " + ex.getLocalizedMessage());
				throw ex;
			}
		}
		boolean allowed = false;
		if (dataset != null) {
				allowed = permissionSvc.requestOn(createDataverseRequest(user), dataset)
						.canIssue(UpdateDatasetVersionCommand.class);
		} else {
			/*
			 * The only legitimate case where a global id won't correspond to a dataset is
			 * for uploads during creation. Given that this call will still fail unless all
			 * three parameters correspond to an active multipart upload, it should be safe
			 * to allow the attempt for an authenticated user. If there are concerns about
			 * permissions, one could check with the current design that the user is allowed
			 * to create datasets in some dataverse that is configured to use the storage
			 * provider specified in the storageidentifier, but testing for the ability to
			 * create a dataset in a specific dataverse would requiring changing the design
			 * somehow (e.g. adding the ownerId to this call).
			 */
			allowed = true;
		}
		if (!allowed) {
			return error(Response.Status.FORBIDDEN,
					"You are not permitted to complete file uploads with the supplied parameters.");
		}
		List<PartETag> eTagList = new ArrayList<PartETag>();
        logger.info("Etags: " + partETagBody);
		try {
			JsonReader jsonReader = Json.createReader(new StringReader(partETagBody));
			JsonObject object = jsonReader.readObject();
			jsonReader.close();
			for(String partNo : object.keySet()) {
				eTagList.add(new PartETag(Integer.parseInt(partNo), object.getString(partNo)));
			}
			for(PartETag et: eTagList) {
				logger.info("Part: " + et.getPartNumber() + " : " + et.getETag());
			}
		} catch (JsonException je) {
			logger.info("Unable to parse eTags from: " + partETagBody);
			throw new WrappedResponse(je, error( Response.Status.INTERNAL_SERVER_ERROR, "Could not complete multipart upload"));
		}
		try {
			S3AccessIO.completeMultipartUpload(idSupplied, storageidentifier, uploadId, eTagList);
		} catch (IOException io) {
			logger.warning("Multipart upload completion failed for uploadId: " + uploadId +" storageidentifier=" + storageidentifier + " globalId: " + idSupplied);
			logger.warning(io.getMessage());
			try {
				S3AccessIO.abortMultipartUpload(idSupplied, storageidentifier, uploadId);
			} catch (IOException e) {
				logger.severe("Also unable to abort the upload (and release the space on S3 for uploadId: " + uploadId +" storageidentifier=" + storageidentifier + " globalId: " + idSupplied);
				logger.severe(io.getMessage());
			}

			throw new WrappedResponse(io, error( Response.Status.INTERNAL_SERVER_ERROR, "Could not complete multipart upload")); 
		}
		return ok("Multipart Upload completed");
	} catch (WrappedResponse wr) {
		return wr.getResponse();
	}
}

    /**
     * Add a File to an existing Dataset
     * 
     * @param idSupplied
     * @param jsonData
     * @param fileInputStream
     * @param contentDispositionHeader
     * @param formDataBodyPart
     * @return 
     */
    @POST
    @Path("{id}/add")
    @Consumes(MediaType.MULTIPART_FORM_DATA)
    public Response addFileToDataset(@PathParam("id") String idSupplied,
                    @FormDataParam("jsonData") String jsonData,
                    @FormDataParam("file") InputStream fileInputStream,
                    @FormDataParam("file") FormDataContentDisposition contentDispositionHeader,
                    @FormDataParam("file") final FormDataBodyPart formDataBodyPart
                    ){

        if (!systemConfig.isHTTPUpload()) {
            return error(Response.Status.SERVICE_UNAVAILABLE, BundleUtil.getStringFromBundle("file.api.httpDisabled"));
        }

        // -------------------------------------
        // (1) Get the user from the API key
        // -------------------------------------
        User authUser;
        try {
            authUser = findUserOrDie();
        } catch (WrappedResponse ex) {
            return error(Response.Status.FORBIDDEN,
                    BundleUtil.getStringFromBundle("file.addreplace.error.auth")
                    );
        }
        
        
        // -------------------------------------
        // (2) Get the Dataset Id
        //  
        // -------------------------------------
        Dataset dataset;
        
        try {
            dataset = findDatasetOrDie(idSupplied);
        } catch (WrappedResponse wr) {
            return wr.getResponse();           
        }
        
        //------------------------------------
        // (2a) Make sure dataset does not have package file
        //
        // --------------------------------------
        
        for (DatasetVersion dv : dataset.getVersions()) {
            if (dv.isHasPackageFile()) {
                return error(Response.Status.FORBIDDEN,
                        BundleUtil.getStringFromBundle("file.api.alreadyHasPackageFile")
                );
            }
        }

        // (2a) Load up optional params via JSON
        //---------------------------------------
        OptionalFileParams optionalFileParams = null;
        msgt("(api) jsonData: " +  jsonData);

        try {
            optionalFileParams = new OptionalFileParams(jsonData);
        } catch (DataFileTagException ex) {
            return error( Response.Status.BAD_REQUEST, ex.getMessage());            
        }
        catch (ClassCastException | com.google.gson.JsonParseException ex) {
            return error(Response.Status.BAD_REQUEST, BundleUtil.getStringFromBundle("file.addreplace.error.parsing"));
        }
        
        // -------------------------------------
        // (3) Get the file name and content type
        // -------------------------------------
        String newFilename = null;
        String newFileContentType = null;
        String newStorageIdentifier = null;
		if (null == contentDispositionHeader) {
			if (optionalFileParams.hasStorageIdentifier()) {
				newStorageIdentifier = optionalFileParams.getStorageIdentifier();
				// ToDo - check that storageIdentifier is valid
				if (optionalFileParams.hasFileName()) {
					newFilename = optionalFileParams.getFileName();
					if (optionalFileParams.hasMimetype()) {
						newFileContentType = optionalFileParams.getMimeType();
					}
				}
			} else {
				return error(BAD_REQUEST,
						"You must upload a file or provide a storageidentifier, filename, and mimetype.");
			}
		} else {
			newFilename = contentDispositionHeader.getFileName();
			newFileContentType = formDataBodyPart.getMediaType().toString();
		}

        
        //-------------------
        // (3) Create the AddReplaceFileHelper object
        //-------------------
        msg("ADD!");

        DataverseRequest dvRequest2 = createDataverseRequest(authUser);
        AddReplaceFileHelper addFileHelper = new AddReplaceFileHelper(dvRequest2,
                                                ingestService,
                                                datasetService,
                                                fileService,
                                                permissionSvc,
                                                commandEngine,
                                                systemConfig,
                                                licenseSvc);


        //-------------------
        // (4) Run "runAddFileByDatasetId"
        //-------------------
        addFileHelper.runAddFileByDataset(dataset,
                                newFilename,
                                newFileContentType,
                                newStorageIdentifier,
                                fileInputStream,
                                optionalFileParams);


        if (addFileHelper.hasError()){
            return error(addFileHelper.getHttpErrorCode(), addFileHelper.getErrorMessagesAsString("\n"));
        }else{
            String successMsg = BundleUtil.getStringFromBundle("file.addreplace.success.add");
            try {
                //msgt("as String: " + addFileHelper.getSuccessResult());
                /**
                 * @todo We need a consistent, sane way to communicate a human
                 * readable message to an API client suitable for human
                 * consumption. Imagine if the UI were built in Angular or React
                 * and we want to return a message from the API as-is to the
                 * user. Human readable.
                 */
                logger.fine("successMsg: " + successMsg);
                String duplicateWarning = addFileHelper.getDuplicateFileWarning();
                if (duplicateWarning != null && !duplicateWarning.isEmpty()) {
                    return ok(addFileHelper.getDuplicateFileWarning(), addFileHelper.getSuccessResultAsJsonObjectBuilder());
                } else {
                    return ok(addFileHelper.getSuccessResultAsJsonObjectBuilder());
                }
                
                //"Look at that!  You added a file! (hey hey, it may have worked)");
            } catch (NoFilesException ex) {
                Logger.getLogger(Files.class.getName()).log(Level.SEVERE, null, ex);
                return error(Response.Status.BAD_REQUEST, "NoFileException!  Serious Error! See administrator!");

            }
        }
            
    } // end: addFileToDataset


    
    private void msg(String m){
        //System.out.println(m);
        logger.fine(m);
    }
    private void dashes(){
        msg("----------------");
    }
    private void msgt(String m){
        dashes(); msg(m); dashes();
    }
    
    
    public static <T> T handleVersion( String versionId, DsVersionHandler<T> hdl )
        throws WrappedResponse {
        switch (versionId) {
            case ":latest": return hdl.handleLatest();
            case ":draft": return hdl.handleDraft();
            case ":latest-published": return hdl.handleLatestPublished();
            default:
                try {
                    String[] versions = versionId.split("\\.");
                    switch (versions.length) {
                        case 1:
                            return hdl.handleSpecific(Long.parseLong(versions[0]), (long)0.0);
                        case 2:
                            return hdl.handleSpecific( Long.parseLong(versions[0]), Long.parseLong(versions[1]) );
                        default:
                            throw new WrappedResponse(error( Response.Status.BAD_REQUEST, "Illegal version identifier '" + versionId + "'"));
                    }
                } catch ( NumberFormatException nfe ) {
                    throw new WrappedResponse( error( Response.Status.BAD_REQUEST, "Illegal version identifier '" + versionId + "'") );
                }
        }
    }
    
    private DatasetVersion getDatasetVersionOrDie( final DataverseRequest req, String versionNumber, final Dataset ds, UriInfo uriInfo, HttpHeaders headers) throws WrappedResponse {
        DatasetVersion dsv = execCommand( handleVersion(versionNumber, new DsVersionHandler<Command<DatasetVersion>>(){

                @Override
                public Command<DatasetVersion> handleLatest() {
                    return new GetLatestAccessibleDatasetVersionCommand(req, ds);
                }

                @Override
                public Command<DatasetVersion> handleDraft() {
                    return new GetDraftDatasetVersionCommand(req, ds);
                }
  
                @Override
                public Command<DatasetVersion> handleSpecific(long major, long minor) {
                    return new GetSpecificPublishedDatasetVersionCommand(req, ds, major, minor);
                }

                @Override
                public Command<DatasetVersion> handleLatestPublished() {
                    return new GetLatestPublishedDatasetVersionCommand(req, ds);
                }
            }));
        if ( dsv == null || dsv.getId() == null ) {
            throw new WrappedResponse( notFound("Dataset version " + versionNumber + " of dataset " + ds.getId() + " not found") );
        }
        if (dsv.isReleased()) {
            MakeDataCountLoggingServiceBean.MakeDataCountEntry entry = new MakeDataCountEntry(uriInfo, headers, dvRequestService, ds);
            mdcLogService.logEntry(entry);
        }
        return dsv;
    }
    
    @GET
    @Path("{identifier}/locks")
    public Response getLocks(@PathParam("identifier") String id, @QueryParam("type") DatasetLock.Reason lockType) {

        Dataset dataset = null;
        try {
            dataset = findDatasetOrDie(id);
            Set<DatasetLock> locks;      
            if (lockType == null) {
                locks = dataset.getLocks();
            } else {
                // request for a specific type lock:
                DatasetLock lock = dataset.getLockFor(lockType);

                locks = new HashSet<>(); 
                if (lock != null) {
                    locks.add(lock);
                }
            }
            
            return ok(locks.stream().map(lock -> json(lock)).collect(toJsonArray()));

        } catch (WrappedResponse wr) {
            return wr.getResponse();
        } 
    }   
    
    @DELETE
    @Path("{identifier}/locks")
    public Response deleteLocks(@PathParam("identifier") String id, @QueryParam("type") DatasetLock.Reason lockType) {

        return response(req -> {
            try {
                AuthenticatedUser user = findAuthenticatedUserOrDie();
                if (!user.isSuperuser()) {
                    return error(Response.Status.FORBIDDEN, "This API end point can be used by superusers only.");
                }
                Dataset dataset = findDatasetOrDie(id);
                
                if (lockType == null) {
                    Set<DatasetLock.Reason> locks = new HashSet<>();
                    for (DatasetLock lock : dataset.getLocks()) {
                        locks.add(lock.getReason());
                    }
                    if (!locks.isEmpty()) {
                        for (DatasetLock.Reason locktype : locks) {
                            execCommand(new RemoveLockCommand(req, dataset, locktype));
                            // refresh the dataset:
                            dataset = findDatasetOrDie(id);
                        }
                        // kick of dataset reindexing, in case the locks removed 
                        // affected the search card:
                        try {
                            indexService.indexDataset(dataset, true);
                        } catch (IOException | SolrServerException e) {
                            String failureLogText = "Post lock removal indexing failed. You can kickoff a re-index of this dataset with: \r\n curl http://localhost:8080/api/admin/index/datasets/" + dataset.getId().toString();
                            failureLogText += "\r\n" + e.getLocalizedMessage();
                            LoggingUtil.writeOnSuccessFailureLog(null, failureLogText, dataset);

                        }
                        return ok("locks removed");
                    }
                    return ok("dataset not locked");
                }
                // request for a specific type lock:
                DatasetLock lock = dataset.getLockFor(lockType);
                if (lock != null) {
                    execCommand(new RemoveLockCommand(req, dataset, lock.getReason()));
                    // refresh the dataset:
                    dataset = findDatasetOrDie(id);
                    // ... and kick of dataset reindexing, in case the lock removed 
                    // affected the search card:
                    try {
                        indexService.indexDataset(dataset, true);
                    } catch (IOException | SolrServerException e) {
                        String failureLogText = "Post lock removal indexing failed. You can kickoff a re-index of this dataset with: \r\n curl http://localhost:8080/api/admin/index/datasets/" + dataset.getId().toString();
                        failureLogText += "\r\n" + e.getLocalizedMessage();
                        LoggingUtil.writeOnSuccessFailureLog(null, failureLogText, dataset);

                    }
                    return ok("lock type " + lock.getReason() + " removed");
                }
                return ok("no lock type " + lockType + " on the dataset");
            } catch (WrappedResponse wr) {
                return wr.getResponse();
            }

        });

    }
    
    @POST
    @Path("{identifier}/lock/{type}")
    public Response lockDataset(@PathParam("identifier") String id, @PathParam("type") DatasetLock.Reason lockType) {
        return response(req -> {
            try {
                AuthenticatedUser user = findAuthenticatedUserOrDie();
                if (!user.isSuperuser()) {
                    return error(Response.Status.FORBIDDEN, "This API end point can be used by superusers only.");
                }   
                Dataset dataset = findDatasetOrDie(id);
                DatasetLock lock = dataset.getLockFor(lockType);
                if (lock != null) {
                    return error(Response.Status.FORBIDDEN, "dataset already locked with lock type " + lockType);
                }
                lock = new DatasetLock(lockType, user);
                execCommand(new AddLockCommand(req, dataset, lock));
                // refresh the dataset:
                dataset = findDatasetOrDie(id);
                // ... and kick of dataset reindexing:
                try {
                    indexService.indexDataset(dataset, true);
                } catch (IOException | SolrServerException e) {
                    String failureLogText = "Post add lock indexing failed. You can kickoff a re-index of this dataset with: \r\n curl http://localhost:8080/api/admin/index/datasets/" + dataset.getId().toString();
                    failureLogText += "\r\n" + e.getLocalizedMessage();
                    LoggingUtil.writeOnSuccessFailureLog(null, failureLogText, dataset);

                }

                return ok("dataset locked with lock type " + lockType);
            } catch (WrappedResponse wr) {
                return wr.getResponse();
            }

        });
    }
    
    @GET
    @Path("{id}/makeDataCount/citations")
    public Response getMakeDataCountCitations(@PathParam("id") String idSupplied) {
        
        try {
            Dataset dataset = findDatasetOrDie(idSupplied);
            JsonArrayBuilder datasetsCitations = Json.createArrayBuilder();
            List<DatasetExternalCitations> externalCitations = datasetExternalCitationsService.getDatasetExternalCitationsByDataset(dataset);
            for (DatasetExternalCitations citation : externalCitations ){
                JsonObjectBuilder candidateObj = Json.createObjectBuilder();
                /**
                 * In the future we can imagine storing and presenting more
                 * information about the citation such as the title of the paper
                 * and the names of the authors. For now, we'll at least give
                 * the URL of the citation so people can click and find out more
                 * about the citation.
                 */
                candidateObj.add("citationUrl", citation.getCitedByUrl());
                datasetsCitations.add(candidateObj);
            }                       
            return ok(datasetsCitations); 
            
        } catch (WrappedResponse wr) {
            return wr.getResponse();
        }

    }

    @GET
    @Path("{id}/makeDataCount/{metric}")
    public Response getMakeDataCountMetricCurrentMonth(@PathParam("id") String idSupplied, @PathParam("metric") String metricSupplied, @QueryParam("country") String country) {
        String nullCurrentMonth = null;
        return getMakeDataCountMetric(idSupplied, metricSupplied, nullCurrentMonth, country);
    }
    
    @GET
    @Path("{identifier}/storagesize")
    public Response getStorageSize(@PathParam("identifier") String dvIdtf,  @QueryParam("includeCached") boolean includeCached,  
        @Context UriInfo uriInfo, @Context HttpHeaders headers) throws WrappedResponse {       
      
        return response(req -> ok(MessageFormat.format(BundleUtil.getStringFromBundle("datasets.api.datasize.storage"),
                execCommand(new GetDatasetStorageSizeCommand(req, findDatasetOrDie(dvIdtf), includeCached,GetDatasetStorageSizeCommand.Mode.STORAGE, null)))));
    }
    
    @GET
    @Path("{identifier}/versions/{versionId}/downloadsize")
    public Response getDownloadSize(@PathParam("identifier") String dvIdtf, @PathParam("versionId") String version,   
        @Context UriInfo uriInfo, @Context HttpHeaders headers) throws WrappedResponse {       
      
        return response(req -> ok(MessageFormat.format(BundleUtil.getStringFromBundle("datasets.api.datasize.download"),
                execCommand(new GetDatasetStorageSizeCommand(req, findDatasetOrDie(dvIdtf), false, GetDatasetStorageSizeCommand.Mode.DOWNLOAD, getDatasetVersionOrDie(req, version , findDatasetOrDie(dvIdtf), uriInfo, headers))))));
    }

    @GET
    @Path("{id}/makeDataCount/{metric}/{yyyymm}")
    public Response getMakeDataCountMetric(@PathParam("id") String idSupplied, @PathParam("metric") String metricSupplied, @PathParam("yyyymm") String yyyymm, @QueryParam("country") String country) {
        try {
            Dataset dataset = findDatasetOrDie(idSupplied);
            NullSafeJsonBuilder jsonObjectBuilder = jsonObjectBuilder();
            MakeDataCountUtil.MetricType metricType = null;
            try {
                metricType = MakeDataCountUtil.MetricType.fromString(metricSupplied);
            } catch (IllegalArgumentException ex) {
                return error(Response.Status.BAD_REQUEST, ex.getMessage());
            }
            String monthYear = null;
            if (yyyymm != null) {
                // We add "-01" because we store "2018-05-01" rather than "2018-05" in the "monthyear" column.
                // Dates come to us as "2018-05-01" in the SUSHI JSON ("begin-date") and we decided to store them as-is.
                monthYear = MetricsUtil.sanitizeYearMonthUserInput(yyyymm) + "-01";
            }
            if (country != null) {
                country = country.toLowerCase();
                if (!MakeDataCountUtil.isValidCountryCode(country)) {
                    return error(Response.Status.BAD_REQUEST, "Country must be one of the ISO 1366 Country Codes");
                }
            }
            DatasetMetrics datasetMetrics = datasetMetricsSvc.getDatasetMetricsByDatasetForDisplay(dataset, monthYear, country);
            if (datasetMetrics == null) {
                return ok("No metrics available for dataset " + dataset.getId() + " for " + yyyymm + " for country code " + country + ".");
            } else if (datasetMetrics.getDownloadsTotal() + datasetMetrics.getViewsTotal() == 0) {
                return ok("No metrics available for dataset " + dataset.getId() + " for " + yyyymm + " for country code " + country + ".");
            }
            Long viewsTotalRegular = null;
            Long viewsUniqueRegular = null;
            Long downloadsTotalRegular = null;
            Long downloadsUniqueRegular = null;
            Long viewsTotalMachine = null;
            Long viewsUniqueMachine = null;
            Long downloadsTotalMachine = null;
            Long downloadsUniqueMachine = null;
            Long viewsTotal = null;
            Long viewsUnique = null;
            Long downloadsTotal = null;
            Long downloadsUnique = null;
            switch (metricSupplied) {
                case "viewsTotal":
                    viewsTotal = datasetMetrics.getViewsTotal();
                    break;
                case "viewsTotalRegular":
                    viewsTotalRegular = datasetMetrics.getViewsTotalRegular();
                    break;
                case "viewsTotalMachine":
                    viewsTotalMachine = datasetMetrics.getViewsTotalMachine();
                    break;
                case "viewsUnique":
                    viewsUnique = datasetMetrics.getViewsUnique();
                    break;
                case "viewsUniqueRegular":
                    viewsUniqueRegular = datasetMetrics.getViewsUniqueRegular();
                    break;
                case "viewsUniqueMachine":
                    viewsUniqueMachine = datasetMetrics.getViewsUniqueMachine();
                    break;
                case "downloadsTotal":
                    downloadsTotal = datasetMetrics.getDownloadsTotal();
                    break;
                case "downloadsTotalRegular":
                    downloadsTotalRegular = datasetMetrics.getDownloadsTotalRegular();
                    break;
                case "downloadsTotalMachine":
                    downloadsTotalMachine = datasetMetrics.getDownloadsTotalMachine();
                    break;
                case "downloadsUnique":
                    downloadsUnique = datasetMetrics.getDownloadsUnique();
                    break;
                case "downloadsUniqueRegular":
                    downloadsUniqueRegular = datasetMetrics.getDownloadsUniqueRegular();
                    break;
                case "downloadsUniqueMachine":
                    downloadsUniqueMachine = datasetMetrics.getDownloadsUniqueMachine();
                    break;
                default:
                    break;
            }
            /**
             * TODO: Think more about the JSON output and the API design.
             * getDatasetMetricsByDatasetMonthCountry returns a single row right
             * now, by country. We could return multiple metrics (viewsTotal,
             * viewsUnique, downloadsTotal, and downloadsUnique) by country.
             */
            jsonObjectBuilder.add("viewsTotalRegular", viewsTotalRegular);
            jsonObjectBuilder.add("viewsUniqueRegular", viewsUniqueRegular);
            jsonObjectBuilder.add("downloadsTotalRegular", downloadsTotalRegular);
            jsonObjectBuilder.add("downloadsUniqueRegular", downloadsUniqueRegular);
            jsonObjectBuilder.add("viewsTotalMachine", viewsTotalMachine);
            jsonObjectBuilder.add("viewsUniqueMachine", viewsUniqueMachine);
            jsonObjectBuilder.add("downloadsTotalMachine", downloadsTotalMachine);
            jsonObjectBuilder.add("downloadsUniqueMachine", downloadsUniqueMachine);
            jsonObjectBuilder.add("viewsTotal", viewsTotal);
            jsonObjectBuilder.add("viewsUnique", viewsUnique);
            jsonObjectBuilder.add("downloadsTotal", downloadsTotal);
            jsonObjectBuilder.add("downloadsUnique", downloadsUnique);
            return ok(jsonObjectBuilder);
        } catch (WrappedResponse wr) {
            return wr.getResponse();
        } catch (Exception e) {
            //bad date - caught in sanitize call
            return error(BAD_REQUEST, e.getMessage());
        }
    }
    
    @GET
    @Path("{identifier}/storageDriver")
    public Response getFileStore(@PathParam("identifier") String dvIdtf,
            @Context UriInfo uriInfo, @Context HttpHeaders headers) throws WrappedResponse { 
        
        Dataset dataset; 
        
        try {
            dataset = findDatasetOrDie(dvIdtf);
        } catch (WrappedResponse ex) {
            return error(Response.Status.NOT_FOUND, "No such dataset");
        }
            
        return response(req -> ok(dataset.getEffectiveStorageDriverId()));
    }
    
    @PUT
    @Path("{identifier}/storageDriver")
    public Response setFileStore(@PathParam("identifier") String dvIdtf,
            String storageDriverLabel,
            @Context UriInfo uriInfo, @Context HttpHeaders headers) throws WrappedResponse {
        
        // Superuser-only:
        AuthenticatedUser user;
        try {
            user = findAuthenticatedUserOrDie();
        } catch (WrappedResponse ex) {
            return error(Response.Status.BAD_REQUEST, "Authentication is required.");
        }
        if (!user.isSuperuser()) {
            return error(Response.Status.FORBIDDEN, "Superusers only.");
    	}
        
        Dataset dataset; 
        
        try {
            dataset = findDatasetOrDie(dvIdtf);
        } catch (WrappedResponse ex) {
            return error(Response.Status.NOT_FOUND, "No such dataset");
        }
        
        // We don't want to allow setting this to a store id that does not exist: 
        for (Entry<String, String> store : DataAccess.getStorageDriverLabels().entrySet()) {
            if (store.getKey().equals(storageDriverLabel)) {
                dataset.setStorageDriverId(store.getValue());
                datasetService.merge(dataset);
                return ok("Storage driver set to: " + store.getKey() + "/" + store.getValue());
            }
        }
    	return error(Response.Status.BAD_REQUEST,
            "No Storage Driver found for : " + storageDriverLabel);
    }
    
    @DELETE
    @Path("{identifier}/storageDriver")
    public Response resetFileStore(@PathParam("identifier") String dvIdtf,
            @Context UriInfo uriInfo, @Context HttpHeaders headers) throws WrappedResponse {
    
        // Superuser-only:
        AuthenticatedUser user;
        try {
            user = findAuthenticatedUserOrDie();
        } catch (WrappedResponse ex) {
            return error(Response.Status.BAD_REQUEST, "Authentication is required.");
        }
        if (!user.isSuperuser()) {
            return error(Response.Status.FORBIDDEN, "Superusers only.");
    	}
        
        Dataset dataset; 
        
        try {
            dataset = findDatasetOrDie(dvIdtf);
        } catch (WrappedResponse ex) {
            return error(Response.Status.NOT_FOUND, "No such dataset");
        }
        
        dataset.setStorageDriverId(null);
        datasetService.merge(dataset);
    	return ok("Storage reset to default: " + DataAccess.DEFAULT_STORAGE_DRIVER_IDENTIFIER);
    }

    @GET
    @Path("{identifier}/curationLabelSet")
    public Response getCurationLabelSet(@PathParam("identifier") String dvIdtf,
            @Context UriInfo uriInfo, @Context HttpHeaders headers) throws WrappedResponse { 
        
        try {
            AuthenticatedUser user = findAuthenticatedUserOrDie();
            if (!user.isSuperuser()) {
                return error(Response.Status.FORBIDDEN, "Superusers only.");
            }
        } catch (WrappedResponse wr) {
            return wr.getResponse();
        }
        
        Dataset dataset; 
        
        try {
            dataset = findDatasetOrDie(dvIdtf);
        } catch (WrappedResponse ex) {
            return ex.getResponse();
        }
            
        return response(req -> ok(dataset.getEffectiveCurationLabelSetName()));
    }
    
    @PUT
    @Path("{identifier}/curationLabelSet")
    public Response setCurationLabelSet(@PathParam("identifier") String dvIdtf,
            @QueryParam("name") String curationLabelSet,
            @Context UriInfo uriInfo, @Context HttpHeaders headers) throws WrappedResponse {
        
        // Superuser-only:
        AuthenticatedUser user;
        try {
            user = findAuthenticatedUserOrDie();
        } catch (WrappedResponse ex) {
            return error(Response.Status.UNAUTHORIZED, "Authentication is required.");
        }
        if (!user.isSuperuser()) {
            return error(Response.Status.FORBIDDEN, "Superusers only.");
        }
        
        Dataset dataset; 
        
        try {
            dataset = findDatasetOrDie(dvIdtf);
        } catch (WrappedResponse ex) {
            return ex.getResponse();
        }
        if (SystemConfig.CURATIONLABELSDISABLED.equals(curationLabelSet) || SystemConfig.DEFAULTCURATIONLABELSET.equals(curationLabelSet)) {
            dataset.setCurationLabelSetName(curationLabelSet);
            datasetService.merge(dataset);
            return ok("Curation Label Set Name set to: " + curationLabelSet);
        } else {
            for (String setName : systemConfig.getCurationLabels().keySet()) {
                if (setName.equals(curationLabelSet)) {
                    dataset.setCurationLabelSetName(curationLabelSet);
                    datasetService.merge(dataset);
                    return ok("Curation Label Set Name set to: " + setName);
                }
            }
        }
        return error(Response.Status.BAD_REQUEST,
            "No Such Curation Label Set");
    }
    
    @DELETE
    @Path("{identifier}/curationLabelSet")
    public Response resetCurationLabelSet(@PathParam("identifier") String dvIdtf,
            @Context UriInfo uriInfo, @Context HttpHeaders headers) throws WrappedResponse {
    
        // Superuser-only:
        AuthenticatedUser user;
        try {
            user = findAuthenticatedUserOrDie();
        } catch (WrappedResponse ex) {
            return error(Response.Status.BAD_REQUEST, "Authentication is required.");
        }
        if (!user.isSuperuser()) {
            return error(Response.Status.FORBIDDEN, "Superusers only.");
        }
        
        Dataset dataset; 
        
        try {
            dataset = findDatasetOrDie(dvIdtf);
        } catch (WrappedResponse ex) {
            return ex.getResponse();
        }
        
        dataset.setCurationLabelSetName(SystemConfig.DEFAULTCURATIONLABELSET);
        datasetService.merge(dataset);
        return ok("Curation Label Set reset to default: " + SystemConfig.DEFAULTCURATIONLABELSET);
    }

    @GET
    @Path("{identifier}/allowedCurationLabels")
    public Response getAllowedCurationLabels(@PathParam("identifier") String dvIdtf,
            @Context UriInfo uriInfo, @Context HttpHeaders headers) throws WrappedResponse { 
        AuthenticatedUser user = null;
        try {
            user = findAuthenticatedUserOrDie();
        } catch (WrappedResponse wr) {
            return wr.getResponse();
        }
        
        Dataset dataset; 
        
        try {
            dataset = findDatasetOrDie(dvIdtf);
        } catch (WrappedResponse ex) {
            return ex.getResponse();
        }
        if (permissionSvc.requestOn(createDataverseRequest(user), dataset).has(Permission.PublishDataset)) {
            String[] labelArray = systemConfig.getCurationLabels().get(dataset.getEffectiveCurationLabelSetName());
            return response(req -> ok(String.join(",", labelArray)));
        } else {
            return error(Response.Status.FORBIDDEN, "You are not permitted to view the allowed curation labels for this dataset.");
        }
    }
    
    @GET
    @Path("{identifier}/timestamps")
    @Produces(MediaType.APPLICATION_JSON)
    public Response getTimestamps(@PathParam("identifier") String id) {

        Dataset dataset = null;
        DateTimeFormatter formatter = DateTimeFormatter.ISO_LOCAL_DATE_TIME;
        try {
            dataset = findDatasetOrDie(id);
            User u = findUserOrDie();
            Set<Permission> perms = new HashSet<Permission>();
            perms.add(Permission.ViewUnpublishedDataset);
            boolean canSeeDraft = permissionSvc.hasPermissionsFor(u, dataset, perms);
            JsonObjectBuilder timestamps = Json.createObjectBuilder();
            logger.fine("CSD: " + canSeeDraft);
            logger.fine("IT: " + dataset.getIndexTime());
            logger.fine("MT: " + dataset.getModificationTime());
            logger.fine("PIT: " + dataset.getPermissionIndexTime());
            logger.fine("PMT: " + dataset.getPermissionModificationTime());
            // Basic info if it's released
            if (dataset.isReleased() || canSeeDraft) {
                timestamps.add("createTime", formatter.format(dataset.getCreateDate().toLocalDateTime()));
                if (dataset.getPublicationDate() != null) {
                    timestamps.add("publicationTime", formatter.format(dataset.getPublicationDate().toLocalDateTime()));
                }

                if (dataset.getLastExportTime() != null) {
                    timestamps.add("lastMetadataExportTime",
                            formatter.format(dataset.getLastExportTime().toInstant().atZone(ZoneId.systemDefault())));
                }

                if (dataset.getMostRecentMajorVersionReleaseDate() != null) {
                    timestamps.add("lastMajorVersionReleaseTime", formatter.format(
                            dataset.getMostRecentMajorVersionReleaseDate().toInstant().atZone(ZoneId.systemDefault())));
                }
                // If the modification/permissionmodification time is
                // set and the index time is null or is before the mod time, the relevant index is stale
                timestamps.add("hasStaleIndex",
                        (dataset.getModificationTime() != null && (dataset.getIndexTime() == null
                                || (dataset.getIndexTime().compareTo(dataset.getModificationTime()) <= 0))) ? true
                                        : false);
                timestamps.add("hasStalePermissionIndex",
                        (dataset.getPermissionModificationTime() != null && (dataset.getIndexTime() == null
                                || (dataset.getIndexTime().compareTo(dataset.getModificationTime()) <= 0))) ? true
                                        : false);
            }
            // More detail if you can see a draft
            if (canSeeDraft) {
                timestamps.add("lastUpdateTime", formatter.format(dataset.getModificationTime().toLocalDateTime()));
                if (dataset.getIndexTime() != null) {
                    timestamps.add("lastIndexTime", formatter.format(dataset.getIndexTime().toLocalDateTime()));
                }
                if (dataset.getPermissionModificationTime() != null) {
                    timestamps.add("lastPermissionUpdateTime",
                            formatter.format(dataset.getPermissionModificationTime().toLocalDateTime()));
                }
                if (dataset.getPermissionIndexTime() != null) {
                    timestamps.add("lastPermissionIndexTime",
                            formatter.format(dataset.getPermissionIndexTime().toLocalDateTime()));
                }
                if (dataset.getGlobalIdCreateTime() != null) {
                    timestamps.add("globalIdCreateTime", formatter
                            .format(dataset.getGlobalIdCreateTime().toInstant().atZone(ZoneId.systemDefault())));
                }

            }
            return ok(timestamps);
        } catch (WrappedResponse wr) {
            return wr.getResponse();
        }
    }


    /**
     * Add multiple Files to an existing Dataset
     *
     * @param idSupplied
     * @param jsonData
     * @return
     */
    @POST
    @Path("{id}/addFiles")
    @Consumes(MediaType.MULTIPART_FORM_DATA)
    public Response addFilesToDataset(@PathParam("id") String idSupplied,
                                      @FormDataParam("jsonData") String jsonData) {

        if (!systemConfig.isHTTPUpload()) {
            return error(Response.Status.SERVICE_UNAVAILABLE, BundleUtil.getStringFromBundle("file.api.httpDisabled"));
        }

        // -------------------------------------
        // (1) Get the user from the API key
        // -------------------------------------
        User authUser;
        try {
            authUser = findUserOrDie();
        } catch (WrappedResponse ex) {
            return error(Response.Status.FORBIDDEN, BundleUtil.getStringFromBundle("file.addreplace.error.auth")
            );
        }

        // -------------------------------------
        // (2) Get the Dataset Id
        // -------------------------------------
        Dataset dataset;

        try {
            dataset = findDatasetOrDie(idSupplied);
        } catch (WrappedResponse wr) {
            return wr.getResponse();
        }


        //------------------------------------
        // (2a) Make sure dataset does not have package file
        // --------------------------------------

        for (DatasetVersion dv : dataset.getVersions()) {
            if (dv.isHasPackageFile()) {
                return error(Response.Status.FORBIDDEN,
                        BundleUtil.getStringFromBundle("file.api.alreadyHasPackageFile")
                );
            }
        }

        DataverseRequest dvRequest = createDataverseRequest(authUser);

        AddReplaceFileHelper addFileHelper = new AddReplaceFileHelper(
                dvRequest,
                this.ingestService,
                this.datasetService,
                this.fileService,
                this.permissionSvc,
                this.commandEngine,
                this.systemConfig,
                this.licenseSvc
        );

        return addFileHelper.addFiles(jsonData, dataset, authUser);

    }
    
    /** 
     * API to find curation assignments and statuses
     * 
     * @return
     * @throws WrappedResponse
     */
    @GET
    @Path("/listCurationStates")
    @Produces("text/csv")
    public Response getCurationStates() throws WrappedResponse {

        try {
            AuthenticatedUser user = findAuthenticatedUserOrDie();
            if (!user.isSuperuser()) {
                return error(Response.Status.FORBIDDEN, "Superusers only.");
            }
        } catch (WrappedResponse wr) {
            return wr.getResponse();
        }

        List<DataverseRole> allRoles = dataverseRoleService.findAll();
        List<DataverseRole> curationRoles = new ArrayList<DataverseRole>();
        allRoles.forEach(r -> {
            if (r.permissions().contains(Permission.PublishDataset))
                curationRoles.add(r);
        });
        HashMap<String, HashSet<String>> assignees = new HashMap<String, HashSet<String>>();
        curationRoles.forEach(r -> {
            assignees.put(r.getAlias(), null);
        });

        StringBuilder csvSB = new StringBuilder(String.join(",",
                BundleUtil.getStringFromBundle("dataset"),
                BundleUtil.getStringFromBundle("datasets.api.creationdate"),
                BundleUtil.getStringFromBundle("datasets.api.modificationdate"),
                BundleUtil.getStringFromBundle("datasets.api.curationstatus"),
                String.join(",", assignees.keySet())));
        for (Dataset dataset : datasetSvc.findAllUnpublished()) {
            List<RoleAssignment> ras = permissionService.assignmentsOn(dataset);
            curationRoles.forEach(r -> {
                assignees.put(r.getAlias(), new HashSet<String>());
            });
            for (RoleAssignment ra : ras) {
                if (curationRoles.contains(ra.getRole())) {
                    assignees.get(ra.getRole().getAlias()).add(ra.getAssigneeIdentifier());
                }
            }
            String name = "\"" + dataset.getCurrentName().replace("\"", "\"\"") + "\"";
            String status = dataset.getLatestVersion().getExternalStatusLabel();
            String url = systemConfig.getDataverseSiteUrl() + dataset.getTargetUrl() + dataset.getGlobalId().asString();
            String date = new SimpleDateFormat("yyyy-MM-dd").format(dataset.getCreateDate());
            String modDate = new SimpleDateFormat("yyyy-MM-dd").format(dataset.getModificationTime());
            String hyperlink = "\"=HYPERLINK(\"\"" + url + "\"\",\"\"" + name + "\"\")\"";
            List<String> sList = new ArrayList<String>();
            assignees.entrySet().forEach(e -> sList.add(e.getValue().size() == 0 ? "" : String.join(";", e.getValue())));
            csvSB.append("\n").append(String.join(",", hyperlink, date, modDate, status == null ? "" : status, String.join(",", sList)));
        }
        csvSB.append("\n");
        return ok(csvSB.toString(), MediaType.valueOf(FileUtil.MIME_TYPE_CSV), "datasets.status.csv");
    }
}<|MERGE_RESOLUTION|>--- conflicted
+++ resolved
@@ -57,11 +57,7 @@
 import edu.harvard.iq.dataverse.export.ExportService;
 import edu.harvard.iq.dataverse.ingest.IngestServiceBean;
 import edu.harvard.iq.dataverse.privateurl.PrivateUrl;
-<<<<<<< HEAD
-import edu.harvard.iq.dataverse.S3PackageImporter;
-=======
-
->>>>>>> 0d853b74
+
 import edu.harvard.iq.dataverse.api.dto.RoleAssignmentDTO;
 import edu.harvard.iq.dataverse.batch.util.LoggingUtil;
 import edu.harvard.iq.dataverse.dataaccess.DataAccess;
@@ -222,7 +218,7 @@
 
     @Inject
     WorkflowServiceBean wfService;
-    
+
     @Inject
     DataverseRoleServiceBean dataverseRoleService;
 
@@ -2084,7 +2080,7 @@
             return Response.fromResponse(wr.getResponse()).status(Response.Status.BAD_REQUEST).build();
         }
     }
-    
+
     @DELETE
     @Path("{id}/curationStatus")
     public Response deleteCurationStatus(@PathParam("id") String idSupplied) {
@@ -2104,7 +2100,7 @@
             return Response.fromResponse(wr.getResponse()).status(Response.Status.BAD_REQUEST).build();
         }
     }
-    
+
 @GET
 @Path("{id}/uploadsid")
 @Deprecated
@@ -2921,8 +2917,8 @@
     @GET
     @Path("{identifier}/curationLabelSet")
     public Response getCurationLabelSet(@PathParam("identifier") String dvIdtf,
-            @Context UriInfo uriInfo, @Context HttpHeaders headers) throws WrappedResponse { 
-        
+            @Context UriInfo uriInfo, @Context HttpHeaders headers) throws WrappedResponse {
+
         try {
             AuthenticatedUser user = findAuthenticatedUserOrDie();
             if (!user.isSuperuser()) {
@@ -2931,24 +2927,24 @@
         } catch (WrappedResponse wr) {
             return wr.getResponse();
         }
-        
-        Dataset dataset; 
-        
+
+        Dataset dataset;
+
         try {
             dataset = findDatasetOrDie(dvIdtf);
         } catch (WrappedResponse ex) {
             return ex.getResponse();
         }
-            
+
         return response(req -> ok(dataset.getEffectiveCurationLabelSetName()));
     }
-    
+
     @PUT
     @Path("{identifier}/curationLabelSet")
     public Response setCurationLabelSet(@PathParam("identifier") String dvIdtf,
             @QueryParam("name") String curationLabelSet,
             @Context UriInfo uriInfo, @Context HttpHeaders headers) throws WrappedResponse {
-        
+
         // Superuser-only:
         AuthenticatedUser user;
         try {
@@ -2959,9 +2955,9 @@
         if (!user.isSuperuser()) {
             return error(Response.Status.FORBIDDEN, "Superusers only.");
         }
-        
-        Dataset dataset; 
-        
+
+        Dataset dataset;
+
         try {
             dataset = findDatasetOrDie(dvIdtf);
         } catch (WrappedResponse ex) {
@@ -2983,12 +2979,12 @@
         return error(Response.Status.BAD_REQUEST,
             "No Such Curation Label Set");
     }
-    
+
     @DELETE
     @Path("{identifier}/curationLabelSet")
     public Response resetCurationLabelSet(@PathParam("identifier") String dvIdtf,
             @Context UriInfo uriInfo, @Context HttpHeaders headers) throws WrappedResponse {
-    
+
         // Superuser-only:
         AuthenticatedUser user;
         try {
@@ -2999,15 +2995,15 @@
         if (!user.isSuperuser()) {
             return error(Response.Status.FORBIDDEN, "Superusers only.");
         }
-        
-        Dataset dataset; 
-        
+
+        Dataset dataset;
+
         try {
             dataset = findDatasetOrDie(dvIdtf);
         } catch (WrappedResponse ex) {
             return ex.getResponse();
         }
-        
+
         dataset.setCurationLabelSetName(SystemConfig.DEFAULTCURATIONLABELSET);
         datasetService.merge(dataset);
         return ok("Curation Label Set reset to default: " + SystemConfig.DEFAULTCURATIONLABELSET);
@@ -3016,16 +3012,16 @@
     @GET
     @Path("{identifier}/allowedCurationLabels")
     public Response getAllowedCurationLabels(@PathParam("identifier") String dvIdtf,
-            @Context UriInfo uriInfo, @Context HttpHeaders headers) throws WrappedResponse { 
+            @Context UriInfo uriInfo, @Context HttpHeaders headers) throws WrappedResponse {
         AuthenticatedUser user = null;
         try {
             user = findAuthenticatedUserOrDie();
         } catch (WrappedResponse wr) {
             return wr.getResponse();
         }
-        
-        Dataset dataset; 
-        
+
+        Dataset dataset;
+
         try {
             dataset = findDatasetOrDie(dvIdtf);
         } catch (WrappedResponse ex) {
@@ -3038,7 +3034,7 @@
             return error(Response.Status.FORBIDDEN, "You are not permitted to view the allowed curation labels for this dataset.");
         }
     }
-    
+
     @GET
     @Path("{identifier}/timestamps")
     @Produces(MediaType.APPLICATION_JSON)
@@ -3180,10 +3176,10 @@
         return addFileHelper.addFiles(jsonData, dataset, authUser);
 
     }
-    
-    /** 
+
+    /**
      * API to find curation assignments and statuses
-     * 
+     *
      * @return
      * @throws WrappedResponse
      */
