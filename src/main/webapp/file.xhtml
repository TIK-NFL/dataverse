<!DOCTYPE html>
<html xmlns="http://www.w3.org/1999/xhtml"
      xmlns:h="http://java.sun.com/jsf/html"
      xmlns:f="http://java.sun.com/jsf/core"
      xmlns:ui="http://java.sun.com/jsf/facelets"
      xmlns:p="http://primefaces.org/ui"
      xmlns:c="http://xmlns.jcp.org/jsp/jstl/core"
      xmlns:jsf="http://xmlns.jcp.org/jsf"
      xmlns:pt="http://java.sun.com/jsf/passthrough"
      xmlns:cc="http://java.sun.com/jsf/composite"
      xmlns:o="http://omnifaces.org/ui"
      xmlns:iqbs="http://xmlns.jcp.org/jsf/composite/iqbs">
    <h:head>
    </h:head>

    <h:body>
        <ui:composition template="/dataverse_template.xhtml">
            <ui:param name="pageTitle" value="#{FilePage.fileMetadata.dataFile.displayName} - #{FilePage.file.owner.owner.displayName}"/>
            <ui:param name="dataverse" value="#{FilePage.file.owner.owner}"/>
            <ui:param name="showMessagePanel" value="#{true}"/>
            <!-- NOTE removed fileAccessRequest logic in order to always display the file access btn -->
            <ui:param name="showAccessFileButtonGroup" value="#{!FilePage.fileMetadata.datasetVersion.deaccessioned
                                                                or (FilePage.fileMetadata.datasetVersion.deaccessioned
                                                                and permissionsWrapper.canIssueUpdateDatasetCommand(FilePage.fileMetadata.datasetVersion.dataset))}"/>
            <ui:define name="meta_header">
            <meta name="description" content="#{FilePage.fileMetadata.description}"/>
            </ui:define>
            <ui:define name="body">
                <f:metadata>
                    <o:viewParam name="fileId" value="#{FilePage.fileId}"/>
                    <f:viewParam name="version" value="#{FilePage.version}"/>
                    <o:viewParam name="toolType" value="#{FilePage.toolType}"/>
                    <f:viewParam name="persistentId" value="#{FilePage.persistentId}"/>
                    <f:viewParam name="datasetVersionId" value="#{FilePage.datasetVersionId}"/>
                    <f:viewAction action="#{dataverseSession.updateLocaleInViewRoot}"/>
                    <f:viewAction action="#{FilePage.init}"/>
                    <f:viewAction action="#{dataverseHeaderFragment.initBreadcrumbsForFileMetadata(FilePage.fileMetadata)}"/>
                </f:metadata>
                <h:form id="fileForm">
                    <!-- Top Button/Citation Blocks -->
                    <div id="fileVersionBlock" class="row">
                        <div class="col-xs-12">
                            <div class="row">
                                <div id="file-title-block" class="col-xs-12 margin-bottom-half">
                                    <span class="file-title-label">#{FilePage.fileMetadata.label}</span>
                                    
                                    <!-- FILE LEVEL MSGs -->
                                    <div class="bg-info text-info text-center margin-bottom-half" jsf:rendered="#{FilePage.fileMetadata.dataFile.ingestProblem and FilePage.canUpdateDataset()}">
                                        <!-- Ingest failed -->
                                        <span class="glyphicon glyphicon-info-sign"/>
                                        <span> #{bundle['file.ingestFailed.header']}&#160;</span>
                                        <span>
                                            <a tabindex="0" role="button" class="glyphicon glyphicon-question-sign tooltip-icon"
                                               data-toggle="popover" data-placement="auto top" data-trigger="focus" data-html="true"
                                               data-content="#{FilePage.ingestMessage} #{FilePage.fileMetadata.dataFile.ingestReportMessage}"/>
                                        </span>
                                    </div>
                                    <!-- END: FILE LEVEL MSGs -->

                                    <p class="help-block">
                                        <h:outputFormat value="#{bundle['file.citation.notice']}" escape="false">
                                            <o:param value="#{FilePage.fileMetadata.datasetVersion.dataset.displayName}"/>
                                        </h:outputFormat>
                                    </p>

                                    <div id="title-label-block" class="margin-top-half">
                                    
                                        <!-- Restricted File Icon -->
                                        <span class="glyphicon glyphicon-lock text-danger" title="#{bundle['restricted']}" data-toggle="tooltip" jsf:rendered="#{FilePage.fileMetadata.restricted and !(fileDownloadHelper.canDownloadFile(FilePage.fileMetadata))}"/>
                                        <span class="icon-unlock text-success" title="#{bundle['restrictedaccess']}" data-toggle="tooltip" jsf:rendered="#{FilePage.fileMetadata.restricted  and fileDownloadHelper.canDownloadFile(FilePage.fileMetadata) }"/>
                                        
                                        <!-- DATASET Publication Status -->
                                        <h:outputText value="#{bundle['dataset.versionUI.draft']}" styleClass="label label-primary" rendered="#{FilePage.fileMetadata.datasetVersion.draft}"/>
                                        <h:outputText value="#{bundle['embargoed']}" styleClass="label label-primary" rendered="#{dataFileServiceBean.isActivelyEmbargoed(FilePage.fileMetadata)}"/>
                                        <h:outputText value="#{bundle['dataset.versionUI.inReview']}" styleClass="label label-success" rendered="#{FilePage.fileMetadata.datasetVersion.inReview}"/>
                                        <h:outputText value="#{bundle['dataset.versionUI.unpublished']}" styleClass="label label-warning" rendered="#{!FilePage.fileMetadata.datasetVersion.dataset.released}"/>   
                                        <h:outputText value="#{bundle['dataset.versionUI.deaccessioned']}" styleClass="label label-danger" rendered="#{FilePage.fileMetadata.datasetVersion.deaccessioned}"/>
                                        <h:outputText value="#{FilePage.fileMetadata.datasetVersion.externalStatusLabel}" styleClass="label label-info" rendered="#{FilePage.fileMetadata.datasetVersion.externalStatusLabel!=null  and FilePage.canPublishDataset()}"/>
                                        <h:outputText value="#{bundle['incomplete']}" styleClass="label label-danger" rendered="#{FilePage.fileMetadata.datasetVersion.draft and !FilePage.fileMetadata.datasetVersion.valid}"/>
                                        <!-- DATASET VERSION NUMBER -->
                                        <h:outputText styleClass="label label-default" rendered="#{FilePage.fileMetadata.datasetVersion.released and !(FilePage.fileMetadata.datasetVersion.draft or FilePage.fileMetadata.datasetVersion.inReview)}"
                                                      value="#{bundle['file.DatasetVersion']} #{FilePage.fileMetadata.datasetVersion.versionNumber}.#{FilePage.fileMetadata.datasetVersion.minorVersionNumber}"/> 
                                        <h:outputText styleClass="label label-default" rendered="#{!FilePage.fileMetadata.datasetVersion.released and !(FilePage.fileMetadata.datasetVersion.draft or FilePage.fileMetadata.datasetVersion.inReview)}"
                                                      value="#{bundle['file.DatasetVersion']} #{FilePage.fileMetadata.datasetVersion.versionState}"/>
                                    </div>
                                </div>
                            </div>

                            <!-- START: NEW RESPONSIVE ABOVE FOLD BLOCK -->
                            <div class="row">
                                <!-- CITATION BLOCK -->
                                <div class="col-xs-12 col-sm-12 col-md-8 col-lg-9">
                                    <!-- FILE CITATION -->
                                    <h:outputFormat styleClass="h5" value="#{bundle['file.citation.datafile']}" escape="false" />
                                    <div class="citation-block">
                                        <div class="clearfix #{FilePage.fileMetadata.datasetVersion.deaccessioned ? 'alert alert-danger bg-danger' : 'alert alert-info bg-citation bg-citation-file'}">
                                            <div class="citation #{FilePage.fileMetadata.datasetVersion.deaccessioned ? '' : 'margin-bottom'}">
                                                <span id="citation-select-2" onclick="if (event.target) { selectText(event.target); } else{ selectText(this); }">
                                                    <h:outputText value="#{FilePage.fileMetadata.dataFile.isIdentifierRegistered() ? FilePage.fileMetadata.getDirectFileCitation(true, FilePage.anonymizedAccess) : FilePage.fileMetadata.getFileCitation(true, FilePage.anonymizedAccess)}" escape="false"/>
                                                </span>
                                                <span class="glyphicon glyphicon-question-sign text-primary" jsf:rendered="#{!FilePage.fileMetadata.datasetVersion.dataset.released}" 
                                                      data-toggle="tooltip" data-placement="top" data-original-title="#{bundle['dataset.cite.title.released']}"/>
                                                <span class="glyphicon glyphicon-question-sign text-primary" jsf:rendered="#{FilePage.fileMetadata.datasetVersion.dataset.released and FilePage.fileMetadata.datasetVersion.draft}" 
                                                      data-toggle="tooltip" data-placement="top" data-original-title="#{bundle['dataset.cite.title.draft']}"/>
                                            </div>
                                            <div class="pull-left row col-sm-9 padding-none" jsf:rendered="#{!FilePage.anonymizedAccess}">
                                                <div class="col-sm-3 col-md-4 col-lg-3 btn-group margin-bottom citation-download" jsf:rendered="#{!FilePage.fileMetadata.datasetVersion.deaccessioned}">
                                                    <button type="button" class="btn btn-link dropdown-toggle padding-none downloadCitation" data-toggle="dropdown" aria-haspopup="true" aria-expanded="false">
                                                         #{bundle['file.cite.file.downloadBtn']} <span class="caret"></span>
                                                    </button>
                                                    <ul class="dropdown-menu">
                                                        <li>
                                                            <h:commandLink
                                                                id="endNoteLink-2" value="#{bundle['dataset.cite.downloadBtn.xml']}"
                                                                action="#{FilePage.fileDownloadService.downloadCitationXML(FilePage.fileMetadata, null, FilePage.fileMetadata.dataFile.isIdentifierRegistered())}"
                                                            />
                                                        </li>
                                                        <li>
                                                            <h:commandLink
                                                                id="risLink-2" value="#{bundle['dataset.cite.downloadBtn.ris']}"
                                                                action="#{FilePage.fileDownloadService.downloadCitationRIS(FilePage.fileMetadata, null, FilePage.fileMetadata.dataFile.isIdentifierRegistered())}"
                                                            />
                                                        </li>
                                                        <li>
                                                            <h:commandLink
                                                                id="bibLink-2" value="#{bundle['dataset.cite.downloadBtn.bib']}" target="_blank"
                                                                action="#{FilePage.fileDownloadService.downloadCitationBibtex(FilePage.fileMetadata, null, FilePage.fileMetadata.dataFile.isIdentifierRegistered())}"
                                                            />
                                                        </li>
                                                    </ul>
                                                </div>
                                                <div class="col-sm-9 col-md-8 col-lg-9 text-muted margin-bottom citation-standards" jsf:rendered="#{!FilePage.fileMetadata.datasetVersion.deaccessioned}">
                                                    <h:outputText value="#{bundle['dataset.cite.standards.tip']}" escape="false"/>
                                                </div>
                                            </div>
                                        </div>
                                    </div>
                                    <!-- END: FILE CITATION -->

                                    <!-- DATASET CITATION -->
                                    <h:outputFormat styleClass="h5" value="#{bundle['file.citation.dataset']}" escape="false" />
                                    <div class="citation-block no-margin-bottom">
                                        <div class="clearfix #{FilePage.fileMetadata.datasetVersion.deaccessioned ? 'alert alert-danger bg-danger' : 'alert alert-info bg-citation'}">
                                            <div class="citation #{FilePage.fileMetadata.datasetVersion.deaccessioned ? '' : 'margin-bottom'}">
                                                <span class="citation-select" onclick="if (event.target) { selectText(event.target); } else{ selectText(this); }">
                                                    <h:outputText value="#{FilePage.fileMetadata.datasetVersion.getCitation(true, FilePage.anonymizedAccess)}" escape="false"/>
                                                </span>
                                                <span class="glyphicon glyphicon-question-sign text-primary" jsf:rendered="#{!FilePage.fileMetadata.datasetVersion.dataset.released}" 
                                                      data-toggle="tooltip" data-placement="top" data-original-title="#{bundle['dataset.cite.title.released']}"/>
                                                <span class="glyphicon glyphicon-question-sign text-primary" jsf:rendered="#{FilePage.fileMetadata.datasetVersion.dataset.released and FilePage.fileMetadata.datasetVersion.draft}" 
                                                      data-toggle="tooltip" data-placement="top" data-original-title="#{bundle['dataset.cite.title.draft']}"/>
                                                <span class="glyphicon glyphicon-question-sign text-primary" jsf:rendered="#{FilePage.fileMetadata.datasetVersion.deaccessioned}" 
                                                      data-toggle="tooltip" data-placement="top" data-original-title="#{bundle['dataset.cite.title.deassessioned']}"/>
                                            </div>
                                            <div class="pull-left row col-sm-9 padding-none"  jsf:rendered="#{!FilePage.anonymizedAccess}">
                                                <div class="col-sm-3 col-md-4 col-lg-3 btn-group margin-bottom citation-download" jsf:rendered="#{!FilePage.fileMetadata.datasetVersion.deaccessioned}">
                                                    <button type="button" class="btn btn-link dropdown-toggle padding-none downloadCitation" data-toggle="dropdown" aria-haspopup="true" aria-expanded="false">
                                                        #{bundle['dataset.cite.downloadBtn']} <span class="caret"></span>
                                                    </button>
                                                    <ul class="dropdown-menu">
                                                        <li>
<<<<<<< HEAD
                                                            <a jsf:id="endNoteLink" jsf:action="#{FilePage.fileDownloadService.downloadDatasetCitationXML(FilePage.fileMetadata.datasetVersion)}" >
                                                                #{bundle['dataset.cite.downloadBtn.xml']}
                                                            </a>
                                                        </li>
                                                        <li>
                                                            <a jsf:id="risLink" jsf:actionListener="#{FilePage.fileDownloadService.downloadDatasetCitationRIS(FilePage.fileMetadata.datasetVersion)}">
                                                                #{bundle['dataset.cite.downloadBtn.ris']}
                                                            </a>
                                                        </li>
                                                        <li>
                                                            <a jsf:id="bibLink" jsf:actionListener="#{FilePage.fileDownloadService.downloadDatasetCitationBibtex(FilePage.fileMetadata.datasetVersion)}" target="_blank">
                                                                #{bundle['dataset.cite.downloadBtn.bib']}
                                                            </a>
=======
                                                            <h:commandLink
                                                                id="endNoteLink" value="#{bundle['dataset.cite.downloadBtn.xml']}"
                                                                action="#{FilePage.fileDownloadService.downloadDatasetCitationXML(FilePage.fileMetadata.datasetVersion.dataset)}"
                                                            />
                                                        </li>
                                                        <li>
                                                            <h:commandLink
                                                                id="risLink" value="#{bundle['dataset.cite.downloadBtn.ris']}"
                                                                action="#{FilePage.fileDownloadService.downloadDatasetCitationRIS(FilePage.fileMetadata.datasetVersion.dataset)}"
                                                            />
                                                        </li>
                                                        <li>
                                                            <h:commandLink
                                                                id="bibLink" value="#{bundle['dataset.cite.downloadBtn.bib']}" target="_blank"
                                                                action="#{FilePage.fileDownloadService.downloadDatasetCitationBibtex(FilePage.fileMetadata.datasetVersion.dataset)}"
                                                            />
>>>>>>> 7e0738e8
                                                        </li>
                                                    </ul>
                                                </div>
                                                <div class="col-sm-9 col-md-8 col-lg-9 text-muted margin-bottom citation-standards" jsf:rendered="#{!FilePage.fileMetadata.datasetVersion.deaccessioned}">
                                                    <h:outputText value="#{bundle['dataset.cite.standards.tip']}" escape="false"/>
                                                </div>
                                            </div>
                                        </div>
                                    </div>
                                    <!-- END: DATASET CITATION -->
                                </div>
                                <!-- END: CITATION BLOCK -->

                                <div class="col-xs-12 col-sm-12 col-md-4 col-lg-3 pull-right margin-bottom">
                                    <!-- ActionButtonBlock -->
                                    <div id="actionButtonBlock">
                                            <!-- DOWNLOAD/ACCESS DATASET -->
                                            <div class="btn-group btn-group-justified" 
                                                 jsf:rendered="#{showAccessFileButtonGroup}">
                                                <div class="btn-group">
                                                    <button type="button" class="btn btn-primary btn-access-file dropdown-toggle" data-toggle="dropdown" aria-haspopup="true" aria-expanded="false">
                                                        #{bundle['file.accessBtn']} <span class="caret"></span>
                                                    </button>
                                                    <ul class="dropdown-menu pull-right text-left">
                                                        <!-- Explore/Download/Request Button Block -->
                                                        <ui:fragment rendered="#{!FilePage.fileMetadata.dataFile.filePackage 
                                                                                   or FilePage.fileMetadata.dataFile.filePackage and systemConfig.HTTPDownload}">
                                                            <ui:include src="file-download-button-fragment.xhtml">
                                                                <ui:param name="fileMetadata" value="#{FilePage.fileMetadata}"/>
                                                                <ui:param name="guestbookAndTermsPopupRequired" value="#{FilePage.guestbookAndTermsPopupRequired}"/>
                                                                <ui:param name="requestAccessPopupRequired" value="#{FilePage.requestAccessPopupRequired}"/>
                                                                <ui:param name="guestbookResponse" value="#{FilePage.guestbookResponse}"/>
                                                                <ui:param name="guestbookResponseService" value="#{FilePage.guestbookResponseService}"/>
                                                                <ui:param name="fileDownloadService" value="#{FilePage.fileDownloadService}"/>
                                                                <ui:param name="isFilePg" value="true"/>
                                                                <ui:param name="lockedFromDownload" value="#{FilePage.lockedFromDownload}"/>
                                                                <ui:param name="exploreTools" value="#{FilePage.exploreTools}"/>
                                                                <ui:param name="queryTools" value="#{FilePage.queryTools}"/>
                                                                <ui:param name="anonymized" value="#{FilePage.anonymizedAccess}"/>
                                                                <ui:param name="bean" value="#{FilePage}"/>
                                                            </ui:include>
                                                        </ui:fragment>
                                                        <!-- END: Explore/Download/Request Button Block -->
                                                    </ul>
                                                </div>
                                            </div>

                                            <!-- Edit/Map Button Block -->
                                            <div class="btn-group btn-group-justified" jsf:rendered="#{!widgetWrapper.widgetView}">

                                                <!-- Edit Button Group -->
                                                <div class="btn-group" jsf:rendered="#{dataverseSession.user.authenticated
                                                                         and permissionsWrapper.canIssueUpdateDatasetCommand(FilePage.fileMetadata.datasetVersion.dataset) 
                                                                         and FilePage.deletedFile}">
                                                    <p:commandLink styleClass="btn btn-default btn-access btn-edit" onclick="PF('fileAlreadyDeletedPrevious').show()"
                                                                   title="#{bundle['file.editBtn']}">
                                                        #{bundle['file.editBtn']}
                                                    </p:commandLink>                                                   
                                                </div>
                                                <div class="btn-group" jsf:rendered="#{dataverseSession.user.authenticated
                                                                         and permissionsWrapper.canIssueUpdateDatasetCommand(FilePage.fileMetadata.datasetVersion.dataset)
                                                                         and FilePage.hasValidTermsOfAccess
                                                                         and !FilePage.deletedFile}">
                                                    <button type="button" id="editFile" class="btn btn-default btn-access btn-edit dropdown-toggle #{FilePage.lockedFromEdits ? 'disabled' : ''}" data-toggle="dropdown" aria-haspopup="true" aria-expanded="false"
                                                            disabled="#{FilePage.lockedFromEdits ? 'disabled' : ''}">
                                                        #{bundle['file.editBtn']} <span class="caret"></span>
                                                    </button>
                                                    <ul class="dropdown-menu pull-right text-left">
                                                        <ui:include src="file-edit-button-fragment.xhtml">
                                                            <ui:param name="datasetVersion" value="#{FilePage.fileMetadata.datasetVersion}"/>
                                                            <ui:param name="fileMetadata" value="#{FilePage.fileMetadata}"/>
                                                            <ui:param name="configureTools" value="#{FilePage.configureTools}"/>
                                                            <ui:param name="bean" value="#{FilePage}"/>
                                                            <ui:param name="unrestrictFileAction" value="restrictFile"/>
                                                        </ui:include>
                                                    </ul>
                                                </div>
                                                <!-- END: Edit Button Group -->

                                            </div>
                                            <!-- END: Map/Edit Button Block -->

                                            <!-- Contact/Share Button Group -->
                                            <div class="btn-group btn-group-justified" jsf:rendered="#{!widgetWrapper.widgetView}">
                                                <p:commandLink class="btn btn-default btn-xs btn-contact" title="#{bundle['dataset.email.datasetContactTitle']}"
                                                               update=":contactDialog" oncomplete="PF('contactForm').show()" actionListener="#{sendFeedbackDialog.initUserInput}">
                                                    <f:setPropertyActionListener target="#{sendFeedbackDialog.userMessage}" value=""/>
                                                    <f:setPropertyActionListener target="#{sendFeedbackDialog.userEmail}" value=""/>
                                                    <f:setPropertyActionListener target="#{sendFeedbackDialog.messageSubject}" value=""/>
                                                    <f:setPropertyActionListener target="#{sendFeedbackDialog.recipient}" value="#{FilePage.fileMetadata.dataFile}"/>
                                                    #{bundle['file.contactBtn']}
                                                </p:commandLink>
                                                <p:commandLink styleClass="btn btn-default btn-xs btn-share" rendered="#{!FilePage.fileMetadata.datasetVersion.deaccessioned}"
                                                               title="#{bundle['file.share.fileShare']}"
                                                               oncomplete="PF('shareDialog').show();sharrre();">
                                                    #{bundle['file.shareBtn']}
                                                </p:commandLink>
                                            </div>
                                            <!-- END: Contact/Share Button Group -->
                                    </div>
                                    <!-- END: ActionButtonBlock -->
                                </div>

                                <div style="clear:right;" class="col-xs-12 col-sm-12 col-md-4 col-lg-3 pull-right margin-bottom" 
                                     jsf:rendered="#{!(widgetWrapper.widgetView or FilePage.fileMetadata.dataFile.filePackage or FilePage.fileMetadata.datasetVersion.deaccessioned)}">
                                    <!-- Metrics -->
                                    <div id="metrics-block">
                                        <div id="metrics-heading">
                                            #{bundle['metrics.file.title']}
                                            <ui:fragment rendered="#{!settingsWrapper.makeDataCountDisplayEnabled}">
                                                <span class="glyphicon glyphicon-question-sign tooltip-icon" data-toggle="tooltip" data-placement="auto top" 
                                                    data-trigger="hover" data-original-title="#{bundle['metrics.file.tip.default']}"></span>
                                            </ui:fragment>
                                            <ui:fragment rendered="#{settingsWrapper.makeDataCountDisplayEnabled}">
                                                <a tabindex="0" role="button" class="glyphicon glyphicon-question-sign tooltip-icon" data-toggle="popover" data-placement="auto top" 
                                                    data-trigger="focus" data-html="true" data-content="#{bundle['metrics.file.tip.makedatacount']}"></a>
                                            </ui:fragment>
                                        </div>
                                        <!-- END DATASET CITATION -->
                                        <div id="metrics-body">
                                            <!-- Classic downloads -->
                                            <div class="metrics-count-block" jsf:rendered="#{!settingsWrapper.makeDataCountDisplayEnabled}">
                                                <h:outputFormat value="{0} #{bundle['metrics.downloads']}">
                                                    <f:param value="#{guestbookResponseServiceBean.getDownloadCountByDataFileId(FilePage.fileId)}"/>
                                                </h:outputFormat>
                                                <span class="glyphicon glyphicon-question-sign tooltip-icon"
                                                      data-toggle="tooltip" data-placement="auto top" data-original-title="#{bundle['metrics.file.downloads.tip']}"></span>
                                            </div>
                                            <!-- Make Data Count downloads -->
                                            <div class="metrics-count-block" jsf:rendered="#{settingsWrapper.makeDataCountDisplayEnabled}">
                                                <h:outputFormat value="{0} #{bundle['metrics.downloads']}">
                                                    <f:param value="#{guestbookResponseServiceBean.getDownloadCountByDataFileId(FilePage.fileId)}"/>
                                                </h:outputFormat>
                                                <span class="glyphicon glyphicon-question-sign tooltip-icon"
                                                        data-toggle="tooltip" data-placement="auto top" data-original-title="#{bundle['metrics.file.downloads.nonmdc.tip']}"></span>
                                            </div>
                                        </div>
                                    </div>
                                    <!-- END: Metrics -->
                                </div>

                                <!-- DEACCESSION ONLY?? NO SUMMARY BLOCK?? RESPONSIVE ORDER HACK BOOTSTRAP 3 https://stackoverflow.com/a/24834574 -->
                                <div jsf:rendered="#{FilePage.fileMetadata.datasetVersion.deaccessioned}" 
                                     id="dataset-colorder-block" class="visible-md-block visible-lg-block col-md-8 col-lg-9"><!--Hack--></div>
                                <!-- END: RESPONSIVE ORDER HACK BOOTSTRAP 3 -->

                                <!-- DEACCESSION REASON -->
                                <div class="col-xs-12 col-sm-12 col-md-8 col-lg-9 margin-bottom" jsf:rendered="#{FilePage.fileMetadata.datasetVersion.deaccessioned}">
                                    <div id="deaccession-reason-block" class="col-xs-12 bg-danger">
                                        <h5 class="margin-top-half">#{bundle['dataset.deaccession.reason']}</h5>
                                        <p>#{FilePage.fileMetadata.datasetVersion.versionNote}</p>
                                        <ui:fragment rendered="#{!empty FilePage.fileMetadata.datasetVersion.archiveNote}">
                                            <p>#{bundle['dataset.beAccessedAt']} <a href="#{FilePage.fileMetadata.datasetVersion.archiveNote}" target="_blank">#{FilePage.fileMetadata.datasetVersion.archiveNote}</a></p>
                                        </ui:fragment>
                                    </div>
                                </div>
                                <!-- END DEACCESSION REASON -->
                            </div>
                            <!-- END: NEW RESPONSIVE ABOVE FOLD BLOCK -->
                        </div>
                    </div>
                    <!-- END Top Button/Citation Blocks -->
                    <div id="contentTabs">
                        <p:tabView id="tabView" widgetVar="content" activeIndex="#{FilePage.selectedTabIndex}">
                            <p:ajax event="tabChange" listener="#{FilePage.tabChanged}" update="@this" />
                            <p:tab id="accessTab" class="padding-none" title="#{bundle['file.dataFilesTab.dataAccess']}"
                                   rendered="#{settingsWrapper.rsyncDownload and FilePage.fileMetadata.dataFile.filePackage and systemConfig.rsyncDownload
                                        and !FilePage.fileMetadata.getDataFile().getOwner().getStorageIdentifier().startsWith('s3://') }">
                                <!-- Access -->
                                <ui:include src="file-data-access-fragment.xhtml">
                                    <ui:param name="fileMetadata" value="#{fileMetadata}"/>
                                    <ui:param name="datasetVersion" value="#{FilePage.fileMetadata.datasetVersion}"/>
                                    <!--  Should be FilePage.fileDownloadService ? -->
                                    <ui:param name="fileDownloadService" value="#{FilePage.fileDownloadService}"/>
                                </ui:include>
                            </p:tab>
                            <p:tab id="previewTab" title="#{FilePage.toolTabTitle}" 
                                   rendered="#{(FilePage.toolsWithPreviews.size() > 0 or FilePage.queryTools.size() > 0) and fileDownloadHelper.canDownloadFile(FilePage.fileMetadata)}">
                                <!-- PREVIEW TERMS/GUESTBOOK FORM -->
                                <ui:fragment rendered="#{FilePage.guestbookAndTermsPopupRequired and !FilePage.termsMet and (FilePage.getSelectedTool().previewTool or FilePage.getSelectedTool().queryTool)}">
                                    <ui:include id="previewGB" src="guestbook-terms-popup-fragment.xhtml">
                                        <ui:param name="popupContext" value="previewTab"/>
                                        <ui:param name="workingVersion" value="#{FilePage.fileMetadata.datasetVersion}"/>
                                        <ui:param name="guestbookAndTermsPopupRequired" value="#{FilePage.guestbookAndTermsPopupRequired}"/>
                                        <ui:param name="hasRestrictedFile" value="#{FilePage.fileMetadata.restricted}"/>
                                        <ui:param name="guestbookResponse" value="#{FilePage.guestbookResponse}"/>
                                        <ui:param name="guestbookResponseService" value="#{FilePage.guestbookResponseService}"/>
                                        <ui:param name="fileDownloadService" value="#{FilePage.fileDownloadService}"/>
                                        <ui:param name="lockedFromDownload" value="#{FilePage.lockedFromDownload}"/>
                                        <ui:param name="termsGuestbookPopupAction" value="#{bundle.download}"/>
                                        <ui:param name="guestbookPopupRequiredAtDownload" value="#{FilePage.guestbookPopupRequiredAtDownload}"/>
                                    </ui:include>
                                </ui:fragment>
                                <!-- PREVIEW EXTERNAL TOOL -->
                                <ui:fragment rendered="#{(!FilePage.guestbookAndTermsPopupRequired) or FilePage.termsMet}">
                                <div class="btn-toolbar margin-bottom" role="toolbar" aria-label="#{bundle['file.previewTab.button.label']}">
                                    <!-- Preview Button Group -->
                                    <div class="btn-group" jsf:rendered="#{FilePage.allAvailableTools.size() > 1 and fileDownloadHelper.canDownloadFile(FilePage.fileMetadata)}">
                                        <button type="button" id="selectTool" class="btn btn-default dropdown-toggle" data-toggle="dropdown">
                                             #{bundle['file.toolsTab.button.label']} <span class="caret"></span>
                                        </button>
                                        
                                        <ui:fragment rendered="#{FilePage.allAvailableTools.size() > 1}">
                                        <ul class="dropdown-menu">
                                            <ui:repeat value="#{FilePage.allAvailableTools}" var="tool">
                                                <li>
                                                    <h:commandLink action="#{FilePage.setSelectedTool(tool)}">
                                                        <h:outputText value="#{tool.getDisplayNameLang()}"/>
                                                    </h:commandLink>
                                                </li>
                                            </ui:repeat>
                                        </ul>
                                        </ui:fragment>
                                    </div>
                                    <!-- END: Preview Button Group -->
                                    <div class="btn-group" jsf:rendered="#{(FilePage.toolsWithPreviews.size() > 0 or FilePage.queryTools.size() > 0) and fileDownloadHelper.canDownloadFile(FilePage.fileMetadata)}">
                                        <!-- Modular/Configured Explore Tool -->
                                        <ui:remove><!-- Not sure this div will ever be rendered when terms are required and FilePage.termsMet isn't true. Leaving this logic in in case that is incorrect or changes going forward --></ui:remove>
                            
                                        <h:commandLink rendered="#{(!FilePage.guestbookAndTermsPopupRequired) or FilePage.termsMet}" 
                                                         type="submit"
                                                         styleClass="btn btn-default #{(FilePage.fileMetadata.dataFile.ingestInProgress) ? 'disabled' : ''}"
                                                         disabled="#{(FilePage.fileMetadata.dataFile.ingestInProgress or lockedFromDownload) ? 'disabled' : ''}"
                                                         action="#{FilePage.fileDownloadService.explore(FilePage.guestbookResponse, FilePage.fileMetadata, FilePage.selectedTool)}">
                                            <span class="glyphicon glyphicon-#{FilePage.selectedTool.exploreTool ? 'equalizer' : 'new-window'}"></span>
                                            <h:outputFormat value="#{FilePage.selectedTool.exploreTool ? bundle['file.previewTab.exploreBtn'] : bundle['file.previewTab.openBtn']}">
                                                <f:param value="#{bundle.explore}"/>
                                                <f:param value="#{FilePage.selectedTool.getDisplayNameLang()}"/>
                                            </h:outputFormat>
                                        </h:commandLink>
                                        <p:commandLink rendered="#{FilePage.guestbookAndTermsPopupRequired and !FilePage.termsMet}"
                                                         action="#{FilePage.guestbookResponseService.modifyDatafileAndFormat(FilePage.guestbookResponse, FilePage.fileMetadata, 'externalTool', FilePage.selectedTool)}"
                                                         styleClass="btn btn-default"
                                                         disabled="#{(FilePage.fileMetadata.dataFile.ingestInProgress or lockedFromDownload) ? 'disabled' : ''}"
                                                         type="submit"
                                                         process="@this"
                                                         update="@widgetVar(guestbookAndTermsPopup)"
                                                         oncomplete="PF('guestbookAndTermsPopup').show();handleResizeDialog('guestbookAndTermsPopup');">
                                            <f:actionListener binding="#{FilePage.setTermsGuestbookPopupAction(bundle.download)}"/>
                                            <span class="glyphicon glyphicon-#{FilePage.selectedTool.exploreTool ? 'equalizer' : 'new-window'}"></span>
                                            <h:outputFormat value="#{FilePage.selectedTool.exploreTool ? bundle['file.previewTab.exploreBtn'] : bundle['file.previewTab.openBtn']}">
                                                <f:param value="#{bundle.explore}"/>
                                                <f:param value="#{FilePage.selectedTool.getDisplayNameLang()}"/>
                                            </h:outputFormat>
                                        </p:commandLink>
                                    </div>
                                </div>
                                <!-- FRAME EXTERNAL TOOL EMBED -->
                                <div id="previewPresentation" class="embed-responsive embed-responsive-16by9" jsf:rendered="#{(FilePage.toolsWithPreviews.size() > 0  or FilePage.queryTools.size() > 0) and fileDownloadHelper.canDownloadFile(FilePage.fileMetadata)}">
                                    <iframe role="presentation" title="#{bundle['file.previewTab.presentation']}" src="#{FilePage.preview(FilePage.selectedTool)}"></iframe>
                                </div>
                                </ui:fragment>
                            </p:tab>
                            <p:tab id="metadataMapTab" class="padding-none" title="#{bundle['file.dataFilesTab.metadata.header']}"
                                   rendered="#{(!FilePage.fileMetadata.datasetVersion.deaccessioned or 
                                                              (FilePage.fileMetadata.datasetVersion.deaccessioned and FilePage.canUpdateDataset()))}">
                                <!-- Metadata -->
                                <div class="button-block tab-header margin-bottom text-right">
                                    <!-- Add + Edit Metadata Button -->
                                    <h:outputLink styleClass="btn btn-default btn-access #{FilePage.lockedFromEdits ? 'disabled' : ''}"
                                                  value="/editdatafiles.xhtml?selectedFileIds=#{FilePage.fileMetadata.dataFile.id}&#38;datasetId=#{FilePage.fileMetadata.datasetVersion.dataset.id}&#38;referrer=FILE"
                                                  rendered="#{!widgetWrapper.widgetView and (dataverseSession.user.authenticated
                                                     and permissionsWrapper.canIssueUpdateDatasetCommand(FilePage.fileMetadata.datasetVersion.dataset)
                                                     and !FilePage.deletedFile)}"
                                                  disabled="#{FilePage.lockedFromEdits ? 'disabled' : ''}">
                                        <span class="glyphicon glyphicon-pencil"/> #{bundle['file.dataFilesTab.metadata.addBtn']}
                                    </h:outputLink>
                                    <div class="btn-group" jsf:rendered="#{!widgetWrapper.widgetView and (dataverseSession.user.authenticated
                                                         and permissionsWrapper.canIssueUpdateDatasetCommand(FilePage.fileMetadata.datasetVersion.dataset) 
                                                         and (FilePage.deletedFile))}">
                                        <button class="btn btn-default btn-access #{FilePage.lockedFromEdits ? 'disabled' : ''}" onclick="PF('fileAlreadyDeletedPrevious').show()" type="button"
                                                disabled="#{FilePage.lockedFromEdits ? 'disabled' : ''}">
                                            <span class="glyphicon glyphicon-pencil"/> #{bundle['file.dataFilesTab.metadata.addBtn']}
                                        </button>
                                    </div>
                                    <!-- Export Button -->
                                    <div class="btn-group" jsf:rendered="#{FilePage.fileMetadata.datasetVersion.dataset.released}">
                                        <button class="btn btn-default btn-export dropdown-toggle" type="button" data-toggle="dropdown">
                                            <span class="glyphicon glyphicon-export"/> #{bundle['dataset.exportBtn']} <span class="caret"/>
                                        </button>
                                        <ul class="dropdown-menu pull-right text-left">
                                            <ui:repeat var="exporter" value="#{FilePage.getExporters()}">
                                                <li>
                                                    <h:outputLink value="#{exporter[1]}" target="_blank">
                                                        <h:outputText value="#{exporter[0]}"/>
                                                    </h:outputLink>
                                                </li>  
                                            </ui:repeat>
                                        </ul>
                                    </div>
                                </div>
                                <div class="panel panel-default">
                                    <div data-toggle="collapse" data-target="#panelCollapseFMD" class="panel-heading text-info">
                                        #{bundle['file.metadataTab.fileMetadata.header']} &#160;<span class="glyphicon glyphicon-chevron-up"/>
                                    </div>
                                    <div id="panelCollapseFMD" class="collapse in">
                                        <div class="panel-body metadata-container">
                                            <table class="metadata">
                                                <tbody>
                                                    <tr id="filePreviewBlock">
                                                        <th scope="row">
                                                            #{bundle['file.metadata.preview']}
                                                        </th>
                                                        <td>
                                                            <div id="file-preview-icon-block">
                                                                <div id="border-block" style="border:0;">
                                                                    <div id="preview-square">
                                                                        <span class="icon-#{dataFileServiceBean.getFileThumbnailClass(FilePage.fileMetadata.dataFile)} text-muted" jsf:rendered="#{!FilePage.isThumbnailAvailable(FilePage.fileMetadata)}"/>
                                                                        <p:graphicImage styleClass="img-responsive" value="/api/access/datafile/#{FilePage.fileId}?imageThumb=400" 
                                                                                        alt="#{FilePage.fileMetadata.label}" rendered="#{FilePage.isThumbnailAvailable(FilePage.fileMetadata)}"/>
                                                                    </div>
                                                                </div>
                                                            </div>
                                                        </td>
                                                    </tr>
                                                    <tr id="fileCategoriesBlock" jsf:rendered="#{!(empty FilePage.fileMetadata.categoriesByName) or !(empty FilePage.fileMetadata.dataFile.tags)}">
                                                        <th scope="row">
                                                            #{bundle['file.metadata.filetags']}
                                                        </th>
                                                        <td id="fileCategoriesList"   >
                                                            <div id="file-tags" > 
                                                                <ui:repeat value="#{FilePage.fileMetadata.categoriesByName}" var="tag">
                                                                    <h:outputText value="#{tag}" styleClass="label label-default" />
                                                                </ui:repeat>
                                                                <ui:repeat value="#{FilePage.fileMetadata.dataFile.tagLabels}" var="tag" varStatus="loop" >
                                                                    <h:outputText value="#{loop.first ? '&lt;br/&gt;': '' }" escape="false"/>
                                                                    <h:outputText value="#{tag}" styleClass="label label-info"/>
                                                                </ui:repeat>
                                                            </div>
                                                        </td>    
                                                    </tr>
                                                    <tr id="filePersistentIdBlock" jsf:rendered="#{FilePage.file.identifier != null}">
                                                        <th scope="row">
                                                            #{bundle['file.metadata.persistentId']}
                                                        </th>
                                                        <td>#{FilePage.file.getGlobalId()}</td>
                                                    </tr>
                                                    <tr id="fileDownloadUrlBlock" jsf:rendered="#{FilePage.publiclyDownloadable and !FilePage.fileMetadata.dataFile.filePackage}">
                                                        <!--Only show Public download url if identifier is available -->
                                                        <th scope="row">
                                                            #{bundle['file.metadataTab.fileMetadata.downloadUrl.label']}
                                                        </th>
                                                        <td>
                                                            <p class="help-block">
                                                                <h:outputFormat value="#{bundle['file.metadataTab.fileMetadata.downloadUrl.info']}" escape="false">
                                                                    <f:param value="#{systemConfig.guidesBaseUrl}"/>
                                                                    <f:param value="#{systemConfig.guidesVersion}"/>
                                                                </h:outputFormat>
                                                            </p>
                                                            <code><h:outputText value="#{FilePage.publicDownloadUrl}"/></code>
                                                        </td>
                                                    </tr>
                                                    <tr id="fileUnfBlock" jsf:rendered="#{!(empty FilePage.file.unf)}">
                                                        <th scope="row">
                                                            #{bundle['file.metadataTab.fileMetadata.unf.label']}
                                                        </th>
                                                        <td>#{FilePage.file.unf}</td>
                                                    </tr>
                                                    <tr id="fileChecksumBlock" jsf:rendered="#{!(empty FilePage.file.checksumValue)}">
                                                        <th scope="row">
                                                            #{FilePage.file.tabularData ? FilePage.file.originalChecksumType : FilePage.file.checksumType}
                                                        </th>
                                                        <td class="checksum-block">#{FilePage.file.checksumValue}</td>
                                                    </tr>
                                                    <tr id="fileDepositDateBlock">
                                                        <th scope="row">
                                                            #{bundle['file.metadataTab.fileMetadata.depositDate.label']}
                                                        </th>
                                                        <td>#{FilePage.file.createDateFormattedYYYYMMDD}</td>
                                                    </tr>
                                                    <tr id="metadataReleaseDateBlock" jsf:rendered="#{FilePage.file.released}">
                                                        <th scope="row">
                                                            #{bundle['file.metadataTab.fileMetadata.metadataReleaseDate.label']}
                                                        </th>
                                                        <td>#{FilePage.file.publicationDateFormattedYYYYMMDD}
                                                        </td>
                                                    </tr>
                                                    <tr id="fileEPublicationDateBlock" jsf:rendered="#{FilePage.file.released or !(empty FilePage.file.embargo)}">
                                                        <th scope="row">
                                                            #{bundle['file.metadataTab.fileMetadata.publicationDate.label']}
                                                        </th>
                                                        <td>#{!(empty FilePage.file.embargo) ? FilePage.embargoPhrase: ''} #{!(empty FilePage.file.embargo) ? FilePage.file.embargo.dateAvailable : FilePage.file.publicationDateFormattedYYYYMMDD}
                                                        </td>
                                                    </tr>
                                                    <tr id="fileEmbargoBlock" jsf:rendered="#{!(empty FilePage.file.embargo) and ! (empty FilePage.file.embargo.reason)}">
                                                        <th scope="row">
                                                            #{bundle['file.metadataTab.fileMetadata.embargoReason.label']}
                                                        </th>
                                                        <td>#{FilePage.file.embargo.reason}
                                                        </td>
                                                    </tr>
                                                    <tr id="fileSizeBlock" jsf:rendered="#{!(empty FilePage.file.friendlySize)}">
                                                        <th scope="row">
                                                            #{bundle['file.metadataTab.fileMetadata.size.label']}
                                                        </th>
                                                        <td>#{FilePage.file.friendlySize}</td>
                                                    </tr>
                                                    <tr id="fileTypeBlock" jsf:rendered="#{!(empty FilePage.file.friendlyType)}">
                                                        <th scope="row">
                                                            #{bundle['file.metadataTab.fileMetadata.type.label']}
                                                        </th>
                                                        <td>#{FilePage.file.friendlyType}</td>
                                                    </tr>
                                                    <tr id="fileVariablesBlock" jsf:rendered="#{!(empty FilePage.file.dataTable.varQuantity)}">
                                                        <th scope="row">
                                                            #{bundle['file.metaData.dataFile.dataTab.variables']}
                                                        </th>
                                                        <td>#{FilePage.file.dataTable.varQuantity}</td>
                                                    </tr>
                                                    <tr id="fileObservationsBlock" jsf:rendered="#{!(empty FilePage.file.dataTable.caseQuantity)}">
                                                        <th scope="row">
                                                            #{bundle['file.metaData.dataFile.dataTab.observations']}
                                                        </th>
                                                        <td>#{FilePage.file.dataTable.caseQuantity}</td>
                                                    </tr>
                                                    <tr id="filePathBlock" jsf:rendered="#{!empty FilePage.fileMetadata.directoryLabel}">
                                                        <th scope="row">
                                                            #{bundle['file.metadataTab.fileMetadata.hierarchy.label']}
                                                        </th>
                                                        <td>#{FilePage.fileMetadata.directoryLabel}/</td>
                                                    </tr>
                                                    <tr id="fileDescriptionBlock" jsf:rendered="#{!(empty FilePage.fileMetadata.description)}">
                                                        <th scope="row">
                                                            #{bundle['file.metadataTab.fileMetadata.description.label']}
                                                        </th>
                                                        <td>#{FilePage.fileMetadata.description}</td>
                                                    </tr>
                                                </tbody>
                                            </table>
                                        </div>
                                    </div>
                                </div>
                            </p:tab>
                            <p:tab id="versionsTab" title="#{bundle['file.dataFilesTab.versions']}">
                                <!-- Versions -->
                                <ui:include src="file-versions.xhtml">
                                  <ui:param name="anonymized" value="#{FilePage.anonymizedAccess}"/>
                                </ui:include>
                            </p:tab>
                        </p:tabView>
                    </div>
                    <!-- POPUPS -->
                    <ui:include src="file-edit-popup-fragment.xhtml" rendered="#{dataverseSession.user.authenticated and FilePage.canUpdateDataset()}">
                        <ui:param name="datasetVersion" value="#{FilePage.fileMetadata.datasetVersion}"/>
                        <ui:param name="bean" value="#{FilePage}"/>
                        <ui:param name="restrictFileAction" value="restrictFile"/>
                        <ui:param name="deleteFileAction" value="deleteFile"/>
                        <ui:param name="saveEmbargoAction" value="saveEmbargo"/>
                        <ui:param name="updateElements" value=":fileForm:embargoInputs"/>
                        
                    </ui:include> 
                    <p:dialog id="shareDialog" header="#{bundle['file.share.title']}" widgetVar="shareDialog" modal="true" rendered="#{!FilePage.fileMetadata.datasetVersion.deaccessioned}">
                        <p class="help-block">#{bundle['file.share.tip']}</p>
                        <div id="sharrre-widget" data-text="#{bundle['file.share.text']}" data-url="#{systemConfig.dataverseSiteUrl}/file.xhtml?#{empty FilePage.fileMetadata.dataFile.globalId ? 'fileId' : 'persistentId'}=#{empty FilePage.fileMetadata.dataFile.globalId ? FilePage.fileMetadata.dataFile.id : FilePage.fileMetadata.dataFile.globalId.asString()}&amp;version=#{FilePage.fileMetadata.datasetVersion.friendlyVersionNumber}"></div>
                        <div class="button-block">
                            <button class="btn btn-default" onclick="PF('shareDialog').hide()" type="button">
                                #{bundle.close}
                            </button>
                        </div>
                    </p:dialog>                                                              

                    <p:dialog id="downloadPackagePopup" styleClass="smallPopUp" header="#{bundle['packageDownload.title']}" widgetVar="downloadPackagePopup" modal="true">
                         <ui:include src="package-download-popup-fragment.xhtml">
                            <ui:param name="workingVersion" value="#{FilePage.fileMetadata.datasetVersion}"/>
                            <ui:param name="guestbookAndTermsPopupRequired" value="#{FilePage.guestbookAndTermsPopupRequired}"/>
                            <ui:param name="guestbookResponse" value="#{FilePage.guestbookResponse}"/>
                            <ui:param name="guestbookResponseService" value="#{FilePage.guestbookResponseService}"/>
                            <ui:param name="fileDownloadService" value="#{FilePage.fileDownloadService}"/>
                            <ui:param name="lockedFromDownload" value="#{FilePage.lockedFromDownload}"/>
                        </ui:include>
                    </p:dialog>                  
                    <p:dialog id="guestbookAndTermsPopup" styleClass="largePopUp" header="#{bundle['file.downloadDialog.header']}" widgetVar="guestbookAndTermsPopup" modal="true">
                        <o:importFunctions type="edu.harvard.iq.dataverse.util.MarkupChecker" />
                        <ui:include src="guestbook-terms-popup-fragment.xhtml">
                            <ui:param name="workingVersion" value="#{FilePage.fileMetadata.datasetVersion}"/>
                            <ui:param name="someActivelyEmbargoedFiles" value="#{FilePage.cantRequestDueToEmbargo}"/>
                            <ui:param name="guestbookAndTermsPopupRequired" value="#{FilePage.guestbookAndTermsPopupRequired}"/>
                            <ui:param name="guestbookResponse" value="#{FilePage.guestbookResponse}"/>
                            <ui:param name="fileDownloadHelper" value="#{FilePage.fileDownloadHelper}"/>
                            <ui:param name="fileDownloadService" value="#{FilePage.fileDownloadService}"/>
                            <ui:param name="termsGuestbookPopupAction" value="#{FilePage.termsGuestbookPopupAction}"/>
                            <ui:param name="guestbookPopupRequiredAtDownload" value="#{FilePage.guestbookPopupRequiredAtDownload}"/>
                            
                        </ui:include>
                    </p:dialog>
                    <ui:include rendered="#{systemConfig.provCollectionEnabled}" src="provenance-popups-fragment.xhtml">
                        <ui:param name="saveInPopup" value="true"/>
                    </ui:include>
                    <!-- Request Access Sign Up/Log In Button -->
                    <p:dialog id="accessGuest" header="#{bundle['file.requestAccess']}" widgetVar="accessSignUpLogIn_popup" modal="true">
                        <p class="help-block">
                            <span class="glyphicon glyphicon-exclamation-sign text-danger"/>&#160;
                            <h:outputFormat styleClass="text-danger" value="#{dataverseHeaderFragment.signupAllowed ? bundle['file.requestAccess.dialog.msg.signup'] : bundle['file.requestAccess.dialog.msg']}" escape="false">
                                <f:param value="#{navigationWrapper.redirectPage}"/>
                                <f:param value="#{dataverseHeaderFragment.getSignupUrl(navigationWrapper.redirectPage)}"/>
                                <f:param value="#{widgetWrapper.widgetView ? '_blank' : '_self'}"/>
                            </h:outputFormat>
                        </p>
                        <div class="button-block">
                            <button class="btn btn-default" onclick="PF('accessSignUpLogIn_popup').hide();" type="button">
                                #{bundle.close}
                            </button>
                        </div>
                    </p:dialog>                 
                    <p:dialog id="computeAccessDenied" styleClass="smallPopUp" header="#{bundle['dataset.compute.computeBtn']}" widgetVar="computeAccessDeniedPopup" modal="true">
                        <p class="text-danger"><span class="glyphicon glyphicon-exclamation-sign"/> #{bundle['file.compute.fileAccessDenied']}</p>
                        <div class="button-block">
                            <button class="btn btn-default" onclick="PF('computeAccessDeniedPopup').hide();" type="button">
                                #{bundle.close}
                            </button>
                        </div>
                    </p:dialog>
                </h:form>
                <script>
                    //<![CDATA[
                    function editTerms(){                             
                        PF('accessPopup').show();
                    }
                    //]]>
                </script>
            </ui:define>
        </ui:composition>
    </h:body>
</html><|MERGE_RESOLUTION|>--- conflicted
+++ resolved
@@ -159,38 +159,22 @@
                                                     </button>
                                                     <ul class="dropdown-menu">
                                                         <li>
-<<<<<<< HEAD
-                                                            <a jsf:id="endNoteLink" jsf:action="#{FilePage.fileDownloadService.downloadDatasetCitationXML(FilePage.fileMetadata.datasetVersion)}" >
-                                                                #{bundle['dataset.cite.downloadBtn.xml']}
-                                                            </a>
-                                                        </li>
-                                                        <li>
-                                                            <a jsf:id="risLink" jsf:actionListener="#{FilePage.fileDownloadService.downloadDatasetCitationRIS(FilePage.fileMetadata.datasetVersion)}">
-                                                                #{bundle['dataset.cite.downloadBtn.ris']}
-                                                            </a>
-                                                        </li>
-                                                        <li>
-                                                            <a jsf:id="bibLink" jsf:actionListener="#{FilePage.fileDownloadService.downloadDatasetCitationBibtex(FilePage.fileMetadata.datasetVersion)}" target="_blank">
-                                                                #{bundle['dataset.cite.downloadBtn.bib']}
-                                                            </a>
-=======
                                                             <h:commandLink
                                                                 id="endNoteLink" value="#{bundle['dataset.cite.downloadBtn.xml']}"
-                                                                action="#{FilePage.fileDownloadService.downloadDatasetCitationXML(FilePage.fileMetadata.datasetVersion.dataset)}"
+                                                                action="#{FilePage.fileDownloadService.downloadDatasetCitationXML(FilePage.fileMetadata.datasetVersion)}"
                                                             />
                                                         </li>
                                                         <li>
                                                             <h:commandLink
                                                                 id="risLink" value="#{bundle['dataset.cite.downloadBtn.ris']}"
-                                                                action="#{FilePage.fileDownloadService.downloadDatasetCitationRIS(FilePage.fileMetadata.datasetVersion.dataset)}"
+                                                                action="#{FilePage.fileDownloadService.downloadDatasetCitationRIS(FilePage.fileMetadata.datasetVersion)}"
                                                             />
                                                         </li>
                                                         <li>
                                                             <h:commandLink
                                                                 id="bibLink" value="#{bundle['dataset.cite.downloadBtn.bib']}" target="_blank"
-                                                                action="#{FilePage.fileDownloadService.downloadDatasetCitationBibtex(FilePage.fileMetadata.datasetVersion.dataset)}"
+                                                                action="#{FilePage.fileDownloadService.downloadDatasetCitationBibtex(FilePage.fileMetadata.datasetVersion)}"
                                                             />
->>>>>>> 7e0738e8
                                                         </li>
                                                     </ul>
                                                 </div>
