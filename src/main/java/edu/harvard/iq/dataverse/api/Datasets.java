package edu.harvard.iq.dataverse.api;

import edu.harvard.iq.dataverse.ControlledVocabularyValue;
import edu.harvard.iq.dataverse.DataFile;
import edu.harvard.iq.dataverse.DataFileServiceBean;
import edu.harvard.iq.dataverse.Dataset;
import edu.harvard.iq.dataverse.DatasetField;
import edu.harvard.iq.dataverse.DatasetFieldCompoundValue;
import edu.harvard.iq.dataverse.DatasetFieldServiceBean;
import edu.harvard.iq.dataverse.DatasetFieldType;
import edu.harvard.iq.dataverse.DatasetFieldValue;
import edu.harvard.iq.dataverse.DatasetLock;
import edu.harvard.iq.dataverse.DatasetServiceBean;
import edu.harvard.iq.dataverse.DatasetVersion;
import edu.harvard.iq.dataverse.Dataverse;
import edu.harvard.iq.dataverse.DataverseServiceBean;
import edu.harvard.iq.dataverse.DataverseSession;
import edu.harvard.iq.dataverse.EjbDataverseEngine;
import edu.harvard.iq.dataverse.MetadataBlock;
import edu.harvard.iq.dataverse.MetadataBlockServiceBean;
import edu.harvard.iq.dataverse.PermissionServiceBean;
import edu.harvard.iq.dataverse.UserNotification;
import edu.harvard.iq.dataverse.UserNotificationServiceBean;
import static edu.harvard.iq.dataverse.api.AbstractApiBean.error;
import edu.harvard.iq.dataverse.authorization.AuthenticationServiceBean;
import edu.harvard.iq.dataverse.authorization.DataverseRole;
import edu.harvard.iq.dataverse.authorization.Permission;
import edu.harvard.iq.dataverse.authorization.RoleAssignee;
import edu.harvard.iq.dataverse.authorization.users.AuthenticatedUser;
import edu.harvard.iq.dataverse.authorization.users.User;
import edu.harvard.iq.dataverse.batch.jobs.importer.ImportMode;
import edu.harvard.iq.dataverse.datacapturemodule.DataCaptureModuleUtil;
import edu.harvard.iq.dataverse.datacapturemodule.ScriptRequestResponse;
import edu.harvard.iq.dataverse.dataset.DatasetThumbnail;
import edu.harvard.iq.dataverse.dataset.DatasetUtil;
import edu.harvard.iq.dataverse.datasetutility.AddReplaceFileHelper;
import edu.harvard.iq.dataverse.datasetutility.DataFileTagException;
import edu.harvard.iq.dataverse.datasetutility.NoFilesException;
import edu.harvard.iq.dataverse.datasetutility.OptionalFileParams;
import edu.harvard.iq.dataverse.engine.command.Command;
import edu.harvard.iq.dataverse.engine.command.DataverseRequest;
import edu.harvard.iq.dataverse.engine.command.impl.AssignRoleCommand;
import edu.harvard.iq.dataverse.engine.command.impl.CreateDatasetVersionCommand;
import edu.harvard.iq.dataverse.engine.command.impl.CreatePrivateUrlCommand;
import edu.harvard.iq.dataverse.engine.command.impl.DeleteDatasetCommand;
import edu.harvard.iq.dataverse.engine.command.impl.DeleteDatasetVersionCommand;
import edu.harvard.iq.dataverse.engine.command.impl.DeleteDatasetLinkingDataverseCommand;
import edu.harvard.iq.dataverse.engine.command.impl.DeletePrivateUrlCommand;
import edu.harvard.iq.dataverse.engine.command.impl.DestroyDatasetCommand;
import edu.harvard.iq.dataverse.engine.command.impl.GetDatasetCommand;
import edu.harvard.iq.dataverse.engine.command.impl.GetSpecificPublishedDatasetVersionCommand;
import edu.harvard.iq.dataverse.engine.command.impl.GetDraftDatasetVersionCommand;
import edu.harvard.iq.dataverse.engine.command.impl.GetLatestAccessibleDatasetVersionCommand;
import edu.harvard.iq.dataverse.engine.command.impl.GetLatestPublishedDatasetVersionCommand;
import edu.harvard.iq.dataverse.engine.command.impl.GetPrivateUrlCommand;
import edu.harvard.iq.dataverse.engine.command.impl.ImportFromFileSystemCommand;
import edu.harvard.iq.dataverse.engine.command.impl.LinkDatasetCommand;
import edu.harvard.iq.dataverse.engine.command.impl.ListRoleAssignments;
import edu.harvard.iq.dataverse.engine.command.impl.ListVersionsCommand;
import edu.harvard.iq.dataverse.engine.command.impl.MoveDatasetCommand;
import edu.harvard.iq.dataverse.engine.command.impl.PublishDatasetCommand;
import edu.harvard.iq.dataverse.engine.command.impl.PublishDatasetResult;
import edu.harvard.iq.dataverse.engine.command.impl.RequestRsyncScriptCommand;
import edu.harvard.iq.dataverse.engine.command.impl.ReturnDatasetToAuthorCommand;
import edu.harvard.iq.dataverse.engine.command.impl.SetDatasetCitationDateCommand;
import edu.harvard.iq.dataverse.engine.command.impl.SubmitDatasetForReviewCommand;
import edu.harvard.iq.dataverse.engine.command.impl.UpdateDatasetVersionCommand;
import edu.harvard.iq.dataverse.engine.command.impl.UpdateDatasetTargetURLCommand;
import edu.harvard.iq.dataverse.engine.command.impl.UpdateDatasetThumbnailCommand;
import edu.harvard.iq.dataverse.export.DDIExportServiceBean;
import edu.harvard.iq.dataverse.export.ExportService;
import edu.harvard.iq.dataverse.ingest.IngestServiceBean;
import edu.harvard.iq.dataverse.privateurl.PrivateUrl;
import edu.harvard.iq.dataverse.settings.SettingsServiceBean;
import edu.harvard.iq.dataverse.util.EjbUtil;
import edu.harvard.iq.dataverse.util.SystemConfig;
import edu.harvard.iq.dataverse.util.json.JsonParseException;
import static edu.harvard.iq.dataverse.util.json.JsonPrinter.*;
import java.io.InputStream;
import java.io.StringReader;
import java.sql.Timestamp;
import java.util.ArrayList;
import java.util.Date;
<<<<<<< HEAD
=======
import java.util.HashMap;
import java.util.LinkedList;
>>>>>>> 51e67e60
import java.util.List;
import java.util.Map;
import java.util.ResourceBundle;
import java.util.logging.Level;
import java.util.logging.Logger;
import javax.ejb.EJB;
import javax.ejb.EJBException;
import javax.inject.Inject;
import javax.json.Json;
import javax.json.JsonArray;
import javax.json.JsonArrayBuilder;
import javax.json.JsonObject;
import javax.json.JsonObjectBuilder;
import javax.ws.rs.Consumes;
import javax.ws.rs.DELETE;
import javax.ws.rs.GET;
import javax.ws.rs.POST;
import javax.ws.rs.PUT;
import javax.ws.rs.Path;
import javax.ws.rs.PathParam;
import javax.ws.rs.Produces;
import javax.ws.rs.QueryParam;
import javax.ws.rs.core.MediaType;
import javax.ws.rs.core.Response;
import org.glassfish.jersey.media.multipart.FormDataBodyPart;
import org.glassfish.jersey.media.multipart.FormDataContentDisposition;
import org.glassfish.jersey.media.multipart.FormDataParam;

@Path("datasets")
public class Datasets extends AbstractApiBean {

    private static final Logger logger = Logger.getLogger(Datasets.class.getCanonicalName());
    
    @Inject DataverseSession session;    

    @EJB
    DatasetServiceBean datasetService;

    @EJB
    DataverseServiceBean dataverseService;
    
    @EJB
    UserNotificationServiceBean userNotificationService;
    
    @EJB
    PermissionServiceBean permissionService;
    
    @EJB
    AuthenticationServiceBean authenticationServiceBean;
    
    @EJB
    DDIExportServiceBean ddiExportService;
    
    @EJB
    DatasetFieldServiceBean datasetfieldService;

    @EJB
    MetadataBlockServiceBean metadataBlockService;
    
    @EJB
    DataFileServiceBean fileService;

    @EJB
    IngestServiceBean ingestService;

    @EJB
    EjbDataverseEngine commandEngine;
     
    /**
     * Used to consolidate the way we parse and handle dataset versions.
     * @param <T> 
     */
    private interface DsVersionHandler<T> {
        T handleLatest();
        T handleDraft();
        T handleSpecific( long major, long minor );
        T handleLatestPublished();
    }
	
    @GET
    @Path("{id}")
    public Response getDataset(@PathParam("id") String id) {
        return response( req -> {
            final Dataset retrieved = execCommand(new GetDatasetCommand(req, findDatasetOrDie(id)));
            final DatasetVersion latest = execCommand(new GetLatestAccessibleDatasetVersionCommand(req, retrieved));
            final JsonObjectBuilder jsonbuilder = json(retrieved);

            return allowCors(ok(jsonbuilder.add("latestVersion", (latest != null) ? json(latest) : null)));
        });
    }
    
    // TODO: 
    // This API call should, ideally, call findUserOrDie() and the GetDatasetCommand 
    // to obtain the dataset that we are trying to export - which would handle
    // Auth in the process... For now, Auth isn't necessary - since export ONLY 
    // WORKS on published datasets, which are open to the world. -- L.A. 4.5
    
    @GET
    @Path("/export")
    @Produces({"application/xml", "application/json"})
    public Response exportDataset(@QueryParam("persistentId") String persistentId, @QueryParam("exporter") String exporter) {

        try {
            Dataset dataset = datasetService.findByGlobalId(persistentId);
            if (dataset == null) {
                return error(Response.Status.NOT_FOUND, "A dataset with the persistentId " + persistentId + " could not be found.");
            }
            
            ExportService instance = ExportService.getInstance(settingsSvc);
            
            String xml = instance.getExportAsString(dataset, exporter);
            // I'm wondering if this going to become a performance problem 
            // with really GIANT datasets,
            // the fact that we are passing these exports, blobs of JSON, and, 
            // especially, DDI XML as complete strings. It would be nicer 
            // if we could stream instead - and the export service already can
            // give it to as as a stream; then we could start sending the 
            // output to the remote client as soon as we got the first bytes, 
            // without waiting for the whole thing to be generated and buffered... 
            // (the way Access API streams its output). 
            // -- L.A., 4.5
            
            String mediaType = MediaType.TEXT_PLAIN;//PM - output formats appear to be either JSON or XML, unclear why text/plain is being used as default content-type.

            if (instance.isXMLFormat(exporter)){
                mediaType = MediaType.APPLICATION_XML;
            }
            return allowCors(Response.ok()
                    .entity(xml)
                    .type(mediaType).
                    build());
        } catch (Exception wr) {
            return error(Response.Status.FORBIDDEN, "Export Failed");
        }
    }

	@DELETE
	@Path("{id}")
	public Response deleteDataset( @PathParam("id") String id) {
		return response( req -> {
			execCommand( new DeleteDatasetCommand(req, findDatasetOrDie(id)));
			return ok("Dataset " + id + " deleted");
        });
	}
        
	@DELETE
	@Path("{id}/destroy")
	public Response destroyDataset( @PathParam("id") String id) {
		return response( req -> {
			execCommand( new DestroyDatasetCommand(findDatasetOrDie(id), req) );
			return ok("Dataset " + id + " destroyed");
        });
	}
        
        @DELETE
	@Path("{datasetId}/deleteLink/{linkedDataverseId}")
	public Response deleteDatasetLinkingDataverse( @PathParam("datasetId") String datasetId, @PathParam("linkedDataverseId") String linkedDataverseId) {
                boolean index = true;
		return response(req -> {
			execCommand(new DeleteDatasetLinkingDataverseCommand(req, findDatasetOrDie(datasetId), findDatasetLinkingDataverseOrDie(datasetId, linkedDataverseId), index));
			return ok("Link from Dataset " + datasetId + " to linked Dataverse " + linkedDataverseId + " deleted");
        });
	}
        
	@PUT
	@Path("{id}/citationdate")
	public Response setCitationDate( @PathParam("id") String id, String dsfTypeName) {
        return response( req -> {
            if ( dsfTypeName.trim().isEmpty() ){
                return badRequest("Please provide a dataset field type in the requst body.");
            }
            DatasetFieldType dsfType = null;
            if (!":publicationDate".equals(dsfTypeName)) {
                dsfType = datasetFieldSvc.findByName(dsfTypeName);
                if (dsfType == null) {
                    return badRequest("Dataset Field Type Name " + dsfTypeName + " not found.");
                }
            }

            execCommand(new SetDatasetCitationDateCommand(req, findDatasetOrDie(id), dsfType));
            return ok("Citation Date for dataset " + id + " set to: " + (dsfType != null ? dsfType.getDisplayName() : "default"));
        });
	}    
    
	@DELETE
	@Path("{id}/citationdate")
	public Response useDefaultCitationDate( @PathParam("id") String id) {
        return response( req -> {
            execCommand(new SetDatasetCitationDateCommand(req, findDatasetOrDie(id), null));
            return ok("Citation Date for dataset " + id + " set to default");
        });
	}         
	
	@GET
	@Path("{id}/versions")
    public Response listVersions( @PathParam("id") String id ) {
        return allowCors(response( req -> 
             ok( execCommand( new ListVersionsCommand(req, findDatasetOrDie(id)) )
                                .stream()
                                .map( d -> json(d) )
                                .collect(toJsonArray()))));
    }
	
	@GET
	@Path("{id}/versions/{versionId}")
    public Response getVersion( @PathParam("id") String datasetId, @PathParam("versionId") String versionId) {
        return allowCors(response( req -> {
            DatasetVersion dsv = getDatasetVersionOrDie(req, versionId, findDatasetOrDie(datasetId));            
            return (dsv == null || dsv.getId() == null) ? notFound("Dataset version not found")
                                                        : ok(json(dsv));
        }));
    }
	
    @GET
	@Path("{id}/versions/{versionId}/files")
    public Response getVersionFiles( @PathParam("id") String datasetId, @PathParam("versionId") String versionId) {
        return allowCors(response( req -> ok( jsonFileMetadatas(
                         getDatasetVersionOrDie(req, versionId, findDatasetOrDie(datasetId)).getFileMetadatas()))));
    }
    
    @GET
    @Path("{id}/versions/{versionId}/metadata")
    public Response getVersionMetadata( @PathParam("id") String datasetId, @PathParam("versionId") String versionId) {
		return allowCors(response( req -> ok(
                    jsonByBlocks(
                        getDatasetVersionOrDie(req, versionId, findDatasetOrDie(datasetId) )
                                .getDatasetFields()))));
    }
    
    @GET
	@Path("{id}/versions/{versionNumber}/metadata/{block}")
    public Response getVersionMetadataBlock( @PathParam("id") String datasetId, 
                                             @PathParam("versionNumber") String versionNumber, 
                                             @PathParam("block") String blockName ) {
		
        return allowCors(response( req -> {
            DatasetVersion dsv = getDatasetVersionOrDie(req, versionNumber, findDatasetOrDie(datasetId) );
            
            Map<MetadataBlock, List<DatasetField>> fieldsByBlock = DatasetField.groupByBlock(dsv.getDatasetFields());
            for ( Map.Entry<MetadataBlock, List<DatasetField>> p : fieldsByBlock.entrySet() ) {
                if ( p.getKey().getName().equals(blockName) ) {
                    return ok(json(p.getKey(), p.getValue()));
                }
            }
            return notFound("metadata block named " + blockName + " not found");
        }));
    }
	
    @DELETE
	@Path("{id}/versions/{versionId}")
	public Response deleteDraftVersion( @PathParam("id") String id,  @PathParam("versionId") String versionId ){
        if ( ! ":draft".equals(versionId) ) {
            return badRequest("Only the :draft version can be deleted");
        }

        return response( req -> {
            execCommand( new DeleteDatasetVersionCommand(req, findDatasetOrDie(id)) );
            return ok("Draft version of dataset " + id + " deleted");
        });
    }
        
    
    @GET
    @Path("{id}/modifyRegistration")
    public Response updateDatasetTargetURL(@PathParam("id") String id ) {
        return response( req -> {
            execCommand(new UpdateDatasetTargetURLCommand(findDatasetOrDie(id), req));
            return ok("Dataset " + id + " target url updated");
        });
    }
    
    @GET
    @Path("/modifyRegistrationAll")
    public Response updateDatasetTargetURLAll() {
        return response( req -> {
            datasetService.findAll().forEach( ds -> {
                try {
                    execCommand(new UpdateDatasetTargetURLCommand(findDatasetOrDie(ds.getId().toString()), req));
                } catch (WrappedResponse ex) {
                    Logger.getLogger(Datasets.class.getName()).log(Level.SEVERE, null, ex);
                }
            });
            return ok("Update All Dataset target url completed");
        });
    }
  
    @PUT
    @Path("{id}/versions/{versionId}")
    public Response updateDraftVersion( String jsonBody, @PathParam("id") String id,  @PathParam("versionId") String versionId ){
        
        if ( ! ":draft".equals(versionId) ) {
            return error( Response.Status.BAD_REQUEST, "Only the :draft version can be updated");
        }
        
        try ( StringReader rdr = new StringReader(jsonBody) ) {
            DataverseRequest req = createDataverseRequest(findUserOrDie());
            Dataset ds = findDatasetOrDie(id);
            JsonObject json = Json.createReader(rdr).readObject();
            DatasetVersion incomingVersion = jsonParser().parseDatasetVersion(json);
            
            // clear possibly stale fields from the incoming dataset version.
            // creation and modification dates are updated by the commands.
            incomingVersion.setId(null);
            incomingVersion.setVersionNumber(null);
            incomingVersion.setMinorVersionNumber(null);
            incomingVersion.setVersionState(DatasetVersion.VersionState.DRAFT);
            incomingVersion.setDataset(ds);
            incomingVersion.setCreateTime(null);
            incomingVersion.setLastUpdateTime(null);
            boolean updateDraft = ds.getLatestVersion().isDraft();
            
            DatasetVersion managedVersion;
            if ( updateDraft ) {
                final DatasetVersion editVersion = ds.getEditVersion();
                editVersion.setDatasetFields(incomingVersion.getDatasetFields());
                editVersion.setTermsOfUseAndAccess( incomingVersion.getTermsOfUseAndAccess() );
                Dataset managedDataset = execCommand(new UpdateDatasetVersionCommand(ds, req));
                managedVersion = managedDataset.getEditVersion();
            } else {
                managedVersion = execCommand(new CreateDatasetVersionCommand(req, ds, incomingVersion));
            }
//            DatasetVersion managedVersion = execCommand( updateDraft
//                                                             ? new UpdateDatasetVersionCommand(req, incomingVersion)
//                                                             : new CreateDatasetVersionCommand(req, ds, incomingVersion));
            return ok( json(managedVersion) );
                    
        } catch (JsonParseException ex) {
            logger.log(Level.SEVERE, "Semantic error parsing dataset version Json: " + ex.getMessage(), ex);
            return error( Response.Status.BAD_REQUEST, "Error parsing dataset version: " + ex.getMessage() );
            
        } catch (WrappedResponse ex) {
            return ex.getResponse();
            
        }
    }
    
    @PUT
    @Path("{id}/deleteMetadata")
    public Response deleteVersionMetadata(String jsonBody, @PathParam("id") String id) throws WrappedResponse {

        DataverseRequest req = createDataverseRequest(findUserOrDie());

        return processDatasetFieldDataDelete(jsonBody, id, req);
    }

    private Response processDatasetFieldDataDelete(String jsonBody, String id, DataverseRequest req) {
        try (StringReader rdr = new StringReader(jsonBody)) {

            Dataset ds = findDatasetOrDie(id);
            JsonObject json = Json.createReader(rdr).readObject();
            DatasetVersion dsv = ds.getEditVersion();

            List<DatasetField> fields = new LinkedList<>();
            DatasetField singleField = null;

            JsonArray fieldsJson = json.getJsonArray("fields");
            if (fieldsJson == null) {
                singleField = jsonParser().parseField(json, Boolean.FALSE);
                fields.add(singleField);
            } else {
                fields = jsonParser().parseMultipleFields(json);
            }

            dsv.setVersionState(DatasetVersion.VersionState.DRAFT);

            List<ControlledVocabularyValue> controlledVocabularyItemsToRemove = new ArrayList();
            List<DatasetFieldValue> datasetFieldValueItemsToRemove = new ArrayList();
            List<DatasetFieldCompoundValue> datasetFieldCompoundValueItemsToRemove = new ArrayList();

            for (DatasetField updateField : fields) {
                boolean found = false;
                for (DatasetField dsf : dsv.getDatasetFields()) {
                    if (dsf.getDatasetFieldType().equals(updateField.getDatasetFieldType())) {
                        if (dsf.getDatasetFieldType().isAllowMultiples()) { 
                            if (updateField.getDatasetFieldType().isControlledVocabulary()) {
                                if (dsf.getDatasetFieldType().isAllowMultiples()) {
                                    for (ControlledVocabularyValue cvv : updateField.getControlledVocabularyValues()) {
                                        for (ControlledVocabularyValue existing : dsf.getControlledVocabularyValues()) {
                                            if (existing.getStrValue().equals(cvv.getStrValue())) {
                                                found = true;
                                                controlledVocabularyItemsToRemove.add(existing);
                                            }
                                        }
                                        if (!found) {
                                            logger.log(Level.SEVERE, "Delete metadata failed: " + updateField.getDatasetFieldType().getDisplayName() + ": " + cvv.getStrValue() + " not found.");
                                            return error(Response.Status.BAD_REQUEST, "Delete metadata failed: " + updateField.getDatasetFieldType().getDisplayName() + ": " + cvv.getStrValue() + " not found.");
                                        }
                                    }
                                    for (ControlledVocabularyValue remove : controlledVocabularyItemsToRemove) {
                                        dsf.getControlledVocabularyValues().remove(remove);
                                    }

                                } else {
                                    if (dsf.getSingleControlledVocabularyValue().getStrValue().equals(updateField.getSingleControlledVocabularyValue().getStrValue())) {
                                        found = true;
                                        dsf.setSingleControlledVocabularyValue(null);
                                    }

                                }
                            } else {
                                if (!updateField.getDatasetFieldType().isCompound()) {
                                    if (dsf.getDatasetFieldType().isAllowMultiples()) {
                                        for (DatasetFieldValue dfv : updateField.getDatasetFieldValues()) {
                                            for (DatasetFieldValue edsfv : dsf.getDatasetFieldValues()) {
                                                if (edsfv.getDisplayValue().equals(dfv.getDisplayValue())) {
                                                    found = true;
                                                    datasetFieldValueItemsToRemove.add(dfv);
                                                }
                                            }
                                            if (!found) {
                                                logger.log(Level.SEVERE, "Delete metadata failed: " + updateField.getDatasetFieldType().getDisplayName() + ": " + dfv.getDisplayValue() + " not found.");
                                                return error(Response.Status.BAD_REQUEST, "Delete metadata failed: " + updateField.getDatasetFieldType().getDisplayName() + ": " + dfv.getDisplayValue() + " not found.");
                                            }
                                        }
                                        datasetFieldValueItemsToRemove.forEach((remove) -> {
                                            dsf.getDatasetFieldValues().remove(remove);
                                        });

                                    } else {
                                        if (dsf.getSingleValue().getDisplayValue().equals(updateField.getSingleValue().getDisplayValue())) {
                                            found = true;
                                            dsf.setSingleValue(null);
                                        }

                                    }
                                } else {
                                    for (DatasetFieldCompoundValue dfcv : updateField.getDatasetFieldCompoundValues()) {
                                        String deleteVal = getCompoundDisplayValue(dfcv);
                                        for (DatasetFieldCompoundValue existing : dsf.getDatasetFieldCompoundValues()) {
                                            String existingString = getCompoundDisplayValue(existing);
                                            if (existingString.equals(deleteVal)) {
                                                found = true;
                                                datasetFieldCompoundValueItemsToRemove.add(existing);
                                            }
                                        }
                                        datasetFieldCompoundValueItemsToRemove.forEach((remove) -> {
                                            dsf.getDatasetFieldCompoundValues().remove(remove);
                                        });
                                        if (!found) { 
                                            logger.log(Level.SEVERE, "Delete metadata failed: " + updateField.getDatasetFieldType().getDisplayName() + ": " + deleteVal + " not found.");
                                            return error(Response.Status.BAD_REQUEST, "Delete metadata failed: " + updateField.getDatasetFieldType().getDisplayName() + ": " + deleteVal + " not found.");
                                        }
                                    }
                                }
                            }
                        } else {
                            found = true;
                            dsf.setSingleValue(null);
                            dsf.setSingleControlledVocabularyValue(null);
                        }
                        break;
                    }
                }
                if (!found){
                    String displayValue = !updateField.getDisplayValue().isEmpty() ? updateField.getDisplayValue() : updateField.getCompoundDisplayValue();
                    logger.log(Level.SEVERE, "Delete metadata failed: " + updateField.getDatasetFieldType().getDisplayName() + ": " + displayValue + " not found." );
                    return error(Response.Status.BAD_REQUEST, "Delete metadata failed: " + updateField.getDatasetFieldType().getDisplayName() + ": " + displayValue + " not found." );
                }
            }           


            
            boolean updateDraft = ds.getLatestVersion().isDraft();
            DatasetVersion managedVersion = execCommand(updateDraft
                    ? new UpdateDatasetVersionCommand(req, dsv)
                    : new CreateDatasetVersionCommand(req, ds, dsv));
            return ok(json(managedVersion));

        } catch (JsonParseException ex) {
            logger.log(Level.SEVERE, "Semantic error parsing dataset update Json: " + ex.getMessage(), ex);
            return error(Response.Status.BAD_REQUEST, "Error processing metadata delete: " + ex.getMessage());

        } catch (WrappedResponse ex) {
            logger.log(Level.SEVERE, "Delete metadata error: " + ex.getMessage(), ex);
            return ex.getResponse();

        }
    
    }
    
    private String getCompoundDisplayValue (DatasetFieldCompoundValue dscv){
        String returnString = "";
                    for (DatasetField dsf : dscv.getChildDatasetFields()) {
                for (String value : dsf.getValues()) {
                    if (!(value == null)) {
                        returnString += (returnString.isEmpty() ? "" : "; ") + value.trim();
                    }
                }
            }
        return returnString;
    }
    
    @PUT
    @Path("{id}/editMetadata")
    public Response editVersionMetadata(String jsonBody, @PathParam("id") String id, @QueryParam("replace") Boolean replace) throws WrappedResponse{

        Boolean replaceData = replace != null;

        DataverseRequest req = createDataverseRequest(findUserOrDie());

        return processDatasetUpdate(jsonBody, id, req, replaceData);
    }
    
    
    private Response processDatasetUpdate(String jsonBody, String id, DataverseRequest req, Boolean replaceData){
        try (StringReader rdr = new StringReader(jsonBody)) {
           
            Dataset ds = findDatasetOrDie(id);
            JsonObject json = Json.createReader(rdr).readObject();
            DatasetVersion dsv = ds.getEditVersion();

            List<DatasetField> fields = new LinkedList<>();
            DatasetField singleField = null; 
            
            JsonArray fieldsJson = json.getJsonArray("fields");
            if( fieldsJson == null ){
                singleField  = jsonParser().parseField(json, Boolean.FALSE);
                fields.add(singleField);
            } else{
                fields = jsonParser().parseMultipleFields(json);
            }
            

            String valdationErrors = validateDatasetFieldValues(fields);

            if (!valdationErrors.isEmpty()) {
                logger.log(Level.SEVERE, "Semantic error parsing dataset update Json: " + valdationErrors, valdationErrors);
                return error(Response.Status.BAD_REQUEST, "Error parsing dataset update: " + valdationErrors);
            }

            dsv.setVersionState(DatasetVersion.VersionState.DRAFT);
                
            //loop through the update fields     
            // and compare to the version fields  
            //if exist add/replace values
            //if not add entire dsf
            for (DatasetField updateField : fields) {
            boolean found = false;            
            for (DatasetField dsf : dsv.getDatasetFields()) {
                    if (dsf.getDatasetFieldType().equals(updateField.getDatasetFieldType())) {
                        found = true;
                        if (dsf.isEmpty() || dsf.getDatasetFieldType().isAllowMultiples() || replaceData ) {
                            if(replaceData){
                                if(dsf.getDatasetFieldType().isAllowMultiples()){
                                    dsf.setDatasetFieldCompoundValues(new ArrayList());
                                    dsf.setDatasetFieldValues(new ArrayList());
                                    dsf.getControlledVocabularyValues().clear();
                                } else {
                                    dsf.setSingleValue("");
                                    dsf.setSingleControlledVocabularyValue(null);
                                }
                            }
                            if (updateField.getDatasetFieldType().isControlledVocabulary()) {
                                if (dsf.getDatasetFieldType().isAllowMultiples()){
                                for (ControlledVocabularyValue cvv : updateField.getControlledVocabularyValues()) {
                                    if (!dsf.getDisplayValue().contains(cvv.getStrValue())) {
                                        dsf.getControlledVocabularyValues().add(cvv);
                                    }
                                }
                                } else {
                                   dsf.setSingleControlledVocabularyValue(updateField.getSingleControlledVocabularyValue()); 
                                }
                            } else {
                                if (!updateField.getDatasetFieldType().isCompound()) {
                                    if (dsf.getDatasetFieldType().isAllowMultiples()) {
                                        for (DatasetFieldValue dfv : updateField.getDatasetFieldValues()) {
                                            if (!dsf.getDisplayValue().contains(dfv.getDisplayValue())) {
                                                dfv.setDatasetField(dsf);
                                                dsf.getDatasetFieldValues().add(dfv);
                                            }
                                        }
                                    } else {
                                        dsf.setSingleValue(updateField.getValue());
                                    }
                                } else {
                                    for (DatasetFieldCompoundValue dfcv : updateField.getDatasetFieldCompoundValues()) {
                                        if (!dsf.getCompoundDisplayValue().contains(updateField.getCompoundDisplayValue())) {
                                            dfcv.setParentDatasetField(dsf);
                                            dsf.setDatasetVersion(dsv);
                                            dsf.getDatasetFieldCompoundValues().add(dfcv);

                                        }
                                    }
                                }
                            }
                        } else {
                            if (!dsf.isEmpty() && !dsf.getDatasetFieldType().isAllowMultiples() || !replaceData) {
                                return error(Response.Status.BAD_REQUEST, "You may not add data to a field that already has data and does not allow multiples. Use replace=true to replace existing data (" + dsf.getDatasetFieldType().getDisplayName() + ")" );
                            }
                        }
                        break;
                    }
                }
                if(!found){
                    updateField.setDatasetVersion(dsv);
                    dsv.getDatasetFields().add(updateField);
                }
            }
            boolean updateDraft = ds.getLatestVersion().isDraft();
            DatasetVersion managedVersion = execCommand(updateDraft
                    ? new UpdateDatasetVersionCommand(req, dsv)
                    : new CreateDatasetVersionCommand(req, ds, dsv));
            return ok(json(managedVersion));

        } catch (JsonParseException ex) {
            logger.log(Level.SEVERE, "Semantic error parsing dataset update Json: " + ex.getMessage(), ex);
            return error(Response.Status.BAD_REQUEST, "Error parsing dataset update: " + ex.getMessage());

        } catch (WrappedResponse ex) {
            logger.log(Level.SEVERE, "Update metdata error: " + ex.getMessage(), ex);
            return ex.getResponse();

        }
    }
    
    private String validateDatasetFieldValues(List<DatasetField> fields) {
        StringBuilder error = new StringBuilder();

        for (DatasetField dsf : fields) {
            if (dsf.getDatasetFieldType().isAllowMultiples() && dsf.getControlledVocabularyValues().isEmpty()
                    && dsf.getDatasetFieldCompoundValues().isEmpty() && dsf.getDatasetFieldValues().isEmpty()) {
                error.append("Empty multiple value for field: ").append(dsf.getDatasetFieldType().getDisplayName()).append(" ");
            } else if (!dsf.getDatasetFieldType().isAllowMultiples() && dsf.getSingleValue().getValue().isEmpty()) {
                error.append("Empty value for field: ").append(dsf.getDatasetFieldType().getDisplayName()).append(" ");
            }
        }

        if (!error.toString().isEmpty()) {
            return (error.toString());
        }
        return "";
    }
    
    /**
     * @deprecated This was shipped as a GET but should have been a POST, see https://github.com/IQSS/dataverse/issues/2431
     */
    @GET
    @Path("{id}/actions/:publish")
    @Deprecated
    public Response publishDataseUsingGetDeprecated( @PathParam("id") String id, @QueryParam("type") String type ) {
        logger.info("publishDataseUsingGetDeprecated called on id " + id + ". Encourage use of POST rather than GET, which is deprecated.");
        return publishDataset(id, type);
    }

    @POST
    @Path("{id}/actions/:publish")
    public Response publishDataset(@PathParam("id") String id, @QueryParam("type") String type) {
        try {
            if (type == null) {
                return error(Response.Status.BAD_REQUEST, "Missing 'type' parameter (either 'major' or 'minor').");
            }

            type = type.toLowerCase();
            boolean isMinor;
            switch (type) {
                case "minor":
                    isMinor = true;
                    break;
                case "major":
                    isMinor = false;
                    break;
                default:
                    return error(Response.Status.BAD_REQUEST, "Illegal 'type' parameter value '" + type + "'. It needs to be either 'major' or 'minor'.");
            }

            Dataset ds = findDatasetOrDie(id);
            PublishDatasetResult res = execCommand(new PublishDatasetCommand(ds,
                    createDataverseRequest(findAuthenticatedUserOrDie()),
                    isMinor));
            return res.isCompleted() ? ok(json(res.getDataset())) : accepted(json(res.getDataset()));

        } catch (WrappedResponse ex) {
            return ex.getResponse();
        }
    }
    
    @POST
    @Path("{id}/move/{targetDataverseAlias}")
    public Response moveDataset(@PathParam("id") String id, @PathParam("targetDataverseAlias") String targetDataverseAlias, @QueryParam("forceMove") Boolean force) {        
        try{
            User u = findUserOrDie();            
            Dataset ds = findDatasetOrDie(id);
            Dataverse target = dataverseService.findByAlias(targetDataverseAlias);
            if (target == null){
                return error(Response.Status.BAD_REQUEST, "Target Dataverse not found.");
            }            
            //Command requires Super user - it will be tested by the command
            execCommand(new MoveDatasetCommand(
                    createDataverseRequest(u), ds, target, force
                    ));
            return ok("Dataset moved successfully");
        } catch (WrappedResponse ex) {
            return ex.getResponse();
        }
    }
    
    @PUT
    @Path("{linkedDatasetId}/link/{linkingDataverseAlias}") 
    public Response linkDataset(@PathParam("linkedDatasetId") String linkedDatasetId, @PathParam("linkingDataverseAlias") String linkingDataverseAlias) {        
        try{
            User u = findUserOrDie();            
            Dataset linked = findDatasetOrDie(linkedDatasetId);
            Dataverse linking = findDataverseOrDie(linkingDataverseAlias);
            if (linked == null){
                return error(Response.Status.BAD_REQUEST, "Linked Dataset not found.");
            } 
            if (linking == null){
                return error(Response.Status.BAD_REQUEST, "Linking Dataverse not found.");
            }   
            execCommand(new LinkDatasetCommand(
                    createDataverseRequest(u), linking, linked
                    ));
            return ok("Dataset " + linked.getId() + " linked successfully to " + linking.getAlias());
        } catch (WrappedResponse ex) {
            return ex.getResponse();
        }
    }
    
    @GET
    @Path("{id}/links")
    public Response getLinks(@PathParam("id") String idSupplied ) {
        try {
            User u = findUserOrDie();
            if (!u.isSuperuser()) {
                return error(Response.Status.FORBIDDEN, "Not a superuser");
            }
            Dataset dataset = findDatasetOrDie(idSupplied);

            long datasetId = dataset.getId();
            List<Dataverse> dvsThatLinkToThisDatasetId = dataverseSvc.findDataversesThatLinkToThisDatasetId(datasetId);
            JsonArrayBuilder dataversesThatLinkToThisDatasetIdBuilder = Json.createArrayBuilder();
            for (Dataverse dataverse : dvsThatLinkToThisDatasetId) {
                dataversesThatLinkToThisDatasetIdBuilder.add(dataverse.getAlias() + " (id " + dataverse.getId() + ")");
            }
            JsonObjectBuilder response = Json.createObjectBuilder();
            response.add("dataverses that link to dataset id " + datasetId, dataversesThatLinkToThisDatasetIdBuilder);
            return ok(response);
        } catch (WrappedResponse wr) {
            return wr.getResponse();
        }
    }

    /**
     * @todo Make this real. Currently only used for API testing. Copied from
     * the equivalent API endpoint for dataverses and simplified with values
     * hard coded.
     */
    @POST
    @Path("{identifier}/assignments")
    public Response createAssignment(String userOrGroup, @PathParam("identifier") String id, @QueryParam("key") String apiKey) {
        boolean apiTestingOnly = true;
        if (apiTestingOnly) {
            return error(Response.Status.FORBIDDEN, "This is only for API tests.");
        }
        try {
            Dataset dataset = findDatasetOrDie(id);
            RoleAssignee assignee = findAssignee(userOrGroup);
            if (assignee == null) {
                return error(Response.Status.BAD_REQUEST, "Assignee not found");
            }
            DataverseRole theRole = rolesSvc.findBuiltinRoleByAlias("admin");
            String privateUrlToken = null;
            return ok(
                    json(execCommand(new AssignRoleCommand(assignee, theRole, dataset, createDataverseRequest(findUserOrDie()), privateUrlToken))));
        } catch (WrappedResponse ex) {
            logger.log(Level.WARNING, "Can''t create assignment: {0}", ex.getMessage());
            return ex.getResponse();
        }
    }

    @GET
    @Path("{identifier}/assignments")
    public Response getAssignments(@PathParam("identifier") String id) {
        return response( req -> 
            ok( execCommand(
                       new ListRoleAssignments(req, findDatasetOrDie(id)))
                     .stream().map(ra->json(ra)).collect(toJsonArray())) );
    }

    @GET
    @Path("{id}/privateUrl")
    public Response getPrivateUrlData(@PathParam("id") String idSupplied) {
        return response( req -> {
            PrivateUrl privateUrl = execCommand(new GetPrivateUrlCommand(req, findDatasetOrDie(idSupplied)));
            return (privateUrl != null) ? ok(json(privateUrl)) 
                                        : error(Response.Status.NOT_FOUND, "Private URL not found.");
        });
    }

    @POST
    @Path("{id}/privateUrl")
    public Response createPrivateUrl(@PathParam("id") String idSupplied) {
        return response( req -> 
                ok(json(execCommand(
                        new CreatePrivateUrlCommand(req, findDatasetOrDie(idSupplied))))));
    }

    @DELETE
    @Path("{id}/privateUrl")
    public Response deletePrivateUrl(@PathParam("id") String idSupplied) {
        return response( req -> {
            Dataset dataset = findDatasetOrDie(idSupplied);
            PrivateUrl privateUrl = execCommand(new GetPrivateUrlCommand(req, dataset));
            if (privateUrl != null) {
                execCommand(new DeletePrivateUrlCommand(req, dataset));
                return ok("Private URL deleted.");
            } else {
                return notFound("No Private URL to delete.");
            }
        });
    }

    @GET
    @Path("{id}/thumbnail/candidates")
    public Response getDatasetThumbnailCandidates(@PathParam("id") String idSupplied) {
        try {
            Dataset dataset = findDatasetOrDie(idSupplied);
            boolean canUpdateThumbnail = false;
            try {
                canUpdateThumbnail = permissionSvc.requestOn(createDataverseRequest(findUserOrDie()), dataset).canIssue(UpdateDatasetThumbnailCommand.class);
            } catch (WrappedResponse ex) {
                logger.info("Exception thrown while trying to figure out permissions while getting thumbnail for dataset id " + dataset.getId() + ": " + ex.getLocalizedMessage());
            }
            if (!canUpdateThumbnail) {
                return error(Response.Status.FORBIDDEN, "You are not permitted to list dataset thumbnail candidates.");
            }
            JsonArrayBuilder data = Json.createArrayBuilder();
            boolean considerDatasetLogoAsCandidate = true;
            for (DatasetThumbnail datasetThumbnail : DatasetUtil.getThumbnailCandidates(dataset, considerDatasetLogoAsCandidate)) {
                JsonObjectBuilder candidate = Json.createObjectBuilder();
                String base64image = datasetThumbnail.getBase64image();
                if (base64image != null) {
                    logger.fine("found a candidate!");
                    candidate.add("base64image", base64image);
                }
                DataFile dataFile = datasetThumbnail.getDataFile();
                if (dataFile != null) {
                    candidate.add("dataFileId", dataFile.getId());
                }
                data.add(candidate);
            }
            return ok(data);
        } catch (WrappedResponse ex) {
            return error(Response.Status.NOT_FOUND, "Could not find dataset based on id supplied: " + idSupplied + ".");
        }
    }

    @GET
    @Produces({"image/png"})
    @Path("{id}/thumbnail")
    public InputStream getDatasetThumbnail(@PathParam("id") String idSupplied) {
        try {
            Dataset dataset = findDatasetOrDie(idSupplied);
            return DatasetUtil.getThumbnailAsInputStream(dataset);
        } catch (WrappedResponse ex) {
            return null;
        }
    }

    // TODO: Rather than only supporting looking up files by their database IDs (dataFileIdSupplied), consider supporting persistent identifiers.
    @POST
    @Path("{id}/thumbnail/{dataFileId}")
    public Response setDataFileAsThumbnail(@PathParam("id") String idSupplied, @PathParam("dataFileId") long dataFileIdSupplied) {
        try {
            DatasetThumbnail datasetThumbnail = execCommand(new UpdateDatasetThumbnailCommand(createDataverseRequest(findUserOrDie()), findDatasetOrDie(idSupplied), UpdateDatasetThumbnailCommand.UserIntent.setDatasetFileAsThumbnail, dataFileIdSupplied, null));
            return ok("Thumbnail set to " + datasetThumbnail.getBase64image());
        } catch (WrappedResponse wr) {
            return wr.getResponse();
        }
    }

    @POST
    @Path("{id}/thumbnail")
    @Consumes(MediaType.MULTIPART_FORM_DATA)
    public Response uploadDatasetLogo(@PathParam("id") String idSupplied, @FormDataParam("file") InputStream inputStream
    ) {
        try {
            DatasetThumbnail datasetThumbnail = execCommand(new UpdateDatasetThumbnailCommand(createDataverseRequest(findUserOrDie()), findDatasetOrDie(idSupplied), UpdateDatasetThumbnailCommand.UserIntent.setNonDatasetFileAsThumbnail, null, inputStream));
            return ok("Thumbnail is now " + datasetThumbnail.getBase64image());
        } catch (WrappedResponse wr) {
            return wr.getResponse();
        }
    }

    @DELETE
    @Path("{id}/thumbnail")
    public Response removeDatasetLogo(@PathParam("id") String idSupplied) {
        try {
            DatasetThumbnail datasetThumbnail = execCommand(new UpdateDatasetThumbnailCommand(createDataverseRequest(findUserOrDie()), findDatasetOrDie(idSupplied), UpdateDatasetThumbnailCommand.UserIntent.removeThumbnail, null, null));
            return ok("Dataset thumbnail removed.");
        } catch (WrappedResponse wr) {
            return wr.getResponse();
        }
    }

    @GET
    @Path("{identifier}/dataCaptureModule/rsync")
    public Response getRsync(@PathParam("identifier") String id) {
	    //TODO - does it make sense to switch this to dataset identifier for consistency with the rest of the DCM APIs?
        if (!DataCaptureModuleUtil.rsyncSupportEnabled(settingsSvc.getValueForKey(SettingsServiceBean.Key.UploadMethods))) {
            return error(Response.Status.METHOD_NOT_ALLOWED, SettingsServiceBean.Key.UploadMethods + " does not contain " + SystemConfig.FileUploadMethods.RSYNC + ".");
        }
        Dataset dataset = null;
        try {
            dataset = findDatasetOrDie(id);
            AuthenticatedUser user = findAuthenticatedUserOrDie();
            ScriptRequestResponse scriptRequestResponse = execCommand(new RequestRsyncScriptCommand(createDataverseRequest(user), dataset));
            
            DatasetLock lock = datasetService.addDatasetLock(dataset.getId(), DatasetLock.Reason.DcmUpload, user.getId(), "script downloaded");
            if (lock == null) {
                logger.log(Level.WARNING, "Failed to lock the dataset (dataset id={0})", dataset.getId());
                return error(Response.Status.FORBIDDEN, "Failed to lock the dataset (dataset id="+dataset.getId()+")");
            }
            return ok(scriptRequestResponse.getScript(), MediaType.valueOf(MediaType.TEXT_PLAIN));
        } catch (WrappedResponse wr) {
            return wr.getResponse();
        } catch (EJBException ex) {
            return error(Response.Status.INTERNAL_SERVER_ERROR, "Something went wrong attempting to download rsync script: " + EjbUtil.ejbExceptionToString(ex));
        }
    }
    
    @POST
    @Path("{identifier}/dataCaptureModule/checksumValidation")
    public Response receiveChecksumValidationResults(@PathParam("identifier") String id, JsonObject jsonFromDcm) {
        logger.log(Level.FINE, "jsonFromDcm: {0}", jsonFromDcm);
        AuthenticatedUser authenticatedUser = null;
        try {
            authenticatedUser = findAuthenticatedUserOrDie();
        } catch (WrappedResponse ex) {
            return error(Response.Status.BAD_REQUEST, "Authentication is required.");
        }
        if (!authenticatedUser.isSuperuser()) {
            return error(Response.Status.FORBIDDEN, "Superusers only.");
        }
        String statusMessageFromDcm = jsonFromDcm.getString("status");
        try {
            Dataset dataset = findDatasetOrDie(id);
            if ("validation passed".equals(statusMessageFromDcm)) {
                String uploadFolder = jsonFromDcm.getString("uploadFolder");
                int totalSize = jsonFromDcm.getInt("totalSize");
                ImportMode importMode = ImportMode.MERGE;
                try {
                    JsonObject jsonFromImportJobKickoff = execCommand(new ImportFromFileSystemCommand(createDataverseRequest(findUserOrDie()), dataset, uploadFolder, new Long(totalSize), importMode));
                    long jobId = jsonFromImportJobKickoff.getInt("executionId");
                    String message = jsonFromImportJobKickoff.getString("message");
                    JsonObjectBuilder job = Json.createObjectBuilder();
                    job.add("jobId", jobId);
                    job.add("message", message);
                    return ok(job);
                } catch (WrappedResponse wr) {
                    String message = wr.getMessage();
                    return error(Response.Status.INTERNAL_SERVER_ERROR, "Uploaded files have passed checksum validation but something went wrong while attempting to put the files into Dataverse. Message was '" + message + "'.");
                }
            } else if ("validation failed".equals(statusMessageFromDcm)) {
                Map<String, AuthenticatedUser> distinctAuthors = permissionService.getDistinctUsersWithPermissionOn(Permission.EditDataset, dataset);
                distinctAuthors.values().forEach((value) -> {
                    userNotificationService.sendNotification((AuthenticatedUser) value, new Timestamp(new Date().getTime()), UserNotification.Type.CHECKSUMFAIL, dataset.getId());
                });
                List<AuthenticatedUser> superUsers = authenticationServiceBean.findSuperUsers();
                if (superUsers != null && !superUsers.isEmpty()) {
                    superUsers.forEach((au) -> {
                        userNotificationService.sendNotification(au, new Timestamp(new Date().getTime()), UserNotification.Type.CHECKSUMFAIL, dataset.getId());
                    });
                }
                return ok("User notified about checksum validation failure.");
            } else {
                return error(Response.Status.BAD_REQUEST, "Unexpected status cannot be processed: " + statusMessageFromDcm);
            }
        } catch (WrappedResponse ex) {
            return ex.getResponse();
        }
    }
    

    @POST
    @Path("{id}/submitForReview")
    public Response submitForReview(@PathParam("id") String idSupplied) {
        try {
            Dataset updatedDataset = execCommand(new SubmitDatasetForReviewCommand(createDataverseRequest(findUserOrDie()), findDatasetOrDie(idSupplied)));
            JsonObjectBuilder result = Json.createObjectBuilder();
            
            boolean inReview = updatedDataset.isLockedFor(DatasetLock.Reason.InReview);
            
            result.add("inReview", inReview);
            result.add("message", "Dataset id " + updatedDataset.getId() + " has been submitted for review.");
            return ok(result);
        } catch (WrappedResponse wr) {
            return wr.getResponse();
        }
    }

    @POST
    @Path("{id}/returnToAuthor")
    public Response returnToAuthor(@PathParam("id") String idSupplied, String jsonBody) {
        
        if (jsonBody == null || jsonBody.isEmpty()) {
            return error(Response.Status.BAD_REQUEST, "You must supply JSON to this API endpoint and it must contain a reason for returning the dataset (field: reasonForReturn).");
        }
        StringReader rdr = new StringReader(jsonBody);
        JsonObject json = Json.createReader(rdr).readObject();
        try {
            Dataset dataset = findDatasetOrDie(idSupplied);
            String reasonForReturn = null;           
            reasonForReturn = json.getString("reasonForReturn");
            // TODO: Once we add a box for the curator to type into, pass the reason for return to the ReturnDatasetToAuthorCommand and delete this check and call to setReturnReason on the API side.
            if (reasonForReturn == null || reasonForReturn.isEmpty()) {
                return error(Response.Status.BAD_REQUEST, "You must enter a reason for returning a dataset to the author(s).");
            }
            AuthenticatedUser authenticatedUser = findAuthenticatedUserOrDie();
            Dataset updatedDataset = execCommand(new ReturnDatasetToAuthorCommand(createDataverseRequest(authenticatedUser), dataset, reasonForReturn ));

            JsonObjectBuilder result = Json.createObjectBuilder();
            result.add("inReview", false);
            result.add("message", "Dataset id " + updatedDataset.getId() + " has been sent back to the author(s).");
            return ok(result);
        } catch (WrappedResponse wr) {
            return wr.getResponse();
        }
    }

    /**
     * Add a File to an existing Dataset
     * 
     * @param idSupplied
     * @param jsonData
     * @param fileInputStream
     * @param contentDispositionHeader
     * @param formDataBodyPart
     * @return 
     */
    @POST
    @Path("{id}/add")
    @Consumes(MediaType.MULTIPART_FORM_DATA)
    public Response addFileToDataset(@PathParam("id") String idSupplied,
                    @FormDataParam("jsonData") String jsonData,
                    @FormDataParam("file") InputStream fileInputStream,
                    @FormDataParam("file") FormDataContentDisposition contentDispositionHeader,
                    @FormDataParam("file") final FormDataBodyPart formDataBodyPart
                    ){

          
        // -------------------------------------
        // (1) Get the user from the API key
        // -------------------------------------
        User authUser;
        try {
            authUser = findUserOrDie();
        } catch (WrappedResponse ex) {
            return error(Response.Status.FORBIDDEN,
                    ResourceBundle.getBundle("Bundle").getString("file.addreplace.error.auth")
                    );
        }
        //---------------------------------------
        // (1A) Make sure that the upload type is not rsync
        // ------------------------------------- 
        
        if (DataCaptureModuleUtil.rsyncSupportEnabled(settingsSvc.getValueForKey(SettingsServiceBean.Key.UploadMethods))) {
            return error(Response.Status.METHOD_NOT_ALLOWED, SettingsServiceBean.Key.UploadMethods + " contains " + SystemConfig.FileUploadMethods.RSYNC + ". Please use rsync file upload.");
        }
        
        
        // -------------------------------------
        // (2) Get the Dataset Id
        //  
        // -------------------------------------
        Dataset dataset;
        
        Long datasetId;
        try {
            dataset = findDatasetOrDie(idSupplied);
        } catch (WrappedResponse wr) {
            return wr.getResponse();           
        }
        
               
        // -------------------------------------
        // (3) Get the file name and content type
        // -------------------------------------
        String newFilename = contentDispositionHeader.getFileName();
        String newFileContentType = formDataBodyPart.getMediaType().toString();
      
        
        // (2a) Load up optional params via JSON
        //---------------------------------------
        OptionalFileParams optionalFileParams = null;
        msgt("(api) jsonData: " +  jsonData);

        try {
            optionalFileParams = new OptionalFileParams(jsonData);
        } catch (DataFileTagException ex) {
            return error( Response.Status.BAD_REQUEST, ex.getMessage());            
        }

        
        //-------------------
        // (3) Create the AddReplaceFileHelper object
        //-------------------
        msg("ADD!");

        DataverseRequest dvRequest2 = createDataverseRequest(authUser);
        AddReplaceFileHelper addFileHelper = new AddReplaceFileHelper(dvRequest2,
                                                ingestService,
                                                datasetService,
                                                fileService,
                                                permissionSvc,
                                                commandEngine,
                                                systemConfig);


        //-------------------
        // (4) Run "runAddFileByDatasetId"
        //-------------------
        addFileHelper.runAddFileByDataset(dataset,
                                newFilename,
                                newFileContentType,
                                fileInputStream,
                                optionalFileParams);


        if (addFileHelper.hasError()){
            return error(addFileHelper.getHttpErrorCode(), addFileHelper.getErrorMessagesAsString("\n"));
        }else{
            String successMsg = ResourceBundle.getBundle("Bundle").getString("file.addreplace.success.add");        
            try {
                //msgt("as String: " + addFileHelper.getSuccessResult());
                /**
                 * @todo We need a consistent, sane way to communicate a human
                 * readable message to an API client suitable for human
                 * consumption. Imagine if the UI were built in Angular or React
                 * and we want to return a message from the API as-is to the
                 * user. Human readable.
                 */
                logger.fine("successMsg: " + successMsg);
                return ok(addFileHelper.getSuccessResultAsJsonObjectBuilder());
                //"Look at that!  You added a file! (hey hey, it may have worked)");
            } catch (NoFilesException ex) {
                Logger.getLogger(Files.class.getName()).log(Level.SEVERE, null, ex);
                return error(Response.Status.BAD_REQUEST, "NoFileException!  Serious Error! See administrator!");

            }
        }
            
    } // end: addFileToDataset


    
    private void msg(String m){
        //System.out.println(m);
        logger.fine(m);
    }
    private void dashes(){
        msg("----------------");
    }
    private void msgt(String m){
        dashes(); msg(m); dashes();
    }
    
    
    private <T> T handleVersion( String versionId, DsVersionHandler<T> hdl )
        throws WrappedResponse {
        switch (versionId) {
			case ":latest": return hdl.handleLatest();
			case ":draft": return hdl.handleDraft();
            case ":latest-published": return hdl.handleLatestPublished();
			default:
                try {
                    String[] versions = versionId.split("\\.");
                    switch (versions.length) {
                        case 1:
                            return hdl.handleSpecific(Long.parseLong(versions[0]), (long)0.0);
                        case 2:
                            return hdl.handleSpecific( Long.parseLong(versions[0]), Long.parseLong(versions[1]) );
                        default:
                            throw new WrappedResponse(error( Response.Status.BAD_REQUEST, "Illegal version identifier '" + versionId + "'"));
                    }
                } catch ( NumberFormatException nfe ) {
                    throw new WrappedResponse( error( Response.Status.BAD_REQUEST, "Illegal version identifier '" + versionId + "'") );
                }
		}
    }
    
    private DatasetVersion getDatasetVersionOrDie( final DataverseRequest req, String versionNumber, final Dataset ds ) throws WrappedResponse {
        DatasetVersion dsv = execCommand( handleVersion(versionNumber, new DsVersionHandler<Command<DatasetVersion>>(){

                @Override
                public Command<DatasetVersion> handleLatest() {
                    return new GetLatestAccessibleDatasetVersionCommand(req, ds);
                }

                @Override
                public Command<DatasetVersion> handleDraft() {
                    return new GetDraftDatasetVersionCommand(req, ds);
                }
  
                @Override
                public Command<DatasetVersion> handleSpecific(long major, long minor) {
                    return new GetSpecificPublishedDatasetVersionCommand(req, ds, major, minor);
                }

                @Override
                public Command<DatasetVersion> handleLatestPublished() {
                    return new GetLatestPublishedDatasetVersionCommand(req, ds);
                }
            }));
        if ( dsv == null || dsv.getId() == null ) {
            throw new WrappedResponse( notFound("Dataset version " + versionNumber + " of dataset " + ds.getId() + " not found") );
        }
        return dsv;
    }
    
}<|MERGE_RESOLUTION|>--- conflicted
+++ resolved
@@ -81,11 +81,7 @@
 import java.sql.Timestamp;
 import java.util.ArrayList;
 import java.util.Date;
-<<<<<<< HEAD
-=======
-import java.util.HashMap;
 import java.util.LinkedList;
->>>>>>> 51e67e60
 import java.util.List;
 import java.util.Map;
 import java.util.ResourceBundle;
@@ -549,9 +545,9 @@
 
             
             boolean updateDraft = ds.getLatestVersion().isDraft();
-            DatasetVersion managedVersion = execCommand(updateDraft
-                    ? new UpdateDatasetVersionCommand(req, dsv)
-                    : new CreateDatasetVersionCommand(req, ds, dsv));
+            DatasetVersion managedVersion = updateDraft 
+                    ? execCommand(new UpdateDatasetVersionCommand(ds, req)).getEditVersion()
+                    : execCommand(new CreateDatasetVersionCommand(req, ds, dsv));
             return ok(json(managedVersion));
 
         } catch (JsonParseException ex) {
@@ -685,9 +681,14 @@
                 }
             }
             boolean updateDraft = ds.getLatestVersion().isDraft();
-            DatasetVersion managedVersion = execCommand(updateDraft
-                    ? new UpdateDatasetVersionCommand(req, dsv)
-                    : new CreateDatasetVersionCommand(req, ds, dsv));
+            DatasetVersion managedVersion;
+            
+            if ( updateDraft ) {
+                managedVersion = execCommand(new UpdateDatasetVersionCommand(ds, req)).getEditVersion();
+            } else {
+                managedVersion = execCommand(new CreateDatasetVersionCommand(req, ds, dsv));
+            }
+            
             return ok(json(managedVersion));
 
         } catch (JsonParseException ex) {
