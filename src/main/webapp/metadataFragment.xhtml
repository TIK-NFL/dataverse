--- conflicted
+++ resolved
@@ -115,7 +115,6 @@
                                             <span class="glyphicon glyphicon-asterisk text-danger" jsf:rendered="#{dsf.required or dsf.datasetFieldType.hasRequiredChildren}"/>
                                             <span class="glyphicon glyphicon-question-sign tooltip-icon"
                                                   data-toggle="tooltip" data-placement="auto right" data-original-title="#{dsf.datasetFieldType.localeDescription}"></span>
-<<<<<<< HEAD
                                         </label>
                                         <!-- Primitive fields -->
                                         <p:fragment id="editPrimitiveValueFragment" rendered="#{dsf.datasetFieldType.primitive}">
@@ -171,41 +170,6 @@
                                                             </p:scrollPanel>
                                                             <div class="alert-danger" jsf:rendered="#{!empty dsf.validationMessage}">
                                                                 <strong>#{dsf.validationMessage}</strong>
-=======
-                                        </h:outputLabel>
-                                        <div class="form-group">
-                                            <ui:remove><!-- There is an issue with the dynamic +/- and the primefaces autoupdate where they are not working
-                                                well together for the primitive fields, but are for the compound fields. So as a workaround for the primitive,
-                                                we wrap them in a ui:repeat that iterates on a single list. Note: dummyVar is never used--></ui:remove>
-                                            <ui:repeat value="#{Collections:singletonList('')}" var="dummyVar">
-                                                <div class="form-col-container col-sm-12">
-                                                    <ui:repeat value="#{dsf.datasetFieldValues}" var="dsfv" varStatus="valCount">
-                                                        <div class="form-group dataset-field-values">
-                                                            <div class="form-col-container col-sm-9 edit-field">
-                                                                <ui:include src="datasetFieldForEditFragment.xhtml">
-                                                                    <ui:param name="dsfv" value="#{dsfv}"/>
-                                                                    <ui:param name="dsfvIndex" value="#{valCount.index}"/>
-                                                                    <ui:param name="required" value="#{dsf.required}"/>
-                                                                </ui:include>
-                                                            </div>
-                                                            <!-- Add / Remove buttons -->
-                                                            <div class="col-xs-3 field-add-delete" jsf:rendered="#{dsf.datasetFieldType.allowMultiples and !dsf.datasetFieldType.controlledVocabulary}">
-                                                                <p:commandLink title="#{bundle.add}"
-                                                                               styleClass="btn btn-default btn-sm bootstrap-button-tooltip #{dsf.datasetFieldType.compound ? 'compound-field-btn' : ''}"
-                                                                               actionListener="#{dsf.addDatasetFieldValue(valCount.index + 1)}"
-                                                                               update=":#{p:resolveClientIds('@id(editPrimitiveValueFragment)', view)}"
-                                                                               oncomplete="javascript:bind_bsui_components();">
-                                                                    <span class="glyphicon glyphicon-plus no-text"/>
-                                                                </p:commandLink>
-                                                                <p:commandLink title="#{bundle.delete}"
-                                                                               styleClass="btn btn-default btn-sm bootstrap-button-tooltip #{dsf.datasetFieldType.compound ? 'compound-field-btn' : ''}"
-                                                                               rendered="#{dsf.datasetFieldValues.size() > 1}"
-                                                                               actionListener="#{dsf.removeDatasetFieldValue(valCount.index)}"
-                                                                               update=":#{p:resolveClientIds('@id(editPrimitiveValueFragment)', view)}"
-                                                                               oncomplete="javascript:bind_bsui_components();">
-                                                                    <span class="glyphicon glyphicon-minus no-text"/>
-                                                                </p:commandLink>
->>>>>>> f5662906
                                                             </div>
                                                         </div>
                                                     </ui:repeat>
