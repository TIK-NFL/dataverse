/*
 * To change this license header, choose License Headers in Project Properties.
 * To change this template file, choose Tools | Templates
 * and open the template in the editor.
 */
package edu.harvard.iq.dataverse;

import edu.harvard.iq.dataverse.DatasetVersionServiceBean.RetrieveDatasetVersionResponse;
import edu.harvard.iq.dataverse.dataaccess.SwiftAccessIO;
import edu.harvard.iq.dataverse.authorization.AuthenticationServiceBean;
import edu.harvard.iq.dataverse.authorization.Permission;
import edu.harvard.iq.dataverse.dataaccess.StorageIO;
import edu.harvard.iq.dataverse.datasetutility.TwoRavensHelper;
import edu.harvard.iq.dataverse.datasetutility.WorldMapPermissionHelper;
import edu.harvard.iq.dataverse.engine.command.Command;
import edu.harvard.iq.dataverse.engine.command.exception.CommandException;
import edu.harvard.iq.dataverse.engine.command.exception.IllegalCommandException;
import edu.harvard.iq.dataverse.engine.command.impl.CreateDatasetCommand;
import edu.harvard.iq.dataverse.engine.command.impl.RestrictFileCommand;
import edu.harvard.iq.dataverse.engine.command.impl.UpdateDatasetCommand;
import edu.harvard.iq.dataverse.export.ExportException;
import edu.harvard.iq.dataverse.export.ExportService;
import edu.harvard.iq.dataverse.export.spi.Exporter;
import edu.harvard.iq.dataverse.settings.SettingsServiceBean;
import edu.harvard.iq.dataverse.util.BundleUtil;
import edu.harvard.iq.dataverse.util.FileUtil;
import edu.harvard.iq.dataverse.util.JsfHelper;
import static edu.harvard.iq.dataverse.util.JsfHelper.JH;
import edu.harvard.iq.dataverse.util.SystemConfig;
import java.io.IOException;
import java.util.ArrayList;
import java.util.List;
import java.util.ResourceBundle;
import java.util.Set;
import java.util.logging.Level;
import java.util.logging.Logger;
import javax.ejb.EJB;
import javax.ejb.EJBException;
import javax.faces.application.FacesMessage;
import javax.faces.context.FacesContext;
import javax.faces.view.ViewScoped;
import javax.inject.Inject;
import javax.inject.Named;
import javax.validation.ConstraintViolation;
import org.primefaces.component.tabview.TabView;
import org.primefaces.event.TabChangeEvent;

/**
 *
 * @author skraffmi
 * 
 */

@ViewScoped
@Named("FilePage")
public class FilePage implements java.io.Serializable {
    
    private FileMetadata fileMetadata;
    private Long fileId;  
    private String version;
    private DataFile file;   
    private GuestbookResponse guestbookResponse;
    private int selectedTabIndex;
    private Dataset editDataset;
    private Dataset dataset;
    private List<DatasetVersion> datasetVersionsForTab;
    private List<FileMetadata> fileMetadatasForTab;

    @EJB
    DataFileServiceBean datafileService;
    
    @EJB
    DatasetVersionServiceBean datasetVersionService;

    @EJB
    PermissionServiceBean permissionService;
    @EJB
    SettingsServiceBean settingsService;
    @EJB
    FileDownloadServiceBean fileDownloadService;
    @EJB
    GuestbookResponseServiceBean guestbookResponseService;
    @EJB
    AuthenticationServiceBean authService;
    
    @EJB
    SystemConfig systemConfig;


    @Inject
    DataverseSession session;
    @EJB
    EjbDataverseEngine commandEngine;

    @Inject
    DataverseRequestServiceBean dvRequestService;
    @Inject
    PermissionsWrapper permissionsWrapper;
    @Inject
    FileDownloadHelper fileDownloadHelper;
    @Inject
    TwoRavensHelper twoRavensHelper;
    @Inject WorldMapPermissionHelper worldMapPermissionHelper;

    public WorldMapPermissionHelper getWorldMapPermissionHelper() {
        return worldMapPermissionHelper;
    }

    public void setWorldMapPermissionHelper(WorldMapPermissionHelper worldMapPermissionHelper) {
        this.worldMapPermissionHelper = worldMapPermissionHelper;
    }

    private static final Logger logger = Logger.getLogger(FilePage.class.getCanonicalName());

    private boolean fileDeleteInProgress = false;
    public String init() {
     
        
        if ( fileId != null ) { 
           
            // ---------------------------------------
            // Set the file and datasetVersion 
            // ---------------------------------------           
            if (fileId != null) {
               file = datafileService.find(fileId);   

            }  else if (fileId == null){
               return permissionsWrapper.notFound();
            }

            if (file == null){
               return permissionsWrapper.notFound();
            }

                RetrieveDatasetVersionResponse retrieveDatasetVersionResponse;
                retrieveDatasetVersionResponse = datasetVersionService.selectRequestedVersion(file.getOwner().getVersions(), version);
                Long getDatasetVersionID = retrieveDatasetVersionResponse.getDatasetVersion().getId();
                fileMetadata = datafileService.findFileMetadataByDatasetVersionIdAndDataFileId(getDatasetVersionID, fileId);

          
            if (fileMetadata == null){
               return permissionsWrapper.notFound();
            }

           // If this DatasetVersion is unpublished and permission is doesn't have permissions:
           //  > Go to the Login page
           //
            // Check permisisons       

            
            Boolean authorized = (fileMetadata.getDatasetVersion().isReleased()) ||
                    (!fileMetadata.getDatasetVersion().isReleased() && this.canViewUnpublishedDataset());
            
            if (!authorized ) {
                return permissionsWrapper.notAuthorized();
            }         
           
           this.guestbookResponse = this.guestbookResponseService.initGuestbookResponseForFragment(fileMetadata, session);

<<<<<<< HEAD
            User user = session.getUser();
            ApiToken apitoken = new ApiToken();
            if (user instanceof AuthenticatedUser) {
                apitoken = authService.findApiTokenByUser((AuthenticatedUser) user);
            }
            externalTools = externalToolService.findAll(file, apitoken);
            
=======
>>>>>>> 2098741c
        } else {

            return permissionsWrapper.notFound();
        }

        return null;
    }
    
    private boolean canViewUnpublishedDataset() {
        return permissionsWrapper.canViewUnpublishedDataset( dvRequestService.getDataverseRequest(), fileMetadata.getDatasetVersion().getDataset());
    }
   

    public FileMetadata getFileMetadata() {
        return fileMetadata;
    }
    

    public boolean isDownloadPopupRequired() {  
        if(fileMetadata.getId() == null || fileMetadata.getDatasetVersion().getId() == null ){
            return false;
        }
        return FileUtil.isDownloadPopupRequired(fileMetadata.getDatasetVersion());
    }
    
    public boolean isRequestAccessPopupRequired() {  
        if(fileMetadata.getId() == null || fileMetadata.getDatasetVersion().getId() == null ){
            return false;
        }
        return FileUtil.isRequestAccessPopupRequired(fileMetadata.getDatasetVersion());
    }


    public void setFileMetadata(FileMetadata fileMetadata) {
        this.fileMetadata = fileMetadata;
    }

    public DataFile getFile() {
        return file;
    }

    public void setFile(DataFile file) {
        this.file = file;
    }
    
    public Long getFileId() {
        return fileId;
    }

    public void setFileId(Long fileId) {
        this.fileId = fileId;
    }
     
    public String getVersion() {
        return version;
    }

    public void setVersion(String version) {
        this.version = version;
    }
    
    public List< String[]> getExporters(){
        List<String[]> retList = new ArrayList<>();
        String myHostURL = systemConfig.getDataverseSiteUrl();
        for (String [] provider : ExportService.getInstance(settingsService).getExportersLabels() ){
            String formatName = provider[1];
            String formatDisplayName = provider[0];
            
            Exporter exporter = null; 
            try {
                exporter = ExportService.getInstance(settingsService).getExporter(formatName);
            } catch (ExportException ex) {
                exporter = null;
            }
            if (exporter != null && exporter.isAvailableToUsers()) {
                // Not all metadata exports should be presented to the web users!
                // Some are only for harvesting clients.
                
                String[] temp = new String[2];            
                temp[0] = formatDisplayName;
                temp[1] = myHostURL + "/api/datasets/export?exporter=" + formatName + "&persistentId=" + fileMetadata.getDatasetVersion().getDataset().getGlobalId();
                retList.add(temp);
            }
        }
        return retList;  
    }
    
    public String restrictFile(boolean restricted) throws CommandException{
        String fileNames = null;
        String termsOfAccess = this.fileMetadata.getDatasetVersion().getTermsOfUseAndAccess().getTermsOfAccess();        
        Boolean allowRequest = this.fileMetadata.getDatasetVersion().getTermsOfUseAndAccess().isFileAccessRequest();
        editDataset = this.file.getOwner();
        
        Command cmd;
        for (FileMetadata fmw : editDataset.getEditVersion().getFileMetadatas()) {
            if (fmw.getDataFile().equals(this.fileMetadata.getDataFile())) {
                fileNames += fmw.getLabel();
                //fmw.setRestricted(restricted);
                cmd = new RestrictFileCommand(fmw.getDataFile(), dvRequestService.getDataverseRequest(), restricted);
                commandEngine.submit(cmd);
            }
        }
        
        editDataset.getEditVersion().getTermsOfUseAndAccess().setTermsOfAccess(termsOfAccess);
        editDataset.getEditVersion().getTermsOfUseAndAccess().setFileAccessRequest(allowRequest);
        
        if (fileNames != null) {
            String successMessage = JH.localize("file.restricted.success");
            successMessage = successMessage.replace("{0}", fileNames);
            JsfHelper.addFlashMessage(successMessage);
        }
        save();
        init();
        return returnToDraftVersion();
    }
    
    private List<FileMetadata> filesToBeDeleted = new ArrayList<>();

    public String deleteFile() {
        
        String fileNames = this.getFileMetadata().getLabel();

        editDataset = this.getFileMetadata().getDataFile().getOwner();
        
        FileMetadata markedForDelete = null;
        
        for (FileMetadata fmd : editDataset.getEditVersion().getFileMetadatas() ){
            
            if (fmd.getDataFile().getId().equals(this.getFile().getId())){
                markedForDelete = fmd;
            }
        }

            if (markedForDelete.getId() != null) {
                // the file already exists as part of this dataset
                // so all we remove is the file from the fileMetadatas (for display)
                // and let the delete be handled in the command (by adding it to the filesToBeDeleted list
                editDataset.getEditVersion().getFileMetadatas().remove(markedForDelete);
                filesToBeDeleted.add(markedForDelete);
                
            } else {
                 List<FileMetadata> filesToKeep = new ArrayList<>();
                 for (FileMetadata fmo: editDataset.getEditVersion().getFileMetadatas()){
                      if (!fmo.getDataFile().getId().equals(this.getFile().getId())){
                          filesToKeep.add(fmo);
                      }
                 }
                 editDataset.getEditVersion().setFileMetadatas(filesToKeep);
            }

    

        fileDeleteInProgress = true;
        save();
        return returnToDatasetOnly();
        
    }
    
    private int activeTabIndex;

    public int getActiveTabIndex() {
        return activeTabIndex;
    }

    public void setActiveTabIndex(int activeTabIndex) {
        this.activeTabIndex = activeTabIndex;
    }
    
    public void tabChanged(TabChangeEvent event) {
        TabView tv = (TabView) event.getComponent();
        this.activeTabIndex = tv.getActiveIndex();
        if (this.activeTabIndex == 1 || this.activeTabIndex == 2 ) {
            setFileMetadatasForTab(loadFileMetadataTabList());
        } else {
            setFileMetadatasForTab( new ArrayList<>());         
        }
    }
    
    
    private List<FileMetadata> loadFileMetadataTabList() {
        List<DataFile> allfiles = allRelatedFiles();
        List<FileMetadata> retList = new ArrayList<>();
        for (DatasetVersion versionLoop : fileMetadata.getDatasetVersion().getDataset().getVersions()) {
            boolean foundFmd = false;
            
            if (versionLoop.isReleased() || versionLoop.isDeaccessioned() || permissionService.on(fileMetadata.getDatasetVersion().getDataset()).has(Permission.ViewUnpublishedDataset)) {
                foundFmd = false;
                for (DataFile df : allfiles) {
                    FileMetadata fmd = datafileService.findFileMetadataByDatasetVersionIdAndDataFileId(versionLoop.getId(), df.getId());
                    if (fmd != null) {
                        fmd.setContributorNames(datasetVersionService.getContributorsNames(versionLoop));
                        FileVersionDifference fvd = new FileVersionDifference(fmd, getPreviousFileMetadata(fmd));
                        fmd.setFileVersionDifference(fvd);
                        retList.add(fmd);
                        foundFmd = true;
                        break;
                    }
                }
                //no File metadata found make dummy one
                if (!foundFmd) {
                    FileMetadata dummy = new FileMetadata();
                    dummy.setDatasetVersion(versionLoop);
                    dummy.setDataFile(null);
                    FileVersionDifference fvd = new FileVersionDifference(dummy, getPreviousFileMetadata(versionLoop));
                    dummy.setFileVersionDifference(fvd);
                    retList.add(dummy);
                }
            }
        }
        return retList;
    }
    
    private FileMetadata getPreviousFileMetadata(DatasetVersion currentversion) {
        List<DataFile> allfiles = allRelatedFiles();
        boolean foundCurrent = false;
        DatasetVersion priorVersion = null;
        for (DatasetVersion versionLoop : fileMetadata.getDatasetVersion().getDataset().getVersions()) {
            if (foundCurrent) {
                priorVersion = versionLoop;
                break;
            }
            if (versionLoop.equals(currentversion)) {
                foundCurrent = true;
            }

        }
        if (priorVersion != null && priorVersion.getFileMetadatasSorted() != null) {
            for (FileMetadata fmdTest : priorVersion.getFileMetadatasSorted()) {
                for (DataFile fileTest : allfiles) {
                    if (fmdTest.getDataFile().equals(fileTest)) {
                        return fmdTest;
                    }
                }
            }
        }

        return null;

    }
    
    private FileMetadata getPreviousFileMetadata(FileMetadata fmdIn){
        
        DataFile dfPrevious = datafileService.findPreviousFile(fmdIn.getDataFile());
        DatasetVersion dvPrevious = null;
        boolean gotCurrent = false;
        for (DatasetVersion dvloop: fileMetadata.getDatasetVersion().getDataset().getVersions()){
            if(gotCurrent){
                dvPrevious  = dvloop;
                break;
            }
             if(dvloop.equals(fmdIn.getDatasetVersion())){
                 gotCurrent = true;
             }
        } 
        
        List<DataFile> allfiles = allRelatedFiles();
        
        if (dvPrevious != null && dvPrevious.getFileMetadatasSorted() != null) {
            for (FileMetadata fmdTest : dvPrevious.getFileMetadatasSorted()) {
                for (DataFile fileTest : allfiles) {
                    if (fmdTest.getDataFile().equals(fileTest)) {
                        return fmdTest;
                    }
                }
            }
        }
        
        Long dfId = fmdIn.getDataFile().getId();
        if (dfPrevious != null){
            dfId = dfPrevious.getId();
        }
        Long versionId = null;       
        if (dvPrevious !=null){
            versionId = dvPrevious.getId();
        }
        
        FileMetadata fmd = datafileService.findFileMetadataByDatasetVersionIdAndDataFileId(versionId, dfId);
        
        return fmd;
    }
    
    public List<FileMetadata> getFileMetadatasForTab() {
        return fileMetadatasForTab;
    }

    public void setFileMetadatasForTab(List<FileMetadata> fileMetadatasForTab) {
        this.fileMetadatasForTab = fileMetadatasForTab;
    }
    
    
    public List<DatasetVersion> getDatasetVersionsForTab() {
        return datasetVersionsForTab;
    }

    public void setDatasetVersionsForTab(List<DatasetVersion> datasetVersionsForTab) {
        this.datasetVersionsForTab = datasetVersionsForTab;
    }
    
    public String save() {
        // Validate
        Set<ConstraintViolation> constraintViolations = this.fileMetadata.getDatasetVersion().validate();
        if (!constraintViolations.isEmpty()) {
             //JsfHelper.addFlashMessage(JH.localize("dataset.message.validationError"));
             fileDeleteInProgress = false;
             JH.addMessage(FacesMessage.SEVERITY_ERROR, JH.localize("dataset.message.validationError"));
            //FacesContext.getCurrentInstance().addMessage(null, new FacesMessage(FacesMessage.SEVERITY_ERROR, "Validation Error", "See below for details."));
            return "";
        }
               

        Command<Dataset> cmd;
        try {
            cmd = new UpdateDatasetCommand(editDataset, dvRequestService.getDataverseRequest(), filesToBeDeleted);
            commandEngine.submit(cmd);

        } catch (EJBException ex) {
            
            StringBuilder error = new StringBuilder();
            error.append(ex).append(" ");
            error.append(ex.getMessage()).append(" ");
            
            
            Throwable cause = ex;
            while (cause.getCause()!= null) {
                cause = cause.getCause();
                error.append(cause).append(" ");
                error.append(cause.getMessage()).append(" ");
            }
            return null;
        } catch (CommandException ex) {
            fileDeleteInProgress = false;
            FacesContext.getCurrentInstance().addMessage(null, new FacesMessage(FacesMessage.SEVERITY_ERROR, "Dataset Save Failed", " - " + ex.toString()));
            return null;
        }


        if (fileDeleteInProgress) {
            JsfHelper.addSuccessMessage(JH.localize("file.message.deleteSuccess"));
            fileDeleteInProgress = false;
        } else {
            JsfHelper.addSuccessMessage(JH.localize("file.message.editSuccess"));
        }
        
        setVersion("DRAFT");
        return "";
    }
    
    private Boolean thumbnailAvailable = null; 
    
    public boolean isThumbnailAvailable(FileMetadata fileMetadata) {
        // new and optimized logic: 
        // - check download permission here (should be cached - so it's free!)
        // - only then ask the file service if the thumbnail is available/exists.
        // the service itself no longer checks download permissions.
        // (Also, cache the result the first time the check is performed... 
        // remember - methods referenced in "rendered=..." attributes are 
        // called *multiple* times as the page is loading!)
        
        if (thumbnailAvailable != null) {
            return thumbnailAvailable;
        }
                
        if (!fileDownloadHelper.canDownloadFile(fileMetadata)) {
            thumbnailAvailable = false;
        } else {
            thumbnailAvailable = datafileService.isThumbnailAvailable(fileMetadata.getDataFile());
        }
        
        return thumbnailAvailable;
    }
    
    private String returnToDatasetOnly(){
        
         return "/dataset.xhtml?persistentId=" + editDataset.getGlobalId()  + "&version=DRAFT" + "&faces-redirect=true";   
    }
    
    private String returnToDraftVersion(){ 
        
         return "/file.xhtml?fileId=" + fileId + "&version=DRAFT&faces-redirect=true";    
    }
    
    public FileDownloadServiceBean getFileDownloadService() {
        return fileDownloadService;
    }

    public void setFileDownloadService(FileDownloadServiceBean fileDownloadService) {
        this.fileDownloadService = fileDownloadService;
    }
    
    
    public GuestbookResponseServiceBean getGuestbookResponseService() {
        return guestbookResponseService;
    }

    public void setGuestbookResponseService(GuestbookResponseServiceBean guestbookResponseService) {
        this.guestbookResponseService = guestbookResponseService;
    }
    
    
    public GuestbookResponse getGuestbookResponse() {
        return guestbookResponse;
    }

    public void setGuestbookResponse(GuestbookResponse guestbookResponse) {
        this.guestbookResponse = guestbookResponse;
    }
    
    
    public boolean canUpdateDataset() {
        return permissionsWrapper.canUpdateDataset(dvRequestService.getDataverseRequest(), this.file.getOwner());
    }
    
    public int getSelectedTabIndex() {
        return selectedTabIndex;
    }

    public void setSelectedTabIndex(int selectedTabIndex) {
        this.selectedTabIndex = selectedTabIndex;
    }
    
    public boolean isSwiftStorage () {
        Boolean swiftBool = false;
        if (file.getStorageIdentifier().startsWith("swift://")){
            swiftBool = true;
        }
        return swiftBool;
    }
    
    public boolean showComputeButton () {
        if (isSwiftStorage() && (settingsService.getValueForKey(SettingsServiceBean.Key.ComputeBaseUrl) != null)) {
            return true;
        }
        
        return false;
    }
    
    public SwiftAccessIO getSwiftObject() {
        try {
            StorageIO<DataFile> storageIO = getFile().getStorageIO();
            if (storageIO != null && storageIO instanceof SwiftAccessIO) {
                return (SwiftAccessIO)storageIO;
            } else {
                logger.fine("FilePage: Failed to cast storageIO as SwiftAccessIO");
            } 
        } catch (IOException e) {
            logger.fine("FilePage: Failed to get storageIO");
        }
        return null;
    }


    public String getSwiftContainerName(){
        SwiftAccessIO swiftObject = getSwiftObject();
        try {
            swiftObject.open();
            return swiftObject.getSwiftContainerName();
        } catch (IOException e){
            logger.info("FilePage: Failed to open swift object");
        }
        return "";
    }

    public String getComputeUrl() throws IOException {
        SwiftAccessIO swiftObject = getSwiftObject();
        if (swiftObject != null) {
            swiftObject.open();
            //generate a temp url for a file
            if (settingsService.isTrueForKey(SettingsServiceBean.Key.PublicInstall, false)) {
                return settingsService.getValueForKey(SettingsServiceBean.Key.ComputeBaseUrl) + "?containerName=" + swiftObject.getSwiftContainerName() + "&objectName=" + swiftObject.getSwiftFileName();
            }
            return settingsService.getValueForKey(SettingsServiceBean.Key.ComputeBaseUrl) + "?containerName=" + swiftObject.getSwiftContainerName() + "&objectName=" + swiftObject.getSwiftFileName() + "&temp_url_sig=" + swiftObject.getTempUrlSignature() + "&temp_url_expires=" + swiftObject.getTempUrlExpiry();
        }
        return "";
        }

    private List<DataFile> allRelatedFiles() {
        List<DataFile> dataFiles = new ArrayList<>();
        DataFile dataFileToTest = fileMetadata.getDataFile();
        Long rootDataFileId = dataFileToTest.getRootDataFileId();
        if (rootDataFileId < 0) {
            dataFiles.add(dataFileToTest);
        } else {
            dataFiles.addAll(datafileService.findAllRelatedByRootDatafileId(rootDataFileId));
        }

        return dataFiles;
    }
    
    public boolean isDraftReplacementFile(){
        /*
        This method tests to see if the file has been replaced in a draft version of the dataset
        Since it must must work when you are on prior versions of the dataset 
        it must accrue all replacement files that may have been created
        */
        Dataset datasetToTest = fileMetadata.getDataFile().getOwner();
        DataFile dataFileToTest = fileMetadata.getDataFile();
        
        DatasetVersion currentVersion = datasetToTest.getLatestVersion();
        
        if (!currentVersion.isDraft()){
            return false;
        }
        
        if (datasetToTest.getReleasedVersion() == null){
            return false;
        }
        
        List<DataFile> dataFiles = new ArrayList<>();
        
        dataFiles.add(dataFileToTest);
        
        while (datafileService.findReplacementFile(dataFileToTest.getId()) != null ){
            dataFiles.add(datafileService.findReplacementFile(dataFileToTest.getId()));
            dataFileToTest = datafileService.findReplacementFile(dataFileToTest.getId());
        }
        
        if(dataFiles.size() <2){
            return false;
        }
        
        int numFiles = dataFiles.size();
        
        DataFile current = dataFiles.get(numFiles - 1 );       
        
        DatasetVersion publishedVersion = datasetToTest.getReleasedVersion();
        
        if( datafileService.findFileMetadataByDatasetVersionIdAndDataFileId(publishedVersion.getId(), current.getId()) == null){
            return true;
        }
        
        return false;
    }
    


    
    /**
     * To help with replace development 
     * @return 
     */
    public boolean isReplacementFile(){
   
        return this.datafileService.isReplacementFile(this.getFile());
    }

    public boolean isPubliclyDownloadable() {
        return FileUtil.isPubliclyDownloadable(fileMetadata);
    }
    
    /**
     * Authors are not allowed to edit but curators are allowed - when Dataset is inReview
     * For all other locks edit should be locked for all editors.
     */
    public boolean isLockedFromEdits() {
        Dataset testDataset = fileMetadata.getDataFile().getOwner();
        
        try {
            permissionService.checkEditDatasetLock(testDataset, dvRequestService.getDataverseRequest(), new UpdateDatasetCommand(testDataset, dvRequestService.getDataverseRequest()));
        } catch (IllegalCommandException ex) {
            return true;
        }
        return false;
    }
    
    public boolean isLockedFromDownload(){
        Dataset testDataset = fileMetadata.getDataFile().getOwner();
        try {
            permissionService.checkDownloadFileLock(testDataset, dvRequestService.getDataverseRequest(), new CreateDatasetCommand(testDataset, dvRequestService.getDataverseRequest()));
        } catch (IllegalCommandException ex) {
            return true;
        }
        return false;       
    }

    public String getPublicDownloadUrl() {
            try {
                StorageIO<DataFile> storageIO = getFile().getStorageIO();
            if (storageIO instanceof SwiftAccessIO) {
                String fileDownloadUrl = null;
                try {
                    SwiftAccessIO<DataFile> swiftIO = (SwiftAccessIO<DataFile>) storageIO;
                    swiftIO.open();
                    //if its a public install, lets just give users the permanent URL!
                    if (systemConfig.isPublicInstall()){                        
                        fileDownloadUrl = swiftIO.getRemoteUrl();
                    } else {
                        //TODO: if a user has access to this file, they should be given the swift url
                        // perhaps even we could use this as the "private url"
                        fileDownloadUrl = swiftIO.getTemporarySwiftUrl();
                    }
                    logger.info("Swift url: " + fileDownloadUrl);
                    return fileDownloadUrl;

                } catch (Exception e) {
                    e.printStackTrace();
                }
            }
        } catch (Exception e){
            e.printStackTrace();
        }
        
        return FileUtil.getPublicDownloadUrl(systemConfig.getDataverseSiteUrl(), fileId);
    }

<<<<<<< HEAD
    public List<ExternalTool> getExternalTools() {
        return externalTools;
    }
    
=======
>>>>>>> 2098741c
}<|MERGE_RESOLUTION|>--- conflicted
+++ resolved
@@ -9,6 +9,9 @@
 import edu.harvard.iq.dataverse.dataaccess.SwiftAccessIO;
 import edu.harvard.iq.dataverse.authorization.AuthenticationServiceBean;
 import edu.harvard.iq.dataverse.authorization.Permission;
+import edu.harvard.iq.dataverse.authorization.users.ApiToken;
+import edu.harvard.iq.dataverse.authorization.users.AuthenticatedUser;
+import edu.harvard.iq.dataverse.authorization.users.User;
 import edu.harvard.iq.dataverse.dataaccess.StorageIO;
 import edu.harvard.iq.dataverse.datasetutility.TwoRavensHelper;
 import edu.harvard.iq.dataverse.datasetutility.WorldMapPermissionHelper;
@@ -21,6 +24,8 @@
 import edu.harvard.iq.dataverse.export.ExportException;
 import edu.harvard.iq.dataverse.export.ExportService;
 import edu.harvard.iq.dataverse.export.spi.Exporter;
+import edu.harvard.iq.dataverse.externaltools.ExternalToolHandler;
+import edu.harvard.iq.dataverse.externaltools.ExternalToolServiceBean;
 import edu.harvard.iq.dataverse.settings.SettingsServiceBean;
 import edu.harvard.iq.dataverse.util.BundleUtil;
 import edu.harvard.iq.dataverse.util.FileUtil;
@@ -65,6 +70,7 @@
     private Dataset dataset;
     private List<DatasetVersion> datasetVersionsForTab;
     private List<FileMetadata> fileMetadatasForTab;
+    private List<ExternalToolHandler> externalToolHandlers;
 
     @EJB
     DataFileServiceBean datafileService;
@@ -91,6 +97,8 @@
     DataverseSession session;
     @EJB
     EjbDataverseEngine commandEngine;
+    @EJB
+    ExternalToolServiceBean externalToolService;
 
     @Inject
     DataverseRequestServiceBean dvRequestService;
@@ -157,16 +165,13 @@
            
            this.guestbookResponse = this.guestbookResponseService.initGuestbookResponseForFragment(fileMetadata, session);
 
-<<<<<<< HEAD
             User user = session.getUser();
             ApiToken apitoken = new ApiToken();
             if (user instanceof AuthenticatedUser) {
                 apitoken = authService.findApiTokenByUser((AuthenticatedUser) user);
             }
-            externalTools = externalToolService.findAll(file, apitoken);
-            
-=======
->>>>>>> 2098741c
+            externalToolHandlers = externalToolService.findExternalToolHandlersByFile(file, apitoken);
+            
         } else {
 
             return permissionsWrapper.notFound();
@@ -771,11 +776,8 @@
         return FileUtil.getPublicDownloadUrl(systemConfig.getDataverseSiteUrl(), fileId);
     }
 
-<<<<<<< HEAD
-    public List<ExternalTool> getExternalTools() {
-        return externalTools;
-    }
-    
-=======
->>>>>>> 2098741c
+    public List<ExternalToolHandler> getExternalToolHandlers() {
+        return externalToolHandlers;
+    }
+    
 }