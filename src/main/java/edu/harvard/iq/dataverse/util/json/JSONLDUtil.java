package edu.harvard.iq.dataverse.util.json;

import java.io.StringReader;
import java.io.StringWriter;
import java.sql.Timestamp;
import java.time.Instant;
import java.time.LocalDate;
import java.time.LocalDateTime;
import java.time.format.DateTimeFormatter;
import java.util.ArrayList;
import java.util.Arrays;
import java.util.HashMap;
import java.util.LinkedList;
import java.util.List;
import java.util.Map;
import java.util.Optional;
import java.util.Map.Entry;
import java.util.TreeMap;
import java.util.logging.Level;
import java.util.logging.Logger;

import javax.json.Json;
import javax.json.JsonArray;
import javax.json.JsonObject;
import javax.json.JsonObjectBuilder;
import javax.json.JsonString;
import javax.json.JsonValue;
import javax.json.JsonWriter;
import javax.json.JsonWriterFactory;
import javax.json.JsonValue.ValueType;
import javax.json.stream.JsonGenerator;
import javax.ws.rs.BadRequestException;

import org.apache.commons.lang3.StringUtils;

import com.apicatalog.jsonld.JsonLd;
import com.apicatalog.jsonld.api.JsonLdError;
import com.apicatalog.jsonld.document.JsonDocument;

import edu.harvard.iq.dataverse.ControlledVocabularyValue;
import edu.harvard.iq.dataverse.Dataset;
import edu.harvard.iq.dataverse.DatasetField;
import edu.harvard.iq.dataverse.DatasetFieldCompoundValue;
import edu.harvard.iq.dataverse.DatasetFieldServiceBean;
import edu.harvard.iq.dataverse.DatasetFieldType;
import edu.harvard.iq.dataverse.DatasetFieldValue;
import edu.harvard.iq.dataverse.DatasetVersion;
import edu.harvard.iq.dataverse.GlobalId;
import edu.harvard.iq.dataverse.MetadataBlock;
import edu.harvard.iq.dataverse.MetadataBlockServiceBean;
import edu.harvard.iq.dataverse.TermsOfUseAndAccess;
import edu.harvard.iq.dataverse.TermsOfUseAndAccess.License;
import edu.harvard.iq.dataverse.DatasetVersion.VersionState;
import edu.harvard.iq.dataverse.util.bagit.OREMap;

public class JSONLDUtil {

    private static final Logger logger = Logger.getLogger(JSONLDUtil.class.getCanonicalName());

    /*
     * private static Map<String, String> populateContext(JsonValue json) {
     * Map<String, String> context = new TreeMap<String, String>(); if (json
     * instanceof JsonArray) { logger.warning("Array @context not yet supported"); }
     * else { for (String key : ((JsonObject) json).keySet()) {
     * context.putIfAbsent(key, ((JsonObject) json).getString(key)); } } return
     * context; }
     */

    public static JsonObject getContext(Map<String, String> contextMap) {
        JsonObjectBuilder contextBuilder = Json.createObjectBuilder();
        for (Entry<String, String> e : contextMap.entrySet()) {
            contextBuilder.add(e.getKey(), e.getValue());
        }
        return contextBuilder.build();
    }

    public static Dataset updateDatasetMDFromJsonLD(Dataset ds, String jsonLDBody,
            MetadataBlockServiceBean metadataBlockSvc, DatasetFieldServiceBean datasetFieldSvc, boolean append, boolean migrating) {

        DatasetVersion dsv = new DatasetVersion();

        JsonObject jsonld = decontextualizeJsonLD(jsonLDBody);
<<<<<<< HEAD
        if(migrating) {
        Optional<GlobalId> maybePid = GlobalId.parse(jsonld.getString("@id"));
          if (maybePid.isPresent()) {
            ds.setGlobalId(maybePid.get());
          } else {
            // unparsable PID passed. Terminate.
            throw new BadRequestException("Cannot parse the @id '" + jsonld.getString("@id")
                    + "'. Make sure it is in valid form - see Dataverse Native API documentation.");
          }
=======
        String id = null;
        try {
            id=jsonld.getString("@id");
        } catch (NullPointerException npe) {
            //Do nothing - a null value and other invalid values will be caught in parsing
        }
        Optional<GlobalId> maybePid = GlobalId.parse(id);
        if (maybePid.isPresent()) {
            ds.setGlobalId(maybePid.get());
        } else {
            if(migrating) {
              // unparsable PID passed. Terminate.
              throw new BadRequestException("Cannot parse the @id. Make sure it is in valid form - see Dataverse Native API documentation.");
            }
>>>>>>> 15e7b7c5
        }

        dsv = updateDatasetVersionMDFromJsonLD(dsv, jsonld, metadataBlockSvc, datasetFieldSvc, append, migrating);
        dsv.setDataset(ds);

        List<DatasetVersion> versions = new ArrayList<>(1);
        versions.add(dsv);

        ds.setVersions(versions);
<<<<<<< HEAD
        if (migrating) {
            if (jsonld.containsKey(JsonLDTerm.schemaOrg("dateModified").getUrl())) {
                String dateString = jsonld.getString(JsonLDTerm.schemaOrg("dateModified").getUrl());
                LocalDateTime dateTime = getDateTimeFrom(dateString);
                ds.setModificationTime(Timestamp.valueOf(dateTime));
            }
            try {
                logger.fine("Output dsv: " + new OREMap(dsv, false).getOREMap().toString());
            } catch (Exception e) {
                // TODO Auto-generated catch block
                e.printStackTrace();
            }
=======
        if (jsonld.containsKey(JsonLDTerm.schemaOrg("dateModified").getUrl())) {
            String dateString = jsonld.getString(JsonLDTerm.schemaOrg("dateModified").getUrl());
            LocalDateTime dateTime = getDateTimeFrom(dateString);
            ds.setModificationTime(Timestamp.valueOf(dateTime));
        }
        try {
            if (logger.isLoggable(Level.FINE)) {
                if (ds.getModificationTime() == null) {
                    // Create (migrating==false case - modification time will be set in the create
                    // call, but we need a non-null value to reuse the OREMap method for logging
                    // here
                    ds.setModificationTime(Timestamp.from(Instant.now()));
                }
                logger.fine("Output dsv: " + new OREMap(dsv, false).getOREMap().toString());
            }
        } catch (Exception e) {
            // TODO Auto-generated catch block
            e.printStackTrace();
>>>>>>> 15e7b7c5
        }
        return ds;
    }

    public static DatasetVersion updateDatasetVersionMDFromJsonLD(DatasetVersion dsv, String jsonLDBody,
            MetadataBlockServiceBean metadataBlockSvc, DatasetFieldServiceBean datasetFieldSvc, boolean append, boolean migrating) {
        JsonObject jsonld = decontextualizeJsonLD(jsonLDBody);
        return updateDatasetVersionMDFromJsonLD(dsv, jsonld, metadataBlockSvc, datasetFieldSvc, append, migrating);
    }

    /**
     * 
     * @param dsv
     * @param jsonld
     * @param metadataBlockSvc
     * @param datasetFieldSvc
     * @param append           - if append, will add new top level field values for
     *                         multi-valued fields, if true and field type isn't
     *                         multiple, will fail. if false will replace all
     *                         value(s) for fields found in the json-ld.
     * @return
     */
    public static DatasetVersion updateDatasetVersionMDFromJsonLD(DatasetVersion dsv, JsonObject jsonld,
            MetadataBlockServiceBean metadataBlockSvc, DatasetFieldServiceBean datasetFieldSvc, boolean append, boolean migrating) {

        //Assume draft to start
        dsv.setVersionState(VersionState.DRAFT);
        
        populateFieldTypeMap(metadataBlockSvc);

        // get existing ones?
        List<DatasetField> dsfl = dsv.getDatasetFields();
        Map<DatasetFieldType, DatasetField> fieldByTypeMap = new HashMap<DatasetFieldType, DatasetField>();
        for (DatasetField dsf : dsfl) {
            if (fieldByTypeMap.containsKey(dsf.getDatasetFieldType())) {
                // May have multiple values per field, but not multiple fields of one type?
                logger.warning("Multiple fields of type " + dsf.getDatasetFieldType().getName());
            }
            fieldByTypeMap.put(dsf.getDatasetFieldType(), dsf);
        }

        TermsOfUseAndAccess terms = (dsv.getTermsOfUseAndAccess()!=null) ? dsv.getTermsOfUseAndAccess().copyTermsOfUseAndAccess() : new TermsOfUseAndAccess();

        for (String key : jsonld.keySet()) {
            if (!key.equals("@context")) {
                if (dsftMap.containsKey(key)) {

                    DatasetFieldType dsft = dsftMap.get(key);
                    DatasetField dsf = null;
                    if (fieldByTypeMap.containsKey(dsft)) {
                        dsf = fieldByTypeMap.get(dsft);
                        // If there's an existing field, we use it with append and remove it for !append
                        // unless it's multiple
                        if (!append && !dsft.isAllowMultiples()) {
                            dsfl.remove(dsf);
                            dsf=null;
                        }
                    }
                    if (dsf == null) {
                        dsf = new DatasetField();
                        dsfl.add(dsf);
                        dsf.setDatasetFieldType(dsft);
                    }

                    // Todo - normalize object vs. array
                    JsonArray valArray = getValues(jsonld.get(key), dsft.isAllowMultiples(), dsft.getName());

                    addField(dsf, valArray, dsft, datasetFieldSvc, append);

                } else {
                    //When migrating, the publication date and version number can be set
                    if (key.equals(JsonLDTerm.schemaOrg("datePublished").getUrl())&& migrating && !append) {
                        dsv.setVersionState(VersionState.RELEASED);
                    } else if (key.equals(JsonLDTerm.schemaOrg("version").getUrl())&& migrating && !append) {
                        String friendlyVersion = jsonld.getString(JsonLDTerm.schemaOrg("version").getUrl());
                        int index = friendlyVersion.indexOf(".");
                        if (index > 0) {
                            dsv.setVersionNumber(Long.parseLong(friendlyVersion.substring(0, index)));
                            dsv.setMinorVersionNumber(Long.parseLong(friendlyVersion.substring(index + 1)));
                        }
                    } else if (key.equals(JsonLDTerm.schemaOrg("license").getUrl())) {
                        //Special handling for license
                        if (!append || !isSet(terms, key)) {
                            // Mirror rules from SwordServiceBean
                            if (jsonld.containsKey(JsonLDTerm.termsOfUse.getUrl())) {
                                throw new BadRequestException(
                                        "Cannot specify " + JsonLDTerm.schemaOrg("license").getUrl() + " and "
                                                + JsonLDTerm.termsOfUse.getUrl());
                            }
                            setSemTerm(terms, key, TermsOfUseAndAccess.defaultLicense);
                        } else {
                            throw new BadRequestException(
                                    "Can't append to a single-value field that already has a value: "
                                            + JsonLDTerm.schemaOrg("license").getUrl());
                        }

                    } else if (datasetTerms.contains(key)) {
                        // Other Dataset-level TermsOfUseAndAccess
                        if (!append || !isSet(terms, key)) {
                            setSemTerm(terms, key, jsonld.getString(key));
                        } else {
                            throw new BadRequestException(
                                    "Can't append to a single-value field that already has a value: " + key);
                        }
                    } else if (key.equals(JsonLDTerm.fileTermsOfAccess.getUrl())) {
                        // Other DataFile-level TermsOfUseAndAccess
                        JsonObject fAccessObject = jsonld.getJsonObject(JsonLDTerm.fileTermsOfAccess.getUrl());
                        for (String fileKey : fAccessObject.keySet()) {
                            if (datafileTerms.contains(fileKey)) {
                                if (!append || !isSet(terms, fileKey)) {
                                    if (fileKey.equals(JsonLDTerm.fileRequestAccess.getUrl())) {
                                        setSemTerm(terms, fileKey, fAccessObject.getBoolean(fileKey));
                                    } else {
                                        setSemTerm(terms, fileKey, fAccessObject.getString(fileKey));
                                    }
                                } else {
                                    throw new BadRequestException(
                                            "Can't append to a single-value field that already has a value: "
                                                    + fileKey);
                                }
                            }
                        }
                    }
                    dsv.setTermsOfUseAndAccess(terms);
                    // ToDo: support Dataverse location metadata? e.g. move to new dataverse?
                    // re: JsonLDTerm.schemaOrg("includedInDataCatalog")
                }
            }
        }

        dsv.setDatasetFields(dsfl);

        return dsv;
    }
    /**
     * 
     * @param dsv
     * @param jsonLDBody
     * @param metadataBlockService
     * @param datasetFieldSvc
     * @param b
     * @param c
     * @return
     */
    public static DatasetVersion deleteDatasetVersionMDFromJsonLD(DatasetVersion dsv, String jsonLDBody,
            MetadataBlockServiceBean metadataBlockSvc, DatasetFieldServiceBean datasetFieldSvc) {
        logger.fine("deleteDatasetVersionMD");
        JsonObject jsonld = decontextualizeJsonLD(jsonLDBody);
        //All terms are now URIs
        //Setup dsftMap - URI to datasetFieldType map
        populateFieldTypeMap(metadataBlockSvc);


        //Another map - from datasetFieldType to an existing field in the dataset
        List<DatasetField> dsfl = dsv.getDatasetFields();
        Map<DatasetFieldType, DatasetField> fieldByTypeMap = new HashMap<DatasetFieldType, DatasetField>();
        for (DatasetField dsf : dsfl) {
            if (fieldByTypeMap.containsKey(dsf.getDatasetFieldType())) {
                // May have multiple values per field, but not multiple fields of one type?
                logger.warning("Multiple fields of type " + dsf.getDatasetFieldType().getName());
            }
            fieldByTypeMap.put(dsf.getDatasetFieldType(), dsf);
        }
        
        TermsOfUseAndAccess terms = dsv.getTermsOfUseAndAccess().copyTermsOfUseAndAccess();

        //Iterate through input json
        for (String key : jsonld.keySet()) {
            //Skip context (shouldn't be present with decontextualize used above)
            if (!key.equals("@context")) {
                if (dsftMap.containsKey(key)) {
                    //THere's a field type with theis URI
                    DatasetFieldType dsft = dsftMap.get(key);
                    DatasetField dsf = null;
                    if (fieldByTypeMap.containsKey(dsft)) {
                        //There's a field of this type
                        dsf = fieldByTypeMap.get(dsft);

                        // Todo - normalize object vs. array
                        JsonArray valArray = getValues(jsonld.get(key), dsft.isAllowMultiples(), dsft.getName());
                        logger.fine("Deleting: " + key + " : " + valArray.toString());
                        DatasetField dsf2 = getReplacementField(dsf, valArray);
                        if(dsf2 == null) {
                            //Exact match - remove the field
                            dsfl.remove(dsf);
                        } else {
                            //Partial match - some values of a multivalue field match, so keep the remaining values
                            dsfl.remove(dsf);
                            dsfl.add(dsf2);
                        }
                    }
                } else {
                    // Internal/non-metadatablock terms
                    boolean found=false;
                    if (key.equals(JsonLDTerm.schemaOrg("license").getUrl())) {
                        if(jsonld.getString(key).equals(TermsOfUseAndAccess.CC0_URI)) {
                            setSemTerm(terms, key, TermsOfUseAndAccess.License.NONE);
                        } else {
                            throw new BadRequestException(
                                    "Term: " + key + " with value: " + jsonld.getString(key) + " not found.");
                        }
                        found=true;
                    } else if (datasetTerms.contains(key)) {
                        if(!deleteIfSemTermMatches(terms, key, jsonld.get(key))) {
                            throw new BadRequestException(
                                    "Term: " + key + " with value: " + jsonld.getString(key) + " not found.");
                        }
                        found=true;
                    } else if (key.equals(JsonLDTerm.fileTermsOfAccess.getUrl())) {
                        JsonObject fAccessObject = jsonld.getJsonObject(JsonLDTerm.fileTermsOfAccess.getUrl());
                        for (String fileKey : fAccessObject.keySet()) {
                            if (datafileTerms.contains(fileKey)) {
                                if(!deleteIfSemTermMatches(terms, key, jsonld.get(key))) {
                                    throw new BadRequestException(
                                            "Term: " + key + " with value: " + jsonld.getString(key) + " not found.");
                                }
                                found=true;
                            }
                        }
                    } else if(!found) {
                        throw new BadRequestException(
                                "Term: " + key + " not found.");
                                    }
                    
                    dsv.setTermsOfUseAndAccess(terms);
                }
            }
        }
        dsv.setDatasetFields(dsfl);
        return dsv;
    }
    
    /**
     * 
     * @param dsf
     * @param valArray
     * @return null if exact match, otherwise return a field without the value to be deleted
     */
    private static DatasetField getReplacementField(DatasetField dsf, JsonArray valArray) {
        // TODO Auto-generated method stub
        return null;
    }

    private static void addField(DatasetField dsf, JsonArray valArray, DatasetFieldType dsft,
            DatasetFieldServiceBean datasetFieldSvc, boolean append) {

        if (append && !dsft.isAllowMultiples()) {
            if ((dsft.isCompound() && !dsf.getDatasetFieldCompoundValues().isEmpty())
                    || (dsft.isAllowControlledVocabulary() && !dsf.getControlledVocabularyValues().isEmpty())
                    || !dsf.getDatasetFieldValues().isEmpty()) {
                throw new BadRequestException(
                        "Can't append to a single-value field that already has a value: " + dsft.getName());
            }
        }
        logger.fine("Name: " + dsft.getName());
        logger.fine("val: " + valArray.toString());
        logger.fine("Compound: " + dsft.isCompound());
        logger.fine("CV: " + dsft.isAllowControlledVocabulary());

        if (dsft.isCompound()) {
            /*
             * List<DatasetFieldCompoundValue> vals = parseCompoundValue(type,
             * jsonld.get(key),testType); for (DatasetFieldCompoundValue dsfcv : vals) {
             * dsfcv.setParentDatasetField(ret); } dsf.setDatasetFieldCompoundValues(vals);
             */
            List<DatasetFieldCompoundValue> cvList = dsf.getDatasetFieldCompoundValues();
            if (!cvList.isEmpty()) {
                if (!append) {
                    cvList.clear();
                } else if (!dsft.isAllowMultiples() && cvList.size() == 1) {
                    // Trying to append but only a single value is allowed (and there already is
                    // one)
                    // (and we don't currently support appending new fields within a compound value)
                    throw new BadRequestException(
                            "Append with compound field with single value not yet supported: " + dsft.getDisplayName());
                }
            }

            List<DatasetFieldCompoundValue> vals = new LinkedList<>();
            for (JsonValue val : valArray) {
                if (!(val instanceof JsonObject)) {
                    throw new BadRequestException(
                            "Compound field values must be JSON objects, field: " + dsft.getName());
                }
                DatasetFieldCompoundValue cv = null;

                cv = new DatasetFieldCompoundValue();
                cv.setDisplayOrder(cvList.size());
                cvList.add(cv);
                cv.setParentDatasetField(dsf);

                JsonObject obj = (JsonObject) val;
                for (String childKey : obj.keySet()) {
                    if (dsftMap.containsKey(childKey)) {
                        DatasetFieldType childft = dsftMap.get(childKey);
                        if (!dsft.getChildDatasetFieldTypes().contains(childft)) {
                            throw new BadRequestException(
                                    "Compound field " + dsft.getName() + "can't include term " + childKey);
                        }
                        DatasetField childDsf = new DatasetField();
                        cv.getChildDatasetFields().add(childDsf);
                        childDsf.setDatasetFieldType(childft);
                        childDsf.setParentDatasetFieldCompoundValue(cv);

                        JsonArray childValArray = getValues(obj.get(childKey), childft.isAllowMultiples(),
                                childft.getName());
                        addField(childDsf, childValArray, childft, datasetFieldSvc, append);
                    }
                }
            }

        } else if (dsft.isControlledVocabulary()) {

            List<ControlledVocabularyValue> vals = dsf.getControlledVocabularyValues();
            for (JsonString strVal : valArray.getValuesAs(JsonString.class)) {
                String strValue = strVal.getString();
                ControlledVocabularyValue cvv = datasetFieldSvc
                        .findControlledVocabularyValueByDatasetFieldTypeAndStrValue(dsft, strValue, true);
                if (cvv == null) {
                    throw new BadRequestException(
                            "Unknown value for Controlled Vocab Field: " + dsft.getName() + " : " + strValue);
                }
                // Only add value to the list if it is not a duplicate
                if (strValue.equals("Other")) {
                    System.out.println("vals = " + vals + ", contains: " + vals.contains(cvv));
                }
                if (!vals.contains(cvv)) {
                    if (vals.size() > 0) {
                        cvv.setDisplayOrder(vals.size());
                    }
                    vals.add(cvv);
                    cvv.setDatasetFieldType(dsft);
                }
            }
            dsf.setControlledVocabularyValues(vals);

        } else {
            List<DatasetFieldValue> vals = dsf.getDatasetFieldValues();

            for (JsonString strVal : valArray.getValuesAs(JsonString.class)) {
                String strValue = strVal.getString();
                DatasetFieldValue datasetFieldValue = new DatasetFieldValue();

                datasetFieldValue.setDisplayOrder(vals.size());
                datasetFieldValue.setValue(strValue.trim());
                vals.add(datasetFieldValue);
                datasetFieldValue.setDatasetField(dsf);

            }
            dsf.setDatasetFieldValues(vals);
        }
    }

    private static JsonArray getValues(JsonValue val, boolean allowMultiples, String name) {
        JsonArray valArray = null;
        if (val instanceof JsonArray) {
            if ((((JsonArray) val).size() > 1) && !allowMultiples) {
                throw new BadRequestException("Array for single value notsupported: " + name);
            } else {
                valArray = (JsonArray) val;
            }
        } else {
            valArray = Json.createArrayBuilder().add(val).build();
        }
        return valArray;
    }

    static Map<String, String> localContext = new TreeMap<String, String>();
    static Map<String, DatasetFieldType> dsftMap = new TreeMap<String, DatasetFieldType>();

    private static void populateFieldTypeMap(MetadataBlockServiceBean metadataBlockSvc) {
        if (dsftMap.isEmpty()) {

            List<MetadataBlock> mdbList = metadataBlockSvc.listMetadataBlocks();

            for (MetadataBlock mdb : mdbList) {
                boolean blockHasUri = mdb.getNamespaceUri() != null;
                for (DatasetFieldType dsft : mdb.getDatasetFieldTypes()) {
                    if (dsft.getUri() != null) {
                        dsftMap.put(dsft.getUri(), dsft);
                    }
                    if (blockHasUri) {
                        if (dsft.getParentDatasetFieldType() != null) {
                            // ToDo - why not getName for child type? Would have to fix in ORE generation
                            // code and handle legacy bags
                            dsftMap.put(mdb.getNamespaceUri() + dsft.getParentDatasetFieldType().getName() + "#"
                                    + dsft.getTitle(), dsft);
                        } else {
                            dsftMap.put(mdb.getNamespaceUri() + dsft.getTitle(), dsft);
                        }
                    }
                }
            }
            logger.fine("DSFT Map: " + String.join(", ", dsftMap.keySet()));
        }
    }

    public static void populateContext(MetadataBlockServiceBean metadataBlockSvc) {
        if (localContext.isEmpty()) {

            List<MetadataBlock> mdbList = metadataBlockSvc.listMetadataBlocks();

            for (MetadataBlock mdb : mdbList) {
                boolean blockHasUri = mdb.getNamespaceUri() != null;
                if (blockHasUri) {
                    JsonLDNamespace.defineNamespace(mdb.getName(), mdb.getNamespaceUri());
                }
                for (DatasetFieldType dsft : mdb.getDatasetFieldTypes()) {
                    if ((dsft.getUri() != null) && !JsonLDNamespace.isInNamespace(dsft.getUri())) {
                        //Add term if uri exists and it's not in one of the namespaces already defined
                        localContext.putIfAbsent(dsft.getName(), dsft.getUri());
                    }
                }
            }
            JsonLDNamespace.addNamespacesToContext(localContext);
            logger.fine("LocalContext keys: " + String.join(", ", localContext.keySet()));
        }
    }

    public static JsonObject decontextualizeJsonLD(String jsonLDString) {
        logger.fine(jsonLDString);
        try (StringReader rdr = new StringReader(jsonLDString)) {

            // Use JsonLd to expand/compact to localContext
            JsonObject jsonld = Json.createReader(rdr).readObject();
            JsonDocument doc = JsonDocument.of(jsonld);
            JsonArray array = null;
            try {
                array = JsonLd.expand(doc).get();
                jsonld = JsonLd.compact(JsonDocument.of(array), JsonDocument.of(Json.createObjectBuilder().build()))
                        .get();
                // jsonld = array.getJsonObject(0);
                logger.fine("Decontextualized object: " + jsonld);
                return jsonld;
            } catch (JsonLdError e) {
                System.out.println(e.getMessage());
                return null;
            }
        }
    }

    private static JsonObject recontextualizeJsonLD(JsonObject jsonldObj, MetadataBlockServiceBean metadataBlockSvc) {

        populateContext(metadataBlockSvc);

        // Use JsonLd to expand/compact to localContext
        JsonDocument doc = JsonDocument.of(jsonldObj);
        JsonArray array = null;
        try {
            array = JsonLd.expand(doc).get();

            jsonldObj = JsonLd.compact(JsonDocument.of(array), JsonDocument.of(JSONLDUtil.getContext(localContext)))
                    .get();
            logger.fine("Compacted: " + jsonldObj.toString());
            return jsonldObj;
        } catch (JsonLdError e) {
            System.out.println(e.getMessage());
            return null;
        }
    }

    public static String prettyPrint(JsonValue val) {
        StringWriter sw = new StringWriter();
        Map<String, Object> properties = new HashMap<>(1);
        properties.put(JsonGenerator.PRETTY_PRINTING, true);
        JsonWriterFactory writerFactory = Json.createWriterFactory(properties);
        JsonWriter jsonWriter = writerFactory.createWriter(sw);
        jsonWriter.write(val);
        jsonWriter.close();
        return sw.toString();
    }

//Modified from https://stackoverflow.com/questions/3389348/parse-any-date-in-java

    private static final Map<String, String> DATE_FORMAT_REGEXPS = new HashMap<String, String>() {
        {
            put("^\\d{8}$", "yyyyMMdd");
            put("^\\d{1,2}-\\d{1,2}-\\d{4}$", "dd-MM-yyyy");
            put("^\\d{4}-\\d{1,2}-\\d{1,2}$", "yyyy-MM-dd");
            put("^\\d{1,2}/\\d{1,2}/\\d{4}$", "MM/dd/yyyy");
            put("^\\d{4}/\\d{1,2}/\\d{1,2}$", "yyyy/MM/dd");
            put("^\\d{1,2}\\s[a-z]{3}\\s\\d{4}$", "dd MMM yyyy");
            put("^\\d{1,2}\\s[a-z]{4,}\\s\\d{4}$", "dd MMMM yyyy");
        }
    };

    private static final Map<String, String> DATETIME_FORMAT_REGEXPS = new HashMap<String, String>() {
        {
            put("^\\d{12}$", "yyyyMMddHHmm");
            put("^\\d{8}\\s\\d{4}$", "yyyyMMdd HHmm");
            put("^\\d{1,2}-\\d{1,2}-\\d{4}\\s\\d{1,2}:\\d{2}$", "dd-MM-yyyy HH:mm");
            put("^\\d{4}-\\d{1,2}-\\d{1,2}\\s\\d{1,2}:\\d{2}$", "yyyy-MM-dd HH:mm");
            put("^\\d{1,2}/\\d{1,2}/\\d{4}\\s\\d{1,2}:\\d{2}$", "MM/dd/yyyy HH:mm");
            put("^\\d{4}/\\d{1,2}/\\d{1,2}\\s\\d{1,2}:\\d{2}$", "yyyy/MM/dd HH:mm");
            put("^\\d{1,2}\\s[a-z]{3}\\s\\d{4}\\s\\d{1,2}:\\d{2}$", "dd MMM yyyy HH:mm");
            put("^\\d{1,2}\\s[a-z]{4,}\\s\\d{4}\\s\\d{1,2}:\\d{2}$", "dd MMMM yyyy HH:mm");
            put("^\\d{14}$", "yyyyMMddHHmmss");
            put("^\\d{8}\\s\\d{6}$", "yyyyMMdd HHmmss");
            put("^\\d{1,2}-\\d{1,2}-\\d{4}\\s\\d{1,2}:\\d{2}:\\d{2}$", "dd-MM-yyyy HH:mm:ss");
            put("^\\d{4}-\\d{1,2}-\\d{1,2}\\s\\d{1,2}:\\d{2}:\\d{2}$", "yyyy-MM-dd HH:mm:ss");
            put("^\\d{1,2}/\\d{1,2}/\\d{4}\\s\\d{1,2}:\\d{2}:\\d{2}$", "MM/dd/yyyy HH:mm:ss");
            put("^\\d{4}/\\d{1,2}/\\d{1,2}\\s\\d{1,2}:\\d{2}:\\d{2}$", "yyyy/MM/dd HH:mm:ss");
            put("^\\d{1,2}\\s[a-z]{3}\\s\\d{4}\\s\\d{1,2}:\\d{2}:\\d{2}$", "dd MMM yyyy HH:mm:ss");
            put("^\\d{1,2}\\s[a-z]{4,}\\s\\d{4}\\s\\d{1,2}:\\d{2}:\\d{2}$", "dd MMMM yyyy HH:mm:ss");
            put("^\\d{4}-\\d{1,2}-\\d{1,2}\\s\\d{1,2}:\\d{2}:\\d{2}\\.\\d{3}$", "yyyy-MM-dd HH:mm:ss.SSS");
            put("^[a-z,A-Z]{3}\\s[a-z,A-Z]{3}\\s\\d{1,2}\\s\\d{1,2}:\\d{2}:\\d{2}\\s[a-z,A-Z]{3}\\s\\d{4}$",
                    "EEE MMM dd HH:mm:ss zzz yyyy"); // Wed Sep 23 19:33:46 UTC 2020

        }
    };

    /**
     * Determine DateTimeFormatter pattern matching with the given date string.
     * Returns null if format is unknown. You can simply extend DateUtil with more
     * formats if needed.
     * 
     * @param dateString The date string to determine the SimpleDateFormat pattern
     *                   for.
     * @return The matching SimpleDateFormat pattern, or null if format is unknown.
     * @see SimpleDateFormat
     */
    public static DateTimeFormatter determineDateTimeFormat(String dateString) {
        for (String regexp : DATETIME_FORMAT_REGEXPS.keySet()) {
            if (dateString.toLowerCase().matches(regexp)) {
                return DateTimeFormatter.ofPattern(DATETIME_FORMAT_REGEXPS.get(regexp));
            }
        }
        logger.warning("Unknown datetime format: " + dateString);
        return null; // Unknown format.
    }

    public static DateTimeFormatter determineDateFormat(String dateString) {
        for (String regexp : DATE_FORMAT_REGEXPS.keySet()) {
            if (dateString.toLowerCase().matches(regexp)) {
                return DateTimeFormatter.ofPattern(DATE_FORMAT_REGEXPS.get(regexp));
            }
        }
        logger.warning("Unknown date format: " + dateString);
        return null; // Unknown format.
    }

    public static LocalDateTime getDateTimeFrom(String dateString) {
        DateTimeFormatter dtf = determineDateTimeFormat(dateString);
        if (dtf != null) {
            return LocalDateTime.parse(dateString, dtf);
        } else {
            dtf = determineDateFormat(dateString);
            if (dtf != null) {
                return LocalDate.parse(dateString, dtf).atStartOfDay();
            }
        }

        return null;
    }

    // Convenience methods for TermsOfUseAndAccess

    public static final List<String> datasetTerms = new ArrayList<String>(Arrays.asList(
            "https://dataverse.org/schema/core#termsOfUse",
            "https://dataverse.org/schema/core#confidentialityDeclaration",
            "https://dataverse.org/schema/core#specialPermissions", "https://dataverse.org/schema/core#restrictions",
            "https://dataverse.org/schema/core#citationRequirements",
            "https://dataverse.org/schema/core#depositorRequirements", "https://dataverse.org/schema/core#conditions",
            "https://dataverse.org/schema/core#disclaimer"));
    public static final List<String> datafileTerms = new ArrayList<String>(Arrays.asList(
            "https://dataverse.org/schema/core#termsOfAccess", "https://dataverse.org/schema/core#fileRequestAccess",
            "https://dataverse.org/schema/core#dataAccessPlace", "https://dataverse.org/schema/core#originalArchive",
            "https://dataverse.org/schema/core#availabilityStatus",
            "https://dataverse.org/schema/core#contactForAccess", "https://dataverse.org/schema/core#sizeOfCollection",
            "https://dataverse.org/schema/core#studyCompletion"));

    public static boolean isSet(TermsOfUseAndAccess terms, String semterm) {
        switch (semterm) {
        case "http://schema.org/license":
            return !terms.getLicense().equals(TermsOfUseAndAccess.License.NONE);
        case "https://dataverse.org/schema/core#termsOfUse":
            return !StringUtils.isBlank(terms.getTermsOfUse());
        case "https://dataverse.org/schema/core#confidentialityDeclaration":
            return !StringUtils.isBlank(terms.getConfidentialityDeclaration());
        case "https://dataverse.org/schema/core#specialPermissions":
            return !StringUtils.isBlank(terms.getSpecialPermissions());
        case "https://dataverse.org/schema/core#restrictions":
            return !StringUtils.isBlank(terms.getRestrictions());
        case "https://dataverse.org/schema/core#citationRequirements":
            return !StringUtils.isBlank(terms.getCitationRequirements());
        case "https://dataverse.org/schema/core#depositorRequirements":
            return !StringUtils.isBlank(terms.getDepositorRequirements());
        case "https://dataverse.org/schema/core#conditions":
            return !StringUtils.isBlank(terms.getConditions());
        case "https://dataverse.org/schema/core#disclaimer":
            return !StringUtils.isBlank(terms.getDisclaimer());
        case "https://dataverse.org/schema/core#termsOfAccess":
            return !StringUtils.isBlank(terms.getTermsOfAccess());
        case "https://dataverse.org/schema/core#fileRequestAccess":
            return !terms.isFileAccessRequest();
        case "https://dataverse.org/schema/core#dataAccessPlace":
            return !StringUtils.isBlank(terms.getDataAccessPlace());
        case "https://dataverse.org/schema/core#originalArchive":
            return !StringUtils.isBlank(terms.getOriginalArchive());
        case "https://dataverse.org/schema/core#availabilityStatus":
            return !StringUtils.isBlank(terms.getAvailabilityStatus());
        case "https://dataverse.org/schema/core#contactForAccess":
            return !StringUtils.isBlank(terms.getContactForAccess());
        case "https://dataverse.org/schema/core#sizeOfCollection":
            return !StringUtils.isBlank(terms.getSizeOfCollection());
        case "https://dataverse.org/schema/core#studyCompletion":
            return !StringUtils.isBlank(terms.getStudyCompletion());
        default:
            logger.warning("isSet called for " + semterm);
            return false;
        }
    }

    public static void setSemTerm(TermsOfUseAndAccess terms, String semterm, Object value) {
        switch (semterm) {
        case "http://schema.org/license":
            // Mirror rules from SwordServiceBean
            if (((License) value).equals(TermsOfUseAndAccess.defaultLicense)) {
                terms.setLicense(TermsOfUseAndAccess.defaultLicense);
            } else {
                throw new BadRequestException("The only allowed value for " + JsonLDTerm.schemaOrg("license").getUrl()
                        + " is " + TermsOfUseAndAccess.CC0_URI);
            }
            break;
        case "https://dataverse.org/schema/core#termsOfUse":
            terms.setTermsOfUse((String) value);
            break;
        case "https://dataverse.org/schema/core#confidentialityDeclaration":
            terms.setConfidentialityDeclaration((String) value);
            break;
        case "https://dataverse.org/schema/core#specialPermissions":
            terms.setSpecialPermissions((String) value);
            break;
        case "https://dataverse.org/schema/core#restrictions":
            terms.setRestrictions((String) value);
            break;
        case "https://dataverse.org/schema/core#citationRequirements":
            terms.setCitationRequirements((String) value);
            break;
        case "https://dataverse.org/schema/core#depositorRequirements":
            terms.setDepositorRequirements((String) value);
            break;
        case "https://dataverse.org/schema/core#conditions":
            terms.setConditions((String) value);
            break;
        case "https://dataverse.org/schema/core#disclaimer":
            terms.setDisclaimer((String) value);
            break;
        case "https://dataverse.org/schema/core#termsOfAccess":
            terms.setTermsOfAccess((String) value);
            break;
        case "https://dataverse.org/schema/core#fileRequestAccess":
            terms.setFileAccessRequest((boolean) value);
            break;
        case "https://dataverse.org/schema/core#dataAccessPlace":
            terms.setDataAccessPlace((String) value);
            break;
        case "https://dataverse.org/schema/core#originalArchive":
            terms.setOriginalArchive((String) value);
            break;
        case "https://dataverse.org/schema/core#availabilityStatus":
            terms.setAvailabilityStatus((String) value);
            break;
        case "https://dataverse.org/schema/core#contactForAccess":
            terms.setContactForAccess((String) value);
            break;
        case "https://dataverse.org/schema/core#sizeOfCollection":
            terms.setSizeOfCollection((String) value);
            break;
        case "https://dataverse.org/schema/core#studyCompletion":
            terms.setStudyCompletion((String) value);
            break;
        default:
            logger.warning("setSemTerm called for " + semterm);
            break;
        }
    }

    private static boolean deleteIfSemTermMatches(TermsOfUseAndAccess terms, String semterm, JsonValue jsonValue) {
        boolean foundTerm=false;
        String val = null;
        if(jsonValue.getValueType().equals(ValueType.STRING)) {
            val = ((JsonString)jsonValue).getString();
        }
        switch (semterm) {
        
        case "https://dataverse.org/schema/core#termsOfUse":
            if(terms.getTermsOfUse().equals(val)) {
                terms.setTermsOfUse(null);
                foundTerm=true;
            }
            break;
        case "https://dataverse.org/schema/core#confidentialityDeclaration":
            if(terms.getConfidentialityDeclaration().equals(val)) {
                terms.setConfidentialityDeclaration(null);
                foundTerm=true;
            }
            break;
        case "https://dataverse.org/schema/core#specialPermissions":
            if(terms.getSpecialPermissions().equals(val)) {
                terms.setSpecialPermissions(null);
                foundTerm=true;
            }
            break;
        case "https://dataverse.org/schema/core#restrictions":
            if(terms.getRestrictions().equals(val)) {
                terms.setRestrictions(null);
                foundTerm=true;
            }
            break;
        case "https://dataverse.org/schema/core#citationRequirements":
            if(terms.getCitationRequirements().equals(val)) {
                terms.setCitationRequirements(null);
                foundTerm=true;
            }
            break;
        case "https://dataverse.org/schema/core#depositorRequirements":
            if(terms.getDepositorRequirements().equals(val)) {
                terms.setDepositorRequirements(null);
                foundTerm=true;
            }
            break;
        case "https://dataverse.org/schema/core#conditions":
            if(terms.getConditions().equals(val)) {
                terms.setConditions(null);
                foundTerm=true;
            }
            break;
        case "https://dataverse.org/schema/core#disclaimer":
            if(terms.getDisclaimer().equals(val)) {
                terms.setDisclaimer(null);
                foundTerm=true;
            }
            break;
        case "https://dataverse.org/schema/core#termsOfAccess":
            if(terms.getTermsOfAccess().equals(val)) {
                terms.setTermsOfAccess(null);
                foundTerm=true;
            }
            break;
        case "https://dataverse.org/schema/core#fileRequestAccess":
            if(terms.isFileAccessRequest() && (jsonValue.equals(JsonValue.TRUE))) {
                terms.setFileAccessRequest(false);
                foundTerm=true;
            }
            break;
        case "https://dataverse.org/schema/core#dataAccessPlace":
            if(terms.getDataAccessPlace().equals(val)) {
                terms.setDataAccessPlace(null);
                foundTerm=true;
            }
            break;
        case "https://dataverse.org/schema/core#originalArchive":
            if(terms.getOriginalArchive().equals(val)) {
                terms.setOriginalArchive(null);
                foundTerm=true;
            }
            break;
        case "https://dataverse.org/schema/core#availabilityStatus":
            if(terms.getAvailabilityStatus().equals(val)) {
                terms.setAvailabilityStatus(null);
                foundTerm=true;
            }
            break;
        case "https://dataverse.org/schema/core#contactForAccess":
            if(terms.getContactForAccess().equals(val)) {
                terms.setContactForAccess(null);
                foundTerm=true;
            }
            break;
        case "https://dataverse.org/schema/core#sizeOfCollection":
            if(terms.getSizeOfCollection().equals(val)) {
                terms.setSizeOfCollection(null);
                foundTerm=true;
            }
            break;
        case "https://dataverse.org/schema/core#studyCompletion":
            if(terms.getStudyCompletion().equals(val)) {
                terms.setStudyCompletion(null);
                foundTerm=true;
            }
            break;
        default:
            logger.warning("deleteIfSemTermMatches called for " + semterm);
            break;
        }
        return foundTerm; 
    }

}
<|MERGE_RESOLUTION|>--- conflicted
+++ resolved
@@ -1,940 +1,902 @@
-package edu.harvard.iq.dataverse.util.json;
-
-import java.io.StringReader;
-import java.io.StringWriter;
-import java.sql.Timestamp;
-import java.time.Instant;
-import java.time.LocalDate;
-import java.time.LocalDateTime;
-import java.time.format.DateTimeFormatter;
-import java.util.ArrayList;
-import java.util.Arrays;
-import java.util.HashMap;
-import java.util.LinkedList;
-import java.util.List;
-import java.util.Map;
-import java.util.Optional;
-import java.util.Map.Entry;
-import java.util.TreeMap;
-import java.util.logging.Level;
-import java.util.logging.Logger;
-
-import javax.json.Json;
-import javax.json.JsonArray;
-import javax.json.JsonObject;
-import javax.json.JsonObjectBuilder;
-import javax.json.JsonString;
-import javax.json.JsonValue;
-import javax.json.JsonWriter;
-import javax.json.JsonWriterFactory;
-import javax.json.JsonValue.ValueType;
-import javax.json.stream.JsonGenerator;
-import javax.ws.rs.BadRequestException;
-
-import org.apache.commons.lang3.StringUtils;
-
-import com.apicatalog.jsonld.JsonLd;
-import com.apicatalog.jsonld.api.JsonLdError;
-import com.apicatalog.jsonld.document.JsonDocument;
-
-import edu.harvard.iq.dataverse.ControlledVocabularyValue;
-import edu.harvard.iq.dataverse.Dataset;
-import edu.harvard.iq.dataverse.DatasetField;
-import edu.harvard.iq.dataverse.DatasetFieldCompoundValue;
-import edu.harvard.iq.dataverse.DatasetFieldServiceBean;
-import edu.harvard.iq.dataverse.DatasetFieldType;
-import edu.harvard.iq.dataverse.DatasetFieldValue;
-import edu.harvard.iq.dataverse.DatasetVersion;
-import edu.harvard.iq.dataverse.GlobalId;
-import edu.harvard.iq.dataverse.MetadataBlock;
-import edu.harvard.iq.dataverse.MetadataBlockServiceBean;
-import edu.harvard.iq.dataverse.TermsOfUseAndAccess;
-import edu.harvard.iq.dataverse.TermsOfUseAndAccess.License;
-import edu.harvard.iq.dataverse.DatasetVersion.VersionState;
-import edu.harvard.iq.dataverse.util.bagit.OREMap;
-
-public class JSONLDUtil {
-
-    private static final Logger logger = Logger.getLogger(JSONLDUtil.class.getCanonicalName());
-
-    /*
-     * private static Map<String, String> populateContext(JsonValue json) {
-     * Map<String, String> context = new TreeMap<String, String>(); if (json
-     * instanceof JsonArray) { logger.warning("Array @context not yet supported"); }
-     * else { for (String key : ((JsonObject) json).keySet()) {
-     * context.putIfAbsent(key, ((JsonObject) json).getString(key)); } } return
-     * context; }
-     */
-
-    public static JsonObject getContext(Map<String, String> contextMap) {
-        JsonObjectBuilder contextBuilder = Json.createObjectBuilder();
-        for (Entry<String, String> e : contextMap.entrySet()) {
-            contextBuilder.add(e.getKey(), e.getValue());
-        }
-        return contextBuilder.build();
-    }
-
-    public static Dataset updateDatasetMDFromJsonLD(Dataset ds, String jsonLDBody,
-            MetadataBlockServiceBean metadataBlockSvc, DatasetFieldServiceBean datasetFieldSvc, boolean append, boolean migrating) {
-
-        DatasetVersion dsv = new DatasetVersion();
-
-        JsonObject jsonld = decontextualizeJsonLD(jsonLDBody);
-<<<<<<< HEAD
-        if(migrating) {
-        Optional<GlobalId> maybePid = GlobalId.parse(jsonld.getString("@id"));
-          if (maybePid.isPresent()) {
-            ds.setGlobalId(maybePid.get());
-          } else {
-            // unparsable PID passed. Terminate.
-            throw new BadRequestException("Cannot parse the @id '" + jsonld.getString("@id")
-                    + "'. Make sure it is in valid form - see Dataverse Native API documentation.");
-          }
-=======
-        String id = null;
-        try {
-            id=jsonld.getString("@id");
-        } catch (NullPointerException npe) {
-            //Do nothing - a null value and other invalid values will be caught in parsing
-        }
-        Optional<GlobalId> maybePid = GlobalId.parse(id);
-        if (maybePid.isPresent()) {
-            ds.setGlobalId(maybePid.get());
-        } else {
-            if(migrating) {
-              // unparsable PID passed. Terminate.
-              throw new BadRequestException("Cannot parse the @id. Make sure it is in valid form - see Dataverse Native API documentation.");
-            }
->>>>>>> 15e7b7c5
-        }
-
-        dsv = updateDatasetVersionMDFromJsonLD(dsv, jsonld, metadataBlockSvc, datasetFieldSvc, append, migrating);
-        dsv.setDataset(ds);
-
-        List<DatasetVersion> versions = new ArrayList<>(1);
-        versions.add(dsv);
-
-        ds.setVersions(versions);
-<<<<<<< HEAD
-        if (migrating) {
-            if (jsonld.containsKey(JsonLDTerm.schemaOrg("dateModified").getUrl())) {
-                String dateString = jsonld.getString(JsonLDTerm.schemaOrg("dateModified").getUrl());
-                LocalDateTime dateTime = getDateTimeFrom(dateString);
-                ds.setModificationTime(Timestamp.valueOf(dateTime));
-            }
-            try {
-                logger.fine("Output dsv: " + new OREMap(dsv, false).getOREMap().toString());
-            } catch (Exception e) {
-                // TODO Auto-generated catch block
-                e.printStackTrace();
-            }
-=======
-        if (jsonld.containsKey(JsonLDTerm.schemaOrg("dateModified").getUrl())) {
-            String dateString = jsonld.getString(JsonLDTerm.schemaOrg("dateModified").getUrl());
-            LocalDateTime dateTime = getDateTimeFrom(dateString);
-            ds.setModificationTime(Timestamp.valueOf(dateTime));
-        }
-        try {
-            if (logger.isLoggable(Level.FINE)) {
-                if (ds.getModificationTime() == null) {
-                    // Create (migrating==false case - modification time will be set in the create
-                    // call, but we need a non-null value to reuse the OREMap method for logging
-                    // here
-                    ds.setModificationTime(Timestamp.from(Instant.now()));
-                }
-                logger.fine("Output dsv: " + new OREMap(dsv, false).getOREMap().toString());
-            }
-        } catch (Exception e) {
-            // TODO Auto-generated catch block
-            e.printStackTrace();
->>>>>>> 15e7b7c5
-        }
-        return ds;
-    }
-
-    public static DatasetVersion updateDatasetVersionMDFromJsonLD(DatasetVersion dsv, String jsonLDBody,
-            MetadataBlockServiceBean metadataBlockSvc, DatasetFieldServiceBean datasetFieldSvc, boolean append, boolean migrating) {
-        JsonObject jsonld = decontextualizeJsonLD(jsonLDBody);
-        return updateDatasetVersionMDFromJsonLD(dsv, jsonld, metadataBlockSvc, datasetFieldSvc, append, migrating);
-    }
-
-    /**
-     * 
-     * @param dsv
-     * @param jsonld
-     * @param metadataBlockSvc
-     * @param datasetFieldSvc
-     * @param append           - if append, will add new top level field values for
-     *                         multi-valued fields, if true and field type isn't
-     *                         multiple, will fail. if false will replace all
-     *                         value(s) for fields found in the json-ld.
-     * @return
-     */
-    public static DatasetVersion updateDatasetVersionMDFromJsonLD(DatasetVersion dsv, JsonObject jsonld,
-            MetadataBlockServiceBean metadataBlockSvc, DatasetFieldServiceBean datasetFieldSvc, boolean append, boolean migrating) {
-
-        //Assume draft to start
-        dsv.setVersionState(VersionState.DRAFT);
-        
-        populateFieldTypeMap(metadataBlockSvc);
-
-        // get existing ones?
-        List<DatasetField> dsfl = dsv.getDatasetFields();
-        Map<DatasetFieldType, DatasetField> fieldByTypeMap = new HashMap<DatasetFieldType, DatasetField>();
-        for (DatasetField dsf : dsfl) {
-            if (fieldByTypeMap.containsKey(dsf.getDatasetFieldType())) {
-                // May have multiple values per field, but not multiple fields of one type?
-                logger.warning("Multiple fields of type " + dsf.getDatasetFieldType().getName());
-            }
-            fieldByTypeMap.put(dsf.getDatasetFieldType(), dsf);
-        }
-
-        TermsOfUseAndAccess terms = (dsv.getTermsOfUseAndAccess()!=null) ? dsv.getTermsOfUseAndAccess().copyTermsOfUseAndAccess() : new TermsOfUseAndAccess();
-
-        for (String key : jsonld.keySet()) {
-            if (!key.equals("@context")) {
-                if (dsftMap.containsKey(key)) {
-
-                    DatasetFieldType dsft = dsftMap.get(key);
-                    DatasetField dsf = null;
-                    if (fieldByTypeMap.containsKey(dsft)) {
-                        dsf = fieldByTypeMap.get(dsft);
-                        // If there's an existing field, we use it with append and remove it for !append
-                        // unless it's multiple
-                        if (!append && !dsft.isAllowMultiples()) {
-                            dsfl.remove(dsf);
-                            dsf=null;
-                        }
-                    }
-                    if (dsf == null) {
-                        dsf = new DatasetField();
-                        dsfl.add(dsf);
-                        dsf.setDatasetFieldType(dsft);
-                    }
-
-                    // Todo - normalize object vs. array
-                    JsonArray valArray = getValues(jsonld.get(key), dsft.isAllowMultiples(), dsft.getName());
-
-                    addField(dsf, valArray, dsft, datasetFieldSvc, append);
-
-                } else {
-                    //When migrating, the publication date and version number can be set
-                    if (key.equals(JsonLDTerm.schemaOrg("datePublished").getUrl())&& migrating && !append) {
-                        dsv.setVersionState(VersionState.RELEASED);
-                    } else if (key.equals(JsonLDTerm.schemaOrg("version").getUrl())&& migrating && !append) {
-                        String friendlyVersion = jsonld.getString(JsonLDTerm.schemaOrg("version").getUrl());
-                        int index = friendlyVersion.indexOf(".");
-                        if (index > 0) {
-                            dsv.setVersionNumber(Long.parseLong(friendlyVersion.substring(0, index)));
-                            dsv.setMinorVersionNumber(Long.parseLong(friendlyVersion.substring(index + 1)));
-                        }
-                    } else if (key.equals(JsonLDTerm.schemaOrg("license").getUrl())) {
-                        //Special handling for license
-                        if (!append || !isSet(terms, key)) {
-                            // Mirror rules from SwordServiceBean
-                            if (jsonld.containsKey(JsonLDTerm.termsOfUse.getUrl())) {
-                                throw new BadRequestException(
-                                        "Cannot specify " + JsonLDTerm.schemaOrg("license").getUrl() + " and "
-                                                + JsonLDTerm.termsOfUse.getUrl());
-                            }
-                            setSemTerm(terms, key, TermsOfUseAndAccess.defaultLicense);
-                        } else {
-                            throw new BadRequestException(
-                                    "Can't append to a single-value field that already has a value: "
-                                            + JsonLDTerm.schemaOrg("license").getUrl());
-                        }
-
-                    } else if (datasetTerms.contains(key)) {
-                        // Other Dataset-level TermsOfUseAndAccess
-                        if (!append || !isSet(terms, key)) {
-                            setSemTerm(terms, key, jsonld.getString(key));
-                        } else {
-                            throw new BadRequestException(
-                                    "Can't append to a single-value field that already has a value: " + key);
-                        }
-                    } else if (key.equals(JsonLDTerm.fileTermsOfAccess.getUrl())) {
-                        // Other DataFile-level TermsOfUseAndAccess
-                        JsonObject fAccessObject = jsonld.getJsonObject(JsonLDTerm.fileTermsOfAccess.getUrl());
-                        for (String fileKey : fAccessObject.keySet()) {
-                            if (datafileTerms.contains(fileKey)) {
-                                if (!append || !isSet(terms, fileKey)) {
-                                    if (fileKey.equals(JsonLDTerm.fileRequestAccess.getUrl())) {
-                                        setSemTerm(terms, fileKey, fAccessObject.getBoolean(fileKey));
-                                    } else {
-                                        setSemTerm(terms, fileKey, fAccessObject.getString(fileKey));
-                                    }
-                                } else {
-                                    throw new BadRequestException(
-                                            "Can't append to a single-value field that already has a value: "
-                                                    + fileKey);
-                                }
-                            }
-                        }
-                    }
-                    dsv.setTermsOfUseAndAccess(terms);
-                    // ToDo: support Dataverse location metadata? e.g. move to new dataverse?
-                    // re: JsonLDTerm.schemaOrg("includedInDataCatalog")
-                }
-            }
-        }
-
-        dsv.setDatasetFields(dsfl);
-
-        return dsv;
-    }
-    /**
-     * 
-     * @param dsv
-     * @param jsonLDBody
-     * @param metadataBlockService
-     * @param datasetFieldSvc
-     * @param b
-     * @param c
-     * @return
-     */
-    public static DatasetVersion deleteDatasetVersionMDFromJsonLD(DatasetVersion dsv, String jsonLDBody,
-            MetadataBlockServiceBean metadataBlockSvc, DatasetFieldServiceBean datasetFieldSvc) {
-        logger.fine("deleteDatasetVersionMD");
-        JsonObject jsonld = decontextualizeJsonLD(jsonLDBody);
-        //All terms are now URIs
-        //Setup dsftMap - URI to datasetFieldType map
-        populateFieldTypeMap(metadataBlockSvc);
-
-
-        //Another map - from datasetFieldType to an existing field in the dataset
-        List<DatasetField> dsfl = dsv.getDatasetFields();
-        Map<DatasetFieldType, DatasetField> fieldByTypeMap = new HashMap<DatasetFieldType, DatasetField>();
-        for (DatasetField dsf : dsfl) {
-            if (fieldByTypeMap.containsKey(dsf.getDatasetFieldType())) {
-                // May have multiple values per field, but not multiple fields of one type?
-                logger.warning("Multiple fields of type " + dsf.getDatasetFieldType().getName());
-            }
-            fieldByTypeMap.put(dsf.getDatasetFieldType(), dsf);
-        }
-        
-        TermsOfUseAndAccess terms = dsv.getTermsOfUseAndAccess().copyTermsOfUseAndAccess();
-
-        //Iterate through input json
-        for (String key : jsonld.keySet()) {
-            //Skip context (shouldn't be present with decontextualize used above)
-            if (!key.equals("@context")) {
-                if (dsftMap.containsKey(key)) {
-                    //THere's a field type with theis URI
-                    DatasetFieldType dsft = dsftMap.get(key);
-                    DatasetField dsf = null;
-                    if (fieldByTypeMap.containsKey(dsft)) {
-                        //There's a field of this type
-                        dsf = fieldByTypeMap.get(dsft);
-
-                        // Todo - normalize object vs. array
-                        JsonArray valArray = getValues(jsonld.get(key), dsft.isAllowMultiples(), dsft.getName());
-                        logger.fine("Deleting: " + key + " : " + valArray.toString());
-                        DatasetField dsf2 = getReplacementField(dsf, valArray);
-                        if(dsf2 == null) {
-                            //Exact match - remove the field
-                            dsfl.remove(dsf);
-                        } else {
-                            //Partial match - some values of a multivalue field match, so keep the remaining values
-                            dsfl.remove(dsf);
-                            dsfl.add(dsf2);
-                        }
-                    }
-                } else {
-                    // Internal/non-metadatablock terms
-                    boolean found=false;
-                    if (key.equals(JsonLDTerm.schemaOrg("license").getUrl())) {
-                        if(jsonld.getString(key).equals(TermsOfUseAndAccess.CC0_URI)) {
-                            setSemTerm(terms, key, TermsOfUseAndAccess.License.NONE);
-                        } else {
-                            throw new BadRequestException(
-                                    "Term: " + key + " with value: " + jsonld.getString(key) + " not found.");
-                        }
-                        found=true;
-                    } else if (datasetTerms.contains(key)) {
-                        if(!deleteIfSemTermMatches(terms, key, jsonld.get(key))) {
-                            throw new BadRequestException(
-                                    "Term: " + key + " with value: " + jsonld.getString(key) + " not found.");
-                        }
-                        found=true;
-                    } else if (key.equals(JsonLDTerm.fileTermsOfAccess.getUrl())) {
-                        JsonObject fAccessObject = jsonld.getJsonObject(JsonLDTerm.fileTermsOfAccess.getUrl());
-                        for (String fileKey : fAccessObject.keySet()) {
-                            if (datafileTerms.contains(fileKey)) {
-                                if(!deleteIfSemTermMatches(terms, key, jsonld.get(key))) {
-                                    throw new BadRequestException(
-                                            "Term: " + key + " with value: " + jsonld.getString(key) + " not found.");
-                                }
-                                found=true;
-                            }
-                        }
-                    } else if(!found) {
-                        throw new BadRequestException(
-                                "Term: " + key + " not found.");
-                                    }
-                    
-                    dsv.setTermsOfUseAndAccess(terms);
-                }
-            }
-        }
-        dsv.setDatasetFields(dsfl);
-        return dsv;
-    }
-    
-    /**
-     * 
-     * @param dsf
-     * @param valArray
-     * @return null if exact match, otherwise return a field without the value to be deleted
-     */
-    private static DatasetField getReplacementField(DatasetField dsf, JsonArray valArray) {
-        // TODO Auto-generated method stub
-        return null;
-    }
-
-    private static void addField(DatasetField dsf, JsonArray valArray, DatasetFieldType dsft,
-            DatasetFieldServiceBean datasetFieldSvc, boolean append) {
-
-        if (append && !dsft.isAllowMultiples()) {
-            if ((dsft.isCompound() && !dsf.getDatasetFieldCompoundValues().isEmpty())
-                    || (dsft.isAllowControlledVocabulary() && !dsf.getControlledVocabularyValues().isEmpty())
-                    || !dsf.getDatasetFieldValues().isEmpty()) {
-                throw new BadRequestException(
-                        "Can't append to a single-value field that already has a value: " + dsft.getName());
-            }
-        }
-        logger.fine("Name: " + dsft.getName());
-        logger.fine("val: " + valArray.toString());
-        logger.fine("Compound: " + dsft.isCompound());
-        logger.fine("CV: " + dsft.isAllowControlledVocabulary());
-
-        if (dsft.isCompound()) {
-            /*
-             * List<DatasetFieldCompoundValue> vals = parseCompoundValue(type,
-             * jsonld.get(key),testType); for (DatasetFieldCompoundValue dsfcv : vals) {
-             * dsfcv.setParentDatasetField(ret); } dsf.setDatasetFieldCompoundValues(vals);
-             */
-            List<DatasetFieldCompoundValue> cvList = dsf.getDatasetFieldCompoundValues();
-            if (!cvList.isEmpty()) {
-                if (!append) {
-                    cvList.clear();
-                } else if (!dsft.isAllowMultiples() && cvList.size() == 1) {
-                    // Trying to append but only a single value is allowed (and there already is
-                    // one)
-                    // (and we don't currently support appending new fields within a compound value)
-                    throw new BadRequestException(
-                            "Append with compound field with single value not yet supported: " + dsft.getDisplayName());
-                }
-            }
-
-            List<DatasetFieldCompoundValue> vals = new LinkedList<>();
-            for (JsonValue val : valArray) {
-                if (!(val instanceof JsonObject)) {
-                    throw new BadRequestException(
-                            "Compound field values must be JSON objects, field: " + dsft.getName());
-                }
-                DatasetFieldCompoundValue cv = null;
-
-                cv = new DatasetFieldCompoundValue();
-                cv.setDisplayOrder(cvList.size());
-                cvList.add(cv);
-                cv.setParentDatasetField(dsf);
-
-                JsonObject obj = (JsonObject) val;
-                for (String childKey : obj.keySet()) {
-                    if (dsftMap.containsKey(childKey)) {
-                        DatasetFieldType childft = dsftMap.get(childKey);
-                        if (!dsft.getChildDatasetFieldTypes().contains(childft)) {
-                            throw new BadRequestException(
-                                    "Compound field " + dsft.getName() + "can't include term " + childKey);
-                        }
-                        DatasetField childDsf = new DatasetField();
-                        cv.getChildDatasetFields().add(childDsf);
-                        childDsf.setDatasetFieldType(childft);
-                        childDsf.setParentDatasetFieldCompoundValue(cv);
-
-                        JsonArray childValArray = getValues(obj.get(childKey), childft.isAllowMultiples(),
-                                childft.getName());
-                        addField(childDsf, childValArray, childft, datasetFieldSvc, append);
-                    }
-                }
-            }
-
-        } else if (dsft.isControlledVocabulary()) {
-
-            List<ControlledVocabularyValue> vals = dsf.getControlledVocabularyValues();
-            for (JsonString strVal : valArray.getValuesAs(JsonString.class)) {
-                String strValue = strVal.getString();
-                ControlledVocabularyValue cvv = datasetFieldSvc
-                        .findControlledVocabularyValueByDatasetFieldTypeAndStrValue(dsft, strValue, true);
-                if (cvv == null) {
-                    throw new BadRequestException(
-                            "Unknown value for Controlled Vocab Field: " + dsft.getName() + " : " + strValue);
-                }
-                // Only add value to the list if it is not a duplicate
-                if (strValue.equals("Other")) {
-                    System.out.println("vals = " + vals + ", contains: " + vals.contains(cvv));
-                }
-                if (!vals.contains(cvv)) {
-                    if (vals.size() > 0) {
-                        cvv.setDisplayOrder(vals.size());
-                    }
-                    vals.add(cvv);
-                    cvv.setDatasetFieldType(dsft);
-                }
-            }
-            dsf.setControlledVocabularyValues(vals);
-
-        } else {
-            List<DatasetFieldValue> vals = dsf.getDatasetFieldValues();
-
-            for (JsonString strVal : valArray.getValuesAs(JsonString.class)) {
-                String strValue = strVal.getString();
-                DatasetFieldValue datasetFieldValue = new DatasetFieldValue();
-
-                datasetFieldValue.setDisplayOrder(vals.size());
-                datasetFieldValue.setValue(strValue.trim());
-                vals.add(datasetFieldValue);
-                datasetFieldValue.setDatasetField(dsf);
-
-            }
-            dsf.setDatasetFieldValues(vals);
-        }
-    }
-
-    private static JsonArray getValues(JsonValue val, boolean allowMultiples, String name) {
-        JsonArray valArray = null;
-        if (val instanceof JsonArray) {
-            if ((((JsonArray) val).size() > 1) && !allowMultiples) {
-                throw new BadRequestException("Array for single value notsupported: " + name);
-            } else {
-                valArray = (JsonArray) val;
-            }
-        } else {
-            valArray = Json.createArrayBuilder().add(val).build();
-        }
-        return valArray;
-    }
-
-    static Map<String, String> localContext = new TreeMap<String, String>();
-    static Map<String, DatasetFieldType> dsftMap = new TreeMap<String, DatasetFieldType>();
-
-    private static void populateFieldTypeMap(MetadataBlockServiceBean metadataBlockSvc) {
-        if (dsftMap.isEmpty()) {
-
-            List<MetadataBlock> mdbList = metadataBlockSvc.listMetadataBlocks();
-
-            for (MetadataBlock mdb : mdbList) {
-                boolean blockHasUri = mdb.getNamespaceUri() != null;
-                for (DatasetFieldType dsft : mdb.getDatasetFieldTypes()) {
-                    if (dsft.getUri() != null) {
-                        dsftMap.put(dsft.getUri(), dsft);
-                    }
-                    if (blockHasUri) {
-                        if (dsft.getParentDatasetFieldType() != null) {
-                            // ToDo - why not getName for child type? Would have to fix in ORE generation
-                            // code and handle legacy bags
-                            dsftMap.put(mdb.getNamespaceUri() + dsft.getParentDatasetFieldType().getName() + "#"
-                                    + dsft.getTitle(), dsft);
-                        } else {
-                            dsftMap.put(mdb.getNamespaceUri() + dsft.getTitle(), dsft);
-                        }
-                    }
-                }
-            }
-            logger.fine("DSFT Map: " + String.join(", ", dsftMap.keySet()));
-        }
-    }
-
-    public static void populateContext(MetadataBlockServiceBean metadataBlockSvc) {
-        if (localContext.isEmpty()) {
-
-            List<MetadataBlock> mdbList = metadataBlockSvc.listMetadataBlocks();
-
-            for (MetadataBlock mdb : mdbList) {
-                boolean blockHasUri = mdb.getNamespaceUri() != null;
-                if (blockHasUri) {
-                    JsonLDNamespace.defineNamespace(mdb.getName(), mdb.getNamespaceUri());
-                }
-                for (DatasetFieldType dsft : mdb.getDatasetFieldTypes()) {
-                    if ((dsft.getUri() != null) && !JsonLDNamespace.isInNamespace(dsft.getUri())) {
-                        //Add term if uri exists and it's not in one of the namespaces already defined
-                        localContext.putIfAbsent(dsft.getName(), dsft.getUri());
-                    }
-                }
-            }
-            JsonLDNamespace.addNamespacesToContext(localContext);
-            logger.fine("LocalContext keys: " + String.join(", ", localContext.keySet()));
-        }
-    }
-
-    public static JsonObject decontextualizeJsonLD(String jsonLDString) {
-        logger.fine(jsonLDString);
-        try (StringReader rdr = new StringReader(jsonLDString)) {
-
-            // Use JsonLd to expand/compact to localContext
-            JsonObject jsonld = Json.createReader(rdr).readObject();
-            JsonDocument doc = JsonDocument.of(jsonld);
-            JsonArray array = null;
-            try {
-                array = JsonLd.expand(doc).get();
-                jsonld = JsonLd.compact(JsonDocument.of(array), JsonDocument.of(Json.createObjectBuilder().build()))
-                        .get();
-                // jsonld = array.getJsonObject(0);
-                logger.fine("Decontextualized object: " + jsonld);
-                return jsonld;
-            } catch (JsonLdError e) {
-                System.out.println(e.getMessage());
-                return null;
-            }
-        }
-    }
-
-    private static JsonObject recontextualizeJsonLD(JsonObject jsonldObj, MetadataBlockServiceBean metadataBlockSvc) {
-
-        populateContext(metadataBlockSvc);
-
-        // Use JsonLd to expand/compact to localContext
-        JsonDocument doc = JsonDocument.of(jsonldObj);
-        JsonArray array = null;
-        try {
-            array = JsonLd.expand(doc).get();
-
-            jsonldObj = JsonLd.compact(JsonDocument.of(array), JsonDocument.of(JSONLDUtil.getContext(localContext)))
-                    .get();
-            logger.fine("Compacted: " + jsonldObj.toString());
-            return jsonldObj;
-        } catch (JsonLdError e) {
-            System.out.println(e.getMessage());
-            return null;
-        }
-    }
-
-    public static String prettyPrint(JsonValue val) {
-        StringWriter sw = new StringWriter();
-        Map<String, Object> properties = new HashMap<>(1);
-        properties.put(JsonGenerator.PRETTY_PRINTING, true);
-        JsonWriterFactory writerFactory = Json.createWriterFactory(properties);
-        JsonWriter jsonWriter = writerFactory.createWriter(sw);
-        jsonWriter.write(val);
-        jsonWriter.close();
-        return sw.toString();
-    }
-
-//Modified from https://stackoverflow.com/questions/3389348/parse-any-date-in-java
-
-    private static final Map<String, String> DATE_FORMAT_REGEXPS = new HashMap<String, String>() {
-        {
-            put("^\\d{8}$", "yyyyMMdd");
-            put("^\\d{1,2}-\\d{1,2}-\\d{4}$", "dd-MM-yyyy");
-            put("^\\d{4}-\\d{1,2}-\\d{1,2}$", "yyyy-MM-dd");
-            put("^\\d{1,2}/\\d{1,2}/\\d{4}$", "MM/dd/yyyy");
-            put("^\\d{4}/\\d{1,2}/\\d{1,2}$", "yyyy/MM/dd");
-            put("^\\d{1,2}\\s[a-z]{3}\\s\\d{4}$", "dd MMM yyyy");
-            put("^\\d{1,2}\\s[a-z]{4,}\\s\\d{4}$", "dd MMMM yyyy");
-        }
-    };
-
-    private static final Map<String, String> DATETIME_FORMAT_REGEXPS = new HashMap<String, String>() {
-        {
-            put("^\\d{12}$", "yyyyMMddHHmm");
-            put("^\\d{8}\\s\\d{4}$", "yyyyMMdd HHmm");
-            put("^\\d{1,2}-\\d{1,2}-\\d{4}\\s\\d{1,2}:\\d{2}$", "dd-MM-yyyy HH:mm");
-            put("^\\d{4}-\\d{1,2}-\\d{1,2}\\s\\d{1,2}:\\d{2}$", "yyyy-MM-dd HH:mm");
-            put("^\\d{1,2}/\\d{1,2}/\\d{4}\\s\\d{1,2}:\\d{2}$", "MM/dd/yyyy HH:mm");
-            put("^\\d{4}/\\d{1,2}/\\d{1,2}\\s\\d{1,2}:\\d{2}$", "yyyy/MM/dd HH:mm");
-            put("^\\d{1,2}\\s[a-z]{3}\\s\\d{4}\\s\\d{1,2}:\\d{2}$", "dd MMM yyyy HH:mm");
-            put("^\\d{1,2}\\s[a-z]{4,}\\s\\d{4}\\s\\d{1,2}:\\d{2}$", "dd MMMM yyyy HH:mm");
-            put("^\\d{14}$", "yyyyMMddHHmmss");
-            put("^\\d{8}\\s\\d{6}$", "yyyyMMdd HHmmss");
-            put("^\\d{1,2}-\\d{1,2}-\\d{4}\\s\\d{1,2}:\\d{2}:\\d{2}$", "dd-MM-yyyy HH:mm:ss");
-            put("^\\d{4}-\\d{1,2}-\\d{1,2}\\s\\d{1,2}:\\d{2}:\\d{2}$", "yyyy-MM-dd HH:mm:ss");
-            put("^\\d{1,2}/\\d{1,2}/\\d{4}\\s\\d{1,2}:\\d{2}:\\d{2}$", "MM/dd/yyyy HH:mm:ss");
-            put("^\\d{4}/\\d{1,2}/\\d{1,2}\\s\\d{1,2}:\\d{2}:\\d{2}$", "yyyy/MM/dd HH:mm:ss");
-            put("^\\d{1,2}\\s[a-z]{3}\\s\\d{4}\\s\\d{1,2}:\\d{2}:\\d{2}$", "dd MMM yyyy HH:mm:ss");
-            put("^\\d{1,2}\\s[a-z]{4,}\\s\\d{4}\\s\\d{1,2}:\\d{2}:\\d{2}$", "dd MMMM yyyy HH:mm:ss");
-            put("^\\d{4}-\\d{1,2}-\\d{1,2}\\s\\d{1,2}:\\d{2}:\\d{2}\\.\\d{3}$", "yyyy-MM-dd HH:mm:ss.SSS");
-            put("^[a-z,A-Z]{3}\\s[a-z,A-Z]{3}\\s\\d{1,2}\\s\\d{1,2}:\\d{2}:\\d{2}\\s[a-z,A-Z]{3}\\s\\d{4}$",
-                    "EEE MMM dd HH:mm:ss zzz yyyy"); // Wed Sep 23 19:33:46 UTC 2020
-
-        }
-    };
-
-    /**
-     * Determine DateTimeFormatter pattern matching with the given date string.
-     * Returns null if format is unknown. You can simply extend DateUtil with more
-     * formats if needed.
-     * 
-     * @param dateString The date string to determine the SimpleDateFormat pattern
-     *                   for.
-     * @return The matching SimpleDateFormat pattern, or null if format is unknown.
-     * @see SimpleDateFormat
-     */
-    public static DateTimeFormatter determineDateTimeFormat(String dateString) {
-        for (String regexp : DATETIME_FORMAT_REGEXPS.keySet()) {
-            if (dateString.toLowerCase().matches(regexp)) {
-                return DateTimeFormatter.ofPattern(DATETIME_FORMAT_REGEXPS.get(regexp));
-            }
-        }
-        logger.warning("Unknown datetime format: " + dateString);
-        return null; // Unknown format.
-    }
-
-    public static DateTimeFormatter determineDateFormat(String dateString) {
-        for (String regexp : DATE_FORMAT_REGEXPS.keySet()) {
-            if (dateString.toLowerCase().matches(regexp)) {
-                return DateTimeFormatter.ofPattern(DATE_FORMAT_REGEXPS.get(regexp));
-            }
-        }
-        logger.warning("Unknown date format: " + dateString);
-        return null; // Unknown format.
-    }
-
-    public static LocalDateTime getDateTimeFrom(String dateString) {
-        DateTimeFormatter dtf = determineDateTimeFormat(dateString);
-        if (dtf != null) {
-            return LocalDateTime.parse(dateString, dtf);
-        } else {
-            dtf = determineDateFormat(dateString);
-            if (dtf != null) {
-                return LocalDate.parse(dateString, dtf).atStartOfDay();
-            }
-        }
-
-        return null;
-    }
-
-    // Convenience methods for TermsOfUseAndAccess
-
-    public static final List<String> datasetTerms = new ArrayList<String>(Arrays.asList(
-            "https://dataverse.org/schema/core#termsOfUse",
-            "https://dataverse.org/schema/core#confidentialityDeclaration",
-            "https://dataverse.org/schema/core#specialPermissions", "https://dataverse.org/schema/core#restrictions",
-            "https://dataverse.org/schema/core#citationRequirements",
-            "https://dataverse.org/schema/core#depositorRequirements", "https://dataverse.org/schema/core#conditions",
-            "https://dataverse.org/schema/core#disclaimer"));
-    public static final List<String> datafileTerms = new ArrayList<String>(Arrays.asList(
-            "https://dataverse.org/schema/core#termsOfAccess", "https://dataverse.org/schema/core#fileRequestAccess",
-            "https://dataverse.org/schema/core#dataAccessPlace", "https://dataverse.org/schema/core#originalArchive",
-            "https://dataverse.org/schema/core#availabilityStatus",
-            "https://dataverse.org/schema/core#contactForAccess", "https://dataverse.org/schema/core#sizeOfCollection",
-            "https://dataverse.org/schema/core#studyCompletion"));
-
-    public static boolean isSet(TermsOfUseAndAccess terms, String semterm) {
-        switch (semterm) {
-        case "http://schema.org/license":
-            return !terms.getLicense().equals(TermsOfUseAndAccess.License.NONE);
-        case "https://dataverse.org/schema/core#termsOfUse":
-            return !StringUtils.isBlank(terms.getTermsOfUse());
-        case "https://dataverse.org/schema/core#confidentialityDeclaration":
-            return !StringUtils.isBlank(terms.getConfidentialityDeclaration());
-        case "https://dataverse.org/schema/core#specialPermissions":
-            return !StringUtils.isBlank(terms.getSpecialPermissions());
-        case "https://dataverse.org/schema/core#restrictions":
-            return !StringUtils.isBlank(terms.getRestrictions());
-        case "https://dataverse.org/schema/core#citationRequirements":
-            return !StringUtils.isBlank(terms.getCitationRequirements());
-        case "https://dataverse.org/schema/core#depositorRequirements":
-            return !StringUtils.isBlank(terms.getDepositorRequirements());
-        case "https://dataverse.org/schema/core#conditions":
-            return !StringUtils.isBlank(terms.getConditions());
-        case "https://dataverse.org/schema/core#disclaimer":
-            return !StringUtils.isBlank(terms.getDisclaimer());
-        case "https://dataverse.org/schema/core#termsOfAccess":
-            return !StringUtils.isBlank(terms.getTermsOfAccess());
-        case "https://dataverse.org/schema/core#fileRequestAccess":
-            return !terms.isFileAccessRequest();
-        case "https://dataverse.org/schema/core#dataAccessPlace":
-            return !StringUtils.isBlank(terms.getDataAccessPlace());
-        case "https://dataverse.org/schema/core#originalArchive":
-            return !StringUtils.isBlank(terms.getOriginalArchive());
-        case "https://dataverse.org/schema/core#availabilityStatus":
-            return !StringUtils.isBlank(terms.getAvailabilityStatus());
-        case "https://dataverse.org/schema/core#contactForAccess":
-            return !StringUtils.isBlank(terms.getContactForAccess());
-        case "https://dataverse.org/schema/core#sizeOfCollection":
-            return !StringUtils.isBlank(terms.getSizeOfCollection());
-        case "https://dataverse.org/schema/core#studyCompletion":
-            return !StringUtils.isBlank(terms.getStudyCompletion());
-        default:
-            logger.warning("isSet called for " + semterm);
-            return false;
-        }
-    }
-
-    public static void setSemTerm(TermsOfUseAndAccess terms, String semterm, Object value) {
-        switch (semterm) {
-        case "http://schema.org/license":
-            // Mirror rules from SwordServiceBean
-            if (((License) value).equals(TermsOfUseAndAccess.defaultLicense)) {
-                terms.setLicense(TermsOfUseAndAccess.defaultLicense);
-            } else {
-                throw new BadRequestException("The only allowed value for " + JsonLDTerm.schemaOrg("license").getUrl()
-                        + " is " + TermsOfUseAndAccess.CC0_URI);
-            }
-            break;
-        case "https://dataverse.org/schema/core#termsOfUse":
-            terms.setTermsOfUse((String) value);
-            break;
-        case "https://dataverse.org/schema/core#confidentialityDeclaration":
-            terms.setConfidentialityDeclaration((String) value);
-            break;
-        case "https://dataverse.org/schema/core#specialPermissions":
-            terms.setSpecialPermissions((String) value);
-            break;
-        case "https://dataverse.org/schema/core#restrictions":
-            terms.setRestrictions((String) value);
-            break;
-        case "https://dataverse.org/schema/core#citationRequirements":
-            terms.setCitationRequirements((String) value);
-            break;
-        case "https://dataverse.org/schema/core#depositorRequirements":
-            terms.setDepositorRequirements((String) value);
-            break;
-        case "https://dataverse.org/schema/core#conditions":
-            terms.setConditions((String) value);
-            break;
-        case "https://dataverse.org/schema/core#disclaimer":
-            terms.setDisclaimer((String) value);
-            break;
-        case "https://dataverse.org/schema/core#termsOfAccess":
-            terms.setTermsOfAccess((String) value);
-            break;
-        case "https://dataverse.org/schema/core#fileRequestAccess":
-            terms.setFileAccessRequest((boolean) value);
-            break;
-        case "https://dataverse.org/schema/core#dataAccessPlace":
-            terms.setDataAccessPlace((String) value);
-            break;
-        case "https://dataverse.org/schema/core#originalArchive":
-            terms.setOriginalArchive((String) value);
-            break;
-        case "https://dataverse.org/schema/core#availabilityStatus":
-            terms.setAvailabilityStatus((String) value);
-            break;
-        case "https://dataverse.org/schema/core#contactForAccess":
-            terms.setContactForAccess((String) value);
-            break;
-        case "https://dataverse.org/schema/core#sizeOfCollection":
-            terms.setSizeOfCollection((String) value);
-            break;
-        case "https://dataverse.org/schema/core#studyCompletion":
-            terms.setStudyCompletion((String) value);
-            break;
-        default:
-            logger.warning("setSemTerm called for " + semterm);
-            break;
-        }
-    }
-
-    private static boolean deleteIfSemTermMatches(TermsOfUseAndAccess terms, String semterm, JsonValue jsonValue) {
-        boolean foundTerm=false;
-        String val = null;
-        if(jsonValue.getValueType().equals(ValueType.STRING)) {
-            val = ((JsonString)jsonValue).getString();
-        }
-        switch (semterm) {
-        
-        case "https://dataverse.org/schema/core#termsOfUse":
-            if(terms.getTermsOfUse().equals(val)) {
-                terms.setTermsOfUse(null);
-                foundTerm=true;
-            }
-            break;
-        case "https://dataverse.org/schema/core#confidentialityDeclaration":
-            if(terms.getConfidentialityDeclaration().equals(val)) {
-                terms.setConfidentialityDeclaration(null);
-                foundTerm=true;
-            }
-            break;
-        case "https://dataverse.org/schema/core#specialPermissions":
-            if(terms.getSpecialPermissions().equals(val)) {
-                terms.setSpecialPermissions(null);
-                foundTerm=true;
-            }
-            break;
-        case "https://dataverse.org/schema/core#restrictions":
-            if(terms.getRestrictions().equals(val)) {
-                terms.setRestrictions(null);
-                foundTerm=true;
-            }
-            break;
-        case "https://dataverse.org/schema/core#citationRequirements":
-            if(terms.getCitationRequirements().equals(val)) {
-                terms.setCitationRequirements(null);
-                foundTerm=true;
-            }
-            break;
-        case "https://dataverse.org/schema/core#depositorRequirements":
-            if(terms.getDepositorRequirements().equals(val)) {
-                terms.setDepositorRequirements(null);
-                foundTerm=true;
-            }
-            break;
-        case "https://dataverse.org/schema/core#conditions":
-            if(terms.getConditions().equals(val)) {
-                terms.setConditions(null);
-                foundTerm=true;
-            }
-            break;
-        case "https://dataverse.org/schema/core#disclaimer":
-            if(terms.getDisclaimer().equals(val)) {
-                terms.setDisclaimer(null);
-                foundTerm=true;
-            }
-            break;
-        case "https://dataverse.org/schema/core#termsOfAccess":
-            if(terms.getTermsOfAccess().equals(val)) {
-                terms.setTermsOfAccess(null);
-                foundTerm=true;
-            }
-            break;
-        case "https://dataverse.org/schema/core#fileRequestAccess":
-            if(terms.isFileAccessRequest() && (jsonValue.equals(JsonValue.TRUE))) {
-                terms.setFileAccessRequest(false);
-                foundTerm=true;
-            }
-            break;
-        case "https://dataverse.org/schema/core#dataAccessPlace":
-            if(terms.getDataAccessPlace().equals(val)) {
-                terms.setDataAccessPlace(null);
-                foundTerm=true;
-            }
-            break;
-        case "https://dataverse.org/schema/core#originalArchive":
-            if(terms.getOriginalArchive().equals(val)) {
-                terms.setOriginalArchive(null);
-                foundTerm=true;
-            }
-            break;
-        case "https://dataverse.org/schema/core#availabilityStatus":
-            if(terms.getAvailabilityStatus().equals(val)) {
-                terms.setAvailabilityStatus(null);
-                foundTerm=true;
-            }
-            break;
-        case "https://dataverse.org/schema/core#contactForAccess":
-            if(terms.getContactForAccess().equals(val)) {
-                terms.setContactForAccess(null);
-                foundTerm=true;
-            }
-            break;
-        case "https://dataverse.org/schema/core#sizeOfCollection":
-            if(terms.getSizeOfCollection().equals(val)) {
-                terms.setSizeOfCollection(null);
-                foundTerm=true;
-            }
-            break;
-        case "https://dataverse.org/schema/core#studyCompletion":
-            if(terms.getStudyCompletion().equals(val)) {
-                terms.setStudyCompletion(null);
-                foundTerm=true;
-            }
-            break;
-        default:
-            logger.warning("deleteIfSemTermMatches called for " + semterm);
-            break;
-        }
-        return foundTerm; 
-    }
-
-}
+package edu.harvard.iq.dataverse.util.json;
+
+import java.io.StringReader;
+import java.io.StringWriter;
+import java.sql.Timestamp;
+import java.time.Instant;
+import java.time.LocalDate;
+import java.time.LocalDateTime;
+import java.time.format.DateTimeFormatter;
+import java.util.ArrayList;
+import java.util.Arrays;
+import java.util.HashMap;
+import java.util.LinkedList;
+import java.util.List;
+import java.util.Map;
+import java.util.Optional;
+import java.util.Map.Entry;
+import java.util.TreeMap;
+import java.util.logging.Level;
+import java.util.logging.Logger;
+
+import javax.json.Json;
+import javax.json.JsonArray;
+import javax.json.JsonObject;
+import javax.json.JsonObjectBuilder;
+import javax.json.JsonString;
+import javax.json.JsonValue;
+import javax.json.JsonWriter;
+import javax.json.JsonWriterFactory;
+import javax.json.JsonValue.ValueType;
+import javax.json.stream.JsonGenerator;
+import javax.ws.rs.BadRequestException;
+
+import org.apache.commons.lang3.StringUtils;
+
+import com.apicatalog.jsonld.JsonLd;
+import com.apicatalog.jsonld.api.JsonLdError;
+import com.apicatalog.jsonld.document.JsonDocument;
+
+import edu.harvard.iq.dataverse.ControlledVocabularyValue;
+import edu.harvard.iq.dataverse.Dataset;
+import edu.harvard.iq.dataverse.DatasetField;
+import edu.harvard.iq.dataverse.DatasetFieldCompoundValue;
+import edu.harvard.iq.dataverse.DatasetFieldServiceBean;
+import edu.harvard.iq.dataverse.DatasetFieldType;
+import edu.harvard.iq.dataverse.DatasetFieldValue;
+import edu.harvard.iq.dataverse.DatasetVersion;
+import edu.harvard.iq.dataverse.GlobalId;
+import edu.harvard.iq.dataverse.MetadataBlock;
+import edu.harvard.iq.dataverse.MetadataBlockServiceBean;
+import edu.harvard.iq.dataverse.TermsOfUseAndAccess;
+import edu.harvard.iq.dataverse.TermsOfUseAndAccess.License;
+import edu.harvard.iq.dataverse.DatasetVersion.VersionState;
+import edu.harvard.iq.dataverse.util.bagit.OREMap;
+
+public class JSONLDUtil {
+
+    private static final Logger logger = Logger.getLogger(JSONLDUtil.class.getCanonicalName());
+
+    /*
+     * private static Map<String, String> populateContext(JsonValue json) {
+     * Map<String, String> context = new TreeMap<String, String>(); if (json
+     * instanceof JsonArray) { logger.warning("Array @context not yet supported"); }
+     * else { for (String key : ((JsonObject) json).keySet()) {
+     * context.putIfAbsent(key, ((JsonObject) json).getString(key)); } } return
+     * context; }
+     */
+
+    public static JsonObject getContext(Map<String, String> contextMap) {
+        JsonObjectBuilder contextBuilder = Json.createObjectBuilder();
+        for (Entry<String, String> e : contextMap.entrySet()) {
+            contextBuilder.add(e.getKey(), e.getValue());
+        }
+        return contextBuilder.build();
+    }
+
+    public static Dataset updateDatasetMDFromJsonLD(Dataset ds, String jsonLDBody,
+            MetadataBlockServiceBean metadataBlockSvc, DatasetFieldServiceBean datasetFieldSvc, boolean append, boolean migrating) {
+
+        DatasetVersion dsv = new DatasetVersion();
+
+        JsonObject jsonld = decontextualizeJsonLD(jsonLDBody);
+        if (migrating) {
+            Optional<GlobalId> maybePid = GlobalId.parse(jsonld.getString("@id"));
+            if (maybePid.isPresent()) {
+                ds.setGlobalId(maybePid.get());
+            } else {
+                // unparsable PID passed. Terminate.
+                throw new BadRequestException("Cannot parse the @id '" + jsonld.getString("@id")
+                        + "'. Make sure it is in valid form - see Dataverse Native API documentation.");
+            }
+        }
+
+        dsv = updateDatasetVersionMDFromJsonLD(dsv, jsonld, metadataBlockSvc, datasetFieldSvc, append, migrating);
+        dsv.setDataset(ds);
+
+        List<DatasetVersion> versions = new ArrayList<>(1);
+        versions.add(dsv);
+
+        ds.setVersions(versions);
+        if (migrating) {
+            if (jsonld.containsKey(JsonLDTerm.schemaOrg("dateModified").getUrl())) {
+                String dateString = jsonld.getString(JsonLDTerm.schemaOrg("dateModified").getUrl());
+                LocalDateTime dateTime = getDateTimeFrom(dateString);
+                ds.setModificationTime(Timestamp.valueOf(dateTime));
+            }
+            try {
+                logger.fine("Output dsv: " + new OREMap(dsv, false).getOREMap().toString());
+            } catch (Exception e) {
+                // TODO Auto-generated catch block
+                e.printStackTrace();
+            }
+        }
+        return ds;
+    }
+
+    public static DatasetVersion updateDatasetVersionMDFromJsonLD(DatasetVersion dsv, String jsonLDBody,
+            MetadataBlockServiceBean metadataBlockSvc, DatasetFieldServiceBean datasetFieldSvc, boolean append, boolean migrating) {
+        JsonObject jsonld = decontextualizeJsonLD(jsonLDBody);
+        return updateDatasetVersionMDFromJsonLD(dsv, jsonld, metadataBlockSvc, datasetFieldSvc, append, migrating);
+    }
+
+    /**
+     * 
+     * @param dsv
+     * @param jsonld
+     * @param metadataBlockSvc
+     * @param datasetFieldSvc
+     * @param append           - if append, will add new top level field values for
+     *                         multi-valued fields, if true and field type isn't
+     *                         multiple, will fail. if false will replace all
+     *                         value(s) for fields found in the json-ld.
+     * @return
+     */
+    public static DatasetVersion updateDatasetVersionMDFromJsonLD(DatasetVersion dsv, JsonObject jsonld,
+            MetadataBlockServiceBean metadataBlockSvc, DatasetFieldServiceBean datasetFieldSvc, boolean append, boolean migrating) {
+
+        //Assume draft to start
+        dsv.setVersionState(VersionState.DRAFT);
+        
+        populateFieldTypeMap(metadataBlockSvc);
+
+        // get existing ones?
+        List<DatasetField> dsfl = dsv.getDatasetFields();
+        Map<DatasetFieldType, DatasetField> fieldByTypeMap = new HashMap<DatasetFieldType, DatasetField>();
+        for (DatasetField dsf : dsfl) {
+            if (fieldByTypeMap.containsKey(dsf.getDatasetFieldType())) {
+                // May have multiple values per field, but not multiple fields of one type?
+                logger.warning("Multiple fields of type " + dsf.getDatasetFieldType().getName());
+            }
+            fieldByTypeMap.put(dsf.getDatasetFieldType(), dsf);
+        }
+
+        TermsOfUseAndAccess terms = (dsv.getTermsOfUseAndAccess()!=null) ? dsv.getTermsOfUseAndAccess().copyTermsOfUseAndAccess() : new TermsOfUseAndAccess();
+
+        for (String key : jsonld.keySet()) {
+            if (!key.equals("@context")) {
+                if (dsftMap.containsKey(key)) {
+
+                    DatasetFieldType dsft = dsftMap.get(key);
+                    DatasetField dsf = null;
+                    if (fieldByTypeMap.containsKey(dsft)) {
+                        dsf = fieldByTypeMap.get(dsft);
+                        // If there's an existing field, we use it with append and remove it for !append
+                        // unless it's multiple
+                        if (!append && !dsft.isAllowMultiples()) {
+                            dsfl.remove(dsf);
+                            dsf=null;
+                        }
+                    }
+                    if (dsf == null) {
+                        dsf = new DatasetField();
+                        dsfl.add(dsf);
+                        dsf.setDatasetFieldType(dsft);
+                    }
+
+                    // Todo - normalize object vs. array
+                    JsonArray valArray = getValues(jsonld.get(key), dsft.isAllowMultiples(), dsft.getName());
+
+                    addField(dsf, valArray, dsft, datasetFieldSvc, append);
+
+                } else {
+                    //When migrating, the publication date and version number can be set
+                    if (key.equals(JsonLDTerm.schemaOrg("datePublished").getUrl())&& migrating && !append) {
+                        dsv.setVersionState(VersionState.RELEASED);
+                    } else if (key.equals(JsonLDTerm.schemaOrg("version").getUrl())&& migrating && !append) {
+                        String friendlyVersion = jsonld.getString(JsonLDTerm.schemaOrg("version").getUrl());
+                        int index = friendlyVersion.indexOf(".");
+                        if (index > 0) {
+                            dsv.setVersionNumber(Long.parseLong(friendlyVersion.substring(0, index)));
+                            dsv.setMinorVersionNumber(Long.parseLong(friendlyVersion.substring(index + 1)));
+                        }
+                    } else if (key.equals(JsonLDTerm.schemaOrg("license").getUrl())) {
+                        //Special handling for license
+                        if (!append || !isSet(terms, key)) {
+                            // Mirror rules from SwordServiceBean
+                            if (jsonld.containsKey(JsonLDTerm.termsOfUse.getUrl())) {
+                                throw new BadRequestException(
+                                        "Cannot specify " + JsonLDTerm.schemaOrg("license").getUrl() + " and "
+                                                + JsonLDTerm.termsOfUse.getUrl());
+                            }
+                            setSemTerm(terms, key, TermsOfUseAndAccess.defaultLicense);
+                        } else {
+                            throw new BadRequestException(
+                                    "Can't append to a single-value field that already has a value: "
+                                            + JsonLDTerm.schemaOrg("license").getUrl());
+                        }
+
+                    } else if (datasetTerms.contains(key)) {
+                        // Other Dataset-level TermsOfUseAndAccess
+                        if (!append || !isSet(terms, key)) {
+                            setSemTerm(terms, key, jsonld.getString(key));
+                        } else {
+                            throw new BadRequestException(
+                                    "Can't append to a single-value field that already has a value: " + key);
+                        }
+                    } else if (key.equals(JsonLDTerm.fileTermsOfAccess.getUrl())) {
+                        // Other DataFile-level TermsOfUseAndAccess
+                        JsonObject fAccessObject = jsonld.getJsonObject(JsonLDTerm.fileTermsOfAccess.getUrl());
+                        for (String fileKey : fAccessObject.keySet()) {
+                            if (datafileTerms.contains(fileKey)) {
+                                if (!append || !isSet(terms, fileKey)) {
+                                    if (fileKey.equals(JsonLDTerm.fileRequestAccess.getUrl())) {
+                                        setSemTerm(terms, fileKey, fAccessObject.getBoolean(fileKey));
+                                    } else {
+                                        setSemTerm(terms, fileKey, fAccessObject.getString(fileKey));
+                                    }
+                                } else {
+                                    throw new BadRequestException(
+                                            "Can't append to a single-value field that already has a value: "
+                                                    + fileKey);
+                                }
+                            }
+                        }
+                    }
+                    dsv.setTermsOfUseAndAccess(terms);
+                    // ToDo: support Dataverse location metadata? e.g. move to new dataverse?
+                    // re: JsonLDTerm.schemaOrg("includedInDataCatalog")
+                }
+            }
+        }
+
+        dsv.setDatasetFields(dsfl);
+
+        return dsv;
+    }
+    /**
+     * 
+     * @param dsv
+     * @param jsonLDBody
+     * @param metadataBlockService
+     * @param datasetFieldSvc
+     * @param b
+     * @param c
+     * @return
+     */
+    public static DatasetVersion deleteDatasetVersionMDFromJsonLD(DatasetVersion dsv, String jsonLDBody,
+            MetadataBlockServiceBean metadataBlockSvc, DatasetFieldServiceBean datasetFieldSvc) {
+        logger.fine("deleteDatasetVersionMD");
+        JsonObject jsonld = decontextualizeJsonLD(jsonLDBody);
+        //All terms are now URIs
+        //Setup dsftMap - URI to datasetFieldType map
+        populateFieldTypeMap(metadataBlockSvc);
+
+
+        //Another map - from datasetFieldType to an existing field in the dataset
+        List<DatasetField> dsfl = dsv.getDatasetFields();
+        Map<DatasetFieldType, DatasetField> fieldByTypeMap = new HashMap<DatasetFieldType, DatasetField>();
+        for (DatasetField dsf : dsfl) {
+            if (fieldByTypeMap.containsKey(dsf.getDatasetFieldType())) {
+                // May have multiple values per field, but not multiple fields of one type?
+                logger.warning("Multiple fields of type " + dsf.getDatasetFieldType().getName());
+            }
+            fieldByTypeMap.put(dsf.getDatasetFieldType(), dsf);
+        }
+        
+        TermsOfUseAndAccess terms = dsv.getTermsOfUseAndAccess().copyTermsOfUseAndAccess();
+
+        //Iterate through input json
+        for (String key : jsonld.keySet()) {
+            //Skip context (shouldn't be present with decontextualize used above)
+            if (!key.equals("@context")) {
+                if (dsftMap.containsKey(key)) {
+                    //THere's a field type with theis URI
+                    DatasetFieldType dsft = dsftMap.get(key);
+                    DatasetField dsf = null;
+                    if (fieldByTypeMap.containsKey(dsft)) {
+                        //There's a field of this type
+                        dsf = fieldByTypeMap.get(dsft);
+
+                        // Todo - normalize object vs. array
+                        JsonArray valArray = getValues(jsonld.get(key), dsft.isAllowMultiples(), dsft.getName());
+                        logger.fine("Deleting: " + key + " : " + valArray.toString());
+                        DatasetField dsf2 = getReplacementField(dsf, valArray);
+                        if(dsf2 == null) {
+                            //Exact match - remove the field
+                            dsfl.remove(dsf);
+                        } else {
+                            //Partial match - some values of a multivalue field match, so keep the remaining values
+                            dsfl.remove(dsf);
+                            dsfl.add(dsf2);
+                        }
+                    }
+                } else {
+                    // Internal/non-metadatablock terms
+                    boolean found=false;
+                    if (key.equals(JsonLDTerm.schemaOrg("license").getUrl())) {
+                        if(jsonld.getString(key).equals(TermsOfUseAndAccess.CC0_URI)) {
+                            setSemTerm(terms, key, TermsOfUseAndAccess.License.NONE);
+                        } else {
+                            throw new BadRequestException(
+                                    "Term: " + key + " with value: " + jsonld.getString(key) + " not found.");
+                        }
+                        found=true;
+                    } else if (datasetTerms.contains(key)) {
+                        if(!deleteIfSemTermMatches(terms, key, jsonld.get(key))) {
+                            throw new BadRequestException(
+                                    "Term: " + key + " with value: " + jsonld.getString(key) + " not found.");
+                        }
+                        found=true;
+                    } else if (key.equals(JsonLDTerm.fileTermsOfAccess.getUrl())) {
+                        JsonObject fAccessObject = jsonld.getJsonObject(JsonLDTerm.fileTermsOfAccess.getUrl());
+                        for (String fileKey : fAccessObject.keySet()) {
+                            if (datafileTerms.contains(fileKey)) {
+                                if(!deleteIfSemTermMatches(terms, key, jsonld.get(key))) {
+                                    throw new BadRequestException(
+                                            "Term: " + key + " with value: " + jsonld.getString(key) + " not found.");
+                                }
+                                found=true;
+                            }
+                        }
+                    } else if(!found) {
+                        throw new BadRequestException(
+                                "Term: " + key + " not found.");
+                                    }
+                    
+                    dsv.setTermsOfUseAndAccess(terms);
+                }
+            }
+        }
+        dsv.setDatasetFields(dsfl);
+        return dsv;
+    }
+    
+    /**
+     * 
+     * @param dsf
+     * @param valArray
+     * @return null if exact match, otherwise return a field without the value to be deleted
+     */
+    private static DatasetField getReplacementField(DatasetField dsf, JsonArray valArray) {
+        // TODO Auto-generated method stub
+        return null;
+    }
+
+    private static void addField(DatasetField dsf, JsonArray valArray, DatasetFieldType dsft,
+            DatasetFieldServiceBean datasetFieldSvc, boolean append) {
+
+        if (append && !dsft.isAllowMultiples()) {
+            if ((dsft.isCompound() && !dsf.getDatasetFieldCompoundValues().isEmpty())
+                    || (dsft.isAllowControlledVocabulary() && !dsf.getControlledVocabularyValues().isEmpty())
+                    || !dsf.getDatasetFieldValues().isEmpty()) {
+                throw new BadRequestException(
+                        "Can't append to a single-value field that already has a value: " + dsft.getName());
+            }
+        }
+        logger.fine("Name: " + dsft.getName());
+        logger.fine("val: " + valArray.toString());
+        logger.fine("Compound: " + dsft.isCompound());
+        logger.fine("CV: " + dsft.isAllowControlledVocabulary());
+
+        if (dsft.isCompound()) {
+            /*
+             * List<DatasetFieldCompoundValue> vals = parseCompoundValue(type,
+             * jsonld.get(key),testType); for (DatasetFieldCompoundValue dsfcv : vals) {
+             * dsfcv.setParentDatasetField(ret); } dsf.setDatasetFieldCompoundValues(vals);
+             */
+            List<DatasetFieldCompoundValue> cvList = dsf.getDatasetFieldCompoundValues();
+            if (!cvList.isEmpty()) {
+                if (!append) {
+                    cvList.clear();
+                } else if (!dsft.isAllowMultiples() && cvList.size() == 1) {
+                    // Trying to append but only a single value is allowed (and there already is
+                    // one)
+                    // (and we don't currently support appending new fields within a compound value)
+                    throw new BadRequestException(
+                            "Append with compound field with single value not yet supported: " + dsft.getDisplayName());
+                }
+            }
+
+            List<DatasetFieldCompoundValue> vals = new LinkedList<>();
+            for (JsonValue val : valArray) {
+                if (!(val instanceof JsonObject)) {
+                    throw new BadRequestException(
+                            "Compound field values must be JSON objects, field: " + dsft.getName());
+                }
+                DatasetFieldCompoundValue cv = null;
+
+                cv = new DatasetFieldCompoundValue();
+                cv.setDisplayOrder(cvList.size());
+                cvList.add(cv);
+                cv.setParentDatasetField(dsf);
+
+                JsonObject obj = (JsonObject) val;
+                for (String childKey : obj.keySet()) {
+                    if (dsftMap.containsKey(childKey)) {
+                        DatasetFieldType childft = dsftMap.get(childKey);
+                        if (!dsft.getChildDatasetFieldTypes().contains(childft)) {
+                            throw new BadRequestException(
+                                    "Compound field " + dsft.getName() + "can't include term " + childKey);
+                        }
+                        DatasetField childDsf = new DatasetField();
+                        cv.getChildDatasetFields().add(childDsf);
+                        childDsf.setDatasetFieldType(childft);
+                        childDsf.setParentDatasetFieldCompoundValue(cv);
+
+                        JsonArray childValArray = getValues(obj.get(childKey), childft.isAllowMultiples(),
+                                childft.getName());
+                        addField(childDsf, childValArray, childft, datasetFieldSvc, append);
+                    }
+                }
+            }
+
+        } else if (dsft.isControlledVocabulary()) {
+
+            List<ControlledVocabularyValue> vals = dsf.getControlledVocabularyValues();
+            for (JsonString strVal : valArray.getValuesAs(JsonString.class)) {
+                String strValue = strVal.getString();
+                ControlledVocabularyValue cvv = datasetFieldSvc
+                        .findControlledVocabularyValueByDatasetFieldTypeAndStrValue(dsft, strValue, true);
+                if (cvv == null) {
+                    throw new BadRequestException(
+                            "Unknown value for Controlled Vocab Field: " + dsft.getName() + " : " + strValue);
+                }
+                // Only add value to the list if it is not a duplicate
+                if (strValue.equals("Other")) {
+                    System.out.println("vals = " + vals + ", contains: " + vals.contains(cvv));
+                }
+                if (!vals.contains(cvv)) {
+                    if (vals.size() > 0) {
+                        cvv.setDisplayOrder(vals.size());
+                    }
+                    vals.add(cvv);
+                    cvv.setDatasetFieldType(dsft);
+                }
+            }
+            dsf.setControlledVocabularyValues(vals);
+
+        } else {
+            List<DatasetFieldValue> vals = dsf.getDatasetFieldValues();
+
+            for (JsonString strVal : valArray.getValuesAs(JsonString.class)) {
+                String strValue = strVal.getString();
+                DatasetFieldValue datasetFieldValue = new DatasetFieldValue();
+
+                datasetFieldValue.setDisplayOrder(vals.size());
+                datasetFieldValue.setValue(strValue.trim());
+                vals.add(datasetFieldValue);
+                datasetFieldValue.setDatasetField(dsf);
+
+            }
+            dsf.setDatasetFieldValues(vals);
+        }
+    }
+
+    private static JsonArray getValues(JsonValue val, boolean allowMultiples, String name) {
+        JsonArray valArray = null;
+        if (val instanceof JsonArray) {
+            if ((((JsonArray) val).size() > 1) && !allowMultiples) {
+                throw new BadRequestException("Array for single value notsupported: " + name);
+            } else {
+                valArray = (JsonArray) val;
+            }
+        } else {
+            valArray = Json.createArrayBuilder().add(val).build();
+        }
+        return valArray;
+    }
+
+    static Map<String, String> localContext = new TreeMap<String, String>();
+    static Map<String, DatasetFieldType> dsftMap = new TreeMap<String, DatasetFieldType>();
+
+    private static void populateFieldTypeMap(MetadataBlockServiceBean metadataBlockSvc) {
+        if (dsftMap.isEmpty()) {
+
+            List<MetadataBlock> mdbList = metadataBlockSvc.listMetadataBlocks();
+
+            for (MetadataBlock mdb : mdbList) {
+                boolean blockHasUri = mdb.getNamespaceUri() != null;
+                for (DatasetFieldType dsft : mdb.getDatasetFieldTypes()) {
+                    if (dsft.getUri() != null) {
+                        dsftMap.put(dsft.getUri(), dsft);
+                    }
+                    if (blockHasUri) {
+                        if (dsft.getParentDatasetFieldType() != null) {
+                            // ToDo - why not getName for child type? Would have to fix in ORE generation
+                            // code and handle legacy bags
+                            dsftMap.put(mdb.getNamespaceUri() + dsft.getParentDatasetFieldType().getName() + "#"
+                                    + dsft.getTitle(), dsft);
+                        } else {
+                            dsftMap.put(mdb.getNamespaceUri() + dsft.getTitle(), dsft);
+                        }
+                    }
+                }
+            }
+            logger.fine("DSFT Map: " + String.join(", ", dsftMap.keySet()));
+        }
+    }
+
+    public static void populateContext(MetadataBlockServiceBean metadataBlockSvc) {
+        if (localContext.isEmpty()) {
+
+            List<MetadataBlock> mdbList = metadataBlockSvc.listMetadataBlocks();
+
+            for (MetadataBlock mdb : mdbList) {
+                boolean blockHasUri = mdb.getNamespaceUri() != null;
+                if (blockHasUri) {
+                    JsonLDNamespace.defineNamespace(mdb.getName(), mdb.getNamespaceUri());
+                }
+                for (DatasetFieldType dsft : mdb.getDatasetFieldTypes()) {
+                    if ((dsft.getUri() != null) && !JsonLDNamespace.isInNamespace(dsft.getUri())) {
+                        //Add term if uri exists and it's not in one of the namespaces already defined
+                        localContext.putIfAbsent(dsft.getName(), dsft.getUri());
+                    }
+                }
+            }
+            JsonLDNamespace.addNamespacesToContext(localContext);
+            logger.fine("LocalContext keys: " + String.join(", ", localContext.keySet()));
+        }
+    }
+
+    public static JsonObject decontextualizeJsonLD(String jsonLDString) {
+        logger.fine(jsonLDString);
+        try (StringReader rdr = new StringReader(jsonLDString)) {
+
+            // Use JsonLd to expand/compact to localContext
+            JsonObject jsonld = Json.createReader(rdr).readObject();
+            JsonDocument doc = JsonDocument.of(jsonld);
+            JsonArray array = null;
+            try {
+                array = JsonLd.expand(doc).get();
+                jsonld = JsonLd.compact(JsonDocument.of(array), JsonDocument.of(Json.createObjectBuilder().build()))
+                        .get();
+                // jsonld = array.getJsonObject(0);
+                logger.fine("Decontextualized object: " + jsonld);
+                return jsonld;
+            } catch (JsonLdError e) {
+                System.out.println(e.getMessage());
+                return null;
+            }
+        }
+    }
+
+    private static JsonObject recontextualizeJsonLD(JsonObject jsonldObj, MetadataBlockServiceBean metadataBlockSvc) {
+
+        populateContext(metadataBlockSvc);
+
+        // Use JsonLd to expand/compact to localContext
+        JsonDocument doc = JsonDocument.of(jsonldObj);
+        JsonArray array = null;
+        try {
+            array = JsonLd.expand(doc).get();
+
+            jsonldObj = JsonLd.compact(JsonDocument.of(array), JsonDocument.of(JSONLDUtil.getContext(localContext)))
+                    .get();
+            logger.fine("Compacted: " + jsonldObj.toString());
+            return jsonldObj;
+        } catch (JsonLdError e) {
+            System.out.println(e.getMessage());
+            return null;
+        }
+    }
+
+    public static String prettyPrint(JsonValue val) {
+        StringWriter sw = new StringWriter();
+        Map<String, Object> properties = new HashMap<>(1);
+        properties.put(JsonGenerator.PRETTY_PRINTING, true);
+        JsonWriterFactory writerFactory = Json.createWriterFactory(properties);
+        JsonWriter jsonWriter = writerFactory.createWriter(sw);
+        jsonWriter.write(val);
+        jsonWriter.close();
+        return sw.toString();
+    }
+
+//Modified from https://stackoverflow.com/questions/3389348/parse-any-date-in-java
+
+    private static final Map<String, String> DATE_FORMAT_REGEXPS = new HashMap<String, String>() {
+        {
+            put("^\\d{8}$", "yyyyMMdd");
+            put("^\\d{1,2}-\\d{1,2}-\\d{4}$", "dd-MM-yyyy");
+            put("^\\d{4}-\\d{1,2}-\\d{1,2}$", "yyyy-MM-dd");
+            put("^\\d{1,2}/\\d{1,2}/\\d{4}$", "MM/dd/yyyy");
+            put("^\\d{4}/\\d{1,2}/\\d{1,2}$", "yyyy/MM/dd");
+            put("^\\d{1,2}\\s[a-z]{3}\\s\\d{4}$", "dd MMM yyyy");
+            put("^\\d{1,2}\\s[a-z]{4,}\\s\\d{4}$", "dd MMMM yyyy");
+        }
+    };
+
+    private static final Map<String, String> DATETIME_FORMAT_REGEXPS = new HashMap<String, String>() {
+        {
+            put("^\\d{12}$", "yyyyMMddHHmm");
+            put("^\\d{8}\\s\\d{4}$", "yyyyMMdd HHmm");
+            put("^\\d{1,2}-\\d{1,2}-\\d{4}\\s\\d{1,2}:\\d{2}$", "dd-MM-yyyy HH:mm");
+            put("^\\d{4}-\\d{1,2}-\\d{1,2}\\s\\d{1,2}:\\d{2}$", "yyyy-MM-dd HH:mm");
+            put("^\\d{1,2}/\\d{1,2}/\\d{4}\\s\\d{1,2}:\\d{2}$", "MM/dd/yyyy HH:mm");
+            put("^\\d{4}/\\d{1,2}/\\d{1,2}\\s\\d{1,2}:\\d{2}$", "yyyy/MM/dd HH:mm");
+            put("^\\d{1,2}\\s[a-z]{3}\\s\\d{4}\\s\\d{1,2}:\\d{2}$", "dd MMM yyyy HH:mm");
+            put("^\\d{1,2}\\s[a-z]{4,}\\s\\d{4}\\s\\d{1,2}:\\d{2}$", "dd MMMM yyyy HH:mm");
+            put("^\\d{14}$", "yyyyMMddHHmmss");
+            put("^\\d{8}\\s\\d{6}$", "yyyyMMdd HHmmss");
+            put("^\\d{1,2}-\\d{1,2}-\\d{4}\\s\\d{1,2}:\\d{2}:\\d{2}$", "dd-MM-yyyy HH:mm:ss");
+            put("^\\d{4}-\\d{1,2}-\\d{1,2}\\s\\d{1,2}:\\d{2}:\\d{2}$", "yyyy-MM-dd HH:mm:ss");
+            put("^\\d{1,2}/\\d{1,2}/\\d{4}\\s\\d{1,2}:\\d{2}:\\d{2}$", "MM/dd/yyyy HH:mm:ss");
+            put("^\\d{4}/\\d{1,2}/\\d{1,2}\\s\\d{1,2}:\\d{2}:\\d{2}$", "yyyy/MM/dd HH:mm:ss");
+            put("^\\d{1,2}\\s[a-z]{3}\\s\\d{4}\\s\\d{1,2}:\\d{2}:\\d{2}$", "dd MMM yyyy HH:mm:ss");
+            put("^\\d{1,2}\\s[a-z]{4,}\\s\\d{4}\\s\\d{1,2}:\\d{2}:\\d{2}$", "dd MMMM yyyy HH:mm:ss");
+            put("^\\d{4}-\\d{1,2}-\\d{1,2}\\s\\d{1,2}:\\d{2}:\\d{2}\\.\\d{3}$", "yyyy-MM-dd HH:mm:ss.SSS");
+            put("^[a-z,A-Z]{3}\\s[a-z,A-Z]{3}\\s\\d{1,2}\\s\\d{1,2}:\\d{2}:\\d{2}\\s[a-z,A-Z]{3}\\s\\d{4}$",
+                    "EEE MMM dd HH:mm:ss zzz yyyy"); // Wed Sep 23 19:33:46 UTC 2020
+
+        }
+    };
+
+    /**
+     * Determine DateTimeFormatter pattern matching with the given date string.
+     * Returns null if format is unknown. You can simply extend DateUtil with more
+     * formats if needed.
+     * 
+     * @param dateString The date string to determine the SimpleDateFormat pattern
+     *                   for.
+     * @return The matching SimpleDateFormat pattern, or null if format is unknown.
+     * @see SimpleDateFormat
+     */
+    public static DateTimeFormatter determineDateTimeFormat(String dateString) {
+        for (String regexp : DATETIME_FORMAT_REGEXPS.keySet()) {
+            if (dateString.toLowerCase().matches(regexp)) {
+                return DateTimeFormatter.ofPattern(DATETIME_FORMAT_REGEXPS.get(regexp));
+            }
+        }
+        logger.warning("Unknown datetime format: " + dateString);
+        return null; // Unknown format.
+    }
+
+    public static DateTimeFormatter determineDateFormat(String dateString) {
+        for (String regexp : DATE_FORMAT_REGEXPS.keySet()) {
+            if (dateString.toLowerCase().matches(regexp)) {
+                return DateTimeFormatter.ofPattern(DATE_FORMAT_REGEXPS.get(regexp));
+            }
+        }
+        logger.warning("Unknown date format: " + dateString);
+        return null; // Unknown format.
+    }
+
+    public static LocalDateTime getDateTimeFrom(String dateString) {
+        DateTimeFormatter dtf = determineDateTimeFormat(dateString);
+        if (dtf != null) {
+            return LocalDateTime.parse(dateString, dtf);
+        } else {
+            dtf = determineDateFormat(dateString);
+            if (dtf != null) {
+                return LocalDate.parse(dateString, dtf).atStartOfDay();
+            }
+        }
+
+        return null;
+    }
+
+    // Convenience methods for TermsOfUseAndAccess
+
+    public static final List<String> datasetTerms = new ArrayList<String>(Arrays.asList(
+            "https://dataverse.org/schema/core#termsOfUse",
+            "https://dataverse.org/schema/core#confidentialityDeclaration",
+            "https://dataverse.org/schema/core#specialPermissions", "https://dataverse.org/schema/core#restrictions",
+            "https://dataverse.org/schema/core#citationRequirements",
+            "https://dataverse.org/schema/core#depositorRequirements", "https://dataverse.org/schema/core#conditions",
+            "https://dataverse.org/schema/core#disclaimer"));
+    public static final List<String> datafileTerms = new ArrayList<String>(Arrays.asList(
+            "https://dataverse.org/schema/core#termsOfAccess", "https://dataverse.org/schema/core#fileRequestAccess",
+            "https://dataverse.org/schema/core#dataAccessPlace", "https://dataverse.org/schema/core#originalArchive",
+            "https://dataverse.org/schema/core#availabilityStatus",
+            "https://dataverse.org/schema/core#contactForAccess", "https://dataverse.org/schema/core#sizeOfCollection",
+            "https://dataverse.org/schema/core#studyCompletion"));
+
+    public static boolean isSet(TermsOfUseAndAccess terms, String semterm) {
+        switch (semterm) {
+        case "http://schema.org/license":
+            return !terms.getLicense().equals(TermsOfUseAndAccess.License.NONE);
+        case "https://dataverse.org/schema/core#termsOfUse":
+            return !StringUtils.isBlank(terms.getTermsOfUse());
+        case "https://dataverse.org/schema/core#confidentialityDeclaration":
+            return !StringUtils.isBlank(terms.getConfidentialityDeclaration());
+        case "https://dataverse.org/schema/core#specialPermissions":
+            return !StringUtils.isBlank(terms.getSpecialPermissions());
+        case "https://dataverse.org/schema/core#restrictions":
+            return !StringUtils.isBlank(terms.getRestrictions());
+        case "https://dataverse.org/schema/core#citationRequirements":
+            return !StringUtils.isBlank(terms.getCitationRequirements());
+        case "https://dataverse.org/schema/core#depositorRequirements":
+            return !StringUtils.isBlank(terms.getDepositorRequirements());
+        case "https://dataverse.org/schema/core#conditions":
+            return !StringUtils.isBlank(terms.getConditions());
+        case "https://dataverse.org/schema/core#disclaimer":
+            return !StringUtils.isBlank(terms.getDisclaimer());
+        case "https://dataverse.org/schema/core#termsOfAccess":
+            return !StringUtils.isBlank(terms.getTermsOfAccess());
+        case "https://dataverse.org/schema/core#fileRequestAccess":
+            return !terms.isFileAccessRequest();
+        case "https://dataverse.org/schema/core#dataAccessPlace":
+            return !StringUtils.isBlank(terms.getDataAccessPlace());
+        case "https://dataverse.org/schema/core#originalArchive":
+            return !StringUtils.isBlank(terms.getOriginalArchive());
+        case "https://dataverse.org/schema/core#availabilityStatus":
+            return !StringUtils.isBlank(terms.getAvailabilityStatus());
+        case "https://dataverse.org/schema/core#contactForAccess":
+            return !StringUtils.isBlank(terms.getContactForAccess());
+        case "https://dataverse.org/schema/core#sizeOfCollection":
+            return !StringUtils.isBlank(terms.getSizeOfCollection());
+        case "https://dataverse.org/schema/core#studyCompletion":
+            return !StringUtils.isBlank(terms.getStudyCompletion());
+        default:
+            logger.warning("isSet called for " + semterm);
+            return false;
+        }
+    }
+
+    public static void setSemTerm(TermsOfUseAndAccess terms, String semterm, Object value) {
+        switch (semterm) {
+        case "http://schema.org/license":
+            // Mirror rules from SwordServiceBean
+            if (((License) value).equals(TermsOfUseAndAccess.defaultLicense)) {
+                terms.setLicense(TermsOfUseAndAccess.defaultLicense);
+            } else {
+                throw new BadRequestException("The only allowed value for " + JsonLDTerm.schemaOrg("license").getUrl()
+                        + " is " + TermsOfUseAndAccess.CC0_URI);
+            }
+            break;
+        case "https://dataverse.org/schema/core#termsOfUse":
+            terms.setTermsOfUse((String) value);
+            break;
+        case "https://dataverse.org/schema/core#confidentialityDeclaration":
+            terms.setConfidentialityDeclaration((String) value);
+            break;
+        case "https://dataverse.org/schema/core#specialPermissions":
+            terms.setSpecialPermissions((String) value);
+            break;
+        case "https://dataverse.org/schema/core#restrictions":
+            terms.setRestrictions((String) value);
+            break;
+        case "https://dataverse.org/schema/core#citationRequirements":
+            terms.setCitationRequirements((String) value);
+            break;
+        case "https://dataverse.org/schema/core#depositorRequirements":
+            terms.setDepositorRequirements((String) value);
+            break;
+        case "https://dataverse.org/schema/core#conditions":
+            terms.setConditions((String) value);
+            break;
+        case "https://dataverse.org/schema/core#disclaimer":
+            terms.setDisclaimer((String) value);
+            break;
+        case "https://dataverse.org/schema/core#termsOfAccess":
+            terms.setTermsOfAccess((String) value);
+            break;
+        case "https://dataverse.org/schema/core#fileRequestAccess":
+            terms.setFileAccessRequest((boolean) value);
+            break;
+        case "https://dataverse.org/schema/core#dataAccessPlace":
+            terms.setDataAccessPlace((String) value);
+            break;
+        case "https://dataverse.org/schema/core#originalArchive":
+            terms.setOriginalArchive((String) value);
+            break;
+        case "https://dataverse.org/schema/core#availabilityStatus":
+            terms.setAvailabilityStatus((String) value);
+            break;
+        case "https://dataverse.org/schema/core#contactForAccess":
+            terms.setContactForAccess((String) value);
+            break;
+        case "https://dataverse.org/schema/core#sizeOfCollection":
+            terms.setSizeOfCollection((String) value);
+            break;
+        case "https://dataverse.org/schema/core#studyCompletion":
+            terms.setStudyCompletion((String) value);
+            break;
+        default:
+            logger.warning("setSemTerm called for " + semterm);
+            break;
+        }
+    }
+
+    private static boolean deleteIfSemTermMatches(TermsOfUseAndAccess terms, String semterm, JsonValue jsonValue) {
+        boolean foundTerm=false;
+        String val = null;
+        if(jsonValue.getValueType().equals(ValueType.STRING)) {
+            val = ((JsonString)jsonValue).getString();
+        }
+        switch (semterm) {
+        
+        case "https://dataverse.org/schema/core#termsOfUse":
+            if(terms.getTermsOfUse().equals(val)) {
+                terms.setTermsOfUse(null);
+                foundTerm=true;
+            }
+            break;
+        case "https://dataverse.org/schema/core#confidentialityDeclaration":
+            if(terms.getConfidentialityDeclaration().equals(val)) {
+                terms.setConfidentialityDeclaration(null);
+                foundTerm=true;
+            }
+            break;
+        case "https://dataverse.org/schema/core#specialPermissions":
+            if(terms.getSpecialPermissions().equals(val)) {
+                terms.setSpecialPermissions(null);
+                foundTerm=true;
+            }
+            break;
+        case "https://dataverse.org/schema/core#restrictions":
+            if(terms.getRestrictions().equals(val)) {
+                terms.setRestrictions(null);
+                foundTerm=true;
+            }
+            break;
+        case "https://dataverse.org/schema/core#citationRequirements":
+            if(terms.getCitationRequirements().equals(val)) {
+                terms.setCitationRequirements(null);
+                foundTerm=true;
+            }
+            break;
+        case "https://dataverse.org/schema/core#depositorRequirements":
+            if(terms.getDepositorRequirements().equals(val)) {
+                terms.setDepositorRequirements(null);
+                foundTerm=true;
+            }
+            break;
+        case "https://dataverse.org/schema/core#conditions":
+            if(terms.getConditions().equals(val)) {
+                terms.setConditions(null);
+                foundTerm=true;
+            }
+            break;
+        case "https://dataverse.org/schema/core#disclaimer":
+            if(terms.getDisclaimer().equals(val)) {
+                terms.setDisclaimer(null);
+                foundTerm=true;
+            }
+            break;
+        case "https://dataverse.org/schema/core#termsOfAccess":
+            if(terms.getTermsOfAccess().equals(val)) {
+                terms.setTermsOfAccess(null);
+                foundTerm=true;
+            }
+            break;
+        case "https://dataverse.org/schema/core#fileRequestAccess":
+            if(terms.isFileAccessRequest() && (jsonValue.equals(JsonValue.TRUE))) {
+                terms.setFileAccessRequest(false);
+                foundTerm=true;
+            }
+            break;
+        case "https://dataverse.org/schema/core#dataAccessPlace":
+            if(terms.getDataAccessPlace().equals(val)) {
+                terms.setDataAccessPlace(null);
+                foundTerm=true;
+            }
+            break;
+        case "https://dataverse.org/schema/core#originalArchive":
+            if(terms.getOriginalArchive().equals(val)) {
+                terms.setOriginalArchive(null);
+                foundTerm=true;
+            }
+            break;
+        case "https://dataverse.org/schema/core#availabilityStatus":
+            if(terms.getAvailabilityStatus().equals(val)) {
+                terms.setAvailabilityStatus(null);
+                foundTerm=true;
+            }
+            break;
+        case "https://dataverse.org/schema/core#contactForAccess":
+            if(terms.getContactForAccess().equals(val)) {
+                terms.setContactForAccess(null);
+                foundTerm=true;
+            }
+            break;
+        case "https://dataverse.org/schema/core#sizeOfCollection":
+            if(terms.getSizeOfCollection().equals(val)) {
+                terms.setSizeOfCollection(null);
+                foundTerm=true;
+            }
+            break;
+        case "https://dataverse.org/schema/core#studyCompletion":
+            if(terms.getStudyCompletion().equals(val)) {
+                terms.setStudyCompletion(null);
+                foundTerm=true;
+            }
+            break;
+        default:
+            logger.warning("deleteIfSemTermMatches called for " + semterm);
+            break;
+        }
+        return foundTerm; 
+    }
+
+}