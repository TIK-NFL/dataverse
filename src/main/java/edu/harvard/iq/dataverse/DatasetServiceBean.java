package edu.harvard.iq.dataverse;

import edu.harvard.iq.dataverse.authorization.AuthenticationServiceBean;
import edu.harvard.iq.dataverse.authorization.Permission;
import edu.harvard.iq.dataverse.authorization.users.AuthenticatedUser;
import edu.harvard.iq.dataverse.authorization.users.User;
import edu.harvard.iq.dataverse.dataaccess.DataAccess;
import edu.harvard.iq.dataverse.dataaccess.ImageThumbConverter;
import edu.harvard.iq.dataverse.dataaccess.StorageIO;
import edu.harvard.iq.dataverse.dataset.DatasetUtil;
import edu.harvard.iq.dataverse.datavariable.DataVariable;
import edu.harvard.iq.dataverse.engine.command.CommandContext;
import edu.harvard.iq.dataverse.engine.command.DataverseRequest;
import edu.harvard.iq.dataverse.engine.command.exception.CommandException;
import edu.harvard.iq.dataverse.engine.command.impl.DestroyDatasetCommand;
import edu.harvard.iq.dataverse.engine.command.impl.FinalizeDatasetPublicationCommand;
import edu.harvard.iq.dataverse.engine.command.impl.GetDatasetStorageSizeCommand;
import edu.harvard.iq.dataverse.export.ExportService;
import edu.harvard.iq.dataverse.harvest.server.OAIRecordServiceBean;
import edu.harvard.iq.dataverse.search.IndexServiceBean;
import edu.harvard.iq.dataverse.settings.SettingsServiceBean;
import edu.harvard.iq.dataverse.util.BundleUtil;
import edu.harvard.iq.dataverse.util.SystemConfig;
import edu.harvard.iq.dataverse.workflows.WorkflowComment;
import java.io.File;
import java.io.IOException;
import java.io.InputStream;
import java.text.SimpleDateFormat;
import java.util.ArrayList;
import java.util.Date;
import java.util.HashMap;
import java.util.HashSet;
import java.util.List;
import java.util.Map;
import java.util.Set;
import java.util.logging.FileHandler;
import java.util.logging.Level;
import java.util.logging.Logger;
import javax.ejb.Asynchronous;
import javax.ejb.EJB;
import javax.ejb.EJBException;
import javax.ejb.Stateless;
import javax.ejb.TransactionAttribute;
import javax.ejb.TransactionAttributeType;
import javax.inject.Named;
import javax.persistence.EntityManager;
import javax.persistence.NoResultException;
import javax.persistence.PersistenceContext;
import javax.persistence.Query;
import javax.persistence.StoredProcedureQuery;
import javax.persistence.TypedQuery;
import org.apache.commons.lang3.RandomStringUtils;
import org.ocpsoft.common.util.Strings;

/**
 *
 * @author skraffmiller
 */


@Stateless
@Named
public class DatasetServiceBean implements java.io.Serializable {

    private static final Logger logger = Logger.getLogger(DatasetServiceBean.class.getCanonicalName());
    @EJB
    IndexServiceBean indexService;

    @EJB
    DOIEZIdServiceBean doiEZIdServiceBean;

    @EJB
    SettingsServiceBean settingsService;

    @EJB
    DatasetVersionServiceBean versionService;

    @EJB
    DvObjectServiceBean dvObjectService;

    @EJB
    AuthenticationServiceBean authentication;

    @EJB
    DataFileServiceBean fileService;

    @EJB
    PermissionServiceBean permissionService;

    @EJB
    OAIRecordServiceBean recordService;

    @EJB
    EjbDataverseEngine commandEngine;

    @EJB
    SystemConfig systemConfig;

    private static final SimpleDateFormat logFormatter = new SimpleDateFormat("yyyy-MM-dd'T'HH-mm-ss");

    @PersistenceContext(unitName = "VDCNet-ejbPU")
    protected EntityManager em;

    public Dataset find(Object pk) {
        return em.find(Dataset.class, pk);
    }

    public List<Dataset> findByOwnerId(Long ownerId) {
        return findByOwnerId(ownerId, false);
    }

    public List<Dataset> findPublishedByOwnerId(Long ownerId) {
        return findByOwnerId(ownerId, true);
    }

    private List<Dataset> findByOwnerId(Long ownerId, boolean onlyPublished) {
        List<Dataset> retList = new ArrayList<>();
        TypedQuery<Dataset>  query = em.createNamedQuery("Dataset.findByOwnerId", Dataset.class);
        query.setParameter("ownerId", ownerId);
        if (!onlyPublished) {
            return query.getResultList();
        } else {
            for (Dataset ds : query.getResultList()) {
                if (ds.isReleased() && !ds.isDeaccessioned()) {
                    retList.add(ds);
                }
            }
            return retList;
        }
    }

    public List<Long> findIdsByOwnerId(Long ownerId) {
        return findIdsByOwnerId(ownerId, false);
    }

    private List<Long> findIdsByOwnerId(Long ownerId, boolean onlyPublished) {
        List<Long> retList = new ArrayList<>();
        if (!onlyPublished) {
            return em.createNamedQuery("Dataset.findIdByOwnerId")
                    .setParameter("ownerId", ownerId)
                    .getResultList();
        } else {
            List<Dataset> results = em.createNamedQuery("Dataset.findByOwnerId")
                    .setParameter("ownerId", ownerId).getResultList();
            for (Dataset ds : results) {
                if (ds.isReleased() && !ds.isDeaccessioned()) {
                    retList.add(ds.getId());
                }
            }
            return retList;
        }
    }

    public List<Dataset> findByCreatorId(Long creatorId) {
        return em.createNamedQuery("Dataset.findByCreatorId").setParameter("creatorId", creatorId).getResultList();
    }

    public List<Dataset> findByReleaseUserId(Long releaseUserId) {
        return em.createNamedQuery("Dataset.findByReleaseUserId").setParameter("releaseUserId", releaseUserId).getResultList();
    }

    public List<Dataset> filterByPidQuery(String filterQuery) {
        // finds only exact matches
        Dataset ds = findByGlobalId(filterQuery);
        List<Dataset> ret = new ArrayList<>();
        if (ds != null) ret.add(ds);


        /*
        List<Dataset> ret = em.createNamedQuery("Dataset.filterByPid", Dataset.class)
            .setParameter("affiliation", "%" + filterQuery.toLowerCase() + "%").getResultList();
        //logger.info("created native query: select o from Dataverse o where o.alias LIKE '" + filterQuery + "%' order by o.alias");
        logger.info("created named query");
        */
        if (ret != null) {
            logger.info("results list: "+ret.size()+" results.");
        }
        return ret;
    }

    public List<Dataset> findAll() {
        return em.createQuery("select object(o) from Dataset as o order by o.id", Dataset.class).getResultList();
    }

    public List<Long> findIdStale() {
        return em.createNamedQuery("Dataset.findIdStale").getResultList();
    }

     public List<Long> findIdStalePermission() {
        return em.createNamedQuery("Dataset.findIdStalePermission").getResultList();
    }

    public List<Long> findAllLocalDatasetIds() {
        return em.createQuery("SELECT o.id FROM Dataset o WHERE o.harvestedFrom IS null ORDER BY o.id", Long.class).getResultList();
    }

    public List<Long> findAllUnindexed() {
        return em.createQuery("SELECT o.id FROM Dataset o WHERE o.indexTime IS null ORDER BY o.id DESC", Long.class).getResultList();
    }

    //Used in datasets listcurationstatus API
    public List<Dataset> findAllUnpublished() {
        return em.createQuery("SELECT object(o) FROM Dataset o, DvObject d WHERE d.id=o.id and d.publicationDate IS null ORDER BY o.id ASC", Dataset.class).getResultList();
    }

    /**
     * For docs, see the equivalent method on the DataverseServiceBean.
     * @param numPartitions
     * @param partitionId
     * @param skipIndexed
     * @return a list of datasets
     * @see DataverseServiceBean#findAllOrSubset(long, long, boolean)
     */
    public List<Long> findAllOrSubset(long numPartitions, long partitionId, boolean skipIndexed) {
        if (numPartitions < 1) {
            long saneNumPartitions = 1;
            numPartitions = saneNumPartitions;
        }
        String skipClause = skipIndexed ? "AND o.indexTime is null " : "";
        TypedQuery<Long> typedQuery = em.createQuery("SELECT o.id FROM Dataset o WHERE MOD( o.id, :numPartitions) = :partitionId " +
                skipClause +
                "ORDER BY o.id", Long.class);
        typedQuery.setParameter("numPartitions", numPartitions);
        typedQuery.setParameter("partitionId", partitionId);
        return typedQuery.getResultList();
    }

        /**
     * For docs, see the equivalent method on the DataverseServiceBean.
     * @param numPartitions
     * @param partitionId
     * @param skipIndexed
     * @return a list of datasets
     * @see DataverseServiceBean#findAllOrSubset(long, long, boolean)
     */
    public List<Long> findAllOrSubsetOrderByFilesOwned(boolean skipIndexed) {
        /*
        Disregards deleted or replaced files when determining 'size' of dataset.
        Could possibly make more efficient by getting file metadata counts
        of latest published/draft version.
        Also disregards partitioning which is no longer supported.
        SEK - 11/09/2021
        */

        String skipClause = skipIndexed ? "AND o.indexTime is null " : "";
        Query query = em.createNativeQuery(" Select distinct(o.id), count(f.id) as numFiles FROM dvobject o " +
            "left join dvobject f on f.owner_id = o.id  where o.dtype = 'Dataset' "
                + skipClause
                + " group by o.id "
                + "ORDER BY count(f.id) asc, o.id");

        List<Object[]> queryResults;
        queryResults = query.getResultList();

        List<Long> retVal = new ArrayList();
        for (Object[] result : queryResults) {
            Long dsId;
            if (result[0] != null) {
                try {
                    dsId = Long.parseLong(result[0].toString()) ;
                } catch (Exception ex) {
                    dsId = null;
                }
                if (dsId == null) {
                    continue;
                }
                retVal.add(dsId);
            }
        }
        return retVal;
    }

    /**
     * Merges the passed dataset to the persistence context.
     * @param ds the dataset whose new state we want to persist.
     * @return The managed entity representing {@code ds}.
     */
    public Dataset merge( Dataset ds ) {
        return em.merge(ds);
    }

    public Dataset findByGlobalId(String globalId) {
        Dataset retVal = (Dataset) dvObjectService.findByGlobalId(globalId, "Dataset");
        if (retVal != null){
            return retVal;
        } else {
            //try to find with alternative PID
            return (Dataset) dvObjectService.findByGlobalId(globalId, "Dataset", true);
        }
    }

    /**
     * Instantiate dataset, and its components (DatasetVersions and FileMetadatas)
     * this method is used for object validation; if there are any invalid values
     * in the dataset components, a ConstraintViolationException will be thrown,
     * which can be further parsed to detect the specific offending values.
     * @param id the id of the dataset
     * @throws javax.validation.ConstraintViolationException
     */

    @TransactionAttribute(TransactionAttributeType.REQUIRES_NEW)
    public void instantiateDatasetInNewTransaction(Long id, boolean includeVariables) {
        Dataset dataset = find(id);
        for (DatasetVersion version : dataset.getVersions()) {
            for (FileMetadata fileMetadata : version.getFileMetadatas()) {
                // todo: make this optional!
                if (includeVariables) {
                    if (fileMetadata.getDataFile().isTabularData()) {
                        DataTable dataTable = fileMetadata.getDataFile().getDataTable();
                        for (DataVariable dataVariable : dataTable.getDataVariables()) {

                        }
                    }
                }
            }
        }
    }

    public String generateDatasetIdentifier(Dataset dataset, GlobalIdServiceBean idServiceBean) {
        String identifierType = settingsService.getValueForKey(SettingsServiceBean.Key.IdentifierGenerationStyle, "randomString");
        String shoulder = settingsService.getValueForKey(SettingsServiceBean.Key.Shoulder, "");

        switch (identifierType) {
            case "randomString":
                return generateIdentifierAsRandomString(dataset, idServiceBean, shoulder);
            case "storedProcGenerated":
                return generateIdentifierFromStoredProcedure(dataset, idServiceBean, shoulder);
            default:
                /* Should we throw an exception instead?? -- L.A. 4.6.2 */
                return generateIdentifierAsRandomString(dataset, idServiceBean, shoulder);
        }
    }

    private String generateIdentifierAsRandomString(Dataset dataset, GlobalIdServiceBean idServiceBean, String shoulder) {
        String identifier = null;
        do {
            identifier = shoulder + RandomStringUtils.randomAlphanumeric(6).toUpperCase();
        } while (!isIdentifierLocallyUnique(identifier, dataset));

        return identifier;
    }

    private String generateIdentifierFromStoredProcedure(Dataset dataset, GlobalIdServiceBean idServiceBean, String shoulder) {

        String identifier;
        do {
            StoredProcedureQuery query = this.em.createNamedStoredProcedureQuery("Dataset.generateIdentifierFromStoredProcedure");
            query.execute();
            String identifierFromStoredProcedure = (String) query.getOutputParameterValue(1);
            // some diagnostics here maybe - is it possible to determine that it's failing
            // because the stored procedure hasn't been created in the database?
            if (identifierFromStoredProcedure == null) {
                return null;
            }
            identifier = shoulder + identifierFromStoredProcedure;
        } while (!isIdentifierLocallyUnique(identifier, dataset));

        return identifier;
    }

    /**
     * Check that a identifier entered by the user is unique (not currently used
     * for any other study in this Dataverse Network) also check for duplicate
     * in EZID if needed
     * @param userIdentifier
     * @param dataset
     * @param persistentIdSvc
     * @return {@code true} if the identifier is unique, {@code false} otherwise.
     */
    public boolean isIdentifierUnique(String userIdentifier, Dataset dataset, GlobalIdServiceBean persistentIdSvc) {
        if ( ! isIdentifierLocallyUnique(userIdentifier, dataset) ) return false; // duplication found in local database

        // not in local DB, look in the persistent identifier service
        try {
            return ! persistentIdSvc.alreadyExists(dataset);
        } catch (Exception e){
            //we can live with failure - means identifier not found remotely
        }

        return true;
    }

    public boolean isIdentifierLocallyUnique(Dataset dataset) {
        return isIdentifierLocallyUnique(dataset.getIdentifier(), dataset);
    }

    public boolean isIdentifierLocallyUnique(String identifier, Dataset dataset) {
        return em.createNamedQuery("Dataset.findByIdentifierAuthorityProtocol")
            .setParameter("identifier", identifier)
            .setParameter("authority", dataset.getAuthority())
            .setParameter("protocol", dataset.getProtocol())
            .getResultList().isEmpty();
    }

    public Long getMaximumExistingDatafileIdentifier(Dataset dataset) {
        //Cannot rely on the largest table id having the greatest identifier counter
        long zeroFiles = new Long(0);
        Long retVal = zeroFiles;
        Long testVal;
        List<Object> idResults;
        Long dsId = dataset.getId();
        if (dsId != null) {
            try {
                idResults = em.createNamedQuery("Dataset.findIdentifierByOwnerId")
                                .setParameter("ownerId", dsId).getResultList();
            } catch (NoResultException ex) {
                logger.log(Level.FINE, "No files found in dataset id {0}. Returning a count of zero.", dsId);
                return zeroFiles;
            }
            if (idResults != null) {
                for (Object raw: idResults){
                    String identifier = (String) raw;
                    identifier =  identifier.substring(identifier.lastIndexOf("/") + 1);
                    testVal = new Long(identifier) ;
                    if (testVal > retVal){
                        retVal = testVal;
                    }
                }
            }
        }
        return retVal;
    }

    public DatasetVersion storeVersion( DatasetVersion dsv ) {
        em.persist(dsv);
        return dsv;
    }


    public DatasetVersionUser getDatasetVersionUser(DatasetVersion version, User user) {

        TypedQuery<DatasetVersionUser> query = em.createNamedQuery("DatasetVersionUser.findByVersionIdAndUserId", DatasetVersionUser.class);
        query.setParameter("versionId", version.getId());
        String identifier = user.getIdentifier();
        identifier = identifier.startsWith("@") ? identifier.substring(1) : identifier;
        AuthenticatedUser au = authentication.getAuthenticatedUser(identifier);
        query.setParameter("userId", au.getId());
        try {
            return query.getSingleResult();
        } catch (javax.persistence.NoResultException e) {
            return null;
        }
    }

    public boolean checkDatasetLock(Long datasetId) {
        TypedQuery<DatasetLock> lockCounter = em.createNamedQuery("DatasetLock.getLocksByDatasetId", DatasetLock.class);
        lockCounter.setParameter("datasetId", datasetId);
        lockCounter.setMaxResults(1);
        List<DatasetLock> lock = lockCounter.getResultList();
        return lock.size()>0;
    }

    public List<DatasetLock> getDatasetLocksByUser( AuthenticatedUser user) {

        return listLocks(null, user);
    }

    @TransactionAttribute(TransactionAttributeType.REQUIRES_NEW)
    public DatasetLock addDatasetLock(Dataset dataset, DatasetLock lock) {
        lock.setDataset(dataset);
        dataset.addLock(lock);
        lock.setStartTime( new Date() );
        em.persist(lock);
        //em.merge(dataset);
        return lock;
    }

    @TransactionAttribute(TransactionAttributeType.REQUIRES_NEW) /*?*/
    public DatasetLock addDatasetLock(Long datasetId, DatasetLock.Reason reason, Long userId, String info) {

        Dataset dataset = em.find(Dataset.class, datasetId);

        AuthenticatedUser user = null;
        if (userId != null) {
            user = em.find(AuthenticatedUser.class, userId);
        }

        // Check if the dataset is already locked for this reason:
        // (to prevent multiple, duplicate locks on the dataset!)
        DatasetLock lock = dataset.getLockFor(reason);
        if (lock != null) {
            return lock;
        }

        // Create new:
        lock = new DatasetLock(reason, user);
        lock.setDataset(dataset);
        lock.setInfo(info);
        lock.setStartTime(new Date());

        if (userId != null) {
            lock.setUser(user);
            if (user.getDatasetLocks() == null) {
                user.setDatasetLocks(new ArrayList<>());
            }
            user.getDatasetLocks().add(lock);
        }

        return addDatasetLock(dataset, lock);
    }

    /**
     * Removes all {@link DatasetLock}s for the dataset whose id is passed and reason
     * is {@code aReason}.
     * @param dataset the dataset whose locks (for {@code aReason}) will be removed.
     * @param aReason The reason of the locks that will be removed.
     */
    @TransactionAttribute(TransactionAttributeType.REQUIRES_NEW)
    public void removeDatasetLocks(Dataset dataset, DatasetLock.Reason aReason) {
        if ( dataset != null ) {
            new HashSet<>(dataset.getLocks()).stream()
                    .filter( l -> l.getReason() == aReason )
                    .forEach( lock -> {
                        lock = em.merge(lock);
                        dataset.removeLock(lock);

                        AuthenticatedUser user = lock.getUser();
                        user.getDatasetLocks().remove(lock);

                        em.remove(lock);
                    });
        }
    }

    @TransactionAttribute(TransactionAttributeType.REQUIRES_NEW)
    public void updateDatasetLock(DatasetLock datasetLock) {
        em.merge(datasetLock);
    }

    /*
     * Lists all dataset locks, optionally filtered by lock type or user, or both
     * @param lockType
     * @param user
     * @return a list of DatasetLocks
    */
    public List<DatasetLock> listLocks(DatasetLock.Reason lockType, AuthenticatedUser user) {

        TypedQuery<DatasetLock> query;

        if (lockType == null && user == null) {
            query = em.createNamedQuery("DatasetLock.findAll", DatasetLock.class);
        } else if (user == null) {
            query = em.createNamedQuery("DatasetLock.getLocksByType", DatasetLock.class);
            query.setParameter("lockType", lockType);
        } else if (lockType == null) {
            query = em.createNamedQuery("DatasetLock.getLocksByAuthenticatedUserId", DatasetLock.class);
            query.setParameter("authenticatedUserId", user.getId());
        } else {
            query = em.createNamedQuery("DatasetLock.getLocksByTypeAndAuthenticatedUserId", DatasetLock.class);
            query.setParameter("lockType", lockType);
            query.setParameter("authenticatedUserId", user.getId());
        }
        try {
            return query.getResultList();
        } catch (javax.persistence.NoResultException e) {
            return null;
        }
    }

    /*
    getTitleFromLatestVersion methods use native query to return a dataset title

        There are two versions:
     1) The version with datasetId param only will return the title regardless of version state
     2)The version with the param 'includeDraft' boolean  will return the most recently published title if the param is set to false
    If no Title found return empty string - protects against calling with
    include draft = false with no published version
    */

    public String getTitleFromLatestVersion(Long datasetId){
        return getTitleFromLatestVersion(datasetId, true);
    }

    public String getTitleFromLatestVersion(Long datasetId, boolean includeDraft){

        String whereDraft = "";
        //This clause will exclude draft versions from the select
        if (!includeDraft) {
            whereDraft = " and v.versionstate !='DRAFT' ";
        }

        try {
            return (String) em.createNativeQuery("select dfv.value  from dataset d "
                + " join datasetversion v on d.id = v.dataset_id "
                + " join datasetfield df on v.id = df.datasetversion_id "
                + " join datasetfieldvalue dfv on df.id = dfv.datasetfield_id "
                + " join datasetfieldtype dft on df.datasetfieldtype_id  = dft.id "
                + " where dft.name = '" + DatasetFieldConstant.title + "' and  v.dataset_id =" + datasetId
                + whereDraft
                + " order by v.versionnumber desc, v.minorVersionNumber desc limit 1 "
                + ";").getSingleResult();

        } catch (Exception ex) {
            logger.log(Level.INFO, "exception trying to get title from latest version: {0}", ex);
            return "";
        }

    }

    public Dataset getDatasetByHarvestInfo(Dataverse dataverse, String harvestIdentifier) {
        String queryStr = "SELECT d FROM Dataset d, DvObject o WHERE d.id = o.id AND o.owner.id = " + dataverse.getId() + " and d.harvestIdentifier = '" + harvestIdentifier + "'";
        Query query = em.createQuery(queryStr);
        List resultList = query.getResultList();
        Dataset dataset = null;
        if (resultList.size() > 1) {
            throw new EJBException("More than one dataset found in the dataverse (id= " + dataverse.getId() + "), with harvestIdentifier= " + harvestIdentifier);
        }
        if (resultList.size() == 1) {
            dataset = (Dataset) resultList.get(0);
        }
        return dataset;

    }

    public Long getDatasetVersionCardImage(Long versionId, User user) {
        if (versionId == null) {
            return null;
        }



        return null;
    }

    /**
     * Used to identify and properly display Harvested objects on the dataverse page.
     *
     * @param datasetIds
     * @return
     */
    public Map<Long, String> getArchiveDescriptionsForHarvestedDatasets(Set<Long> datasetIds){
        if (datasetIds == null || datasetIds.size() < 1) {
            return null;
        }

        String datasetIdStr = Strings.join(datasetIds, ", ");

        String qstr = "SELECT d.id, h.archiveDescription FROM harvestingClient h, dataset d WHERE d.harvestingClient_id = h.id AND d.id IN (" + datasetIdStr + ")";
        List<Object[]> searchResults;

        try {
            searchResults = em.createNativeQuery(qstr).getResultList();
        } catch (Exception ex) {
            searchResults = null;
        }

        if (searchResults == null) {
            return null;
        }

        Map<Long, String> ret = new HashMap<>();

        for (Object[] result : searchResults) {
            Long dsId;
            if (result[0] != null) {
                try {
                    dsId = (Long)result[0];
                } catch (Exception ex) {
                    dsId = null;
                }
                if (dsId == null) {
                    continue;
                }

                ret.put(dsId, (String)result[1]);
            }
        }

        return ret;
    }



    public boolean isDatasetCardImageAvailable(DatasetVersion datasetVersion, User user) {
        if (datasetVersion == null) {
            return false;
        }

        // First, check if this dataset has a designated thumbnail image:

        if (datasetVersion.getDataset() != null) {
            DataFile dataFile = datasetVersion.getDataset().getThumbnailFile();
            if (dataFile != null) {
                return ImageThumbConverter.isThumbnailAvailable(dataFile, 48);
            }
        }

        // If not, we'll try to use one of the files in this dataset version:
        // (the first file with an available thumbnail, really)

        List<FileMetadata> fileMetadatas = datasetVersion.getFileMetadatas();

        for (FileMetadata fileMetadata : fileMetadatas) {
            DataFile dataFile = fileMetadata.getDataFile();

            // TODO: use permissionsWrapper here - ?
            // (we are looking up these download permissions on individual files,
            // true, and those are unique... but the wrapper may be able to save
            // us some queries when it determines the download permission on the
            // dataset as a whole? -- L.A. 4.2.1

            if (fileService.isThumbnailAvailable(dataFile) && permissionService.userOn(user, dataFile).has(Permission.DownloadFile)) { //, user)) {
                return true;
            }

        }

        return false;
    }


    // reExportAll *forces* a reexport on all published datasets; whether they
    // have the "last export" time stamp set or not.
    @Asynchronous
    public void reExportAllAsync() {
        exportAllDatasets(true);
    }

    public void reExportAll() {
        exportAllDatasets(true);
    }


    // exportAll() will try to export the yet unexported datasets (it will honor
    // and trust the "last export" time stamp).

    @Asynchronous
    public void exportAllAsync() {
        exportAllDatasets(false);
    }

    public void exportAll() {
        exportAllDatasets(false);
    }

    public void exportAllDatasets(boolean forceReExport) {
        Integer countAll = 0;
        Integer countSuccess = 0;
        Integer countError = 0;
        String logTimestamp = logFormatter.format(new Date());
        Logger exportLogger = Logger.getLogger("edu.harvard.iq.dataverse.harvest.client.DatasetServiceBean." + "ExportAll" + logTimestamp);
        String logFileName = "../logs" + File.separator + "export_" + logTimestamp + ".log";
        FileHandler fileHandler;
        boolean fileHandlerSuceeded;
        try {
            fileHandler = new FileHandler(logFileName);
            exportLogger.setUseParentHandlers(false);
            fileHandlerSuceeded = true;
        } catch (IOException | SecurityException ex) {
            Logger.getLogger(DatasetServiceBean.class.getName()).log(Level.SEVERE, null, ex);
            return;
        }

        if (fileHandlerSuceeded) {
            exportLogger.addHandler(fileHandler);
        } else {
            exportLogger = logger;
        }

        exportLogger.info("Starting an export all job");

        for (Long datasetId : findAllLocalDatasetIds()) {
            // Potentially, there's a godzillion datasets in this Dataverse.
            // This is why we go through the list of ids here, and instantiate
            // only one dataset at a time.
            Dataset dataset = this.find(datasetId);
            if (dataset != null) {
                // Accurate "is published?" test - ?
                // Answer: Yes, it is! We can't trust dataset.isReleased() alone; because it is a dvobject method
                // that returns (publicationDate != null). And "publicationDate" is essentially
                // "the first publication date"; that stays the same as versions get
                // published and/or deaccessioned. But in combination with !isDeaccessioned()
                // it is indeed an accurate test.
                if (dataset.isReleased() && dataset.getReleasedVersion() != null && !dataset.isDeaccessioned()) {

                    // can't trust dataset.getPublicationDate(), no.
                    Date publicationDate = dataset.getReleasedVersion().getReleaseTime(); // we know this dataset has a non-null released version! Maybe not - SEK 8/19 (We do now! :)
                    if (forceReExport || (publicationDate != null
                            && (dataset.getLastExportTime() == null
                            || dataset.getLastExportTime().before(publicationDate)))) {
                        countAll++;
                        try {
                            recordService.exportAllFormatsInNewTransaction(dataset);
                            exportLogger.info("Success exporting dataset: " + dataset.getDisplayName() + " " + dataset.getGlobalIdString());
                            countSuccess++;
                        } catch (Exception ex) {
                            exportLogger.info("Error exporting dataset: " + dataset.getDisplayName() + " " + dataset.getGlobalIdString() + "; " + ex.getMessage());
                            countError++;
                        }
                    }
                }
            }
        }
        exportLogger.info("Datasets processed: " + countAll.toString());
        exportLogger.info("Datasets exported successfully: " + countSuccess.toString());
        exportLogger.info("Datasets failures: " + countError.toString());
        exportLogger.info("Finished export-all job.");

        if (fileHandlerSuceeded) {
            fileHandler.close();
        }

    }
<<<<<<< HEAD

    @Asynchronous
    public void reExportDatasetAsync(Dataset dataset) {
        exportDataset(dataset, true);
    }

    public void exportDataset(Dataset dataset, boolean forceReExport) {
        // Note that we reExport only one dataset so we don't log in a separate export logging file here
        if (dataset != null) {
            // Accurate "is published?" test - ?
            // Answer: Yes, it is! We can't trust dataset.isReleased() alone; because it is a dvobject method 
            // that returns (publicationDate != null). And "publicationDate" is essentially
            // "the first publication date"; that stays the same as versions get 
            // published and/or deaccessioned. But in combination with !isDeaccessioned() 
            // it is indeed an accurate test.
            if (dataset.isReleased() && dataset.getReleasedVersion() != null && !dataset.isDeaccessioned()) {

                // can't trust dataset.getPublicationDate(), no. 
                Date publicationDate = dataset.getReleasedVersion().getReleaseTime(); // we know this dataset has a non-null released version! Maybe not - SEK 8/19 (We do now! :)
                if (forceReExport || (publicationDate != null
                        && (dataset.getLastExportTime() == null
                        || dataset.getLastExportTime().before(publicationDate)))) {
                    try {
                        recordService.exportAllFormatsInNewTransaction(dataset);
                        logger.info("Success exporting dataset: " + dataset.getDisplayName() + " " + dataset.getGlobalIdString());
                    } catch (Exception ex) {
                        logger.info("Error exporting dataset: " + dataset.getDisplayName() + " " + dataset.getGlobalIdString() + "; " + ex.getMessage());
                    }
                }
            }
        }
        
    }

    //get a string to add to save success message
    //depends on dataset state and user privleges
=======
    
>>>>>>> 013fcd80
    public String getReminderString(Dataset dataset, boolean canPublishDataset) {
        return getReminderString( dataset, canPublishDataset, false);
    }

    //get a string to add to save success message
    //depends on page (dataset/file) and user privleges
    public String getReminderString(Dataset dataset, boolean canPublishDataset, boolean filePage) {
       
        String reminderString;

        if (canPublishDataset) {
            reminderString = BundleUtil.getStringFromBundle("dataset.message.publish.warning");
        } else {
            reminderString = BundleUtil.getStringFromBundle("dataset.message.submit.warning");
        }

        if (canPublishDataset) {
            if (!filePage) {
                reminderString = reminderString + " " + BundleUtil.getStringFromBundle("dataset.message.publish.remind.draft");
            } else {
                reminderString = reminderString + " " + BundleUtil.getStringFromBundle("dataset.message.publish.remind.draft.filePage");
                reminderString = reminderString.replace("{0}", "" + (dataset.getGlobalId().asString().concat("&version=DRAFT")));
            }
        } else {
            if (!filePage) {
                reminderString = reminderString + " " + BundleUtil.getStringFromBundle("dataset.message.submit.remind.draft");
            } else {
                reminderString = reminderString + " " + BundleUtil.getStringFromBundle("dataset.message.submit.remind.draft.filePage");
                reminderString = reminderString.replace("{0}", "" + (dataset.getGlobalId().asString().concat("&version=DRAFT")));
            }
        }

        if (reminderString != null) {
            return reminderString;
        } else {
            logger.warning("Unable to get reminder string from bundle. Returning empty string.");
            return "";
        }
    }

    public void updateLastExportTimeStamp(Long datasetId) {
        Date now = new Date();
        em.createNativeQuery("UPDATE Dataset SET lastExportTime='"+now.toString()+"' WHERE id="+datasetId).executeUpdate();
    }

    public Dataset setNonDatasetFileAsThumbnail(Dataset dataset, InputStream inputStream) {
        if (dataset == null) {
            logger.fine("In setNonDatasetFileAsThumbnail but dataset is null! Returning null.");
            return null;
        }
        if (inputStream == null) {
            logger.fine("In setNonDatasetFileAsThumbnail but inputStream is null! Returning null.");
            return null;
        }
        dataset = DatasetUtil.persistDatasetLogoToStorageAndCreateThumbnails(dataset, inputStream);
        dataset.setThumbnailFile(null);
        return merge(dataset);
    }

    public Dataset setDatasetFileAsThumbnail(Dataset dataset, DataFile datasetFileThumbnailToSwitchTo) {
        if (dataset == null) {
            logger.fine("In setDatasetFileAsThumbnail but dataset is null! Returning null.");
            return null;
        }
        if (datasetFileThumbnailToSwitchTo == null) {
            logger.fine("In setDatasetFileAsThumbnail but dataset is null! Returning null.");
            return null;
        }
        DatasetUtil.deleteDatasetLogo(dataset);
        dataset.setThumbnailFile(datasetFileThumbnailToSwitchTo);
        dataset.setUseGenericThumbnail(false);
        return merge(dataset);
    }

    public Dataset removeDatasetThumbnail(Dataset dataset) {
        if (dataset == null) {
            logger.fine("In removeDatasetThumbnail but dataset is null! Returning null.");
            return null;
        }
        DatasetUtil.deleteDatasetLogo(dataset);
        dataset.setThumbnailFile(null);
        dataset.setUseGenericThumbnail(true);
        return merge(dataset);
    }

    // persist assigned thumbnail in a single one-field-update query:
    // (the point is to avoid doing an em.merge() on an entire dataset object...)
    public void assignDatasetThumbnailByNativeQuery(Long datasetId, Long dataFileId) {
        try {
            em.createNativeQuery("UPDATE dataset SET thumbnailfile_id=" + dataFileId + " WHERE id=" + datasetId).executeUpdate();
        } catch (Exception ex) {
            // it's ok to just ignore...
        }
    }

    public void assignDatasetThumbnailByNativeQuery(Dataset dataset, DataFile dataFile) {
        try {
            em.createNativeQuery("UPDATE dataset SET thumbnailfile_id=" + dataFile.getId() + " WHERE id=" + dataset.getId()).executeUpdate();
        } catch (Exception ex) {
            // it's ok to just ignore...
        }
    }

    public WorkflowComment addWorkflowComment(WorkflowComment workflowComment) {
        em.persist(workflowComment);
        return workflowComment;
    }

    public void markWorkflowCommentAsRead(WorkflowComment workflowComment) {
        workflowComment.setToBeShown(false);
        em.merge(workflowComment);
    }


    /**
     * This method used to throw CommandException, which was pretty pointless
     * seeing how it's called asynchronously. As of v5.0 any CommanExceptiom
     * thrown by the FinalizeDatasetPublicationCommand below will be caught
     * and we'll log it as a warning - which is the best we can do at this point.
     * Any failure notifications to users should be sent from inside the command.
     */
    @Asynchronous
    @TransactionAttribute(TransactionAttributeType.SUPPORTS)
    public void callFinalizePublishCommandAsynchronously(Long datasetId, CommandContext ctxt, DataverseRequest request, boolean isPidPrePublished) {

        // Since we are calling the next command asynchronously anyway - sleep here
        // for a few seconds, just in case, to make sure the database update of
        // the dataset initiated by the PublishDatasetCommand has finished,
        // to avoid any concurrency/optimistic lock issues.
        // Aug. 2020/v5.0: It MAY be working consistently without any
        // sleep here, after the call the method has been moved to the onSuccess()
        // portion of the PublishDatasetCommand. I'm going to leave the 1 second
        // sleep below, for just in case reasons: -- L.A.
        try {
            Thread.sleep(1000);
        } catch (Exception ex) {
            logger.warning("Failed to sleep for a second.");
        }
        logger.fine("Running FinalizeDatasetPublicationCommand, asynchronously");
        Dataset theDataset = find(datasetId);
        try {
            commandEngine.submit(new FinalizeDatasetPublicationCommand(theDataset, request, isPidPrePublished));
        } catch (CommandException cex) {
            logger.warning("CommandException caught when executing the asynchronous portion of the Dataset Publication Command.");
        }
    }

    /*
     Experimental asynchronous method for requesting persistent identifiers for
     datafiles. We decided not to run this method on upload/create (so files
     will not have persistent ids while in draft; when the draft is published,
     we will force obtaining persistent ids for all the files in the version.

     If we go back to trying to register global ids on create, care will need to
     be taken to make sure the asynchronous changes below are not conflicting with
     the changes from file ingest (which may be happening in parallel, also
     asynchronously). We would also need to lock the dataset (similarly to how
     tabular ingest logs the dataset), to prevent the user from publishing the
     version before all the identifiers get assigned - otherwise more conflicts
     are likely. (It sounds like it would make sense to treat these two tasks -
     persistent identifiers for files and ingest - as one post-upload job, so that
     they can be run in sequence). -- L.A. Mar. 2018
    */
    @Asynchronous
    public void obtainPersistentIdentifiersForDatafiles(Dataset dataset) {
        GlobalIdServiceBean idServiceBean = GlobalIdServiceBean.getBean(dataset.getProtocol(), commandEngine.getContext());

        //If the Id type is sequential and Dependent then write file idenitifiers outside the command
        String datasetIdentifier = dataset.getIdentifier();
        Long maxIdentifier = null;

        if (systemConfig.isDataFilePIDSequentialDependent()) {
            maxIdentifier = getMaximumExistingDatafileIdentifier(dataset);
        }

        for (DataFile datafile : dataset.getFiles()) {
            logger.info("Obtaining persistent id for datafile id=" + datafile.getId());

            if (datafile.getIdentifier() == null || datafile.getIdentifier().isEmpty()) {

                logger.info("Obtaining persistent id for datafile id=" + datafile.getId());

                if (maxIdentifier != null) {
                    maxIdentifier++;
                    datafile.setIdentifier(datasetIdentifier + "/" + maxIdentifier.toString());
                } else {
                    datafile.setIdentifier(fileService.generateDataFileIdentifier(datafile, idServiceBean));
                }

                if (datafile.getProtocol() == null) {
                    datafile.setProtocol(settingsService.getValueForKey(SettingsServiceBean.Key.Protocol, ""));
                }
                if (datafile.getAuthority() == null) {
                    datafile.setAuthority(settingsService.getValueForKey(SettingsServiceBean.Key.Authority, ""));
                }

                logger.info("identifier: " + datafile.getIdentifier());

                String doiRetString;

                try {
                    logger.log(Level.FINE, "creating identifier");
                    doiRetString = idServiceBean.createIdentifier(datafile);
                } catch (Throwable e) {
                    logger.log(Level.WARNING, "Exception while creating Identifier: " + e.getMessage(), e);
                    doiRetString = "";
                }

                // Check return value to make sure registration succeeded
                if (!idServiceBean.registerWhenPublished() && doiRetString.contains(datafile.getIdentifier())) {
                    datafile.setIdentifierRegistered(true);
                    datafile.setGlobalIdCreateTime(new Date());
                }

                DataFile merged = em.merge(datafile);
                merged = null;
            }

        }
    }

    public long findStorageSize(Dataset dataset) throws IOException {
        return findStorageSize(dataset, false, GetDatasetStorageSizeCommand.Mode.STORAGE, null);
    }


    public long findStorageSize(Dataset dataset, boolean countCachedExtras) throws IOException {
        return findStorageSize(dataset, countCachedExtras, GetDatasetStorageSizeCommand.Mode.STORAGE, null);
    }

    /**
     * Returns the total byte size of the files in this dataset
     *
     * @param dataset
     * @param countCachedExtras boolean indicating if the cached disposable extras should also be counted
     * @param mode String indicating whether we are getting the result for storage (entire dataset) or download version based
     * @param version optional param for dataset version
     * @return total size
     * @throws IOException if it can't access the objects via StorageIO
     * (in practice, this can only happen when called with countCachedExtras=true; when run in the
     * default mode, the method doesn't need to access the storage system, as the
     * sizes of the main files are recorded in the database)
     */
    public long findStorageSize(Dataset dataset, boolean countCachedExtras, GetDatasetStorageSizeCommand.Mode mode, DatasetVersion version) throws IOException {
        long total = 0L;

        if (dataset.isHarvested()) {
            return 0L;
        }

        List<DataFile> filesToTally = new ArrayList();

        if (version == null || (mode != null &&  mode.equals("storage"))){
            filesToTally = dataset.getFiles();
        } else {
            List <FileMetadata>  fmds = version.getFileMetadatas();
            for (FileMetadata fmd : fmds){
                    filesToTally.add(fmd.getDataFile());
            }
        }


        //CACHED EXTRAS FOR DOWNLOAD?


        for (DataFile datafile : filesToTally) {
                total += datafile.getFilesize();

                if (!countCachedExtras) {
                    if (datafile.isTabularData()) {
                        // count the size of the stored original, in addition to the main tab-delimited file:
                        Long originalFileSize = datafile.getDataTable().getOriginalFileSize();
                        if (originalFileSize != null) {
                            total += originalFileSize;
                        }
                    }
                } else {
                    StorageIO<DataFile> storageIO = datafile.getStorageIO();
                    for (String cachedFileTag : storageIO.listAuxObjects()) {
                        total += storageIO.getAuxObjectSize(cachedFileTag);
                    }
                }
            }

        // and finally,
        if (countCachedExtras) {
            // count the sizes of the files cached for the dataset itself
            // (i.e., the metadata exports):
            StorageIO<Dataset> datasetSIO = DataAccess.getStorageIO(dataset);

            for (String[] exportProvider : ExportService.getInstance().getExportersLabels()) {
                String exportLabel = "export_" + exportProvider[1] + ".cached";
                try {
                    total += datasetSIO.getAuxObjectSize(exportLabel);
                } catch (IOException ioex) {
                    // safe to ignore; object not cached
                }
            }
        }

        return total;
    }

    /**
     * An optimized method for deleting a harvested dataset.
     *
     * @param dataset
     * @param request DataverseRequest (for initializing the DestroyDatasetCommand)
     * @param hdLogger logger object (in practice, this will be a separate log file created for a specific harvesting job)
     */
    @TransactionAttribute(TransactionAttributeType.REQUIRES_NEW)
    public void deleteHarvestedDataset(Dataset dataset, DataverseRequest request, Logger hdLogger) {
        // Purge all the SOLR documents associated with this client from the
        // index server:
        indexService.deleteHarvestedDocuments(dataset);

        try {
            // files from harvested datasets are removed unceremoniously,
            // directly in the database. no need to bother calling the
            // DeleteFileCommand on them.
            for (DataFile harvestedFile : dataset.getFiles()) {
                DataFile merged = em.merge(harvestedFile);
                em.remove(merged);
                harvestedFile = null;
            }
            dataset.setFiles(null);
            Dataset merged = em.merge(dataset);
            commandEngine.submit(new DestroyDatasetCommand(merged, request));
            hdLogger.info("Successfully destroyed the dataset");
        } catch (Exception ex) {
            hdLogger.warning("Failed to destroy the dataset");
        }
    }
}<|MERGE_RESOLUTION|>--- conflicted
+++ resolved
@@ -801,7 +801,7 @@
         }
 
     }
-<<<<<<< HEAD
+    
 
     @Asynchronous
     public void reExportDatasetAsync(Dataset dataset) {
@@ -838,9 +838,6 @@
 
     //get a string to add to save success message
     //depends on dataset state and user privleges
-=======
-    
->>>>>>> 013fcd80
     public String getReminderString(Dataset dataset, boolean canPublishDataset) {
         return getReminderString( dataset, canPublishDataset, false);
     }
