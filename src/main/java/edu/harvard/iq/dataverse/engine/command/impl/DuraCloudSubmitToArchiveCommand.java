package edu.harvard.iq.dataverse.engine.command.impl;

import edu.harvard.iq.dataverse.DOIDataCiteRegisterService;
import edu.harvard.iq.dataverse.DataCitation;
import edu.harvard.iq.dataverse.Dataset;
import edu.harvard.iq.dataverse.DatasetVersion;
import edu.harvard.iq.dataverse.DatasetLock.Reason;
import edu.harvard.iq.dataverse.authorization.Permission;
import edu.harvard.iq.dataverse.authorization.users.ApiToken;
import edu.harvard.iq.dataverse.engine.command.Command;
import edu.harvard.iq.dataverse.engine.command.DataverseRequest;
import edu.harvard.iq.dataverse.engine.command.RequiredPermissions;
import edu.harvard.iq.dataverse.util.bagit.BagGenerator;
import edu.harvard.iq.dataverse.util.bagit.OREMap;
import edu.harvard.iq.dataverse.workflow.step.Failure;
import edu.harvard.iq.dataverse.workflow.step.WorkflowStepResult;

import java.io.IOException;
import java.io.PipedInputStream;
import java.io.PipedOutputStream;
import java.nio.charset.Charset;
import java.security.DigestInputStream;
import java.security.MessageDigest;
import java.security.NoSuchAlgorithmException;
import java.util.Map;
import java.util.logging.Logger;

import org.apache.commons.codec.binary.Hex;
import org.duracloud.client.ContentStore;
import org.duracloud.client.ContentStoreManager;
import org.duracloud.client.ContentStoreManagerImpl;
import org.duracloud.common.model.Credential;
import org.duracloud.error.ContentStoreException;

@RequiredPermissions(Permission.PublishDataset)
public class DuraCloudSubmitToArchiveCommand extends AbstractSubmitToArchiveCommand implements Command<DatasetVersion> {

    private static final Logger logger = Logger.getLogger(DuraCloudSubmitToArchiveCommand.class.getName());
    private static final String DEFAULT_PORT = "443";
    private static final String DEFAULT_CONTEXT = "durastore";
    private static final String DURACLOUD_PORT = ":DuraCloudPort";
    private static final String DURACLOUD_HOST = ":DuraCloudHost";
    private static final String DURACLOUD_CONTEXT = ":DuraCloudContext";
<<<<<<< HEAD
    private static final int DEFAULT_THREADS = 2;
    
    boolean success = false;
    int bagThreads =  DEFAULT_THREADS;
=======


>>>>>>> e713194c
    public DuraCloudSubmitToArchiveCommand(DataverseRequest aRequest, DatasetVersion version) {
        super(aRequest, version);
    }

    @Override
    public WorkflowStepResult performArchiveSubmission(DatasetVersion dv, ApiToken token,
            Map<String, String> requestedSettings) {

        String port = requestedSettings.get(DURACLOUD_PORT) != null ? requestedSettings.get(DURACLOUD_PORT)
                : DEFAULT_PORT;
        String dpnContext = requestedSettings.get(DURACLOUD_CONTEXT) != null ? requestedSettings.get(DURACLOUD_CONTEXT)
                : DEFAULT_CONTEXT;
        String host = requestedSettings.get(DURACLOUD_HOST);
        
        if (requestedSettings.get(BagGenerator.BAG_GENERATOR_THREADS) != null) {
            try {
                bagThreads=Integer.valueOf(requestedSettings.get(BagGenerator.BAG_GENERATOR_THREADS));
            } catch (NumberFormatException nfe) {
                logger.warning("Can't parse the value of setting " + BagGenerator.BAG_GENERATOR_THREADS + " as an integer - using default:" + DEFAULT_THREADS);
            }
        }
        
        if (host != null) {
            Dataset dataset = dv.getDataset();
            // ToDo - change after HDC 3A changes to status reporting
            // This will make the archivalCopyLocation non-null after a failure which should
            // stop retries
            dv.setArchivalCopyLocation("Attempted");
            if (dataset.getLockFor(Reason.finalizePublication) == null
                    && dataset.getLockFor(Reason.FileValidationFailed) == null) {
                // Use Duracloud client classes to login
                ContentStoreManager storeManager = new ContentStoreManagerImpl(host, port, dpnContext);
                Credential credential = new Credential(System.getProperty("duracloud.username"),
                        System.getProperty("duracloud.password"));
                storeManager.login(credential);
                /*
                 * Aliases can contain upper case characters which are not allowed in space
                 * names. Similarly, aliases can contain '_' which isn't allowed in a space
                 * name. The line below replaces any upper case chars with lowercase and
                 * replaces any '_' with '.-' . The '-' after the dot assures we don't break the
                 * rule that
                 * "The last period in a aspace may not immediately be followed by a number".
                 * (Although we could check, it seems better to just add '.-' all the time.As
                 * written the replaceAll will also change any chars not valid in a spaceName to
                 * '.' which would avoid code breaking if the alias constraints change. That
                 * said, this line may map more than one alias to the same spaceName, e.g.
                 * "test" and "Test" aliases both map to the "test" space name. This does not
                 * break anything but does potentially put bags from more than one collection in
                 * the same space.
                 */
                String spaceName = dataset.getOwner().getAlias().toLowerCase().replaceAll("[^a-z0-9-]", ".dcsafe");
                String baseFileName = dataset.getGlobalId().asString().replace(':', '-').replace('/', '-')
                        .replace('.', '-').toLowerCase() + "_v" + dv.getFriendlyVersionNumber();

                ContentStore store;
                try {
                    /*
                     * If there is a failure in creating a space, it is likely that a prior version
                     * has not been fully processed (snapshot created, archiving completed and files
                     * and space deleted - currently manual operations done at the project's
                     * duracloud website)
                     */
                    store = storeManager.getPrimaryContentStore();
                    // Create space to copy archival files to
                    if (!store.spaceExists(spaceName)) {
                        store.createSpace(spaceName);
                    }
                    String dataciteXml = getDataCiteXml(dv);

                    MessageDigest messageDigest = MessageDigest.getInstance("MD5");
                    try (PipedInputStream dataciteIn = new PipedInputStream();
                            DigestInputStream digestInputStream = new DigestInputStream(dataciteIn, messageDigest)) {
                        // Add datacite.xml file

                        Thread dcThread = new Thread(new Runnable() {
                            public void run() {
                                try (PipedOutputStream dataciteOut = new PipedOutputStream(dataciteIn)) {

                                    dataciteOut.write(dataciteXml.getBytes(Charset.forName("utf-8")));
                                    dataciteOut.close();
                                    success=true;
                                } catch (Exception e) {
                                    logger.severe("Error creating datacite.xml: " + e.getMessage());
                                    // TODO Auto-generated catch block
                                    e.printStackTrace();
                                }
                            }
                        }); 
                        dcThread.start();
                        // Have seen Pipe Closed errors for other archivers when used as a workflow
                        // without this delay loop
                        int i = 0;
                        while (digestInputStream.available() <= 0 && i < 100) {
                            Thread.sleep(10);
                            i++;
                        }
                        String checksum = store.addContent(spaceName, baseFileName + "_datacite.xml", digestInputStream,
                                -1l, null, null, null);
                        logger.fine("Content: datacite.xml added with checksum: " + checksum);
                        dcThread.join();
                        String localchecksum = Hex.encodeHexString(digestInputStream.getMessageDigest().digest());
                        if (!success || !checksum.equals(localchecksum)) {
                            logger.severe("Failure on " + baseFileName);
                            logger.severe(success ? checksum + " not equal to " + localchecksum : "failed to transfer to DuraCloud");
                            try {
                                store.deleteContent(spaceName, baseFileName + "_datacite.xml");
                            } catch (ContentStoreException cse) {
                                logger.warning(cse.getMessage());
                            }
                            return new Failure("Error in transferring DataCite.xml file to DuraCloud",
                                    "DuraCloud Submission Failure: incomplete metadata transfer");
                        }

                        // Store BagIt file
                        success = false;
                        String fileName = baseFileName + ".zip";

                        // Add BagIt ZIP file
                        // Although DuraCloud uses SHA-256 internally, it's API uses MD5 to verify the
                        // transfer

                        messageDigest = MessageDigest.getInstance("MD5");
                        try (PipedInputStream in = new PipedInputStream();
                                DigestInputStream digestInputStream2 = new DigestInputStream(in, messageDigest)) {
                            Thread bagThread = new Thread(new Runnable() {
                                public void run() {
                                    try (PipedOutputStream out = new PipedOutputStream(in)) {
                                        // Generate bag
                                        BagGenerator bagger = new BagGenerator(new OREMap(dv, false), dataciteXml);
<<<<<<< HEAD
                                        bagger.setNumConnections(bagThreads);
=======
                                        bagger.setNumConnections(getNumberOfBagGeneratorThreads());
>>>>>>> e713194c
                                        bagger.setAuthenticationKey(token.getTokenString());
                                        bagger.generateBag(out);
                                        success = true;
                                    } catch (Exception e) {
                                        logger.severe("Error creating bag: " + e.getMessage());
                                        // TODO Auto-generated catch block
                                        e.printStackTrace();
                                    }
                                }
                            });
                            bagThread.start();
                            i = 0;
                            while (digestInputStream.available() <= 0 && i < 100) {
                                Thread.sleep(10);
                                i++;
                            }
                            checksum = store.addContent(spaceName, fileName, digestInputStream2, -1l, null, null, null);
                            bagThread.join();
                            if (success) {
                                logger.fine("Content: " + fileName + " added with checksum: " + checksum);
                                localchecksum = Hex.encodeHexString(digestInputStream2.getMessageDigest().digest());
                            }
                            if (!success || !checksum.equals(localchecksum)) {
                                logger.severe("Failure on " + fileName);
                                logger.severe(success ? checksum + " not equal to " + localchecksum : "failed to transfer to DuraCloud");
                                try {
                                    store.deleteContent(spaceName, fileName);
                                    store.deleteContent(spaceName, baseFileName + "_datacite.xml");
                                } catch (ContentStoreException cse) {
                                    logger.warning(cse.getMessage());
                                }
                                return new Failure("Error in transferring Zip file to DuraCloud",
                                        "DuraCloud Submission Failure: incomplete archive transfer");
                            }
                        }

                        logger.fine("DuraCloud Submission step: Content Transferred");

                        // Document the location of dataset archival copy location (actually the URL
                        // where you can
                        // view it as an admin)
                        StringBuffer sb = new StringBuffer("https://");
                        sb.append(host);
                        if (!port.equals("443")) {
                            sb.append(":" + port);
                        }
                        sb.append("/duradmin/spaces/sm/");
                        sb.append(store.getStoreId());
                        sb.append("/" + spaceName + "/" + fileName);
                        dv.setArchivalCopyLocation(sb.toString());
                        logger.fine("DuraCloud Submission step complete: " + sb.toString());
                    } catch (ContentStoreException | IOException e) {
                        // TODO Auto-generated catch block
                        logger.warning(e.getMessage());
                        e.printStackTrace();
                        return new Failure("Error in transferring file to DuraCloud",
                                "DuraCloud Submission Failure: archive file not transferred");
                    } catch (InterruptedException e) {
                        logger.warning(e.getLocalizedMessage());
                        e.printStackTrace();
                    }
                } catch (ContentStoreException e) {
                    logger.warning(e.getMessage());
                    e.printStackTrace();
                    String mesg = "DuraCloud Submission Failure";
                    if (!(1 == dv.getVersion()) || !(0 == dv.getMinorVersionNumber())) {
                        mesg = mesg + ": Prior Version archiving not yet complete?";
                    }
                    return new Failure("Unable to create DuraCloud space with name: " + baseFileName, mesg);
                } catch (NoSuchAlgorithmException e) {
                    logger.severe("MD5 MessageDigest not available!");
                }
            } else {
                logger.warning(
                        "DuraCloud Submision Workflow aborted: Dataset locked for finalizePublication, or because file validation failed");
                return new Failure("Dataset locked");
            }
            return WorkflowStepResult.OK;
        } else {
            return new Failure("DuraCloud Submission not configured - no \":DuraCloudHost\".");
        }
    }

}<|MERGE_RESOLUTION|>--- conflicted
+++ resolved
@@ -41,43 +41,20 @@
     private static final String DURACLOUD_PORT = ":DuraCloudPort";
     private static final String DURACLOUD_HOST = ":DuraCloudHost";
     private static final String DURACLOUD_CONTEXT = ":DuraCloudContext";
-<<<<<<< HEAD
-    private static final int DEFAULT_THREADS = 2;
-    
-    boolean success = false;
-    int bagThreads =  DEFAULT_THREADS;
-=======
-
-
->>>>>>> e713194c
+
+
     public DuraCloudSubmitToArchiveCommand(DataverseRequest aRequest, DatasetVersion version) {
         super(aRequest, version);
     }
 
     @Override
-    public WorkflowStepResult performArchiveSubmission(DatasetVersion dv, ApiToken token,
-            Map<String, String> requestedSettings) {
-
-        String port = requestedSettings.get(DURACLOUD_PORT) != null ? requestedSettings.get(DURACLOUD_PORT)
-                : DEFAULT_PORT;
-        String dpnContext = requestedSettings.get(DURACLOUD_CONTEXT) != null ? requestedSettings.get(DURACLOUD_CONTEXT)
-                : DEFAULT_CONTEXT;
+    public WorkflowStepResult performArchiveSubmission(DatasetVersion dv, ApiToken token, Map<String, String> requestedSettings) {
+
+        String port = requestedSettings.get(DURACLOUD_PORT) != null ? requestedSettings.get(DURACLOUD_PORT) : DEFAULT_PORT;
+        String dpnContext = requestedSettings.get(DURACLOUD_CONTEXT) != null ? requestedSettings.get(DURACLOUD_CONTEXT) : DEFAULT_CONTEXT;
         String host = requestedSettings.get(DURACLOUD_HOST);
-        
-        if (requestedSettings.get(BagGenerator.BAG_GENERATOR_THREADS) != null) {
-            try {
-                bagThreads=Integer.valueOf(requestedSettings.get(BagGenerator.BAG_GENERATOR_THREADS));
-            } catch (NumberFormatException nfe) {
-                logger.warning("Can't parse the value of setting " + BagGenerator.BAG_GENERATOR_THREADS + " as an integer - using default:" + DEFAULT_THREADS);
-            }
-        }
-        
         if (host != null) {
             Dataset dataset = dv.getDataset();
-            // ToDo - change after HDC 3A changes to status reporting
-            // This will make the archivalCopyLocation non-null after a failure which should
-            // stop retries
-            dv.setArchivalCopyLocation("Attempted");
             if (dataset.getLockFor(Reason.finalizePublication) == null
                     && dataset.getLockFor(Reason.FileValidationFailed) == null) {
                 // Use Duracloud client classes to login
@@ -85,24 +62,9 @@
                 Credential credential = new Credential(System.getProperty("duracloud.username"),
                         System.getProperty("duracloud.password"));
                 storeManager.login(credential);
-                /*
-                 * Aliases can contain upper case characters which are not allowed in space
-                 * names. Similarly, aliases can contain '_' which isn't allowed in a space
-                 * name. The line below replaces any upper case chars with lowercase and
-                 * replaces any '_' with '.-' . The '-' after the dot assures we don't break the
-                 * rule that
-                 * "The last period in a aspace may not immediately be followed by a number".
-                 * (Although we could check, it seems better to just add '.-' all the time.As
-                 * written the replaceAll will also change any chars not valid in a spaceName to
-                 * '.' which would avoid code breaking if the alias constraints change. That
-                 * said, this line may map more than one alias to the same spaceName, e.g.
-                 * "test" and "Test" aliases both map to the "test" space name. This does not
-                 * break anything but does potentially put bags from more than one collection in
-                 * the same space.
-                 */
-                String spaceName = dataset.getOwner().getAlias().toLowerCase().replaceAll("[^a-z0-9-]", ".dcsafe");
-                String baseFileName = dataset.getGlobalId().asString().replace(':', '-').replace('/', '-')
-                        .replace('.', '-').toLowerCase() + "_v" + dv.getFriendlyVersionNumber();
+
+                String spaceName = dataset.getGlobalId().asString().replace(':', '-').replace('/', '-')
+                        .replace('.', '-').toLowerCase();
 
                 ContentStore store;
                 try {
@@ -120,104 +82,81 @@
                     String dataciteXml = getDataCiteXml(dv);
 
                     MessageDigest messageDigest = MessageDigest.getInstance("MD5");
-                    try (PipedInputStream dataciteIn = new PipedInputStream();
-                            DigestInputStream digestInputStream = new DigestInputStream(dataciteIn, messageDigest)) {
+                    try (PipedInputStream dataciteIn = new PipedInputStream(); DigestInputStream digestInputStream = new DigestInputStream(dataciteIn, messageDigest)) {
                         // Add datacite.xml file
 
-                        Thread dcThread = new Thread(new Runnable() {
+                        new Thread(new Runnable() {
                             public void run() {
                                 try (PipedOutputStream dataciteOut = new PipedOutputStream(dataciteIn)) {
 
                                     dataciteOut.write(dataciteXml.getBytes(Charset.forName("utf-8")));
                                     dataciteOut.close();
-                                    success=true;
                                 } catch (Exception e) {
                                     logger.severe("Error creating datacite.xml: " + e.getMessage());
                                     // TODO Auto-generated catch block
                                     e.printStackTrace();
+                                    throw new RuntimeException("Error creating datacite.xml: " + e.getMessage());
                                 }
                             }
-                        }); 
-                        dcThread.start();
-                        // Have seen Pipe Closed errors for other archivers when used as a workflow
-                        // without this delay loop
-                        int i = 0;
-                        while (digestInputStream.available() <= 0 && i < 100) {
+                        }).start();
+                        //Have seen Pipe Closed errors for other archivers when used as a workflow without this delay loop
+                        int i=0;
+                        while(digestInputStream.available()<=0 && i<100) {
                             Thread.sleep(10);
                             i++;
                         }
-                        String checksum = store.addContent(spaceName, baseFileName + "_datacite.xml", digestInputStream,
-                                -1l, null, null, null);
+                        String checksum = store.addContent(spaceName, "datacite.xml", digestInputStream, -1l, null, null,
+                                null);
                         logger.fine("Content: datacite.xml added with checksum: " + checksum);
-                        dcThread.join();
                         String localchecksum = Hex.encodeHexString(digestInputStream.getMessageDigest().digest());
-                        if (!success || !checksum.equals(localchecksum)) {
-                            logger.severe("Failure on " + baseFileName);
-                            logger.severe(success ? checksum + " not equal to " + localchecksum : "failed to transfer to DuraCloud");
-                            try {
-                                store.deleteContent(spaceName, baseFileName + "_datacite.xml");
-                            } catch (ContentStoreException cse) {
-                                logger.warning(cse.getMessage());
-                            }
+                        if (!checksum.equals(localchecksum)) {
+                            logger.severe(checksum + " not equal to " + localchecksum);
                             return new Failure("Error in transferring DataCite.xml file to DuraCloud",
                                     "DuraCloud Submission Failure: incomplete metadata transfer");
                         }
 
                         // Store BagIt file
-                        success = false;
-                        String fileName = baseFileName + ".zip";
+                        String fileName = spaceName + "v" + dv.getFriendlyVersionNumber() + ".zip";
 
                         // Add BagIt ZIP file
                         // Although DuraCloud uses SHA-256 internally, it's API uses MD5 to verify the
                         // transfer
-
                         messageDigest = MessageDigest.getInstance("MD5");
-                        try (PipedInputStream in = new PipedInputStream();
-                                DigestInputStream digestInputStream2 = new DigestInputStream(in, messageDigest)) {
-                            Thread bagThread = new Thread(new Runnable() {
+                        try (PipedInputStream in = new PipedInputStream();  DigestInputStream digestInputStream2 = new DigestInputStream(in, messageDigest)) {
+                            new Thread(new Runnable() {
                                 public void run() {
-                                    try (PipedOutputStream out = new PipedOutputStream(in)) {
+                                    try (PipedOutputStream out = new PipedOutputStream(in)){
                                         // Generate bag
                                         BagGenerator bagger = new BagGenerator(new OREMap(dv, false), dataciteXml);
-<<<<<<< HEAD
-                                        bagger.setNumConnections(bagThreads);
-=======
                                         bagger.setNumConnections(getNumberOfBagGeneratorThreads());
->>>>>>> e713194c
                                         bagger.setAuthenticationKey(token.getTokenString());
                                         bagger.generateBag(out);
-                                        success = true;
                                     } catch (Exception e) {
                                         logger.severe("Error creating bag: " + e.getMessage());
                                         // TODO Auto-generated catch block
                                         e.printStackTrace();
+                                        throw new RuntimeException("Error creating bag: " + e.getMessage());
                                     }
                                 }
-                            });
-                            bagThread.start();
-                            i = 0;
-                            while (digestInputStream.available() <= 0 && i < 100) {
+                            }).start();
+                            i=0;
+                            while(digestInputStream.available()<=0 && i<100) {
                                 Thread.sleep(10);
                                 i++;
                             }
-                            checksum = store.addContent(spaceName, fileName, digestInputStream2, -1l, null, null, null);
-                            bagThread.join();
-                            if (success) {
-                                logger.fine("Content: " + fileName + " added with checksum: " + checksum);
-                                localchecksum = Hex.encodeHexString(digestInputStream2.getMessageDigest().digest());
-                            }
-                            if (!success || !checksum.equals(localchecksum)) {
-                                logger.severe("Failure on " + fileName);
-                                logger.severe(success ? checksum + " not equal to " + localchecksum : "failed to transfer to DuraCloud");
-                                try {
-                                    store.deleteContent(spaceName, fileName);
-                                    store.deleteContent(spaceName, baseFileName + "_datacite.xml");
-                                } catch (ContentStoreException cse) {
-                                    logger.warning(cse.getMessage());
-                                }
+                            checksum = store.addContent(spaceName, fileName, digestInputStream2, -1l, null, null,
+                                    null);
+                            logger.fine("Content: " + fileName + " added with checksum: " + checksum);
+                            localchecksum = Hex.encodeHexString(digestInputStream2.getMessageDigest().digest());
+                            if (!checksum.equals(localchecksum)) {
+                                logger.severe(checksum + " not equal to " + localchecksum);
                                 return new Failure("Error in transferring Zip file to DuraCloud",
                                         "DuraCloud Submission Failure: incomplete archive transfer");
                             }
+                        } catch (RuntimeException rte) {
+                            logger.severe(rte.getMessage());
+                            return new Failure("Error in generating Bag",
+                                    "DuraCloud Submission Failure: archive file not created");
                         }
 
                         logger.fine("DuraCloud Submission step: Content Transferred");
@@ -241,6 +180,10 @@
                         e.printStackTrace();
                         return new Failure("Error in transferring file to DuraCloud",
                                 "DuraCloud Submission Failure: archive file not transferred");
+                    }  catch (RuntimeException rte) {
+                        logger.severe(rte.getMessage());
+                        return new Failure("Error in generating datacite.xml file",
+                                "DuraCloud Submission Failure: metadata file not created");
                     } catch (InterruptedException e) {
                         logger.warning(e.getLocalizedMessage());
                         e.printStackTrace();
@@ -252,13 +195,12 @@
                     if (!(1 == dv.getVersion()) || !(0 == dv.getMinorVersionNumber())) {
                         mesg = mesg + ": Prior Version archiving not yet complete?";
                     }
-                    return new Failure("Unable to create DuraCloud space with name: " + baseFileName, mesg);
+                    return new Failure("Unable to create DuraCloud space with name: " + spaceName, mesg);
                 } catch (NoSuchAlgorithmException e) {
                     logger.severe("MD5 MessageDigest not available!");
                 }
             } else {
-                logger.warning(
-                        "DuraCloud Submision Workflow aborted: Dataset locked for finalizePublication, or because file validation failed");
+                logger.warning("DuraCloud Submision Workflow aborted: Dataset locked for finalizePublication, or because file validation failed");
                 return new Failure("Dataset locked");
             }
             return WorkflowStepResult.OK;
@@ -266,5 +208,5 @@
             return new Failure("DuraCloud Submission not configured - no \":DuraCloudHost\".");
         }
     }
-
+    
 }