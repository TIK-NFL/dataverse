package edu.harvard.iq.dataverse;

import edu.harvard.iq.dataverse.provenance.ProvPopupFragmentBean;
import edu.harvard.iq.dataverse.api.AbstractApiBean;
import edu.harvard.iq.dataverse.authorization.AuthenticationServiceBean;
import edu.harvard.iq.dataverse.authorization.Permission;
import edu.harvard.iq.dataverse.authorization.providers.builtin.BuiltinUserServiceBean;
import edu.harvard.iq.dataverse.authorization.users.ApiToken;
import edu.harvard.iq.dataverse.authorization.users.AuthenticatedUser;
import edu.harvard.iq.dataverse.authorization.users.PrivateUrlUser;
import edu.harvard.iq.dataverse.authorization.users.User;
import edu.harvard.iq.dataverse.branding.BrandingUtil;
import edu.harvard.iq.dataverse.dataaccess.StorageIO;
import edu.harvard.iq.dataverse.dataaccess.ImageThumbConverter;
import edu.harvard.iq.dataverse.dataaccess.SwiftAccessIO;
import edu.harvard.iq.dataverse.datacapturemodule.DataCaptureModuleUtil;
import edu.harvard.iq.dataverse.datacapturemodule.ScriptRequestResponse;
import edu.harvard.iq.dataverse.dataset.DatasetThumbnail;
import edu.harvard.iq.dataverse.dataset.DatasetUtil;
import edu.harvard.iq.dataverse.datasetutility.FileSizeChecker;
import edu.harvard.iq.dataverse.datavariable.VariableServiceBean;
import edu.harvard.iq.dataverse.engine.command.Command;
import edu.harvard.iq.dataverse.engine.command.CommandContext;
import edu.harvard.iq.dataverse.engine.command.exception.CommandException;
import edu.harvard.iq.dataverse.engine.command.impl.CreatePrivateUrlCommand;
import edu.harvard.iq.dataverse.engine.command.impl.CuratePublishedDatasetVersionCommand;
import edu.harvard.iq.dataverse.engine.command.impl.DeaccessionDatasetVersionCommand;
import edu.harvard.iq.dataverse.engine.command.impl.DeleteDatasetVersionCommand;
import edu.harvard.iq.dataverse.engine.command.impl.DeletePrivateUrlCommand;
import edu.harvard.iq.dataverse.engine.command.impl.DestroyDatasetCommand;
import edu.harvard.iq.dataverse.engine.command.impl.GetPrivateUrlCommand;
import edu.harvard.iq.dataverse.engine.command.impl.LinkDatasetCommand;
import edu.harvard.iq.dataverse.engine.command.impl.PublishDatasetCommand;
import edu.harvard.iq.dataverse.engine.command.impl.PublishDataverseCommand;
import edu.harvard.iq.dataverse.engine.command.impl.UpdateDatasetVersionCommand;
import edu.harvard.iq.dataverse.export.ExportException;
import edu.harvard.iq.dataverse.export.ExportService;
import edu.harvard.iq.dataverse.export.spi.Exporter;
import edu.harvard.iq.dataverse.ingest.IngestRequest;
import edu.harvard.iq.dataverse.ingest.IngestServiceBean;
import edu.harvard.iq.dataverse.metadataimport.ForeignMetadataImportServiceBean;
import edu.harvard.iq.dataverse.privateurl.PrivateUrl;
import edu.harvard.iq.dataverse.privateurl.PrivateUrlServiceBean;
import edu.harvard.iq.dataverse.privateurl.PrivateUrlUtil;
import edu.harvard.iq.dataverse.search.SearchFilesServiceBean;
import edu.harvard.iq.dataverse.search.SortBy;
import edu.harvard.iq.dataverse.settings.SettingsServiceBean;
import edu.harvard.iq.dataverse.util.ArchiverUtil;
import edu.harvard.iq.dataverse.util.BundleUtil;
import edu.harvard.iq.dataverse.util.FileSortFieldAndOrder;
import edu.harvard.iq.dataverse.util.FileUtil;
import edu.harvard.iq.dataverse.util.JsfHelper;
import static edu.harvard.iq.dataverse.util.JsfHelper.JH;
import static edu.harvard.iq.dataverse.util.StringUtil.isEmpty;

import edu.harvard.iq.dataverse.util.StringUtil;
import edu.harvard.iq.dataverse.util.SystemConfig;
import edu.harvard.iq.dataverse.workflows.WorkflowComment;

import java.io.File;
import java.io.FileOutputStream;
import java.io.IOException;
import java.io.InputStream;
import java.sql.Timestamp;
import java.text.SimpleDateFormat;
import java.util.ArrayList;
import java.util.Date;
import java.util.HashMap;
import java.util.Iterator;
import java.util.List;
import java.util.Locale;
import java.util.Map;
import java.util.Map.Entry;
import java.util.Set;
import java.util.Collection;
import java.util.logging.Logger;
import javax.ejb.EJB;
import javax.ejb.EJBException;
import javax.faces.application.FacesMessage;
import javax.faces.context.FacesContext;
import javax.faces.event.ActionEvent;
import javax.faces.event.ValueChangeEvent;
import javax.faces.view.ViewScoped;
import javax.inject.Inject;
import javax.inject.Named;

import org.primefaces.event.FileUploadEvent;
import org.primefaces.model.file.UploadedFile;
import javax.validation.ConstraintViolation;
import org.apache.commons.httpclient.HttpClient;
//import org.primefaces.context.RequestContext;
import java.util.Arrays;
import java.util.HashSet;
import javax.faces.model.SelectItem;
import java.util.logging.Level;
import edu.harvard.iq.dataverse.engine.command.exception.IllegalCommandException;
import edu.harvard.iq.dataverse.engine.command.impl.AbstractSubmitToArchiveCommand;
import edu.harvard.iq.dataverse.engine.command.impl.CreateNewDatasetCommand;
import edu.harvard.iq.dataverse.engine.command.impl.GetLatestPublishedDatasetVersionCommand;
import edu.harvard.iq.dataverse.engine.command.impl.RequestRsyncScriptCommand;
import edu.harvard.iq.dataverse.engine.command.impl.PublishDatasetResult;
import edu.harvard.iq.dataverse.engine.command.impl.RestrictFileCommand;
import edu.harvard.iq.dataverse.engine.command.impl.ReturnDatasetToAuthorCommand;
import edu.harvard.iq.dataverse.engine.command.impl.SetExternalStatusCommand;
import edu.harvard.iq.dataverse.engine.command.impl.SubmitDatasetForReviewCommand;
import edu.harvard.iq.dataverse.externaltools.ExternalTool;
import edu.harvard.iq.dataverse.externaltools.ExternalToolServiceBean;
import edu.harvard.iq.dataverse.export.SchemaDotOrgExporter;
import edu.harvard.iq.dataverse.externaltools.ExternalToolHandler;
import edu.harvard.iq.dataverse.makedatacount.MakeDataCountLoggingServiceBean;
import edu.harvard.iq.dataverse.makedatacount.MakeDataCountLoggingServiceBean.MakeDataCountEntry;
import java.util.Collections;
import javax.faces.component.UIComponent;
import javax.faces.component.UIInput;

import javax.faces.event.AjaxBehaviorEvent;
import javax.servlet.ServletOutputStream;
import javax.servlet.http.HttpServletResponse;

import org.apache.commons.text.StringEscapeUtils;
import org.apache.commons.lang3.mutable.MutableBoolean;
import org.apache.commons.io.IOUtils;

import org.primefaces.component.tabview.TabView;
import org.primefaces.event.CloseEvent;
import org.primefaces.event.TabChangeEvent;
import org.primefaces.event.data.PageEvent;

import edu.harvard.iq.dataverse.search.FacetLabel;
import edu.harvard.iq.dataverse.search.SearchConstants;
import edu.harvard.iq.dataverse.search.SearchFields;
import edu.harvard.iq.dataverse.search.SearchServiceBean;
import edu.harvard.iq.dataverse.search.SearchUtil;
import edu.harvard.iq.dataverse.search.SolrClientService;
import java.util.Comparator;
import org.apache.solr.client.solrj.SolrQuery;
import org.apache.solr.client.solrj.impl.HttpSolrClient;
import org.apache.solr.client.solrj.response.FacetField;
import org.apache.solr.client.solrj.response.QueryResponse;
import org.apache.solr.common.SolrDocument;
import org.apache.solr.common.SolrDocumentList;
import org.primefaces.PrimeFaces;
import org.primefaces.model.DefaultTreeNode;
import org.primefaces.model.TreeNode;

/**
 *
 * @author gdurand
 */
@ViewScoped
@Named("DatasetPage")
public class DatasetPage implements java.io.Serializable {

    private static final Logger logger = Logger.getLogger(DatasetPage.class.getCanonicalName());

    public enum EditMode {

        CREATE, INFO, FILE, METADATA, LICENSE
    };

    public enum DisplayMode {

        INIT, SAVE
    };


    @EJB
    DatasetServiceBean datasetService;
    @EJB
    DatasetVersionServiceBean datasetVersionService;
    @EJB
    DataFileServiceBean datafileService;
    @EJB
    PermissionServiceBean permissionService;
    @EJB
    DataverseServiceBean dataverseService;
    @EJB
    DatasetFieldServiceBean fieldService;
    @EJB
    VariableServiceBean variableService;
    @EJB
    IngestServiceBean ingestService;
    @EJB
    ForeignMetadataImportServiceBean metadataImportService;
    @EJB
    EjbDataverseEngine commandEngine;
    @Inject
    DataverseSession session;
    @EJB
    UserNotificationServiceBean userNotificationService;
    @EJB
    BuiltinUserServiceBean builtinUserService;
    @EJB
    DataverseFieldTypeInputLevelServiceBean dataverseFieldTypeInputLevelService;
    @EJB
    SettingsServiceBean settingsService;
    @EJB
    SearchServiceBean searchService;
    @EJB
    AuthenticationServiceBean authService;
    @EJB
    SystemConfig systemConfig;
    @EJB
    GuestbookResponseServiceBean guestbookResponseService;
    @EJB
    FileDownloadServiceBean fileDownloadService;
    @EJB
    DataverseLinkingServiceBean dvLinkingService;
    @EJB
    DatasetLinkingServiceBean dsLinkingService;
    @EJB
    SearchFilesServiceBean searchFilesService;
    @EJB
    DataverseRoleServiceBean dataverseRoleService;
    @EJB
    PrivateUrlServiceBean privateUrlService;
    @EJB
    ExternalToolServiceBean externalToolService;
    @EJB
    SolrClientService solrClientService;
    @Inject
    DataverseRequestServiceBean dvRequestService;
    @Inject
    DatasetVersionUI datasetVersionUI;
    @Inject
    PermissionsWrapper permissionsWrapper;
    @Inject
    FileDownloadHelper fileDownloadHelper;
    @Inject
    ThumbnailServiceWrapper thumbnailServiceWrapper;
    @Inject
    SettingsWrapper settingsWrapper;
    @Inject
    ProvPopupFragmentBean provPopupFragmentBean;
    @Inject
    MakeDataCountLoggingServiceBean mdcLogService;
    @Inject DataverseHeaderFragment dataverseHeaderFragment;

    private Dataset dataset = new Dataset();

    private Long id = null;
    private EditMode editMode;
    private boolean bulkFileDeleteInProgress = false;

    private Long ownerId;
    private Long versionId;
    private int selectedTabIndex;
    private List<DataFile> newFiles = new ArrayList<>();
    private List<DataFile> uploadedFiles = new ArrayList<>();
    private MutableBoolean uploadInProgress = new MutableBoolean(false);

    private DatasetVersion workingVersion;
    private DatasetVersion clone;
    private int releaseRadio = 1;
    private int deaccessionRadio = 0;
    private int deaccessionReasonRadio = 0;
    private String datasetNextMajorVersion = "1.0";
    private String datasetNextMinorVersion = "";
    private String dropBoxSelection = "";
    private String deaccessionReasonText = "";
    private String displayCitation;
    private String deaccessionForwardURLFor = "";
    private String showVersionList = "false";
    private List<Template> dataverseTemplates = new ArrayList<>();
    private Template defaultTemplate;
    private Template selectedTemplate;
    /**
     * In the file listing, the page the user is on. This is zero-indexed so if
     * the user clicks page 2 in the UI, this will be 1.
     */
    private int filePaginatorPage;
    private int rowsPerPage;

    private String persistentId;
    private String version;
    private String protocol = "";
    private String authority = "";
    private String customFields="";

    private boolean noDVsAtAll = false;

    private boolean noDVsRemaining = false;

    private boolean stateChanged = false;

    private Long linkingDataverseId;
    private List<SelectItem> linkingDVSelectItems;
    private Dataverse linkingDataverse;
    private Dataverse selectedHostDataverse;

    public Dataverse getSelectedHostDataverse() {
        return selectedHostDataverse;
    }

    public void setSelectedHostDataverse(Dataverse selectedHostDataverse) {
        this.selectedHostDataverse = selectedHostDataverse;
    }

    // Version tab lists
    private List<DatasetVersion> versionTabList = new ArrayList<>();
    private List<DatasetVersion> versionTabListForPostLoad = new ArrayList<>();


    // Used to store results of permissions checks
    private final Map<String, Boolean> datasetPermissionMap = new HashMap<>(); // { Permission human_name : Boolean }



    private DataFile selectedDownloadFile;

    private Long maxFileUploadSizeInBytes = null;

    private String dataverseSiteUrl = "";

    private boolean removeUnusedTags;

    private Boolean hasRsyncScript = false;

    private Boolean hasTabular = false;

    /**
     * If the dataset version has at least one tabular file. The "hasTabular"
     * boolean is for the dataset level ("has ever had a tabular file") but
     * sometimes you want to know about the current version ("no tabular files
     * currently"). Like all files, tabular files can be deleted.
     */
    private boolean versionHasTabular = false;

    private boolean showIngestSuccess;

    public boolean isShowIngestSuccess() {
        return showIngestSuccess;
    }

    public void setShowIngestSuccess(boolean showIngestSuccess) {
        this.showIngestSuccess = showIngestSuccess;
    }

    // TODO: Consider renaming "configureTools" to "fileConfigureTools".
    List<ExternalTool> configureTools = new ArrayList<>();
    // TODO: Consider renaming "exploreTools" to "fileExploreTools".
    List<ExternalTool> exploreTools = new ArrayList<>();
    // TODO: Consider renaming "configureToolsByFileId" to "fileConfigureToolsByFileId".
    Map<Long, List<ExternalTool>> configureToolsByFileId = new HashMap<>();
    // TODO: Consider renaming "exploreToolsByFileId" to "fileExploreToolsByFileId".
    Map<Long, List<ExternalTool>> exploreToolsByFileId = new HashMap<>();
    // TODO: Consider renaming "previewToolsByFileId" to "file:PreviewToolsByFileId".
    Map<Long, List<ExternalTool>> previewToolsByFileId = new HashMap<>();
    // TODO: Consider renaming "previewTools" to "filePreviewTools".
    List<ExternalTool> previewTools = new ArrayList<>();
    private List<ExternalTool> datasetExploreTools;

    public Boolean isHasRsyncScript() {
        return hasRsyncScript;
    }

    public void setHasRsyncScript(Boolean hasRsyncScript) {
        this.hasRsyncScript = hasRsyncScript;
    }

    /**
     * The contents of the script.
     */
    private String rsyncScript = "";

    public String getRsyncScript() {
        return rsyncScript;
    }

    public void setRsyncScript(String rsyncScript) {
        this.rsyncScript = rsyncScript;
    }

    private String rsyncScriptFilename;

    public String getRsyncScriptFilename() {
        return rsyncScriptFilename;
    }

    private String thumbnailString = null;

    // This is the Dataset-level thumbnail;
    // it's either the thumbnail of the designated datafile,
    // or scaled down uploaded "logo" file, or randomly selected
    // image datafile from this dataset.
    public String getThumbnailString() {
        // This method gets called 30 (!) times, just to load the page!
        // - so let's cache that string the first time it's called.

        if (thumbnailString != null) {
            if ("".equals(thumbnailString)) {
                return null;
            }
            return thumbnailString;
        }

        if (!readOnly) {
            DatasetThumbnail datasetThumbnail = dataset.getDatasetThumbnail(ImageThumbConverter.DEFAULT_DATASETLOGO_SIZE);
            if (datasetThumbnail == null) {
                thumbnailString = "";
                return null;
            }

            if (datasetThumbnail.isFromDataFile()) {
                if (!datasetThumbnail.getDataFile().equals(dataset.getThumbnailFile())) {
                    datasetService.assignDatasetThumbnailByNativeQuery(dataset, datasetThumbnail.getDataFile());
                    // refresh the dataset:
                    dataset = datasetService.find(dataset.getId());
                }
            }

            thumbnailString = datasetThumbnail.getBase64image();
        } else {
            thumbnailString = thumbnailServiceWrapper.getDatasetCardImageAsBase64Url(dataset,
                    workingVersion.getId(),
                    !workingVersion.isDraft(),
                    ImageThumbConverter.DEFAULT_DATASETLOGO_SIZE);
            if (thumbnailString == null) {
                thumbnailString = "";
                return null;
            }


        }
        return thumbnailString;
    }

    public void setThumbnailString(String thumbnailString) {
        //Dummy method
    }

    public boolean isRemoveUnusedTags() {
        return removeUnusedTags;
    }

    public void setRemoveUnusedTags(boolean removeUnusedTags) {
        this.removeUnusedTags = removeUnusedTags;
    }

    private String fileSortField;
    private String fileSortOrder;

    public List<Entry<String,String>> getCartList() {
        if (session.getUser() instanceof AuthenticatedUser) {
            return ((AuthenticatedUser) session.getUser()).getCart().getContents();
        }
        return null;
    }

    public boolean checkCartForItem(String title, String persistentId) {
        if (session.getUser() instanceof AuthenticatedUser) {
            return ((AuthenticatedUser) session.getUser()).getCart().checkCartForItem(title, persistentId);
        }
        return false;
    }

    public void addItemtoCart(String title, String persistentId) throws Exception{
        if (canComputeAllFiles(true)) {
            if (session.getUser() instanceof AuthenticatedUser) {
                AuthenticatedUser authUser = (AuthenticatedUser) session.getUser();
                try {
                    authUser.getCart().addItem(title, persistentId);
                    JsfHelper.addSuccessMessage(BundleUtil.getStringFromBundle("dataset.compute.computeBatch.success"));
                } catch (Exception ex){
                    JsfHelper.addErrorMessage(BundleUtil.getStringFromBundle("dataset.compute.computeBatch.failure"));
                }
            }
        }
    }

    public void removeCartItem(String title, String persistentId) throws Exception {
        if (session.getUser() instanceof AuthenticatedUser) {
            AuthenticatedUser authUser = (AuthenticatedUser) session.getUser();
            try {
                authUser.getCart().removeItem(title, persistentId);
                JsfHelper.addSuccessMessage(BundleUtil.getStringFromBundle("dataset.compute.computeBatch.success"));
            } catch (Exception ex){
                JsfHelper.addErrorMessage(BundleUtil.getStringFromBundle("dataset.compute.computeBatch.failure"));
            }
        }
    }

    public void clearCart() throws Exception {
        if (session.getUser() instanceof AuthenticatedUser) {
            AuthenticatedUser authUser = (AuthenticatedUser) session.getUser();
            try {
                authUser.getCart().clear();
                JsfHelper.addSuccessMessage(BundleUtil.getStringFromBundle("dataset.compute.computeBatch.success"));
            } catch (Exception ex){
                JsfHelper.addErrorMessage(BundleUtil.getStringFromBundle("dataset.compute.computeBatch.failure"));
            }
        }
    }

    public boolean isCartEmpty() {
        if (session.getUser() instanceof AuthenticatedUser) {
            AuthenticatedUser authUser = (AuthenticatedUser) session.getUser();
            return authUser.getCart().getContents().isEmpty();
        }
        return true;
    }


    public String getCartComputeUrl() {
        if (session.getUser() instanceof AuthenticatedUser) {
            AuthenticatedUser authUser = (AuthenticatedUser) session.getUser();
            String url = settingsWrapper.getValueForKey(SettingsServiceBean.Key.ComputeBaseUrl);
            if (url == null) {
                return "";
            }
            // url indicates that you are computing with multiple datasets
            url += "/multiparty?";
            List<Entry<String,String>> contents = authUser.getCart().getContents();
            for (Entry<String,String> entry : contents) {
                String persistentIdUrl = entry.getValue();
                url +=  persistentIdUrl + "&";
            }
            return url.substring(0, url.length() - 1);
        }
        return "";
    }

    private String fileLabelSearchTerm;

    public String getFileLabelSearchTerm() {
        return fileLabelSearchTerm;
    }

    public void setFileLabelSearchTerm(String fileLabelSearchTerm) {
        if (fileLabelSearchTerm != null) {
            this.fileLabelSearchTerm = fileLabelSearchTerm.trim();
        } else {
            this.fileLabelSearchTerm="";
        }
    }

    private String fileTypeFacet;

    public String getFileTypeFacet() {
        return fileTypeFacet;
    }

    public void setFileTypeFacet(String fileTypeFacet) {
        if (fileTypeFacet != null) {
            this.fileTypeFacet = fileTypeFacet.trim();
        }
    }

    private String fileAccessFacet;

    public String getFileAccessFacet() {
        return fileAccessFacet;
    }

    public void setFileAccessFacet(String fileAccessFacet) {
        if (fileAccessFacet != null) {
            this.fileAccessFacet = fileAccessFacet.trim();
        }
    }

    private String fileTagsFacet;

    public String getFileTagsFacet() {
        return fileTagsFacet;
    }

    public void setFileTagsFacet(String fileTagsFacet) {
        if (fileTagsFacet != null) {
            this.fileTagsFacet = fileTagsFacet.trim();
        }
    }

    private List<FileMetadata> fileMetadatasSearch;

    public List<FileMetadata> getFileMetadatasSearch() {
        return fileMetadatasSearch;
    }

    public void setFileMetadatasSearch(List<FileMetadata> fileMetadatasSearch) {
        this.fileMetadatasSearch = fileMetadatasSearch;
    }

    public void updateFileSearch(){
        logger.fine("updating file search list");
        this.fileMetadatasSearch = selectFileMetadatasForDisplay();

    }

        private Long numberOfFilesToShow = (long) 25;

    public Long getNumberOfFilesToShow() {
        return numberOfFilesToShow;
    }

    public void setNumberOfFilesToShow(Long numberOfFilesToShow) {
        this.numberOfFilesToShow = numberOfFilesToShow;
    }

    public void showAll(){
        setNumberOfFilesToShow(new Long(fileMetadatasSearch.size()));
    }

    private List<FileMetadata> selectFileMetadatasForDisplay() {
        Set<Long> searchResultsIdSet = null;

        if (isIndexedVersion()) {
            // We run the search even if no search term and/or facets are
            // specified - to generate the facet labels list:
            searchResultsIdSet = getFileIdsInVersionFromSolr(workingVersion.getId(), this.fileLabelSearchTerm);
            // But, if no search terms were specified, we can immediately return the full
            // list of the files in the version:
            if (StringUtil.isEmpty(fileLabelSearchTerm)
                    && StringUtil.isEmpty(fileTypeFacet)
                    && StringUtil.isEmpty(fileAccessFacet)
                    && StringUtil.isEmpty(fileTagsFacet)) {
                if ((StringUtil.isEmpty(fileSortField) || fileSortField.equals("name")) && StringUtil.isEmpty(fileSortOrder)) {
                    return workingVersion.getFileMetadatasSorted();
                } else {
                    searchResultsIdSet = null;
                }
            }

        } else {
            // No, this is not an indexed version.
            // If the search term was specified, we'll run a search in the db;
            // if not - return the full list of files in the version.
            // (no facets without solr!)
            if (StringUtil.isEmpty(this.fileLabelSearchTerm)) {
                if ((StringUtil.isEmpty(fileSortField) || fileSortField.equals("name")) && StringUtil.isEmpty(fileSortOrder)) {
                    return workingVersion.getFileMetadatasSorted();
                }
            } else {
                searchResultsIdSet = getFileIdsInVersionFromDb(workingVersion.getId(), this.fileLabelSearchTerm);
            }
        }

        List<FileMetadata> retList = new ArrayList<>();

        for (FileMetadata fileMetadata : workingVersion.getFileMetadatasSorted()) {
            if (searchResultsIdSet == null || searchResultsIdSet.contains(fileMetadata.getDataFile().getId())) {
                retList.add(fileMetadata);
            }
        }

        if ((StringUtil.isEmpty(fileSortOrder) && !("name".equals(fileSortField)))
                || ("desc".equals(fileSortOrder) || !("name".equals(fileSortField)))) {
            sortFileMetadatas(retList);

        }

        return retList;
    }

    private void sortFileMetadatas(List<FileMetadata> fileList) {
        if ("name".equals(fileSortField) && "desc".equals(fileSortOrder)) {
            Collections.sort(fileList, compareByLabelZtoA);
        } else if ("date".equals(fileSortField)) {
            if ("desc".equals(fileSortOrder)) {
                Collections.sort(fileList, compareByOldest);
            } else {
                Collections.sort(fileList, compareByNewest);
            }
        } else if ("type".equals(fileSortField)) {
            Collections.sort(fileList, compareByType);
        } else if ("size".equals(fileSortField)) {
            Collections.sort(fileList, compareBySize);
        }
    }

    private Boolean isIndexedVersion = null;

    public boolean isIndexedVersion() {
        if (isIndexedVersion != null) {
            return isIndexedVersion;
        }
        // The version is SUPPOSED to be indexed if it's the latest published version, or a
        // draft. So if none of the above is true, we return false right away:

        if (!(workingVersion.isDraft() || isThisLatestReleasedVersion())) {
            return isIndexedVersion = false;
        }

        // ... but if it is the latest published version or a draft, we want to test
        // and confirm that this version *has* actually been indexed and is searchable
        // (and that solr is actually up and running!), by running a quick solr search:
        return isIndexedVersion = isThisVersionSearchable();
    }

    /**
     * Finds the list of numeric datafile ids in the Version specified, by running
     * a database query.
     *
     * @param datasetVersionId numeric version id
     * @param pattern string keyword
     * @return set of numeric ids
     *
     */

    public Set<Long> getFileIdsInVersionFromDb(Long datasetVersionId, String pattern) {
        logger.fine("searching for file ids, in the database");
        List<Long> searchResultsIdList = datafileService.findDataFileIdsByDatasetVersionIdLabelSearchTerm(datasetVersionId, pattern, "", "");

        Set<Long> ret = new HashSet<>();
        for (Long id : searchResultsIdList) {
            ret.add(id);
        }

        return ret;
    }


    private Map<String, List<FacetLabel>> facetLabelsMap;

    public Map<String, List<FacetLabel>> getFacetLabelsMap() {
        return facetLabelsMap;
    }

    public List<FacetLabel> getFileTypeFacetLabels() {
        if (facetLabelsMap != null) {
            return facetLabelsMap.get("fileTypeGroupFacet");
        }
        return null;
    }

    public List<FacetLabel> getFileAccessFacetLabels() {
        if (facetLabelsMap != null) {
            return facetLabelsMap.get("fileAccess");
        }
        return null;
    }

    public List<FacetLabel> getFileTagsFacetLabels() {
        if (facetLabelsMap != null) {
            return facetLabelsMap.get("fileTag");
        }
        return null;
    }

    /**
     * Verifies that solr is running and that the version is indexed and searchable
     * @return boolean
     */
    public boolean isThisVersionSearchable() {
        SolrQuery solrQuery = new SolrQuery();

        solrQuery.setQuery(SearchUtil.constructQuery(SearchFields.ENTITY_ID, workingVersion.getDataset().getId().toString()));

        solrQuery.addFilterQuery(SearchUtil.constructQuery(SearchFields.TYPE, SearchConstants.DATASETS));
        solrQuery.addFilterQuery(SearchUtil.constructQuery(SearchFields.DATASET_VERSION_ID, workingVersion.getId().toString()));

        logger.fine("Solr query (testing if searchable): " + solrQuery);

        QueryResponse queryResponse = null;

        try {
            queryResponse = solrClientService.getSolrClient().query(solrQuery);
        } catch (Exception ex) {
            logger.fine("Solr exception: " + ex.getLocalizedMessage());
            // solr maybe down/some error may have occurred...
            return false;
        }

        SolrDocumentList docs = queryResponse.getResults();
        Iterator<SolrDocument> iter = docs.iterator();

        // there should be only 1 result, really...
        while (iter.hasNext()) {
            SolrDocument solrDocument = iter.next();
            Long entityid = (Long) solrDocument.getFieldValue(SearchFields.ENTITY_ID);
            logger.fine("solr result id: "+entityid);
            if (entityid.equals(workingVersion.getDataset().getId())) {
                return true;
            }
        }

        return false;
    }

    /**
     * Finds the list of numeric datafile ids in the Version specified, by running
     * a direct solr search query.
     *
     * @param datasetVersionId numeric version id
     * @param pattern string keyword
     * @return set of numeric ids
     *
     */
    public Set<Long> getFileIdsInVersionFromSolr(Long datasetVersionId, String pattern) {
        logger.fine("searching for file ids, in solr");

        SolrQuery solrQuery = new SolrQuery();

        List<String> queryStrings = new ArrayList<>();

        // Main query:
        if (!StringUtil.isEmpty(pattern)) {
            // searching on the file name ("label") and description:
            queryStrings.add(SearchUtil.constructQuery(SearchFields.FILE_NAME, pattern + "*"));
            queryStrings.add(SearchUtil.constructQuery(SearchFields.FILE_DESCRIPTION, pattern + "*"));
            queryStrings.add(SearchUtil.constructQuery(SearchFields.FILE_TAG_SEARCHABLE, pattern + "*"));

            solrQuery.setQuery(SearchUtil.constructQuery(queryStrings, false));
        } else {
            // ... or "everything", if no search pattern is supplied:
            // (presumably, one or more facet fields is supplied, below)
            solrQuery.setQuery("*");
        }


        // ask for facets:

        solrQuery.setParam("facet", "true");
        /**
         * @todo: do we need facet.query?
         */
        solrQuery.setParam("facet.query", "*");

        solrQuery.addFacetField(SearchFields.FILE_TYPE);
        solrQuery.addFacetField(SearchFields.ACCESS);
        solrQuery.addFacetField(SearchFields.FILE_TAG);


        // Extra filter queries from the facets, if specified:

        if (!StringUtil.isEmpty(fileTypeFacet)) {
            solrQuery.addFilterQuery(SearchFields.FILE_TYPE + ":" + fileTypeFacet);
        }

        if (!StringUtil.isEmpty(fileAccessFacet)) {
            solrQuery.addFilterQuery(SearchFields.ACCESS + ":" + fileAccessFacet);
        }

        if (!StringUtil.isEmpty(fileTagsFacet)) {
            solrQuery.addFilterQuery(SearchFields.FILE_TAG + ":" + fileTagsFacet);
        }

        // Additional filter queries, to restrict the results to files in this version only:

        solrQuery.addFilterQuery(SearchFields.TYPE + ":" + SearchConstants.FILES);
        if (!workingVersion.isDraft()) {
            solrQuery.addFilterQuery(SearchFields.DATASET_VERSION_ID + ":" + datasetVersionId);
        } else {
            // To avoid indexing duplicate solr documents, we don't index ALL of the files
            // in a draft version - only the new files added to the draft and/or the
            // files for which the metadata have been changed.
            // So, in order to find all the files in the draft version, we can't just
            // run a query with the dataset version id, like with the published version,
            // above. Instead we are searching for all the indexed files in the dataset,
            // except the ones indexed with the "fileDeleted" flag - that indicates that
            // they are no longer in the draft:
            solrQuery.addFilterQuery(SearchFields.PARENT_ID + ":" + workingVersion.getDataset().getId());
            // Note that we don't want to use the query "fileDeleted: false" - that
            // would only find the documents in which the fileDeleted boolean field
            // is actually present, AND set to false. Instead we are searching with
            // "!(fileDeleted: true)" - that will find ALL the records, except for
            // the ones where the value is explicitly set to true.
            solrQuery.addFilterQuery("!(" + SearchFields.FILE_DELETED + ":" + true + ")");

        }

        // Unlimited number of search results:
        // (but we are searching within one dataset(version), so it should be manageable)
        solrQuery.setRows(Integer.MAX_VALUE);

        logger.fine("Solr query (file search): " + solrQuery);

        QueryResponse queryResponse = null;
        boolean fileDeletedFlagNotIndexed = false;
        Set<Long> resultIds = new HashSet<>();

        try {
            queryResponse = solrClientService.getSolrClient().query(solrQuery);
        } catch (HttpSolrClient.RemoteSolrException ex) {
            logger.fine("Remote Solr Exception: " + ex.getLocalizedMessage());
            String msg = ex.getLocalizedMessage();
            if (msg.contains(SearchFields.FILE_DELETED)) {
                fileDeletedFlagNotIndexed = true;
            }
        } catch (Exception ex) {
            logger.warning("Solr exception: " + ex.getLocalizedMessage());
            return resultIds;
        }

        if (fileDeletedFlagNotIndexed) {
            // try again, without the flag:
            solrQuery.removeFilterQuery("!(" + SearchFields.FILE_DELETED + ":" + true + ")");
            logger.fine("Solr query (trying again): " + solrQuery);

            try {
                queryResponse = solrClientService.getSolrClient().query(solrQuery);
            } catch (Exception ex) {
                logger.warning("Caught a Solr exception (again!): " + ex.getLocalizedMessage());
                return resultIds;
            }
        }

        // Process the facets:

        facetLabelsMap = new HashMap<>();

        for (FacetField facetField : queryResponse.getFacetFields()) {
            List<FacetLabel> facetLabelList = new ArrayList<>();

            int count = 0;

            for (FacetField.Count facetFieldCount : facetField.getValues()) {
                logger.fine("facet field value: " + facetField.getName() + " " + facetFieldCount.getName() + " (" + facetFieldCount.getCount() + ")");
                if (facetFieldCount.getCount() > 0) {
                    FacetLabel facetLabel = new FacetLabel(facetFieldCount.getName(), facetFieldCount.getCount());
                    // quote facets arguments, just in case:
                    facetLabel.setFilterQuery(facetField.getName() + ":\"" + facetFieldCount.getName() + "\"");
                    facetLabelList.add(facetLabel);
                    count += facetFieldCount.getCount();
                }
            }

            if (count > 0) {
                facetLabelsMap.put(facetField.getName(), facetLabelList);
            }
        }

        SolrDocumentList docs = queryResponse.getResults();
        Iterator<SolrDocument> iter = docs.iterator();

        while (iter.hasNext()) {
            SolrDocument solrDocument = iter.next();
            Long entityid = (Long) solrDocument.getFieldValue(SearchFields.ENTITY_ID);
            logger.fine("solr result id: "+entityid);
            resultIds.add(entityid);
        }

        return resultIds;
    }

    /*
        Save the setting locally so db isn't hit repeatedly

        This may be "null", signifying unlimited download size
    */
    public Long getMaxFileUploadSizeInBytes(){
        return this.maxFileUploadSizeInBytes;
    }

    public boolean isUnlimitedUploadFileSize(){

        if (this.maxFileUploadSizeInBytes == null){
            return true;
        }
        return false;
    }

    public String getDataverseSiteUrl() {
        return this.dataverseSiteUrl;
    }

    public void setDataverseSiteUrl(String dataverseSiteUrl) {
        this.dataverseSiteUrl = dataverseSiteUrl;
    }

    public DataFile getInitialDataFile() {
        if (workingVersion.getFileMetadatas() != null && workingVersion.getFileMetadatas().size() > 0) {
            return workingVersion.getFileMetadatas().get(0).getDataFile();
        }
        return null;
    }

    public SwiftAccessIO getSwiftObject() {
        try {
            StorageIO<DataFile> storageIO = getInitialDataFile() == null ? null : getInitialDataFile().getStorageIO();
            if (storageIO != null && storageIO instanceof SwiftAccessIO) {
                return (SwiftAccessIO)storageIO;
            } else {
                logger.fine("DatasetPage: Failed to cast storageIO as SwiftAccessIO (most likely because storageIO is a FileAccessIO)");
            }
        } catch (IOException e) {
            logger.fine("DatasetPage: Failed to get storageIO");

        }
        return null;
    }

    public String getSwiftContainerName() throws IOException {
        SwiftAccessIO swiftObject = getSwiftObject();
        try {
            swiftObject.open();
            return swiftObject.getSwiftContainerName();
        } catch (Exception e){
            logger.info("DatasetPage: Failed to open swift object");
        }

        return "";

    }

    public void setSwiftContainerName(String name){

    }
    //This function applies to an entire dataset
    private boolean isSwiftStorage() {
        //containers without datafiles will not be stored in swift storage
        if (getInitialDataFile() != null){
            for (FileMetadata fmd : workingVersion.getFileMetadatas()) {
                //if any of the datafiles are stored in swift
                if (fmd.getDataFile().getStorageIdentifier().startsWith("swift://")) {
                    return true;
                }
            }
        }
        return false;
    }

    //This function applies to a single datafile
    private boolean isSwiftStorage(FileMetadata metadata){
        if (metadata.getDataFile().getStorageIdentifier().startsWith("swift://")) {
            return true;
        }
        return false;
    }


    private Boolean showComputeButtonForDataset = null;
    //This function applies to an entire dataset
    public boolean showComputeButton() {
        if (showComputeButtonForDataset != null) {
            return showComputeButtonForDataset;
        }

        if (isSwiftStorage() && (settingsService.getValueForKey(SettingsServiceBean.Key.ComputeBaseUrl) != null)) {
            showComputeButtonForDataset = true;
        } else {
            showComputeButtonForDataset = false;
        }
        return showComputeButtonForDataset;
    }

    private Map<Long, Boolean> showComputeButtonForFile = new HashMap<>();
    //this function applies to a single datafile
    public boolean showComputeButton(FileMetadata metadata) {
        Long fileId = metadata.getDataFile().getId();

        if (fileId == null) {
            return false;
        }

        if (showComputeButtonForFile.containsKey(fileId)) {
            return showComputeButtonForFile.get(fileId);
        }

        boolean result = isSwiftStorage(metadata)
                && settingsService.getValueForKey(SettingsServiceBean.Key.ComputeBaseUrl) != null;

        showComputeButtonForFile.put(fileId, result);
        return result;
    }

    public boolean canComputeAllFiles(boolean isCartCompute){
        for (FileMetadata fmd : workingVersion.getFileMetadatas()) {
             if (!fileDownloadHelper.canDownloadFile(fmd)) {
                 //RequestContext requestContext = RequestContext.getCurrentInstance();
                 PrimeFaces.current().executeScript("PF('computeInvalid').show()");
                 return false;
             }
        }
        if (!isCartCompute) {
            try {
                FacesContext.getCurrentInstance().getExternalContext().redirect(getComputeUrl());
             } catch (IOException ioex) {
                 logger.warning("Failed to issue a redirect.");
             }
        }
        return true;
    }
    
    Boolean canDownloadFiles = null;

    //caching can download files to limit trips to File Download Helper
    public boolean canDownloadFiles() {
        if (canDownloadFiles == null) {
            canDownloadFiles = false;
            for (FileMetadata fmd : workingVersion.getFileMetadatas()) {
                if (fileDownloadHelper.canDownloadFile(fmd)) {
                    canDownloadFiles = true;
                    break;
                }
            }
        }
        return canDownloadFiles;
    }

    /*
    in getComputeUrl(), we are sending the container/dataset name and the exipiry and signature
    for the temporary url of only ONE datafile within the dataset. This is because in the
    ceph version of swift, we are only able to generate the temporary url for a single object
    within a container.
    Ideally, we want a temporary url for an entire container/dataset, so perhaps this could instead
    be handled on the compute environment end.
    Additionally, we have to think about the implications this could have with dataset versioning,
    since we currently store all files (even from old versions) in the same container.
    --SF
    */
    public String getComputeUrl() throws IOException {

        return settingsWrapper.getValueForKey(SettingsServiceBean.Key.ComputeBaseUrl) + "?" + this.getPersistentId();
            //WHEN we are able to get a temp url for a dataset
            //return settingsWrapper.getValueForKey(SettingsServiceBean.Key.ComputeBaseUrl) + "?containerName=" + swiftObject.getSwiftContainerName() + "&temp_url_sig=" + swiftObject.getTempUrlSignature() + "&temp_url_expires=" + swiftObject.getTempUrlExpiry();


    }

    //For a single file
    public String getComputeUrl(FileMetadata metadata) {
        SwiftAccessIO swiftObject = null;
        try {
            StorageIO<DataFile> storageIO = metadata.getDataFile().getStorageIO();
            if (storageIO != null && storageIO instanceof SwiftAccessIO) {
                swiftObject = (SwiftAccessIO)storageIO;
                swiftObject.open();
            }

        } catch (IOException e) {
            logger.info("DatasetPage: Failed to get storageIO");
        }
        if (settingsWrapper.isTrueForKey(SettingsServiceBean.Key.PublicInstall, false)) {
            return settingsWrapper.getValueForKey(SettingsServiceBean.Key.ComputeBaseUrl) + "?" + this.getPersistentId() + "=" + swiftObject.getSwiftFileName();
        }

        return settingsWrapper.getValueForKey(SettingsServiceBean.Key.ComputeBaseUrl) + "?" + this.getPersistentId() + "=" + swiftObject.getSwiftFileName() + "&temp_url_sig=" + swiftObject.getTempUrlSignature() + "&temp_url_expires=" + swiftObject.getTempUrlExpiry();

    }

    public String getCloudEnvironmentName() {
        return settingsWrapper.getValueForKey(SettingsServiceBean.Key.CloudEnvironmentName);
    }

    public DataFile getSelectedDownloadFile() {
        return selectedDownloadFile;
    }

    public void setSelectedDownloadFile(DataFile selectedDownloadFile) {
        this.selectedDownloadFile = selectedDownloadFile;
    }

    public List<DataFile> getNewFiles() {
        return newFiles;
    }

    public void setNewFiles(List<DataFile> newFiles) {
        this.newFiles = newFiles;
    }

    public List<DataFile> getUploadedFiles() {
        return uploadedFiles;
    }

    public void setUploadedFiles(List<DataFile> uploadedFiles) {
        this.uploadedFiles = uploadedFiles;
    }

    public MutableBoolean getUploadInProgress() {
        return uploadInProgress;
    }

    public void setUploadInProgress(MutableBoolean inProgress) {
        this.uploadInProgress = inProgress;
    }

    public Dataverse getLinkingDataverse() {
        return linkingDataverse;
    }

    public void setLinkingDataverse(Dataverse linkingDataverse) {
        this.linkingDataverse = linkingDataverse;
    }

    public List<SelectItem> getLinkingDVSelectItems() {
        return linkingDVSelectItems;
    }

    public void setLinkingDVSelectItems(List<SelectItem> linkingDVSelectItems) {
        this.linkingDVSelectItems = linkingDVSelectItems;
    }

    public Long getLinkingDataverseId() {
        return linkingDataverseId;
    }

    public void setLinkingDataverseId(Long linkingDataverseId) {
        this.linkingDataverseId = linkingDataverseId;
    }



    public void updateReleasedVersions(){

        setReleasedVersionTabList(resetReleasedVersionTabList());

    }

    public void clickDeaccessionDataset(){
        setReleasedVersionTabList(resetReleasedVersionTabList());
        setRenderDeaccessionPopup(true);
    }

    private boolean renderDeaccessionPopup = false;

    public boolean isRenderDeaccessionPopup() {
        return renderDeaccessionPopup;
    }

    public void setRenderDeaccessionPopup(boolean renderDeaccessionPopup) {
        this.renderDeaccessionPopup = renderDeaccessionPopup;
    }

    public void updateSelectedLinkingDV(ValueChangeEvent event) {
        linkingDataverseId = (Long) event.getNewValue();
    }

    public boolean isNoDVsAtAll() {
        return noDVsAtAll;
    }

    public void setNoDVsAtAll(boolean noDVsAtAll) {
        this.noDVsAtAll = noDVsAtAll;
    }

    public boolean isNoDVsRemaining() {
        return noDVsRemaining;
    }


    private Map<Long, String> datafileThumbnailsMap = new HashMap<>();

    public boolean isThumbnailAvailable(FileMetadata fileMetadata) {

        // new and optimized logic:
        // - check download permission here (should be cached - so it's free!)
        // - only then check if the thumbnail is available/exists.
        // then cache the results!

        Long dataFileId = fileMetadata.getDataFile().getId();

        if (datafileThumbnailsMap.containsKey(dataFileId)) {
            return !"".equals(datafileThumbnailsMap.get(dataFileId));
        }

        if (!FileUtil.isThumbnailSupported(fileMetadata.getDataFile())) {
            datafileThumbnailsMap.put(dataFileId, "");
            return false;
        }

        if (!this.fileDownloadHelper.canDownloadFile(fileMetadata)) {
            datafileThumbnailsMap.put(dataFileId, "");
            return false;
        }



        String thumbnailAsBase64 = ImageThumbConverter.getImageThumbnailAsBase64(fileMetadata.getDataFile(), ImageThumbConverter.DEFAULT_THUMBNAIL_SIZE);


        //if (datafileService.isThumbnailAvailable(fileMetadata.getDataFile())) {
        if (!StringUtil.isEmpty(thumbnailAsBase64)) {
            datafileThumbnailsMap.put(dataFileId, thumbnailAsBase64);
            return true;
        }

        datafileThumbnailsMap.put(dataFileId, "");
        return false;

    }

    public String getDataFileThumbnailAsBase64(FileMetadata fileMetadata) {
        return datafileThumbnailsMap.get(fileMetadata.getDataFile().getId());
    }

    // Another convenience method - to cache Update Permission on the dataset:
    public boolean canUpdateDataset() {
        return permissionsWrapper.canUpdateDataset(dvRequestService.getDataverseRequest(), this.dataset);
    }
    public boolean canPublishDataverse() {
        return permissionsWrapper.canIssuePublishDataverseCommand(dataset.getOwner());
    }

    public boolean canPublishDataset(){
        return permissionsWrapper.canIssuePublishDatasetCommand(dataset);
    }

    public boolean canViewUnpublishedDataset() {
        return permissionsWrapper.canViewUnpublishedDataset( dvRequestService.getDataverseRequest(), dataset);
    }

    /*
     * 4.2.1 optimization.
     * HOWEVER, this doesn't appear to be saving us anything!
     * i.e., it's just as cheap to use session.getUser().isAuthenticated()
     * every time; it doesn't do any new db lookups.
    */
    public boolean isSessionUserAuthenticated() {
        return session.getUser().isAuthenticated();
    }

    /**
     * For use in the Dataset page
     * @return
     */
    public boolean isSuperUser(){

        if (!this.isSessionUserAuthenticated()){
            return false;
        }

        if (this.session.getUser().isSuperuser()){
            return true;
        }
        return false;
    }
    /**
     * Check Dataset related permissions
     *
     * @param permissionToCheck
     * @return
     */
    public boolean doesSessionUserHaveDataSetPermission(Permission permissionToCheck){
        if (permissionToCheck == null){
            return false;
        }

        String permName = permissionToCheck.getHumanName();

        // Has this check already been done?
        //
        if (this.datasetPermissionMap.containsKey(permName)){
            // Yes, return previous answer
            return this.datasetPermissionMap.get(permName);
        }

        // Check the permission
        //
        boolean hasPermission = this.permissionService.userOn(this.session.getUser(), this.dataset).has(permissionToCheck);

        // Save the permission
        this.datasetPermissionMap.put(permName, hasPermission);

        // return true/false
        return hasPermission;
    }

    public void setNoDVsRemaining(boolean noDVsRemaining) {
        this.noDVsRemaining = noDVsRemaining;
    }

    private GuestbookResponse guestbookResponse;
    private Guestbook selectedGuestbook;

    public GuestbookResponse getGuestbookResponse() {
        return guestbookResponse;
    }

    public void setGuestbookResponse(GuestbookResponse guestbookResponse) {
        this.guestbookResponse = guestbookResponse;
    }

    public Guestbook getSelectedGuestbook() {
        return selectedGuestbook;
    }

    public void setSelectedGuestbook(Guestbook selectedGuestbook) {
        this.selectedGuestbook = selectedGuestbook;
    }

    public void viewSelectedGuestbook(Guestbook selectedGuestbook) {
        this.selectedGuestbook = selectedGuestbook;
    }

    public void reset() {
        dataset.setGuestbook(null);
    }

    public int getFilePaginatorPage() {
        return filePaginatorPage;
    }

    public void setFilePaginatorPage(int filePaginatorPage) {
        this.filePaginatorPage = filePaginatorPage;
    }


    public int getRowsPerPage() {
        return rowsPerPage;
    }

    public void setRowsPerPage(int rowsPerPage) {
        this.rowsPerPage = rowsPerPage;
    }

    public String getGlobalId() {
        return persistentId;
    }

    public String getPersistentId() {
        return persistentId;
    }

    public void setPersistentId(String persistentId) {
        this.persistentId = persistentId;
    }
    public String getVersion() {
        return version;
    }

    public void setVersion(String version) {
        this.version = version;
    }

    public String getShowVersionList() {
        return showVersionList;
    }

    public void setShowVersionList(String showVersionList) {
        this.showVersionList = showVersionList;
    }

    public String getShowOtherText() {
        return showOtherText;
    }

    public void setShowOtherText(String showOtherText) {
        this.showOtherText = showOtherText;
    }
    private String showOtherText = "false";

    public String getDeaccessionForwardURLFor() {
        return deaccessionForwardURLFor;
    }

    public void setDeaccessionForwardURLFor(String deaccessionForwardURLFor) {
        this.deaccessionForwardURLFor = deaccessionForwardURLFor;
    }
    private DatasetVersionDifference datasetVersionDifference;

    public String getDeaccessionReasonText() {
        return deaccessionReasonText;
    }

    public void setDeaccessionReasonText(String deaccessionReasonText) {
        this.deaccessionReasonText = deaccessionReasonText;
    }

    public String getDisplayCitation() {
        //displayCitation = dataset.getCitation(false, workingVersion);
        return displayCitation;
    }

    public void setDisplayCitation(String displayCitation) {
        this.displayCitation = displayCitation;
    }

    public String getDropBoxSelection() {
        return dropBoxSelection;
    }

    public String getDropBoxKey() {
        // Site-specific DropBox application registration key is configured
        // via a JVM option under glassfish.
        //if (true)return "some-test-key";  // for debugging

        String configuredDropBoxKey = System.getProperty("dataverse.dropbox.key");
        if (configuredDropBoxKey != null) {
            return configuredDropBoxKey;
        }
        return "";
    }

    public void setDropBoxSelection(String dropBoxSelection) {
        this.dropBoxSelection = dropBoxSelection;
    }

    public Dataset getDataset() {
        return dataset;
    }

    public void setDataset(Dataset dataset) {
        this.dataset = dataset;
    }

    public DatasetVersion getWorkingVersion() {
        return workingVersion;
    }

    public Long getId() { return this.id; }
    public void setId(Long id) { this.id = id; }

    public EditMode getEditMode() {
        return editMode;
    }

    public void setEditMode(EditMode editMode) {
        this.editMode = editMode;
    }

    public Long getOwnerId() {
        return ownerId;
    }

    public void setOwnerId(Long ownerId) {
        this.ownerId = ownerId;
    }

    public Long getVersionId() {
        return versionId;
    }

    public void setVersionId(Long versionId) {
        this.versionId = versionId;
    }

    public int getSelectedTabIndex() {
        return selectedTabIndex;
    }

    public void setSelectedTabIndex(int selectedTabIndex) {
        this.selectedTabIndex = selectedTabIndex;
    }

    public int getReleaseRadio() {
        return releaseRadio;
    }

    public void setReleaseRadio(int releaseRadio) {
        this.releaseRadio = releaseRadio;
    }

    public String getDatasetNextMajorVersion() {
        return datasetNextMajorVersion;
    }

    public void setDatasetNextMajorVersion(String datasetNextMajorVersion) {
        this.datasetNextMajorVersion = datasetNextMajorVersion;
    }

    public String getDatasetNextMinorVersion() {
        return datasetNextMinorVersion;
    }

    public void setDatasetNextMinorVersion(String datasetNextMinorVersion) {
        this.datasetNextMinorVersion = datasetNextMinorVersion;
    }

    public int getDeaccessionReasonRadio() {
        return deaccessionReasonRadio;
    }

    public void setDeaccessionReasonRadio(int deaccessionReasonRadio) {
        this.deaccessionReasonRadio = deaccessionReasonRadio;
    }

    public int getDeaccessionRadio() {
        return deaccessionRadio;
    }

    public void setDeaccessionRadio(int deaccessionRadio) {
        this.deaccessionRadio = deaccessionRadio;
    }

    public List<Template> getDataverseTemplates() {
        return dataverseTemplates;
    }

    public void setDataverseTemplates(List<Template> dataverseTemplates) {
        this.dataverseTemplates = dataverseTemplates;
    }

    public Template getDefaultTemplate() {
        return defaultTemplate;
    }

    public void setDefaultTemplate(Template defaultTemplate) {
        this.defaultTemplate = defaultTemplate;
    }

    public Template getSelectedTemplate() {
        return selectedTemplate;
    }

    public void setSelectedTemplate(Template selectedTemplate) {
        this.selectedTemplate = selectedTemplate;
    }

    public void updateSelectedTemplate(ValueChangeEvent event) {

        selectedTemplate = (Template) event.getNewValue();
        if (selectedTemplate != null) {
            //then create new working version from the selected template
            workingVersion.updateDefaultValuesFromTemplate(selectedTemplate);
            updateDatasetFieldInputLevels();
        } else {
            workingVersion.initDefaultValues();
            updateDatasetFieldInputLevels();
        }
        resetVersionUI();
    }

    /*
    // Original
    private void updateDatasetFieldInputLevels() {
        Long dvIdForInputLevel = ownerId;

        if (!dataverseService.find(ownerId).isMetadataBlockRoot()) {
            dvIdForInputLevel = dataverseService.find(ownerId).getMetadataRootId();
        }
        for (DatasetField dsf : workingVersion.getFlatDatasetFields()) {
            DataverseFieldTypeInputLevel dsfIl = dataverseFieldTypeInputLevelService.findByDataverseIdDatasetFieldTypeId(dvIdForInputLevel, dsf.getDatasetFieldType().getId());
            if (dsfIl != null) {
                dsf.setInclude(dsfIl.isInclude());
            } else {
                dsf.setInclude(true);
            }
        }
    }*/

    /***
     *
     * Note: Updated to retrieve DataverseFieldTypeInputLevel objects in single query
     *
     */
     private void updateDatasetFieldInputLevels() {
         Long dvIdForInputLevel = ownerId;

         // OPTIMIZATION (?): replaced "dataverseService.find(ownerId)" with
         // simply dataset.getOwner()... saves us a few lookups.
         // TODO: could there possibly be any reason we want to look this
         // dataverse up by the id here?? -- L.A. 4.2.1
         if (!dataset.getOwner().isMetadataBlockRoot()) {
             dvIdForInputLevel = dataset.getOwner().getMetadataRootId();
         }

        /* ---------------------------------------------------------
            Map to hold DatasetFields
            Format:  {  DatasetFieldType.id : DatasetField }
         --------------------------------------------------------- */
        // Initialize Map
        Map<Long, DatasetField> mapDatasetFields = new HashMap<>();

        // Populate Map
         for (DatasetField dsf : workingVersion.getFlatDatasetFields()) {
            if (dsf.getDatasetFieldType().getId() != null){
                mapDatasetFields.put(dsf.getDatasetFieldType().getId(), dsf);
            }
        }

        /* ---------------------------------------------------------
            Retrieve List of DataverseFieldTypeInputLevel objects
            Use the DatasetFieldType id's which are the Map's keys
         --------------------------------------------------------- */
        List<Long> idList = new ArrayList<>(mapDatasetFields.keySet());
        List<DataverseFieldTypeInputLevel> dsFieldTypeInputLevels = dataverseFieldTypeInputLevelService.findByDataverseIdAndDatasetFieldTypeIdList(dvIdForInputLevel, idList);

        /* ---------------------------------------------------------
            Iterate through List of DataverseFieldTypeInputLevel objects
            Call "setInclude" on its related DatasetField object
         --------------------------------------------------------- */
        for (DataverseFieldTypeInputLevel oneDSFieldTypeInputLevel : dsFieldTypeInputLevels){

            if (oneDSFieldTypeInputLevel != null) {
                // Is the DatasetField in the hash?    hash format: {  DatasetFieldType.id : DatasetField }
                DatasetField dsf = mapDatasetFields.get(oneDSFieldTypeInputLevel.getDatasetFieldType().getId());
                if (dsf != null){
                    // Yes, call "setInclude"
                    dsf.setInclude(oneDSFieldTypeInputLevel.isInclude());
                    // remove from hash
                    mapDatasetFields.remove(oneDSFieldTypeInputLevel.getDatasetFieldType().getId());
                }
            }
        }  // end: updateDatasetFieldInputLevels

        /* ---------------------------------------------------------
            Iterate through any DatasetField objects remaining in the hash
            Call "setInclude(true) on each one
         --------------------------------------------------------- */
        for ( DatasetField dsf  : mapDatasetFields.values()) {
               if (dsf != null){
                   dsf.setInclude(true);
               }
        }
     }

    public void handleChange() {
        logger.fine("handle change");
        logger.fine("new value " + selectedTemplate.getId());
    }

    public void handleChangeButton() {

    }

    public boolean isShapefileType(FileMetadata fm) {
        if (fm == null) {
            return false;
        }
        if (fm.getDataFile() == null) {
            return false;
        }

        return fm.getDataFile().isShapefileType();
    }

    private void msg(String s){
        // System.out.println(s);
    }

    private List<FileMetadata> displayFileMetadata;

    public List<FileMetadata> getDisplayFileMetadata() {
        return displayFileMetadata;
    }

    public void setDisplayFileMetadata(List<FileMetadata> displayFileMetadata) {
        this.displayFileMetadata = displayFileMetadata;
    }

    private boolean readOnly = true;

    public String init() {
        return init(true);
    }

    public String initCitation() {
        return init(false);
    }

    public void updateOwnerDataverse() {
        if (selectedHostDataverse != null && selectedHostDataverse.getId() != null) {
            ownerId = selectedHostDataverse.getId();
            dataset.setOwner(selectedHostDataverse);
            logger.info("New host dataverse id: "+ownerId);
            // discard the dataset already created
            //If a global ID was already assigned, as is true for direct upload, keep it (if files were already uploaded, they are at the path corresponding to the existing global id)
            GlobalId gid = dataset.getGlobalId();
            dataset = new Dataset();
            if(gid!=null) {
            	dataset.setGlobalId(gid);
            }

            // initiate from scratch: (isolate the creation of a new dataset in its own method?)
            init(true);
            // rebuild the bred crumbs display:
            dataverseHeaderFragment.initBreadcrumbs(dataset);
        }
    }

    public boolean rsyncUploadSupported() {

        return settingsWrapper.isRsyncUpload() && DatasetUtil.isAppropriateStorageDriver(dataset);
    }

    private String init(boolean initFull) {

        //System.out.println("_YE_OLDE_QUERY_COUNTER_");  // for debug purposes
        setDataverseSiteUrl(systemConfig.getDataverseSiteUrl());

        guestbookResponse = new GuestbookResponse();

        String nonNullDefaultIfKeyNotFound = "";
        protocol = settingsWrapper.getValueForKey(SettingsServiceBean.Key.Protocol, nonNullDefaultIfKeyNotFound);
        authority = settingsWrapper.getValueForKey(SettingsServiceBean.Key.Authority, nonNullDefaultIfKeyNotFound);
        if (this.getId() != null || versionId != null || persistentId != null) { // view mode for a dataset

            DatasetVersionServiceBean.RetrieveDatasetVersionResponse retrieveDatasetVersionResponse = null;

            // ---------------------------------------
            // Set the workingVersion and Dataset
            // ---------------------------------------
            if (persistentId != null) {
                logger.fine("initializing DatasetPage with persistent ID " + persistentId);
                // Set Working Version and Dataset by PersistentID
                dataset = datasetService.findByGlobalId(persistentId);
                if (dataset == null) {
                    logger.warning("No such dataset: "+persistentId);
                    return permissionsWrapper.notFound();
                }
                logger.fine("retrieved dataset, id="+dataset.getId());

                retrieveDatasetVersionResponse = datasetVersionService.selectRequestedVersion(dataset.getVersions(), version);
                //retrieveDatasetVersionResponse = datasetVersionService.retrieveDatasetVersionByPersistentId(persistentId, version);
                this.workingVersion = retrieveDatasetVersionResponse.getDatasetVersion();
                logger.fine("retrieved version: id: " + workingVersion.getId() + ", state: " + this.workingVersion.getVersionState());

            } else if (this.getId() != null) {
                // Set Working Version and Dataset by Datasaet Id and Version
                dataset = datasetService.find(this.getId());
                if (dataset == null) {
                    logger.warning("No such dataset: "+dataset);
                    return permissionsWrapper.notFound();
                }
                //retrieveDatasetVersionResponse = datasetVersionService.retrieveDatasetVersionById(dataset.getId(), version);
                retrieveDatasetVersionResponse = datasetVersionService.selectRequestedVersion(dataset.getVersions(), version);
                this.workingVersion = retrieveDatasetVersionResponse.getDatasetVersion();
                logger.info("retreived version: id: " + workingVersion.getId() + ", state: " + this.workingVersion.getVersionState());

            } else if (versionId != null) {
                // TODO: 4.2.1 - this method is broken as of now!
                // Set Working Version and Dataset by DatasaetVersion Id
                //retrieveDatasetVersionResponse = datasetVersionService.retrieveDatasetVersionByVersionId(versionId);

            }
            this.maxFileUploadSizeInBytes = systemConfig.getMaxFileUploadSizeForStore(dataset.getEffectiveStorageDriverId());


            if (retrieveDatasetVersionResponse == null) {
                return permissionsWrapper.notFound();
            }


            //this.dataset = this.workingVersion.getDataset();

            // end: Set the workingVersion and Dataset
            // ---------------------------------------
            // Is the DatasetVersion or Dataset null?
            //
            if (workingVersion == null || this.dataset == null) {
                return permissionsWrapper.notFound();
            }

            // Is the Dataset harvested?

            if (dataset.isHarvested()) {
                // if so, we'll simply forward to the remote URL for the original
                // source of this harvested dataset:
                String originalSourceURL = dataset.getRemoteArchiveURL();
                if (originalSourceURL != null && !originalSourceURL.equals("")) {
                    logger.fine("redirecting to "+originalSourceURL);
                    try {
                        FacesContext.getCurrentInstance().getExternalContext().redirect(originalSourceURL);
                    } catch (IOException ioex) {
                        // must be a bad URL...
                        // we don't need to do anything special here - we'll redirect
                        // to the local 404 page, below.
                        logger.warning("failed to issue a redirect to "+originalSourceURL);
                    }
                    return originalSourceURL;
                }

                return permissionsWrapper.notFound();
            }

            // Check permisisons
            if (!(workingVersion.isReleased() || workingVersion.isDeaccessioned()) && !this.canViewUnpublishedDataset()) {
                return permissionsWrapper.notAuthorized();
            }

            if (!retrieveDatasetVersionResponse.wasRequestedVersionRetrieved()) {
                //msg("checkit " + retrieveDatasetVersionResponse.getDifferentVersionMessage());
                JsfHelper.addWarningMessage(retrieveDatasetVersionResponse.getDifferentVersionMessage());//BundleUtil.getStringFromBundle("dataset.message.metadataSuccess"));
            }

            // init the citation
            displayCitation = dataset.getCitation(true, workingVersion, isAnonymizedAccess());
            logger.fine("Citation: " + displayCitation);

            if(workingVersion.isPublished()) {
                MakeDataCountEntry entry = new MakeDataCountEntry(FacesContext.getCurrentInstance(), dvRequestService, workingVersion);
                mdcLogService.logEntry(entry);
            }
            displayWorkflowComments();


            if (initFull) {

                // init the list of FileMetadatas
                if (workingVersion.isDraft() && canUpdateDataset()) {
                    readOnly = false;
                } else {
                    // an attempt to retreive both the filemetadatas and datafiles early on, so that
                    // we don't have to do so later (possibly, many more times than necessary):
                    AuthenticatedUser au = session.getUser() instanceof AuthenticatedUser ? (AuthenticatedUser) session.getUser() : null;
                    datafileService.findFileMetadataOptimizedExperimental(dataset, workingVersion, au);
                }
                // This will default to all the files in the version, if the search term
                // parameter hasn't been specified yet:
                fileMetadatasSearch = selectFileMetadatasForDisplay();
                ownerId = dataset.getOwner().getId();
                datasetNextMajorVersion = this.dataset.getNextMajorVersionString();
                datasetNextMinorVersion = this.dataset.getNextMinorVersionString();
                datasetVersionUI = datasetVersionUI.initDatasetVersionUI(workingVersion, false);
                updateDatasetFieldInputLevels();
                setExistReleasedVersion(resetExistRealeaseVersion());
                //moving setVersionTabList to tab change event
                //setVersionTabList(resetVersionTabList());
                //setReleasedVersionTabList(resetReleasedVersionTabList());
                //SEK - lazymodel may be needed for datascroller in future release
                // lazyModel = new LazyFileMetadataDataModel(workingVersion.getId(), datafileService );
                this.guestbookResponse = guestbookResponseService.initGuestbookResponseForFragment(workingVersion, null, session);
                logger.fine("Checking if rsync support is enabled.");
                if (DataCaptureModuleUtil.rsyncSupportEnabled(settingsWrapper.getValueForKey(SettingsServiceBean.Key.UploadMethods))
                        && dataset.getFiles().isEmpty()  && this.canUpdateDataset() ) { //only check for rsync if no files exist
                                                                                        //and user can update dataset
                    try {
                        ScriptRequestResponse scriptRequestResponse = commandEngine.submit(new RequestRsyncScriptCommand(dvRequestService.getDataverseRequest(), dataset));
                        logger.fine("script: " + scriptRequestResponse.getScript());
                        if (scriptRequestResponse.getScript() != null && !scriptRequestResponse.getScript().isEmpty()) {
                            setHasRsyncScript(true);
                            setRsyncScript(scriptRequestResponse.getScript());
                            rsyncScriptFilename = "upload-" + workingVersion.getDataset().getIdentifier() + ".bash";
                            rsyncScriptFilename = rsyncScriptFilename.replace("/", "_");
                        } else {
                            setHasRsyncScript(false);
                        }
                    } catch (RuntimeException ex) {
                        logger.warning("Problem getting rsync script(RuntimeException): " + ex.getLocalizedMessage());
                        FacesContext.getCurrentInstance().addMessage(null, new FacesMessage(FacesMessage.SEVERITY_ERROR, "Problem getting rsync script:",  ex.getLocalizedMessage())); 
                    } catch (CommandException cex) {
                        logger.warning("Problem getting rsync script (Command Exception): " + cex.getLocalizedMessage());
                           FacesContext.getCurrentInstance().addMessage(null, new FacesMessage(FacesMessage.SEVERITY_ERROR, "Problem getting rsync script:",  cex.getLocalizedMessage()));                        
                    }
                }
               
                tooLargeToDownload = getSizeOfDatasetNumeric() > settingsWrapper.getZipDownloadLimit();
                tooLargeToDownloadOriginal = getSizeOfDatasetOrigNumeric() > settingsWrapper.getZipDownloadLimit();
                tooLargeToDownloadArchival = getSizeOfDatasetArchivalNumeric() > settingsWrapper.getZipDownloadLimit();
            }
        } else if (ownerId != null) {
            // create mode for a new child dataset
            readOnly = false;
            editMode = EditMode.CREATE;
            selectedHostDataverse = dataverseService.find(ownerId);
            dataset.setOwner(selectedHostDataverse);
            dataset.setProtocol(protocol);
            dataset.setAuthority(authority);

            if (dataset.getOwner() == null) {
                return permissionsWrapper.notFound();
            } else if (!permissionService.on(dataset.getOwner()).has(Permission.AddDataset)) {
                return permissionsWrapper.notAuthorized();
            }
            //Wait until the create command before actually getting an identifier, except if we're using directUpload
        	//Need to assign an identifier prior to calls to requestDirectUploadUrl if direct upload is used.
            if ( isEmpty(dataset.getIdentifier()) && systemConfig.directUploadEnabled(dataset) ) {
            	CommandContext ctxt = commandEngine.getContext();
            	GlobalIdServiceBean idServiceBean = GlobalIdServiceBean.getBean(ctxt);
                dataset.setIdentifier(ctxt.datasets().generateDatasetIdentifier(dataset, idServiceBean));
            }
            dataverseTemplates.addAll(dataverseService.find(ownerId).getTemplates());
            if (!dataverseService.find(ownerId).isTemplateRoot()) {
                for (Template templateTest: dataverseService.find(ownerId).getParentTemplates()){
                   if(!dataverseTemplates.contains(templateTest)){
                       dataverseTemplates.add(templateTest);
                   }
                }
            }
            Collections.sort(dataverseTemplates, (Template t1, Template t2) -> t1.getName().compareToIgnoreCase(t2.getName()));

            defaultTemplate = dataverseService.find(ownerId).getDefaultTemplate();
            if (defaultTemplate != null) {
                selectedTemplate = defaultTemplate;
                for (Template testT : dataverseTemplates) {
                    if (defaultTemplate.getId().equals(testT.getId())) {
                        selectedTemplate = testT;
                    }
                }
                workingVersion = dataset.getEditVersion(selectedTemplate, null);
                updateDatasetFieldInputLevels();
            } else {
                workingVersion = dataset.getCreateVersion();
                updateDatasetFieldInputLevels();
            }

            if (settingsWrapper.isTrueForKey(SettingsServiceBean.Key.PublicInstall, false)){
                JH.addMessage(FacesMessage.SEVERITY_WARN, BundleUtil.getStringFromBundle("dataset.message.label.fileAccess"),
                        BundleUtil.getStringFromBundle("dataset.message.publicInstall"));
            }

            resetVersionUI();

            // FacesContext.getCurrentInstance().addMessage(null, new FacesMessage(FacesMessage.SEVERITY_INFO, "Add New Dataset", " - Enter metadata to create the dataset's citation. You can add more metadata about this dataset after it's created."));
        } else {
            return permissionsWrapper.notFound();
        }
        try {
            privateUrl = commandEngine.submit(new GetPrivateUrlCommand(dvRequestService.getDataverseRequest(), dataset));
            if (privateUrl != null) {
                JH.addMessage(FacesMessage.SEVERITY_INFO, BundleUtil.getStringFromBundle("dataset.privateurl.header"),
                        BundleUtil.getStringFromBundle("dataset.privateurl.infoMessageAuthor", Arrays.asList(getPrivateUrlLink(privateUrl))));
            }
        } catch (CommandException ex) {
            // No big deal. The user simply doesn't have access to create or delete a Private URL.
        }
        logger.fine("PrivateUser: " + (session.getUser() instanceof PrivateUrlUser));
        if (session.getUser() instanceof PrivateUrlUser) {
            PrivateUrlUser privateUrlUser = (PrivateUrlUser) session.getUser();
            logger.fine("Anon: " + privateUrlUser.hasAnonymizedAccess());
            if (dataset != null && dataset.getId().equals(privateUrlUser.getDatasetId())) {
                JH.addMessage(FacesMessage.SEVERITY_WARN, BundleUtil.getStringFromBundle("dataset.privateurl.header"),
                        BundleUtil.getStringFromBundle("dataset.privateurl.infoMessageReviewer"));
            }
        }

        displayLockInfo(dataset);

        for (FileMetadata fmd : workingVersion.getFileMetadatas()) {
            if (fmd.getDataFile().isTabularData()) {
                versionHasTabular = true;
                break;
            }
        }
        for(DataFile f : dataset.getFiles()) {
            // TODO: Consider uncommenting this optimization.
//            if (versionHasTabular) {
//                hasTabular = true;
//                break;
//            }
            if(f.isTabularData()) {
                hasTabular = true;
                break;
            }
        }
        //Show ingest success message if refresh forces a page reload after ingest success
        //This is needed to display the explore buttons (the fileDownloadHelper needs to be reloaded via page
        if (showIngestSuccess) {
            JsfHelper.addSuccessMessage(BundleUtil.getStringFromBundle("dataset.unlocked.ingest.message"));
        }

        configureTools = externalToolService.findFileToolsByType(ExternalTool.Type.CONFIGURE);
        exploreTools = externalToolService.findFileToolsByType(ExternalTool.Type.EXPLORE);
        previewTools = externalToolService.findFileToolsByType(ExternalTool.Type.PREVIEW);
        datasetExploreTools = externalToolService.findDatasetToolsByType(ExternalTool.Type.EXPLORE);
        rowsPerPage = 10;

        return null;
    }

    private void displayWorkflowComments() {
        List<WorkflowComment> comments = workingVersion.getWorkflowComments();
        for (WorkflowComment wfc : comments) {
            if (wfc.isToBeShown() && wfc.getDatasetVersion().equals(workingVersion)
                    && wfc.getAuthenticatedUser().equals(session.getUser())) {
                if (wfc.getType() == WorkflowComment.Type.WORKFLOW_SUCCESS) {
                    JsfHelper.addSuccessMessage(wfc.getMessage());

                } else if (wfc.getType() == WorkflowComment.Type.WORKFLOW_FAILURE) {
                    JsfHelper.addWarningMessage(wfc.getMessage());
                }
                datasetService.markWorkflowCommentAsRead(wfc);
            }
        }
    }

    private void displayLockInfo(Dataset dataset) {
        // Various info messages, when the dataset is locked (for various reasons):
        if (dataset.isLocked() && canUpdateDataset()) {
            if (dataset.isLockedFor(DatasetLock.Reason.Workflow)) {
                JH.addMessage(FacesMessage.SEVERITY_WARN, BundleUtil.getStringFromBundle("dataset.locked.message"),
                        BundleUtil.getStringFromBundle("dataset.locked.message.details"));
            }
            if (dataset.isLockedFor(DatasetLock.Reason.InReview)) {
                JH.addMessage(FacesMessage.SEVERITY_WARN, BundleUtil.getStringFromBundle("dataset.locked.inReview.message"),
                        BundleUtil.getStringFromBundle("dataset.inreview.infoMessage"));
            }
            if (dataset.isLockedFor(DatasetLock.Reason.DcmUpload)) {
                JH.addMessage(FacesMessage.SEVERITY_WARN, BundleUtil.getStringFromBundle("file.rsyncUpload.inProgressMessage.summary"),
                        BundleUtil.getStringFromBundle("file.rsyncUpload.inProgressMessage.details"));
                lockedDueToDcmUpload = true;
            }
            //This is a hack to remove dataset locks for File PID registration if
            //the dataset is released
            //in testing we had cases where datasets with 1000 files were remaining locked after being published successfully
            /*if(dataset.getLatestVersion().isReleased() && dataset.isLockedFor(DatasetLock.Reason.finalizePublication)){
                datasetService.removeDatasetLocks(dataset.getId(), DatasetLock.Reason.finalizePublication);
            }*/
            if (dataset.isLockedFor(DatasetLock.Reason.finalizePublication)) {
                // "finalizePublication" lock is used to lock the dataset while
                // the FinalizeDatasetPublicationCommand is running asynchronously.
                // the tasks currently performed by the command are the  pid registration
                // for files and (or) physical file validation (either or both
                // of these two can be disabled via database settings). More
                // such asynchronous processing tasks may be added in the future.
                JH.addMessage(FacesMessage.SEVERITY_WARN, BundleUtil.getStringFromBundle("dataset.publish.workflow.message"),
                        BundleUtil.getStringFromBundle("dataset.pidRegister.workflow.inprogress"));
            }
            if (dataset.isLockedFor(DatasetLock.Reason.FileValidationFailed)) {
                // the dataset is locked, because one or more datafiles in it
                // failed validation during an attempt to publish it.
                JH.addMessage(FacesMessage.SEVERITY_ERROR, BundleUtil.getStringFromBundle("dataset.publish.file.validation.error.message"),
                        BundleUtil.getStringFromBundle("dataset.publish.file.validation.error.contactSupport"));
            }
            if (dataset.isLockedFor(DatasetLock.Reason.EditInProgress)) {
                JH.addMessage(FacesMessage.SEVERITY_WARN, BundleUtil.getStringFromBundle("dataset.locked.editInProgress.message"),
                        BundleUtil.getStringFromBundle("dataset.locked.editInProgress.message.details", Arrays.asList(BrandingUtil.getSupportTeamName(null))));
            }
        }

        if (dataset.isLockedFor(DatasetLock.Reason.Ingest)) {
            JH.addMessage(FacesMessage.SEVERITY_WARN, BundleUtil.getStringFromBundle("dataset.locked.message"),
                    BundleUtil.getStringFromBundle("dataset.locked.ingest.message"));
            lockedDueToIngestVar = true;
        }

        // With DataCite, we try to reserve the DOI when the dataset is created. Sometimes this
        // fails because DataCite is down. We show the message below to set expectations that the
        // "Publish" button won't work until the DOI has been reserved using the "Reserve PID" API.
        if (settingsWrapper.isDataCiteInstallation() && dataset.getGlobalIdCreateTime() == null && editMode != EditMode.CREATE) {
            JH.addMessage(FacesMessage.SEVERITY_WARN, BundleUtil.getStringFromBundle("dataset.locked.pidNotReserved.message"),
                    BundleUtil.getStringFromBundle("dataset.locked.pidNotReserved.message.details"));
        }

    }

    private Boolean fileTreeViewRequired = null;

    public boolean isFileTreeViewRequired() {
        if (fileTreeViewRequired == null) {
            fileTreeViewRequired = workingVersion.getFileMetadatas().size() > 1
                    && datafileService.isFoldersMetadataPresentInVersion(workingVersion);
        }
        return fileTreeViewRequired;
    }

    public enum FileDisplayStyle {

        TABLE, TREE
    };

    private FileDisplayStyle fileDisplayMode = FileDisplayStyle.TABLE;

    public String getFileDisplayMode() {
        return fileDisplayMode.equals(FileDisplayStyle.TABLE) ? "Table" : "Tree";
    }

    public void setFileDisplayMode(String fileDisplayMode) {
        if ("Table".equals(fileDisplayMode)) {
            this.fileDisplayMode = FileDisplayStyle.TABLE;
        } else {
            this.fileDisplayMode = FileDisplayStyle.TREE;
        }
    }

    public boolean isFileDisplayTable() {
        return fileDisplayMode == FileDisplayStyle.TABLE;
    }

    public void toggleFileDisplayMode() {
        if (fileDisplayMode == FileDisplayStyle.TABLE) {
            fileDisplayMode = FileDisplayStyle.TREE;
        } else {
            fileDisplayMode = FileDisplayStyle.TABLE;
        }
    }
    public boolean isFileDisplayTree() {
        return fileDisplayMode == FileDisplayStyle.TREE;
    }

    private TreeNode filesTreeRoot = null;

    public TreeNode getFilesTreeRoot() {
        if (filesTreeRoot == null) {
            initFilesTree();
        }
        return filesTreeRoot;
    }

    private void initFilesTree() {
        filesTreeRoot = createFolderTreeNode("root", null);
        TreeNode currentNode = filesTreeRoot;
        // this is a temporary map, that we keep while we are building
        // the tree - in order to have direct access to the ancestor tree
        // nodes that have already been created:
        Map<String, TreeNode> folderMap = new HashMap<>();
        boolean expandFolders = true;

        for ( FileMetadata fileMetadata :workingVersion.getFileMetadatasSortedByLabelAndFolder()) {
            String folder = fileMetadata.getDirectoryLabel();

            logger.fine("current folder: "+folder+"; current label: "+fileMetadata.getLabel());

            if (StringUtil.isEmpty(folder)) {
                filesTreeRoot.getChildren().add(createFileTreeNode(fileMetadata, filesTreeRoot));
            } else {
                if (folderMap.containsKey(folder)) {
                    // We have already created this node; and since all the FileMetadatas
                    // are sorted by folder-then-label, it is safe to assume this is
                    // still the "current node":
                    currentNode.getChildren().add(createFileTreeNode(fileMetadata, currentNode));
                } else {
                    // no node for this folder yet - need to create!

                    String[] subfolders = folder.split("/");
                    int level = 0;
                    currentNode = filesTreeRoot;

                    while (level < subfolders.length) {
                        String folderPath = subfolders[0];
                        for (int i = 1; i < level + 1; i++) {
                            folderPath = folderPath.concat("/").concat(subfolders[i]);
                        }

                        if (folderMap.containsKey(folderPath)) {
                            // jump directly to that ancestor folder node:
                            currentNode = folderMap.get(folderPath);
                        } else {
                            // create a new folder node:
                            currentNode = createFolderTreeNode(subfolders[level], currentNode);
                            folderMap.put(folderPath, currentNode);
                            // all the folders, except for the top-level root node
                            // are collapsed by default:
                            currentNode.setExpanded(expandFolders);

                        }
                        level++;
                    }
                    currentNode.getChildren().add(createFileTreeNode(fileMetadata, currentNode));
                    // As soon as we reach the first folder containing files, we want
                    // to have all the other folders collapsed by default:
                    if (expandFolders) {
                        expandFolders = false;
                    }
                }
            }
        }

        folderMap = null;

    }

    private DefaultTreeNode createFolderTreeNode(String name, TreeNode parent) {
        // For a tree node representing a folder, we use its name, as a String,
        // as the node data payload. (meaning, in the xhtml the folder name can
        // be shown as simply "#{node}".
        // If we ever want to have more information shown for folders in the
        // tree view (for example, we could show the number of files and sub-folders
        // in each folder next to the name), we will have to define a custom class
        // and use it instead of the string in the DefaultTreeNode constructor
        // below:
        DefaultTreeNode folderNode = new DefaultTreeNode(name, parent);
        return folderNode;
    }

    private DefaultTreeNode createFileTreeNode(FileMetadata fileMetadata, TreeNode parent) {
        // For a tree node representing a DataFile, we pack the entire FileMetadata
        // object into the node, as its "data" payload.
        // Note that we are using a custom node type ("customFileNode"), defined
        // in the page xhtml.
        // If we ever want to have customized nodes that display different types
        // of information for different types of files (tab. files would be a
        // natural case), more custom nodes could be defined.

        DefaultTreeNode fileNode = new DefaultTreeNode("customFileNode", fileMetadata, parent);

        return fileNode;
    }

    public boolean isHasTabular() {
        return hasTabular;
    }

    public boolean isVersionHasTabular() {
        return versionHasTabular;
    }

    public boolean isReadOnly() {
        return readOnly;
    }

    private void resetVersionUI() {

        datasetVersionUI = datasetVersionUI.initDatasetVersionUI(workingVersion, true);
        if (isSessionUserAuthenticated()) {
            AuthenticatedUser au = (AuthenticatedUser) session.getUser();

            //On create set pre-populated fields
            for (DatasetField dsf : dataset.getEditVersion().getDatasetFields()) {
                if (dsf.getDatasetFieldType().getName().equals(DatasetFieldConstant.depositor) && dsf.isEmpty()) {
                    dsf.getDatasetFieldValues().get(0).setValue(au.getLastName() + ", " + au.getFirstName());
                }
                if (dsf.getDatasetFieldType().getName().equals(DatasetFieldConstant.dateOfDeposit) && dsf.isEmpty()) {
                    dsf.getDatasetFieldValues().get(0).setValue(new SimpleDateFormat("yyyy-MM-dd").format(new Timestamp(new Date().getTime())));
                }

                if (dsf.getDatasetFieldType().getName().equals(DatasetFieldConstant.datasetContact) && dsf.isEmpty()) {
                    for (DatasetFieldCompoundValue contactValue : dsf.getDatasetFieldCompoundValues()) {
                        for (DatasetField subField : contactValue.getChildDatasetFields()) {
                            if (subField.getDatasetFieldType().getName().equals(DatasetFieldConstant.datasetContactName)) {
                                subField.getDatasetFieldValues().get(0).setValue(au.getLastName() + ", " + au.getFirstName());
                            }
                            if (subField.getDatasetFieldType().getName().equals(DatasetFieldConstant.datasetContactAffiliation)) {
                                subField.getDatasetFieldValues().get(0).setValue(au.getAffiliation());
                            }
                            if (subField.getDatasetFieldType().getName().equals(DatasetFieldConstant.datasetContactEmail)) {
                                subField.getDatasetFieldValues().get(0).setValue(au.getEmail());
                            }
                        }
                    }
                }

                String creatorOrcidId = au.getOrcidId();
                if (dsf.getDatasetFieldType().getName().equals(DatasetFieldConstant.author) && dsf.isEmpty()) {
                    for (DatasetFieldCompoundValue authorValue : dsf.getDatasetFieldCompoundValues()) {
                        for (DatasetField subField : authorValue.getChildDatasetFields()) {
                            if (subField.getDatasetFieldType().getName().equals(DatasetFieldConstant.authorName)) {
                                subField.getDatasetFieldValues().get(0).setValue(au.getLastName() + ", " + au.getFirstName());
                            }
                            if (subField.getDatasetFieldType().getName().equals(DatasetFieldConstant.authorAffiliation)) {
                                subField.getDatasetFieldValues().get(0).setValue(au.getAffiliation());
                            }
                            if (creatorOrcidId != null) {
                                if (subField.getDatasetFieldType().getName().equals(DatasetFieldConstant.authorIdValue)) {
                                    subField.getDatasetFieldValues().get(0).setValue(creatorOrcidId);
                                }
                                if (subField.getDatasetFieldType().getName().equals(DatasetFieldConstant.authorIdType)) {
                                   DatasetFieldType authorIdTypeDatasetField = fieldService.findByName(DatasetFieldConstant.authorIdType);
                                   subField.setSingleControlledVocabularyValue(fieldService.findControlledVocabularyValueByDatasetFieldTypeAndStrValue(authorIdTypeDatasetField, "ORCID", true));
                                }
                            }
                        }
                    }
                }
            }
        }
    }


    private void refreshSelectedFiles(List<FileMetadata> filesToRefresh){
        if (readOnly) {
            dataset = datasetService.find(dataset.getId());
        }
        String termsOfAccess = workingVersion.getTermsOfUseAndAccess().getTermsOfAccess();
        boolean requestAccess = workingVersion.getTermsOfUseAndAccess().isFileAccessRequest();
        workingVersion = dataset.getEditVersion();
        workingVersion.getTermsOfUseAndAccess().setTermsOfAccess(termsOfAccess);
        workingVersion.getTermsOfUseAndAccess().setFileAccessRequest(requestAccess);
        List <FileMetadata> newSelectedFiles = new ArrayList<>();
        for (FileMetadata fmd : filesToRefresh){
            for (FileMetadata fmdn: workingVersion.getFileMetadatas()){
                if (fmd.getDataFile().equals(fmdn.getDataFile())){
                    newSelectedFiles.add(fmdn);
                }
            }
        }

        filesToRefresh.clear();
        for (FileMetadata fmdn : newSelectedFiles ){
            filesToRefresh.add(fmdn);
        }
        readOnly = false;
    }

    private Integer chunkSize = 25;

    public Integer getChunkSize() {
        return chunkSize;
    }

    public void setChunkSize(Integer chunkSize) {
        this.chunkSize = chunkSize;
    }

    public void viewAllButtonPress(){
        setChunkSize(fileMetadatasSearch.size());
    }

     private int activeTabIndex;

    public int getActiveTabIndex() {
        return activeTabIndex;
    }

    public void setActiveTabIndex(int activeTabIndex) {
        this.activeTabIndex = activeTabIndex;
    }

    public void tabChanged(TabChangeEvent event) {
        TabView tv = (TabView) event.getComponent();
        this.activeTabIndex = tv.getActiveIndex();
        if (this.activeTabIndex == 3) {
            setVersionTabList(resetVersionTabList());
            setReleasedVersionTabList(resetReleasedVersionTabList());
        } else {
            releasedVersionTabList = new ArrayList<>();
            versionTabList = new ArrayList<>();
            if(this.activeTabIndex == 0) {
                 init();
            }
        }
    }

    public void edit(EditMode editMode) {
        this.editMode = editMode;
        if (this.readOnly) {
            dataset = datasetService.find(dataset.getId());
        }
        workingVersion = dataset.getEditVersion();
        clone = workingVersion.cloneDatasetVersion();
        if (editMode == EditMode.INFO) {
            // ?
        } else if (editMode == EditMode.FILE) {
            // JH.addMessage(FacesMessage.SEVERITY_INFO, BundleUtil.getStringFromBundle("dataset.message.editFiles"));
            // FacesContext.getCurrentInstance().addMessage(null, new FacesMessage(FacesMessage.SEVERITY_INFO, "Upload + Edit Dataset Files", " - You can drag and drop your files from your desktop, directly into the upload widget."));
        } else if (editMode.equals(EditMode.METADATA)) {
            datasetVersionUI = datasetVersionUI.initDatasetVersionUI(workingVersion, true);
            updateDatasetFieldInputLevels();
            JH.addMessage(FacesMessage.SEVERITY_INFO, BundleUtil.getStringFromBundle("dataset.message.editMetadata.label"), BundleUtil.getStringFromBundle("dataset.message.editMetadata.message"));
            //FacesContext.getCurrentInstance().addMessage(null, new FacesMessage(FacesMessage.SEVERITY_INFO, "Edit Dataset Metadata", " - Add more metadata about your dataset to help others easily find it."));
        } else if (editMode.equals(EditMode.LICENSE)){
            JH.addMessage(FacesMessage.SEVERITY_INFO, BundleUtil.getStringFromBundle("dataset.message.editTerms.label"), BundleUtil.getStringFromBundle("dataset.message.editTerms.message"));
            //FacesContext.getCurrentInstance().addMessage(null, new FacesMessage(FacesMessage.SEVERITY_INFO, "Edit Dataset License and Terms", " - Update your dataset's license and terms of use."));
        }
        this.readOnly = false;
    }

    public String sendBackToContributor() {
        try {
            //FIXME - Get Return Comment from sendBackToContributor popup
            Command<Dataset> cmd = new ReturnDatasetToAuthorCommand(dvRequestService.getDataverseRequest(), dataset, "");
            dataset = commandEngine.submit(cmd);
            JsfHelper.addSuccessMessage(BundleUtil.getStringFromBundle("dataset.reject.success"));
        } catch (CommandException ex) {
            String message = ex.getMessage();
            logger.log(Level.SEVERE, "sendBackToContributor: {0}", message);
            JsfHelper.addErrorMessage(BundleUtil.getStringFromBundle("dataset.reject.failure", Collections.singletonList(message)));
        }

        /*
         The notifications below are redundant, since the ReturnDatasetToAuthorCommand
         sends them already. - L.A. Sep. 7 2017

        List<AuthenticatedUser> authUsers = permissionService.getUsersWithPermissionOn(Permission.PublishDataset, dataset);
        List<AuthenticatedUser> editUsers = permissionService.getUsersWithPermissionOn(Permission.EditDataset, dataset);

        editUsers.removeAll(authUsers);
        new HashSet<>(editUsers).forEach( au ->
            userNotificationService.sendNotification(au, new Timestamp(new Date().getTime()),
                                                     UserNotification.Type.RETURNEDDS, dataset.getLatestVersion().getId())
        );
        */

        //FacesMessage message = new FacesMessage(FacesMessage.SEVERITY_INFO, "DatasetSubmitted", "This dataset has been sent back to the contributor.");
        //FacesContext.getCurrentInstance().addMessage(null, message);
        return  returnToLatestVersion();
    }

    public String submitDataset() {
        try {
            Command<Dataset> cmd = new SubmitDatasetForReviewCommand( dvRequestService.getDataverseRequest(), dataset);
            dataset = commandEngine.submit(cmd);
            //JsfHelper.addSuccessMessage(BundleUtil.getStringFromBundle("dataset.submit.success"));
        } catch (CommandException ex) {
            String message = ex.getMessage();
            logger.log(Level.SEVERE, "submitDataset: {0}", message);
            JsfHelper.addErrorMessage(BundleUtil.getStringFromBundle("dataset.submit.failure", Collections.singletonList(message)));
        }
        return returnToLatestVersion();
    }

    public String releaseParentDVAndDataset(){
        releaseParentDV();
        return releaseDataset(false);
    }

    public String releaseDataset() {
        if(!dataset.getOwner().isReleased()){
            releaseParentDV();
        }
        if(publishDatasetPopup()|| publishBothPopup() || !dataset.getLatestVersion().isMinorUpdate()){
            return releaseDataset(false);
        }
        switch (releaseRadio) {
            case 1:
                return releaseDataset(true);
            case 2:
                return releaseDataset(false);
            case 3:
                return updateCurrentVersion();
            default:
                return "Invalid Choice";
        }
    }

    private void releaseParentDV(){
        if (session.getUser() instanceof AuthenticatedUser) {
            PublishDataverseCommand cmd = new PublishDataverseCommand(dvRequestService.getDataverseRequest(), dataset.getOwner());
            try {
                commandEngine.submit(cmd);
                JsfHelper.addSuccessMessage(BundleUtil.getStringFromBundle("dataverse.publish.success"));

            } catch (CommandException ex) {
                logger.log(Level.SEVERE, "Unexpected Exception calling  publish dataverse command", ex);
                JsfHelper.addErrorMessage(BundleUtil.getStringFromBundle("dataverse.publish.failure"));

            }
        } else {
            FacesMessage message = new FacesMessage(FacesMessage.SEVERITY_INFO, BundleUtil.getStringFromBundle("dataverse.notreleased")  ,BundleUtil.getStringFromBundle( "dataverse.release.authenticatedUsersOnly"));
            FacesContext.getCurrentInstance().addMessage(null, message);
        }

    }

    public String deaccessionVersions() {
        Command<DatasetVersion> cmd;
        try {
            if (selectedDeaccessionVersions == null) {
                for (DatasetVersion dv : this.dataset.getVersions()) {
                    if (dv.isReleased()) {
                        DatasetVersion deaccession = datasetVersionService.find(dv.getId());
                        cmd = new DeaccessionDatasetVersionCommand(dvRequestService.getDataverseRequest(), setDatasetVersionDeaccessionReasonAndURL(deaccession), true);
                        DatasetVersion datasetv = commandEngine.submit(cmd);
                    }
                }
            } else {
                for (DatasetVersion dv : selectedDeaccessionVersions) {
                    DatasetVersion deaccession = datasetVersionService.find(dv.getId());
                    cmd = new DeaccessionDatasetVersionCommand(dvRequestService.getDataverseRequest(), setDatasetVersionDeaccessionReasonAndURL(deaccession), false);
                    DatasetVersion datasetv = commandEngine.submit(cmd);
                }
            }
        } catch (CommandException ex) {
            logger.severe(ex.getMessage());
            JH.addMessage(FacesMessage.SEVERITY_FATAL, BundleUtil.getStringFromBundle("dataset.message.deaccessionFailure"));
        }
        setRenderDeaccessionPopup(false);
        JsfHelper.addSuccessMessage(BundleUtil.getStringFromBundle("datasetVersion.message.deaccessionSuccess"));
        return returnToDatasetOnly();
    }

    private DatasetVersion setDatasetVersionDeaccessionReasonAndURL(DatasetVersion dvIn) {
        int deaccessionReasonCode = getDeaccessionReasonRadio();
        String deacessionReasonDetail = getDeaccessionReasonText() != null ? ( getDeaccessionReasonText()).trim() : "";
        switch (deaccessionReasonCode) {
            case 1:
                dvIn.setVersionNote(BundleUtil.getStringFromBundle("file.deaccessionDialog.reason.selectItem.identifiable") );
                break;
            case 2:
                dvIn.setVersionNote(BundleUtil.getStringFromBundle("file.deaccessionDialog.reason.selectItem.beRetracted") );
                break;
            case 3:
                dvIn.setVersionNote(BundleUtil.getStringFromBundle("file.deaccessionDialog.reason.selectItem.beTransferred") );
                break;
            case 4:
                dvIn.setVersionNote(BundleUtil.getStringFromBundle("file.deaccessionDialog.reason.selectItem.IRB"));
                break;
            case 5:
                dvIn.setVersionNote(BundleUtil.getStringFromBundle("file.deaccessionDialog.reason.selectItem.legalIssue"));
                break;
            case 6:
                dvIn.setVersionNote(BundleUtil.getStringFromBundle("file.deaccessionDialog.reason.selectItem.notValid"));
                break;
            case 7:
                break;
        }
        if (!deacessionReasonDetail.isEmpty()){
            if (!StringUtil.isEmpty(dvIn.getVersionNote())){
                dvIn.setVersionNote(dvIn.getVersionNote() + " " + deacessionReasonDetail);
            } else {
                dvIn.setVersionNote(deacessionReasonDetail);
            }
        }

        dvIn.setArchiveNote(getDeaccessionForwardURLFor());
        return dvIn;
    }

    private String releaseDataset(boolean minor) {
        if (session.getUser() instanceof AuthenticatedUser) {
            try {
                final PublishDatasetResult result = commandEngine.submit(
                    new PublishDatasetCommand(dataset, dvRequestService.getDataverseRequest(), minor)
                );
                dataset = result.getDataset();
                // Sucessfully executing PublishDatasetCommand does not guarantee that the dataset
                // has been published. If a publishing workflow is configured, this may have sent the
                // dataset into a workflow limbo, potentially waiting for a third party system to complete
                // the process. So it may be premature to show the "success" message at this point.

                if ( result.isCompleted() ) {
                    JsfHelper.addSuccessMessage(BundleUtil.getStringFromBundle("dataset.message.publishSuccess"));
                } else {
                    JH.addMessage(FacesMessage.SEVERITY_WARN, BundleUtil.getStringFromBundle("dataset.locked.message"), BundleUtil.getStringFromBundle("dataset.locked.message.details"));
                }

            } catch (CommandException ex) {
                Dataset testDs = datasetService.find(dataset.getId());
                if (testDs != null && !testDs.isLockedFor(DatasetLock.Reason.FileValidationFailed)) {
                    // If the dataset could not be published because it has failed
                    // physical file validation, the messaging will be handled via
                    // the lock info system.
                    JsfHelper.addErrorMessage(ex.getLocalizedMessage());
                }
                logger.severe(ex.getMessage());
            }

        } else {
            JsfHelper.addErrorMessage(BundleUtil.getStringFromBundle("dataset.message.only.authenticatedUsers"));
        }
        return returnToDraftVersion();
    }

    @Deprecated
    public String registerDataset() {
        try {
            UpdateDatasetVersionCommand cmd = new UpdateDatasetVersionCommand(dataset, dvRequestService.getDataverseRequest());
            cmd.setValidateLenient(true);
            dataset = commandEngine.submit(cmd);
        } catch (CommandException ex) {
            FacesContext.getCurrentInstance().addMessage(null, new FacesMessage(FacesMessage.SEVERITY_WARN,BundleUtil.getStringFromBundle( "dataset.registration.failed"), " - " + ex.toString()));
            logger.severe(ex.getMessage());
        }
        FacesMessage message = new FacesMessage(FacesMessage.SEVERITY_INFO, BundleUtil.getStringFromBundle("dataset.registered"), BundleUtil.getStringFromBundle("dataset.registered.msg"));
        FacesContext.getCurrentInstance().addMessage(null, message);
        return returnToDatasetOnly();
    }

    public String updateCurrentVersion() {
        /*
         * Note: The code here mirrors that in the
         * edu.harvard.iq.dataverse.api.Datasets:publishDataset method (case
         * "updatecurrent"). Any changes to the core logic (i.e. beyond updating the
         * messaging about results) should be applied to the code there as well.
         */
        String errorMsg = null;
        String successMsg = BundleUtil.getStringFromBundle("datasetversion.update.success");
        try {
            CuratePublishedDatasetVersionCommand cmd = new CuratePublishedDatasetVersionCommand(dataset, dvRequestService.getDataverseRequest());
            dataset = commandEngine.submit(cmd);
            // If configured, and currently published version is archived, try to update archive copy as well
            DatasetVersion updateVersion = dataset.getLatestVersion();
            if (updateVersion.getArchivalCopyLocation() != null) {
                String className = settingsService.get(SettingsServiceBean.Key.ArchiverClassName.toString());
                AbstractSubmitToArchiveCommand archiveCommand = ArchiverUtil.createSubmitToArchiveCommand(className, dvRequestService.getDataverseRequest(), updateVersion);
                if (archiveCommand != null) {
                    // Delete the record of any existing copy since it is now out of date/incorrect
                    updateVersion.setArchivalCopyLocation(null);
                    /*
                     * Then try to generate and submit an archival copy. Note that running this
                     * command within the CuratePublishedDatasetVersionCommand was causing an error:
                     * "The attribute [id] of class
                     * [edu.harvard.iq.dataverse.DatasetFieldCompoundValue] is mapped to a primary
                     * key column in the database. Updates are not allowed." To avoid that, and to
                     * simplify reporting back to the GUI whether this optional step succeeded, I've
                     * pulled this out as a separate submit().
                     */
                    try {
                        updateVersion = commandEngine.submit(archiveCommand);
                        if (updateVersion.getArchivalCopyLocation() != null) {
                            successMsg = BundleUtil.getStringFromBundle("datasetversion.update.archive.success");
                        } else {
                            errorMsg = BundleUtil.getStringFromBundle("datasetversion.update.archive.failure");
                        }
                    } catch (CommandException ex) {
                        errorMsg = BundleUtil.getStringFromBundle("datasetversion.update.archive.failure") + " - " + ex.toString();
                        logger.severe(ex.getMessage());
                    }
                }
            }
        } catch (CommandException ex) {
            errorMsg = BundleUtil.getStringFromBundle("datasetversion.update.failure") + " - " + ex.toString();
            logger.severe(ex.getMessage());
        }
        if (errorMsg != null) {
            JsfHelper.addErrorMessage(errorMsg);
        } else {
            JsfHelper.addSuccessMessage(successMsg);
        }
        return returnToDatasetOnly();
    }


    public void refresh(ActionEvent e) {
        refresh();
    }

    public String refresh() {
        logger.fine("refreshing");

        //dataset = datasetService.find(dataset.getId());
        dataset = null;

        logger.fine("refreshing working version");

        DatasetVersionServiceBean.RetrieveDatasetVersionResponse retrieveDatasetVersionResponse = null;

        if (persistentId != null) {
            //retrieveDatasetVersionResponse = datasetVersionService.retrieveDatasetVersionByPersistentId(persistentId, version);
            dataset = datasetService.findByGlobalId(persistentId);
            retrieveDatasetVersionResponse = datasetVersionService.selectRequestedVersion(dataset.getVersions(), version);
        } else if (versionId != null) {
            retrieveDatasetVersionResponse = datasetVersionService.retrieveDatasetVersionByVersionId(versionId);
        } else if (dataset.getId() != null) {
            //retrieveDatasetVersionResponse = datasetVersionService.retrieveDatasetVersionById(dataset.getId(), version);
            dataset = datasetService.find(dataset.getId());
            retrieveDatasetVersionResponse = datasetVersionService.selectRequestedVersion(dataset.getVersions(), version);
        }

        if (retrieveDatasetVersionResponse == null) {
            // TODO:
            // should probably redirect to the 404 page, if we can't find
            // this version anymore.
            // -- L.A. 4.2.3
            return "";
        }
        this.workingVersion = retrieveDatasetVersionResponse.getDatasetVersion();

        if (this.workingVersion == null) {
            // TODO:
            // same as the above

            return "";
        }

        if (dataset == null) {
            // this would be the case if we were retrieving the version by
            // the versionId, above.
            this.dataset = this.workingVersion.getDataset();
        }

        if (readOnly) {
            AuthenticatedUser au = session.getUser() instanceof AuthenticatedUser ? (AuthenticatedUser) session.getUser() : null;
            datafileService.findFileMetadataOptimizedExperimental(dataset, workingVersion, au);
        }

        fileMetadatasSearch = selectFileMetadatasForDisplay();

        displayCitation = dataset.getCitation(true, workingVersion);
        stateChanged = false;

        if (lockedDueToIngestVar != null && lockedDueToIngestVar) {
            //we need to add a redirect here to disply the explore buttons as needed
            //as well as the ingest success message
            //SEK 12/20/2019 - since we are ingesting a file we know that there is a current draft version
            lockedDueToIngestVar = null;
            if (canViewUnpublishedDataset()) {
                return "/dataset.xhtml?persistentId=" + dataset.getGlobalIdString() + "&showIngestSuccess=true&version=DRAFT&faces-redirect=true";
            } else {
                return "/dataset.xhtml?persistentId=" + dataset.getGlobalIdString() + "&showIngestSuccess=true&faces-redirect=true";
            }
        }

        displayWorkflowComments();

        return "";
    }

    public String deleteDataset() {

        DestroyDatasetCommand cmd;
        boolean deleteCommandSuccess = false;
        Map<Long,String> deleteStorageLocations = datafileService.getPhysicalFilesToDelete(dataset);

        try {
            cmd = new DestroyDatasetCommand(dataset, dvRequestService.getDataverseRequest());
            commandEngine.submit(cmd);
            deleteCommandSuccess = true;
            /* - need to figure out what to do
             Update notification in Delete Dataset Method
             for (UserNotification und : userNotificationService.findByDvObject(dataset.getId())){
             userNotificationService.delete(und);
             } */
        } catch (CommandException ex) {
            JH.addMessage(FacesMessage.SEVERITY_FATAL, BundleUtil.getStringFromBundle("dataset.message.deleteFailure"));
            logger.severe(ex.getMessage());
        }

        if (deleteCommandSuccess) {
            datafileService.finalizeFileDeletes(deleteStorageLocations);
            JsfHelper.addSuccessMessage(BundleUtil.getStringFromBundle("dataset.message.deleteSuccess"));
        }

        return "/dataverse.xhtml?alias=" + dataset.getOwner().getAlias() + "&faces-redirect=true";
    }

    public String editFileMetadata(){
        // If there are no files selected, return an empty string - which
        // means, do nothing, don't redirect anywhere, stay on this page.
        // The dialogue telling the user to select at least one file will
        // be shown to them by an onclick javascript method attached to the
        // filemetadata edit button on the page.
        // -- L.A. 4.2.1
        if (this.selectedFiles == null || this.selectedFiles.size() < 1) {
            return "";
        }
        return "/editdatafiles.xhtml?selectedFileIds=" + getSelectedFilesIdsString() + "&datasetId=" + dataset.getId() +"&faces-redirect=true";
    }

    public String deleteDatasetVersion() {
        DeleteDatasetVersionCommand cmd;
        
        Map<Long, String> deleteStorageLocations = datafileService.getPhysicalFilesToDelete(dataset.getLatestVersion());
        boolean deleteCommandSuccess = false;
        try {
            cmd = new DeleteDatasetVersionCommand(dvRequestService.getDataverseRequest(), dataset);
            commandEngine.submit(cmd);
            JsfHelper.addSuccessMessage(BundleUtil.getStringFromBundle("datasetVersion.message.deleteSuccess"));
            deleteCommandSuccess = true;
        } catch (CommandException ex) {
            JH.addMessage(FacesMessage.SEVERITY_FATAL, BundleUtil.getStringFromBundle("dataset.message.deleteFailure"));
            logger.severe(ex.getMessage());
        }
        
        if (deleteCommandSuccess && !deleteStorageLocations.isEmpty()) {
            datafileService.finalizeFileDeletes(deleteStorageLocations);
        }

        return returnToDatasetOnly();
    }

    private List<FileMetadata> selectedFiles = new ArrayList<>();

    public List<FileMetadata> getSelectedFiles() {
        return selectedFiles;
    }

    public void setSelectedFiles(List<FileMetadata> selectedFiles) {
        this.selectedFiles = selectedFiles;
    }

    private Dataverse selectedDataverseForLinking;

    public Dataverse getSelectedDataverseForLinking() {
        return selectedDataverseForLinking;
    }

    public void setSelectedDataverseForLinking(Dataverse sdvfl) {
        this.selectedDataverseForLinking = sdvfl;
    }

    private List<FileMetadata> selectedRestrictedFiles; // = new ArrayList<>();

    public List<FileMetadata> getSelectedRestrictedFiles() {
        return selectedRestrictedFiles;
    }

    public void setSelectedRestrictedFiles(List<FileMetadata> selectedRestrictedFiles) {
        this.selectedRestrictedFiles = selectedRestrictedFiles;
    }

    private List<FileMetadata> selectedUnrestrictedFiles; // = new ArrayList<>();

    public List<FileMetadata> getSelectedUnrestrictedFiles() {
        return selectedUnrestrictedFiles;
    }

    public void setSelectedUnrestrictedFiles(List<FileMetadata> selectedUnrestrictedFiles) {
        this.selectedUnrestrictedFiles = selectedUnrestrictedFiles;
    }

    private List<FileMetadata> selectedDownloadableFiles;

    public List<FileMetadata> getSelectedDownloadableFiles() {
        return selectedDownloadableFiles;
    }

    public void setSelectedDownloadableFiles(List<FileMetadata> selectedDownloadableFiles) {
        this.selectedDownloadableFiles = selectedDownloadableFiles;
    }

    private List<FileMetadata> selectedNonDownloadableFiles;

    public List<FileMetadata> getSelectedNonDownloadableFiles() {
        return selectedNonDownloadableFiles;
    }

    public void setSelectedNonDownloadableFiles(List<FileMetadata> selectedNonDownloadableFiles) {
        this.selectedNonDownloadableFiles = selectedNonDownloadableFiles;
    }

    public String getSizeOfDataset() {
        return DatasetUtil.getDownloadSize(workingVersion, false);
    }

    private boolean tooLargeToDownload;
    private boolean tooLargeToDownloadArchival;
    private boolean tooLargeToDownloadOriginal;

    public boolean isTooLargeToDownloadOriginal() {
        return tooLargeToDownloadOriginal;
    }

    public void setTooLargeToDownloadOriginal(boolean tooLargeToDownloadOriginal) {
        this.tooLargeToDownloadOriginal = tooLargeToDownloadOriginal;
    }

    public boolean isTooLargeToDownloadArchival() {
        return tooLargeToDownloadArchival;
    }

    public void setTooLargeToDownloadArchival(boolean tooLargeToDownloadArchival) {
        this.tooLargeToDownloadArchival = tooLargeToDownloadArchival;
    }

    public boolean isTooLargeToDownload() {
        return tooLargeToDownload;
    }

    public void setTooLargeToDownload(boolean tooLargeToDownload) {
        this.tooLargeToDownload = tooLargeToDownload;
    }

    public Long getSizeOfDatasetNumeric() {
        if (this.hasTabular){
            return Math.min(getSizeOfDatasetOrigNumeric(), getSizeOfDatasetArchivalNumeric());
        }
        return getSizeOfDatasetOrigNumeric();
    }

    public Long getSizeOfDatasetOrigNumeric() {
        return DatasetUtil.getDownloadSizeNumeric(workingVersion, true);
    }

    public Long getSizeOfDatasetArchivalNumeric() {
        return DatasetUtil.getDownloadSizeNumeric(workingVersion, false);
    }

    public String getSizeOfSelectedAsString(){
        return FileSizeChecker.bytesToHumanReadable(getSizeOfSelectedOrigNumeric());
    }

    public String getSizeOfSelectedMaxAsString(){
        return FileSizeChecker.bytesToHumanReadable(Math.max(getSizeOfSelectedOrigNumeric(), getSizeOfSelectedArchivalNumeric()) );
    }

    public String getZipDownloadLimitAsString(){
        return FileSizeChecker.bytesToHumanReadable(settingsWrapper.getZipDownloadLimit());
    }

    public Long getSizeOfSelectedOrigNumeric(){
        return DatasetUtil.getDownloadSizeNumericBySelectedFiles(selectedFiles, true);
    }

    public Long getSizeOfSelectedArchivalNumeric(){
        return DatasetUtil.getDownloadSizeNumericBySelectedFiles(selectedFiles, false);
    }

    public Long getSizeOfSelectedMaxNumeric(){
       return Math.max(getSizeOfSelectedOrigNumeric(), getSizeOfSelectedArchivalNumeric()) ;
    }

    public String getSizeOfDatasetOrig() {
        return DatasetUtil.getDownloadSize(workingVersion, true);
    }


    public void startDownloadAllArchival() {
        this.setSelectedFiles(workingVersion.getFileMetadatas());
        startDownload(false);
    }

    public void startDownloadAllOriginal(){
        this.setSelectedFiles(workingVersion.getFileMetadatas());
        startDownload(true);
    }
    
    public void startDownloadSelectedArchival() {
        startDownload(false);
    }

    public void startDownloadSelectedOriginal() {
        startDownload(true);
    }
    
    private void startDownload(boolean downloadOriginal){
        boolean guestbookRequired = isDownloadPopupRequired();
        boolean validate = validateFilesForDownload(guestbookRequired, downloadOriginal);
        if (validate) {
            updateGuestbookResponse(guestbookRequired, downloadOriginal);
            if(!guestbookRequired && !getValidateFilesOutcome().equals("Mixed")){
                startMultipleFileDownload();
            }
        }
    }

    //A string that is used to determine step(s) taken after files are requested for download
    /*
    Values of "Pass"; "FailSize"; "FailEmpty"; "FailRestricted"; "Mixed"; "GuestbookRequired"
    */
    private String validateFilesOutcome;

    public String getValidateFilesOutcome() {
        return validateFilesOutcome;
    }

    public void setValidateFilesOutcome(String validateFilesOutcome) {
        this.validateFilesOutcome = validateFilesOutcome;
    }

    public boolean validateFilesForDownload(boolean guestbookRequired, boolean downloadOriginal) {
        setSelectedDownloadableFiles(new ArrayList<>());
        setSelectedNonDownloadableFiles(new ArrayList<>());
        //assume Pass unless something bad happens
        setValidateFilesOutcome("Pass");
        Long bytes = (long) 0;

        if (this.selectedFiles.isEmpty()) {
            setValidateFilesOutcome("FailEmpty");
            return false;
        }

        for (FileMetadata fmd : this.selectedFiles) {
            if (this.fileDownloadHelper.canDownloadFile(fmd)) {
                getSelectedDownloadableFiles().add(fmd);
                DataFile dataFile = fmd.getDataFile();
                if (downloadOriginal && dataFile.isTabularData()) {
                    bytes += dataFile.getOriginalFileSize() == null ? 0 : dataFile.getOriginalFileSize();
                } else {
                    bytes += dataFile.getFilesize();
                }
            } else {
                getSelectedNonDownloadableFiles().add(fmd);
            }
        }

        //if there are two or more files with a total size
        //over the zip limit post a "too large" popup
        if (bytes > settingsWrapper.getZipDownloadLimit() && selectedDownloadableFiles.size() > 1) {
            setValidateFilesOutcome("FailSize");
            return false;
        }

        // If some of the files were restricted and we had to drop them off the
        // list, and NONE of the files are left on the downloadable list
        // - we show them a "you're out of luck" popup:
        if (getSelectedDownloadableFiles().isEmpty() && !getSelectedNonDownloadableFiles().isEmpty()) {
            setValidateFilesOutcome("FailRestricted");
            return false;
        }

        if (!getSelectedDownloadableFiles().isEmpty() && !getSelectedNonDownloadableFiles().isEmpty()) {
            setValidateFilesOutcome("Mixed");
            return true;
        }
        
        if (guestbookRequired) {
            setValidateFilesOutcome("GuestbookRequired");
        }

        return true;

    }
    
    private void updateGuestbookResponse (boolean guestbookRequired, boolean downloadOriginal) {
        // Note that the GuestbookResponse object may still have information from
        // the last download action performed by the user. For example, it may
        // still have the non-null Datafile in it, if the user has just downloaded
        // a single file; or it may still have the format set to "original" -
        // even if that's not what they are trying to do now.
        // So make sure to reset these values:
        guestbookResponse.setDataFile(null);
        guestbookResponse.setSelectedFileIds(getSelectedDownloadableFilesIdsString());
        if (downloadOriginal) {
            guestbookResponse.setFileFormat("original");
        } else {
            guestbookResponse.setFileFormat("");
        }
        guestbookResponse.setDownloadtype("Download");
    }


    private boolean selectAllFiles;

    public boolean isSelectAllFiles() {
        return selectAllFiles;
    }

    public void setSelectAllFiles(boolean selectAllFiles) {
        this.selectAllFiles = selectAllFiles;
    }

    public void toggleAllSelected(){
        //This is here so that if the user selects all on the dataset page
        // s/he will get all files on download
        this.selectAllFiles = !this.selectAllFiles;
    }


    // helper Method
    public String getSelectedFilesIdsString() {
        String downloadIdString = "";
        for (FileMetadata fmd : this.selectedFiles){
            if (!StringUtil.isEmpty(downloadIdString)) {
                downloadIdString += ",";
            }
            downloadIdString += fmd.getDataFile().getId();
        }
        return downloadIdString;
    }

    // helper Method
    public String getSelectedDownloadableFilesIdsString() {
        String downloadIdString = "";
        for (FileMetadata fmd : this.selectedDownloadableFiles){
            if (!StringUtil.isEmpty(downloadIdString)) {
                downloadIdString += ",";
            }
            downloadIdString += fmd.getDataFile().getId();
        }
        return downloadIdString;
    }


    public void updateFileCounts(){
        setSelectedUnrestrictedFiles(new ArrayList<>());
        setSelectedRestrictedFiles(new ArrayList<>());
        setTabularDataSelected(false);
        for (FileMetadata fmd : this.selectedFiles){
            if(fmd.isRestricted()){
                getSelectedRestrictedFiles().add(fmd);
            } else {
                getSelectedUnrestrictedFiles().add(fmd);
            }
            if(fmd.getDataFile().isTabularData()){
                setTabularDataSelected(true);
            }
        }
    }

    private List<String> getSuccessMessageArguments() {
        List<String> arguments = new ArrayList<>();
        String dataverseString = "";
        arguments.add(StringEscapeUtils.escapeHtml4(dataset.getDisplayName()));
        dataverseString += " <a href=\"/dataverse/" + selectedDataverseForLinking.getAlias() + "\">" + StringEscapeUtils.escapeHtml4(selectedDataverseForLinking.getDisplayName()) + "</a>";
        arguments.add(dataverseString);
        return arguments;
    }


    public void saveLinkingDataverses(ActionEvent evt) {

        if (saveLink(selectedDataverseForLinking)) {
            JsfHelper.addSuccessMessage(BundleUtil.getStringFromBundle("dataset.message.linkSuccess", getSuccessMessageArguments()));
        } else {
            FacesMessage message = new FacesMessage(FacesMessage.SEVERITY_INFO, BundleUtil.getStringFromBundle("dataset.notlinked"), linkingDataverseErrorMessage);
            FacesContext.getCurrentInstance().addMessage(null, message);
        }

    }

    private String linkingDataverseErrorMessage = "";


    public String getLinkingDataverseErrorMessage() {
        return linkingDataverseErrorMessage;
    }

    public void setLinkingDataverseErrorMessage(String linkingDataverseErrorMessage) {
        this.linkingDataverseErrorMessage = linkingDataverseErrorMessage;
    }

    private Boolean saveLink(Dataverse dataverse){
        boolean retVal = true;
        if (readOnly) {
            // Pass a "real", non-readonly dataset the the LinkDatasetCommand:
            dataset = datasetService.find(dataset.getId());
        }
        LinkDatasetCommand cmd = new LinkDatasetCommand(dvRequestService.getDataverseRequest(), dataverse, dataset);
        linkingDataverse = dataverse;
        try {
            commandEngine.submit(cmd);
        } catch (CommandException ex) {
            String msg = "There was a problem linking this dataset to yours: " + ex;
            logger.severe(msg);
            msg = BundleUtil.getStringFromBundle("dataset.notlinked.msg") + ex;
            /**
             * @todo how do we get this message to show up in the GUI?
             */
            linkingDataverseErrorMessage = msg;
            retVal = false;
        }
        return retVal;
    }


    public List<Dataverse> completeLinkingDataverse(String query) {
        dataset = datasetService.find(dataset.getId());
        if (session.getUser().isAuthenticated()) {
            return dataverseService.filterDataversesForLinking(query, dvRequestService.getDataverseRequest(), dataset);
        } else {
            return null;
        }
    }

    public List<Dataverse> completeHostDataverseMenuList(String query) {
        if (session.getUser().isAuthenticated()) {
            return dataverseService.filterDataversesForHosting(query, dvRequestService.getDataverseRequest());
        } else {
            return null;
        }
    }

    public String restrictFiles(boolean restricted) throws CommandException {
        List filesToRestrict = new ArrayList();

        if (fileMetadataForAction != null) {
            filesToRestrict.add(fileMetadataForAction);
        } else {
            filesToRestrict = this.getSelectedFiles();
        }

        restrictFiles(filesToRestrict, restricted);
        return save();
    }

    private void restrictFiles(List<FileMetadata> filesToRestrict, boolean restricted) throws CommandException {

        // todo: this seems to be have been added to get around an optmistic lock; it may be worth investigating
        // if there's a better way to handle
        if (workingVersion.isReleased()) {
            refreshSelectedFiles(filesToRestrict);
        }

        if (restricted) { // get values from access popup
            workingVersion.getTermsOfUseAndAccess().setTermsOfAccess(termsOfAccess);
            workingVersion.getTermsOfUseAndAccess().setFileAccessRequest(fileAccessRequest);
        }


        Command<Void> cmd;
        for (FileMetadata fmd : filesToRestrict) {
            if (restricted  != fmd.isRestricted()) {
                cmd = new RestrictFileCommand(fmd.getDataFile(), dvRequestService.getDataverseRequest(), restricted);
                commandEngine.submit(cmd);
            }
        }
    }

    public int getRestrictedFileCount() {
        if (workingVersion == null){
            return 0;
        }
        int restrictedFileCount = 0;
        for (FileMetadata fmd : workingVersion.getFileMetadatas()) {
            if (fmd.isRestricted()) {
                restrictedFileCount++;
            }
        }

        return restrictedFileCount;
    }

    private List<FileMetadata> filesToBeDeleted = new ArrayList<>();

    public String deleteFiles() throws CommandException{
        List filesToDelete = new ArrayList();

        if (fileMetadataForAction != null) {
            filesToDelete.add(fileMetadataForAction);
        } else {
            bulkFileDeleteInProgress = true;
            filesToDelete = this.getSelectedFiles();
        }

        deleteFiles(filesToDelete);
        return save();
    }

    private void deleteFiles(List<FileMetadata> filesToDelete) {
        if (workingVersion.isReleased()) {
            refreshSelectedFiles(filesToDelete);
        }

        for (FileMetadata markedForDelete : filesToDelete) {

            if (markedForDelete.getId() != null) {
                // This FileMetadata has an id, i.e., it exists in the database.
                // We are going to remove this filemetadata from the version:
                dataset.getEditVersion().getFileMetadatas().remove(markedForDelete);
                // But the actual delete will be handled inside the UpdateDatasetCommand
                // (called later on). The list "filesToBeDeleted" is passed to the
                // command as a parameter:
                filesToBeDeleted.add(markedForDelete);
            } else {
                // This FileMetadata does not have an id, meaning it has just been
                // created, and not yet saved in the database. This in turn means this is
                // a freshly created DRAFT version; specifically created because
                // the user is trying to delete a file from an existing published
                // version. This means we are not really *deleting* the file -
                // we are going to keep it in the published version; we are simply
                // going to save a new DRAFT version that does not contain this file.
                // So below we are deleting the metadata from the version; we are
                // NOT adding the file to the filesToBeDeleted list that will be
                // passed to the UpdateDatasetCommand. -- L.A. Aug 2017
                Iterator<FileMetadata> fmit = dataset.getEditVersion().getFileMetadatas().iterator();
                while (fmit.hasNext()) {
                    FileMetadata fmd = fmit.next();
                    if (markedForDelete.getDataFile().getStorageIdentifier().equals(fmd.getDataFile().getStorageIdentifier())) {
                        // And if this is an image file that happens to be assigned
                        // as the dataset thumbnail, let's null the assignment here:

                        if (fmd.getDataFile().equals(dataset.getThumbnailFile())) {
                            dataset.setThumbnailFile(null);
                        }
                        /* It should not be possible to get here if this file
                           is not in fact released! - so the code block below
                           is not needed.
                        //if not published then delete identifier
                        if (!fmd.getDataFile().isReleased()){
                            try{
                                commandEngine.submit(new DeleteDataFileCommand(fmd.getDataFile(), dvRequestService.getDataverseRequest()));
                            } catch (CommandException e){
                                 //this command is here to delete the identifier of unreleased files
                                 //if it fails then a reserved identifier may still be present on the remote provider
                            }
                        } */
                        fmit.remove();
                        break;
                    }
                }
            }
        }

        /*
           Do note that if we are deleting any files that have UNFs (i.e.,
           tabular files), we DO NEED TO RECALCULATE the UNF of the version!
           - but we will do this inside the UpdateDatasetCommand.
        */
    }

    private String enteredTermsOfAccess;

    public String getEnteredTermsOfAccess() {
        return enteredTermsOfAccess;
    }

    public void setEnteredTermsOfAccess(String enteredTermsOfAccess) {
        this.enteredTermsOfAccess = enteredTermsOfAccess;
    }

    private Boolean enteredFileAccessRequest;

    public Boolean getEnteredFileAccessRequest() {
        return enteredFileAccessRequest;
    }

    public void setEnteredFileAccessRequest(Boolean fileAccessRequest) {
        this.enteredFileAccessRequest = fileAccessRequest;
    }


     public String saveWithTermsOfUse() {
        workingVersion.getTermsOfUseAndAccess().setTermsOfAccess(enteredTermsOfAccess);
        workingVersion.getTermsOfUseAndAccess().setFileAccessRequest(enteredFileAccessRequest);
        return save();
    }

    public void validateDeaccessionReason(FacesContext context, UIComponent toValidate, Object value) {

        UIInput reasonRadio = (UIInput) toValidate.getAttributes().get("reasonRadio");
        Object reasonRadioValue = reasonRadio.getValue();
        Integer radioVal = new Integer(reasonRadioValue.toString());

        if (radioVal == 7 && (value == null || value.toString().isEmpty())) {
            ((UIInput) toValidate).setValid(false);
            FacesMessage message = new FacesMessage(FacesMessage.SEVERITY_ERROR, "", BundleUtil.getStringFromBundle("file.deaccessionDialog.dialog.textForReason.error"));
            context.addMessage(toValidate.getClientId(context), message);

        } else {
            if (value == null || value.toString().length() <= DatasetVersion.VERSION_NOTE_MAX_LENGTH) {
                ((UIInput) toValidate).setValid(true);
            } else {
                ((UIInput) toValidate).setValid(false);
                Integer lenghtInt = DatasetVersion.VERSION_NOTE_MAX_LENGTH;
              String lengthString =   lenghtInt.toString();
               String userMsg = BundleUtil.getStringFromBundle("file.deaccessionDialog.dialog.limitChar.error", Arrays.asList(lengthString));
                FacesMessage message = new FacesMessage(FacesMessage.SEVERITY_ERROR, "", userMsg);
                context.addMessage(toValidate.getClientId(context), message);
            }
        }
    }

    public void validateForwardURL(FacesContext context, UIComponent toValidate, Object value) {

        if ((value == null || value.toString().isEmpty())) {
            ((UIInput) toValidate).setValid(true);
            return;
        }

        String testVal = value.toString();

        if (!URLValidator.isURLValid(testVal)) {
            ((UIInput) toValidate).setValid(false);
            FacesMessage message = new FacesMessage(FacesMessage.SEVERITY_ERROR, BundleUtil.getStringFromBundle("file.deaccessionDialog.dialog.url.error"), BundleUtil.getStringFromBundle("file.deaccessionDialog.dialog.url.error"));
            context.addMessage(toValidate.getClientId(context), message);
            return;
        }

        if (value.toString().length() <= DatasetVersion.ARCHIVE_NOTE_MAX_LENGTH) {
            ((UIInput) toValidate).setValid(true);
        } else {
            ((UIInput) toValidate).setValid(false);
            FacesMessage message = new FacesMessage(FacesMessage.SEVERITY_ERROR, BundleUtil.getStringFromBundle("file.deaccessionDialog.dialog.url.error"), BundleUtil.getStringFromBundle("file.deaccessionDialog.dialog.url.error"));
            context.addMessage(toValidate.getClientId(context), message);

        }

    }

    public String save() {
        //Before dataset saved, write cached prov freeform to version
        if (systemConfig.isProvCollectionEnabled()) {
            provPopupFragmentBean.saveStageProvFreeformToLatestVersion();
        }

        // Before validating, ensure that the dataset has an owner:
        if (dataset.getOwner() == null || dataset.getOwner().getId() == null) {
            dataset.setOwner(ownerId != null ? dataverseService.find(ownerId) : null);
        }
        // Validate
        Set<ConstraintViolation> constraintViolations = workingVersion.validate();
        if (!constraintViolations.isEmpty()) {
            FacesContext.getCurrentInstance().validationFailed();
            return "";
        }



        // Use the Create or Update command to save the dataset:
        Command<Dataset> cmd;
        Map<Long, String> deleteStorageLocations = null;

        try {
            if (editMode == EditMode.CREATE) {
                //Lock the metadataLanguage once created
                dataset.setMetadataLanguage(getEffectiveMetadataLanguage());
                if ( selectedTemplate != null ) {
                    if ( isSessionUserAuthenticated() ) {
                        cmd = new CreateNewDatasetCommand(dataset, dvRequestService.getDataverseRequest(), false, selectedTemplate);
                    } else {
                        JH.addMessage(FacesMessage.SEVERITY_FATAL, BundleUtil.getStringFromBundle("dataset.create.authenticatedUsersOnly"));
                        return null;
                    }
                } else {
                   cmd = new CreateNewDatasetCommand(dataset, dvRequestService.getDataverseRequest());
                }

            } else {
                //Precheck - also checking db copy of dataset to catch edits in progress that would cause update command transaction to fail
                if (dataset.getId() != null) {
                    Dataset lockTest = datasetService.find(dataset.getId());
                    if (dataset.isLockedFor(DatasetLock.Reason.EditInProgress) || lockTest.isLockedFor(DatasetLock.Reason.EditInProgress)) {
                        logger.log(Level.INFO, "Couldn''t save dataset: {0}", "It is locked."
                                + "");
                        JH.addMessage(FacesMessage.SEVERITY_FATAL, BundleUtil.getStringFromBundle("dataset.locked.editInProgress.message"),BundleUtil.getStringFromBundle("dataset.locked.editInProgress.message.details", Arrays.asList(BrandingUtil.getSupportTeamName(null))));
                        return returnToDraftVersion();
                    }
                }
                if (!filesToBeDeleted.isEmpty()) {
                    deleteStorageLocations = datafileService.getPhysicalFilesToDelete(filesToBeDeleted);
                }
                cmd = new UpdateDatasetVersionCommand(dataset, dvRequestService.getDataverseRequest(), filesToBeDeleted, clone );
                ((UpdateDatasetVersionCommand) cmd).setValidateLenient(true);
            }
            dataset = commandEngine.submit(cmd);
            if (editMode == EditMode.CREATE) {
                if (session.getUser() instanceof AuthenticatedUser) {
                    userNotificationService.sendNotification((AuthenticatedUser) session.getUser(), dataset.getCreateDate(), UserNotification.Type.CREATEDS, dataset.getLatestVersion().getId());
                }
            }
            logger.fine("Successfully executed SaveDatasetCommand.");
        } catch (EJBException ex) {
            StringBuilder error = new StringBuilder();
            error.append(ex).append(" ");
            error.append(ex.getMessage()).append(" ");
            Throwable cause = ex;
            while (cause.getCause()!= null) {
                cause = cause.getCause();
                error.append(cause).append(" ");
                error.append(cause.getMessage()).append(" ");
            }
            logger.log(Level.FINE, "Couldn''t save dataset: {0}", error.toString());
            populateDatasetUpdateFailureMessage();
            return returnToDraftVersion();
        } catch (CommandException ex) {
            //FacesContext.getCurrentInstance().addMessage(null, new FacesMessage(FacesMessage.SEVERITY_ERROR, "Dataset Save Failed", " - " + ex.toString()));
            logger.log(Level.SEVERE, "CommandException, when attempting to update the dataset: " + ex.getMessage(), ex);
            populateDatasetUpdateFailureMessage();
            return returnToDraftVersion();
        }

        // Have we just deleted some draft datafiles (successfully)?
        // finalize the physical file deletes:
        // (DataFileService will double-check that the datafiles no
        // longer exist in the database, before attempting to delete
        // the physical files)

        if (deleteStorageLocations != null) {
            datafileService.finalizeFileDeletes(deleteStorageLocations);
        }

        if (editMode != null) {
            if (editMode.equals(EditMode.CREATE)) {
                // We allow users to upload files on Create:
                int nNewFiles = newFiles.size();
                logger.fine("NEW FILES: "+nNewFiles);

                if (nNewFiles > 0) {
                    // Save the NEW files permanently and add the to the dataset:

                    // But first, fully refresh the newly created dataset (with a
                    // datasetService.find().
                    // We have reasons to believe that the CreateDatasetCommand
                    // returns the dataset that doesn't have all the
                    // RoleAssignments properly linked to it - even though they
                    // have been created in the dataset.
                    dataset = datasetService.find(dataset.getId());

                    List<DataFile> filesAdded = ingestService.saveAndAddFilesToDataset(dataset.getEditVersion(), newFiles, null);
                    newFiles.clear();

                    // and another update command:
                    boolean addFilesSuccess = false;
                    cmd = new UpdateDatasetVersionCommand(dataset, dvRequestService.getDataverseRequest());
                    try {
                        dataset = commandEngine.submit(cmd);
                        addFilesSuccess = true;
                    } catch (Exception ex) {
                        addFilesSuccess = false;
                    }
                    if (addFilesSuccess && dataset.getFiles().size() > 0) {
                        if (nNewFiles == dataset.getFiles().size()) {
                            JsfHelper.addSuccessMessage(BundleUtil.getStringFromBundle("dataset.message.createSuccess").concat(" ").concat(datasetService.getReminderString(dataset, canPublishDataset())));
                        } else {
                            String partialSuccessMessage = BundleUtil.getStringFromBundle("dataset.message.createSuccess.partialSuccessSavingFiles");
                            partialSuccessMessage = partialSuccessMessage.replace("{0}", "" + dataset.getFiles().size() + "");
                            partialSuccessMessage = partialSuccessMessage.replace("{1}", "" + nNewFiles + "");
                            JsfHelper.addWarningMessage(partialSuccessMessage);
                        }
                    } else {
                        JsfHelper.addWarningMessage(BundleUtil.getStringFromBundle("dataset.message.createSuccess.failedToSaveFiles"));
                    }
                } else {
                    JsfHelper.addSuccessMessage(BundleUtil.getStringFromBundle("dataset.message.createSuccess").concat(" ").concat(datasetService.getReminderString(dataset, canPublishDataset())));
                }
            }
            if (editMode.equals(EditMode.METADATA)) {
                JsfHelper.addSuccessMessage(BundleUtil.getStringFromBundle("dataset.message.metadataSuccess").concat(" ").concat(datasetService.getReminderString(dataset, canPublishDataset())));
            }
            if (editMode.equals(EditMode.LICENSE)) {
                JsfHelper.addSuccessMessage(BundleUtil.getStringFromBundle("dataset.message.termsSuccess").concat(" ").concat(datasetService.getReminderString(dataset, canPublishDataset())));
            }
            if (editMode.equals(EditMode.FILE)) {
                JsfHelper.addSuccessMessage(BundleUtil.getStringFromBundle("dataset.message.filesSuccess").concat(" ").concat(datasetService.getReminderString(dataset, canPublishDataset())));
            }

        } else {
            // must have been a bulk file update or delete:
            if (bulkFileDeleteInProgress) {
                JsfHelper.addSuccessMessage(BundleUtil.getStringFromBundle("dataset.message.bulkFileDeleteSuccess").concat(" ").concat(datasetService.getReminderString(dataset, canPublishDataset())));
            } else {
                JsfHelper.addSuccessMessage(BundleUtil.getStringFromBundle("dataset.message.bulkFileUpdateSuccess").concat(" ").concat(datasetService.getReminderString(dataset, canPublishDataset())));
            }
        }

        editMode = null;
        bulkFileDeleteInProgress = false;



        // Call Ingest Service one more time, to
        // queue the data ingest jobs for asynchronous execution:
        ingestService.startIngestJobsForDataset(dataset, (AuthenticatedUser) session.getUser());

        //After dataset saved, then persist prov json data
        if(systemConfig.isProvCollectionEnabled()) {
            try {
                provPopupFragmentBean.saveStagedProvJson(false, dataset.getLatestVersion().getFileMetadatas());
            } catch (AbstractApiBean.WrappedResponse ex) {
                JsfHelper.addErrorMessage(BundleUtil.getStringFromBundle("file.metadataTab.provenance.error"));
                Logger.getLogger(DatasetPage.class.getName()).log(Level.SEVERE, null, ex);
            }
        }

        logger.fine("Redirecting to the Dataset page.");

        return returnToDraftVersion();
    }

    private void populateDatasetUpdateFailureMessage(){
        if (editMode == null) {
            // that must have been a bulk file update or delete:
            if (bulkFileDeleteInProgress) {
                JsfHelper.addErrorMessage(BundleUtil.getStringFromBundle("dataset.message.bulkFileDeleteFailure"));

            } else {
                JsfHelper.addErrorMessage(BundleUtil.getStringFromBundle("dataset.message.filesFailure"));
            }
        } else {

            if (editMode.equals(EditMode.CREATE)) {
                JsfHelper.addErrorMessage(BundleUtil.getStringFromBundle("dataset.message.createFailure"));
            }
            if (editMode.equals(EditMode.METADATA)) {
                JsfHelper.addErrorMessage(BundleUtil.getStringFromBundle("dataset.message.metadataFailure"));
            }
            if (editMode.equals(EditMode.LICENSE)) {
                JsfHelper.addErrorMessage(BundleUtil.getStringFromBundle("dataset.message.termsFailure"));
            }
            if (editMode.equals(EditMode.FILE)) {
                JsfHelper.addErrorMessage(BundleUtil.getStringFromBundle("dataset.message.filesFailure"));
            }
        }

        bulkFileDeleteInProgress = false;
    }

    private String returnToLatestVersion(){
         dataset = datasetService.find(dataset.getId());
         workingVersion = dataset.getLatestVersion();
         if (workingVersion.isDeaccessioned() && dataset.getReleasedVersion() != null) {
         workingVersion = dataset.getReleasedVersion();
         }
         setVersionTabList(resetVersionTabList());
         setReleasedVersionTabList(resetReleasedVersionTabList());
         newFiles.clear();
         editMode = null;
         return "/dataset.xhtml?persistentId=" + dataset.getGlobalIdString() + "&version="+ workingVersion.getFriendlyVersionNumber() +  "&faces-redirect=true";
    }

    private String returnToDatasetOnly(){
         dataset = datasetService.find(dataset.getId());
         editMode = null;
         return "/dataset.xhtml?persistentId=" + dataset.getGlobalId().asString() +  "&faces-redirect=true";
    }

    private String returnToDraftVersion(){
         return "/dataset.xhtml?persistentId=" + dataset.getGlobalIdString() + "&version=DRAFT" + "&faces-redirect=true";
    }

    public String cancel() {
        return  returnToLatestVersion();
    }

    public void cancelCreate() {
    	//Stop any uploads in progress (so that uploadedFiles doesn't change)
    	uploadInProgress.setValue(false);

    	logger.fine("Cancelling: " + newFiles.size() + " : " + uploadedFiles.size());

    	//Files that have been finished and are now in the lower list on the page
    	for (DataFile newFile : newFiles.toArray(new DataFile[0])) {
    		FileUtil.deleteTempFile(newFile, dataset, ingestService);
    	}
    	logger.fine("Deleted newFiles");

    	//Files in the upload process but not yet finished
    	//ToDo - if files are added to uploadFiles after we access it, those files are not being deleted. With uploadInProgress being set false above, this should be a fairly rare race condition.
    	for (DataFile newFile : uploadedFiles.toArray(new DataFile[0])) {
    		FileUtil.deleteTempFile(newFile, dataset, ingestService);
    	}
    	logger.fine("Deleted uploadedFiles");

    	try {
    		String alias = dataset.getOwner().getAlias();
    		logger.info("alias: " + alias);
    		FacesContext.getCurrentInstance().getExternalContext().redirect("/dataverse.xhtml?alias=" + alias);
    	} catch (IOException ex) {
    		logger.info("Failed to issue a redirect to file download url.");
    	}
    }

    private HttpClient getClient() {
        // TODO:
        // cache the http client? -- L.A. 4.0 alpha
        return new HttpClient();
    }

    public void refreshLock() {
        //RequestContext requestContext = RequestContext.getCurrentInstance();
        logger.fine("checking lock");
        if (isStillLocked()) {
            logger.fine("(still locked)");
        } else {
            // OK, the dataset is no longer locked.
            // let's tell the page to refresh:
            logger.fine("no longer locked!");
            stateChanged = true;
            lockedFromEditsVar = null;
            lockedFromDownloadVar = null;
            //requestContext.execute("refreshPage();");
        }
    }

    public void refreshIngestLock() {
        //RequestContext requestContext = RequestContext.getCurrentInstance();
        logger.fine("checking ingest lock");
        if (isStillLockedForIngest()) {
            logger.fine("(still locked)");
        } else {
            // OK, the dataset is no longer locked.
            // let's tell the page to refresh:
            logger.fine("no longer locked!");
            stateChanged = true;
            lockedFromEditsVar = null;
            lockedFromDownloadVar = null;
            //requestContext.execute("refreshPage();");
        }
    }

    public void refreshAllLocks() {
        //RequestContext requestContext = RequestContext.getCurrentInstance();
        logger.fine("checking all locks");
        if (isStillLockedForAnyReason()) {
            logger.fine("(still locked)");
        } else {
            // OK, the dataset is no longer locked.
            // let's tell the page to refresh:
            logger.fine("no longer locked!");
            stateChanged = true;
            lockedFromEditsVar = null;
            lockedFromDownloadVar = null;
            //requestContext.execute("refreshPage();");
        }
    }

    /*

    public boolean isLockedInProgress() {
        if (dataset != null) {
            logger.log(Level.FINE, "checking lock status of dataset {0}", dataset.getId());
            if (dataset.isLocked()) {
                return true;
            }
        }
        return false;
    }*/

    public boolean isDatasetLockedInWorkflow() {
        return (dataset != null)
                ? dataset.isLockedFor(DatasetLock.Reason.Workflow)
                : false;
    }

    public boolean isStillLocked() {

        if (dataset != null && dataset.getId() != null) {
            logger.log(Level.FINE, "checking lock status of dataset {0}", dataset.getId());
            if(dataset.getLocks().size() == 1 && dataset.getLockFor(DatasetLock.Reason.InReview) != null){
                return false;
            }
            if (datasetService.checkDatasetLock(dataset.getId())) {
                return true;
            }
        }
        return false;
    }


    public boolean isStillLockedForIngest() {
        if (dataset.getId() != null) {
            Dataset testDataset = datasetService.find(dataset.getId());
            if (testDataset != null && testDataset.getId() != null) {
                logger.log(Level.FINE, "checking lock status of dataset {0}", dataset.getId());

                if (testDataset.getLockFor(DatasetLock.Reason.Ingest) != null) {
                    return true;
                }
            }
        }
        return false;
    }

    public boolean isStillLockedForAnyReason() {
        if (dataset.getId() != null) {
            Dataset testDataset = datasetService.find(dataset.getId());
            if (testDataset != null && testDataset.getId() != null) {
                if (testDataset.getLocks().size() > 0) {
                    // Refresh the info messages, in case the dataset has been
                    // re-locked with a different lock type:
                    displayLockInfo(testDataset);
                    return true;
                }
            }
        }
        return false;
    }

    public boolean isLocked() {
        if (stateChanged) {
            return false;
        }

        if (dataset != null) {
            if (dataset.isLocked()) {
                return true;
            }
        }
        return false;
    }

    public boolean isLockedForIngest() {
        if (dataset.getId() != null) {
            Dataset testDataset = datasetService.find(dataset.getId());
            if (stateChanged) {
                return false;
            }

            if (testDataset != null) {
                if (testDataset.getLockFor(DatasetLock.Reason.Ingest) != null) {
                    return true;
                }
            }
        }
        return false;
    }

    public boolean isLockedForAnyReason() {
        if (dataset.getId() != null) {
            Dataset testDataset = datasetService.find(dataset.getId());
            if (stateChanged) {
                return false;
            }

            if (testDataset != null) {
                if (testDataset.getLocks().size() > 0) {
                    return true;
                }
            }
        }
        return false;
    }

    public void processPublishButton() {
        if (dataset.isReleased()) {
            PrimeFaces.current().executeScript("PF('publishDataset').show()");
        }

        if (!dataset.isReleased()) {
            if (dataset.getOwner().isReleased()) {
                PrimeFaces.current().executeScript("PF('publishDataset').show()");
                return;
            }
            if (!dataset.getOwner().isReleased()) {
                if (canPublishDataverse()) {
                    if (dataset.getOwner().getOwner() == null
                            || (dataset.getOwner().getOwner() != null && dataset.getOwner().getOwner().isReleased())) {
                        PrimeFaces.current().executeScript("PF('publishDataset').show()");
                        return;
                    }
                    if ((dataset.getOwner().getOwner() != null && !dataset.getOwner().getOwner().isReleased())) {
                        PrimeFaces.current().executeScript("PF('maynotPublishParent').show()");
                    }

                } else {
                    PrimeFaces.current().executeScript("PF('mayNotRelease').show()");
                }
            }
        }
    }

    public boolean releaseDraftPopup(){
        return dataset.isReleased();
    }

    public boolean publishDatasetPopup(){
        if (!dataset.isReleased()) {
            return dataset.getOwner().isReleased();
        }
       return false;
    }

    public boolean publishBothPopup() {
        if (!dataset.getOwner().isReleased()) {
            if (canPublishDataverse()) {
                if (dataset.getOwner().getOwner() == null
                        || (dataset.getOwner().getOwner() != null && dataset.getOwner().getOwner().isReleased())) {
                    return true;
                }
            }
        }
        return false;
    }

    public String getPublishButtonLabel(){
        if(publishDatasetPopup() || releaseDraftPopup()){
            BundleUtil.getStringFromBundle("continue");
        }
        if(publishBothPopup()){
            BundleUtil.getStringFromBundle("dataset.mayNotBePublished.both.button");
        }
        return "";
    }

    private Boolean lockedFromEditsVar;
    private Boolean lockedFromDownloadVar;
    private boolean lockedDueToDcmUpload;
    private Boolean lockedDueToIngestVar;
    private Boolean lockedFromPublishingVar;

    /**
     * Authors are not allowed to publish but curators are allowed - when Dataset is inReview
     * For all other locks edit should be locked for all editors.
     */
    public boolean isLockedFromPublishing() {
        if (null == lockedFromPublishingVar || stateChanged) {
            try {
                permissionService.checkPublishDatasetLock(dataset, dvRequestService.getDataverseRequest(), new PublishDatasetCommand(dataset, dvRequestService.getDataverseRequest(), true));
                lockedFromPublishingVar = false;
            } catch (IllegalCommandException ex) {
                lockedFromPublishingVar = true;
            }
        }
        return lockedFromPublishingVar;
    }
    /**
     * Authors are not allowed to edit but curators are allowed - when Dataset is inReview
     * For all other locks edit should be locked for all editors.
     */
    public boolean isLockedFromEdits() {
        if (null == lockedFromEditsVar || stateChanged) {
            try {
                permissionService.checkEditDatasetLock(dataset, dvRequestService.getDataverseRequest(), new UpdateDatasetVersionCommand(dataset, dvRequestService.getDataverseRequest()));
                lockedFromEditsVar = false;
            } catch (IllegalCommandException ex) {
                lockedFromEditsVar = true;
            }
        }
        return lockedFromEditsVar;

    }

    /**
    Need to save ingest lock state to display success later.
     */
    public boolean isLockedDueToIngest() {
        if(null == lockedDueToIngestVar || stateChanged) {
               lockedDueToIngestVar = isLockedForIngest();
        }
        return lockedFromEditsVar;
    }


    // TODO: investigate why this method was needed in the first place?
    // It appears that it was written under the assumption that downloads
    // should not be allowed when a dataset is locked... (why?)
    // There are calls to the method throghout the file-download-buttons fragment;
    // except the way it's done there, it's actually disregarded (??) - so the
    // download buttons ARE always enabled. The only place where this method is
    // honored is on the batch (mutliple file) download buttons in filesFragment.xhtml.
    // As I'm working on #4000, I've been asked to re-enable the batch download
    // buttons there as well, even when the dataset is locked. I'm doing that - but
    // I feel we should probably figure out why we went to the trouble of creating
    // this code in the first place... is there some reason we are forgetting now,
    // why we do actually want to disable downloads on locked datasets???
    // -- L.A. Aug. 2018
    public boolean isLockedFromDownload(){
        if(null == lockedFromDownloadVar || stateChanged) {
            try {
                permissionService.checkDownloadFileLock(dataset, dvRequestService.getDataverseRequest(), new CreateNewDatasetCommand(dataset, dvRequestService.getDataverseRequest()));
                lockedFromDownloadVar = false;
            } catch (IllegalCommandException ex) {
                lockedFromDownloadVar = true;
                return true;
            }
        }
        return lockedFromDownloadVar;
    }

    public boolean isLockedDueToDcmUpload() {
        return lockedDueToDcmUpload;
    }

    public void setLocked(boolean locked) {
        // empty method, so that we can use DatasetPage.locked in a hidden
        // input on the page.
    }

    public void setLockedForIngest(boolean locked) {
        // empty method, so that we can use DatasetPage.locked in a hidden
        // input on the page.
    }

    public void setLockedForAnyReason(boolean locked) {
        // empty method, so that we can use DatasetPage.locked in a hidden
        // input on the page.
    }

    public boolean isStateChanged() {
        return stateChanged;
    }

    public void setStateChanged(boolean stateChanged) {
        // empty method, so that we can use DatasetPage.stateChanged in a hidden
        // input on the page.
    }

    public DatasetVersionUI getDatasetVersionUI() {
        return datasetVersionUI;
    }


    public List<DatasetVersion> getVersionTabList() {
        return versionTabList;
    }

    public List<DatasetVersion> getVersionTabListForPostLoad(){
        return this.versionTabListForPostLoad;
    }

    public void setVersionTabListForPostLoad(List<DatasetVersion> versionTabListForPostLoad) {

        this.versionTabListForPostLoad = versionTabListForPostLoad;
    }

    public Integer getCompareVersionsCount() {
        Integer retVal = 0;
        for (DatasetVersion dvTest : dataset.getVersions()) {
            if (!dvTest.isDeaccessioned()) {
                retVal++;
            }
        }
        return retVal;
    }

    /**
     * To improve performance, Version Differences
     * are retrieved/calculated after the page load
     *
     * See: dataset-versions.xhtml, remoteCommand 'postLoadVersionTablList'
    */
    public void postLoadSetVersionTabList(){

        if (this.getVersionTabList().isEmpty() && workingVersion.isDeaccessioned()){
            setVersionTabList(resetVersionTabList());
        }

        this.setVersionTabListForPostLoad(this.getVersionTabList());


        //this.versionTabList = this.resetVersionTabList();
    }

    /**
     *
     *
     * @param versionTabList
     */
    public void setVersionTabList(List<DatasetVersion> versionTabList) {

        this.versionTabList = versionTabList;
    }

    private List<DatasetVersion> releasedVersionTabList = new ArrayList<>();

    public List<DatasetVersion> getReleasedVersionTabList() {
        return releasedVersionTabList;
    }

    public void setReleasedVersionTabList(List<DatasetVersion> releasedVersionTabList) {
        this.releasedVersionTabList = releasedVersionTabList;
    }

    private List<DatasetVersion> selectedVersions;

    public List<DatasetVersion> getSelectedVersions() {
        return selectedVersions;
    }

    public void setSelectedVersions(List<DatasetVersion> selectedVersions) {
        this.selectedVersions = selectedVersions;
    }

    private List<DatasetVersion> selectedDeaccessionVersions;

    public List<DatasetVersion> getSelectedDeaccessionVersions() {
        return selectedDeaccessionVersions;
    }

    public void setSelectedDeaccessionVersions(List<DatasetVersion> selectedDeaccessionVersions) {
        this.selectedDeaccessionVersions = selectedDeaccessionVersions;
    }

    public DatasetVersionDifference getDatasetVersionDifference() {
        return datasetVersionDifference;
    }

    public void setDatasetVersionDifference(DatasetVersionDifference datasetVersionDifference) {
        this.datasetVersionDifference = datasetVersionDifference;
    }

    public void startMultipleFileDownload (){

        boolean doNotSaveGuestbookResponse = workingVersion.isDraft();
        // There's a chance that this is not really a batch download - i.e.,
        // there may only be one file on the downloadable list. But the fileDownloadService
        // method below will check for that, and will redirect to the single download, if
        // that's the case. -- L.A.
        fileDownloadService.writeGuestbookAndStartBatchDownload(guestbookResponse, doNotSaveGuestbookResponse);
    }

    private String downloadType = "";

    public String getDownloadType() {
        return downloadType;
    }

    public void setDownloadType(String downloadType) {
        this.downloadType = downloadType;
    }

    public void initGuestbookMultipleResponse(String selectedFileIds){
         initGuestbookResponse(null, "download", selectedFileIds);
    }

    public void initGuestbookResponse(FileMetadata fileMetadata, String downloadFormat, String selectedFileIds) {

        this.guestbookResponse = guestbookResponseService.initGuestbookResponse(fileMetadata, downloadFormat, selectedFileIds, session);
    }



    public void compareVersionDifferences() {
        //RequestContext requestContext = RequestContext.getCurrentInstance();
        if (this.selectedVersions.size() != 2) {
            PrimeFaces.current().executeScript("openCompareTwo();");
        } else {
            //order depends on order of selection - needs to be chronological order
            if (this.selectedVersions.get(0).getId().intValue() > this.selectedVersions.get(1).getId().intValue()) {
                updateVersionDifferences(this.selectedVersions.get(0), this.selectedVersions.get(1));
            } else {
                updateVersionDifferences(this.selectedVersions.get(1), this.selectedVersions.get(0));
            }
        }
    }

    public void updateVersionDifferences(DatasetVersion newVersion, DatasetVersion originalVersion) {
        if (originalVersion == null) {
            setDatasetVersionDifference(newVersion.getDefaultVersionDifference());
        } else {
            setDatasetVersionDifference(new DatasetVersionDifference(newVersion, originalVersion));
        }
    }




    private List<DatasetVersion> resetVersionTabList() {
        //if (true)return null;
        List<DatasetVersion> retList = new ArrayList<>();

        if (permissionService.on(dataset).has(Permission.ViewUnpublishedDataset)) {
            for (DatasetVersion version : dataset.getVersions()) {
                Collection<FileMetadata> fml = version.getFileMetadatas();
                for (FileMetadata fm : fml) {
                    fm.setVariableMetadatas(variableService.findVarMetByFileMetaId(fm.getId()));
                    fm.setVarGroups(variableService.findAllGroupsByFileMetadata(fm.getId()));
                }
                version.setContributorNames(datasetVersionService.getContributorsNames(version));
                retList.add(version);
            }

        } else {
            for (DatasetVersion version : dataset.getVersions()) {
                if (version.isReleased() || version.isDeaccessioned()) {
                    version.setContributorNames(datasetVersionService.getContributorsNames(version));
                    retList.add(version);
                }
            }
        }
        return retList;
    }



    private boolean existReleasedVersion;

    public boolean isExistReleasedVersion() {
        return existReleasedVersion;
    }

    public void setExistReleasedVersion(boolean existReleasedVersion) {
        this.existReleasedVersion = existReleasedVersion;
    }

    private boolean resetExistRealeaseVersion(){

        for (DatasetVersion version : dataset.getVersions()) {
            if (version.isReleased() || version.isArchived()) {
                return true;
            }
        }
        return false;

    }

    private List<DatasetVersion> resetReleasedVersionTabList() {
        List<DatasetVersion> retList = new ArrayList<>();
        for (DatasetVersion version : dataset.getVersions()) {
            if (version.isReleased() || version.isArchived()) {
                retList.add(version);
            }
        }
        return retList;
    }

    public boolean isDisplayPublishPopupCustomText() {
        if (dataset.isReleased()) {
            return isDatasetPublishPopupCustomTextOnAllVersions() && !getDatasetPublishCustomText().isEmpty();
        }
        return !getDatasetPublishCustomText().isEmpty();
    }

    public String getDatasetPublishCustomText(){
        String datasetPublishCustomText = settingsWrapper.getValueForKey(SettingsServiceBean.Key.DatasetPublishPopupCustomText);
        if( datasetPublishCustomText!= null && !datasetPublishCustomText.isEmpty()){
            return datasetPublishCustomText;
        }
        return "";
    }

    public Boolean isDatasetPublishPopupCustomTextOnAllVersions(){
        return  settingsWrapper.isTrueForKey(SettingsServiceBean.Key.DatasetPublishPopupCustomTextOnAllVersions, false);
    }

    public String getVariableMetadataURL(Long fileid) {
        String myHostURL = getDataverseSiteUrl();
        String metaURL = myHostURL + "/api/meta/datafile/" + fileid;

        return metaURL;
    }

    public String getTabularDataFileURL(Long fileid) {
        String myHostURL = getDataverseSiteUrl();
        String dataURL = myHostURL + "/api/access/datafile/" + fileid;

        return dataURL;
    }

    public List< String[]> getExporters(){
        List<String[]> retList = new ArrayList<>();
        String myHostURL = getDataverseSiteUrl();
        for (String [] provider : ExportService.getInstance().getExportersLabels() ){
            String formatName = provider[1];
            String formatDisplayName = provider[0];

            Exporter exporter = null;
            try {
                exporter = ExportService.getInstance().getExporter(formatName);
            } catch (ExportException ex) {
                exporter = null;
            }
            if (exporter != null && exporter.isAvailableToUsers()) {
                // Not all metadata exports should be presented to the web users!
                // Some are only for harvesting clients.

                String[] temp = new String[2];
                temp[0] = formatDisplayName;
                temp[1] = myHostURL + "/api/datasets/export?exporter=" + formatName + "&persistentId=" + dataset.getGlobalIdString();
                retList.add(temp);
            }
        }
        return retList;
    }


    private FileMetadata fileMetadataSelected = null;

    public void  setFileMetadataSelected(FileMetadata fm){
       setFileMetadataSelected(fm, null);
    }

    public void setFileMetadataSelected(FileMetadata fm, String guestbook) {
        if (guestbook != null) {
            if (guestbook.equals("create")) {
                //
                /*
                FIX ME guestbook entry for subsetting
                */




               // guestbookResponseService.createSilentGuestbookEntry(fm, "Subset");
            } else {
                initGuestbookResponse(fm, "Subset", null);
            }
        }

        fileMetadataSelected = fm;
        logger.fine("set the file for the advanced options popup (" + fileMetadataSelected.getLabel() + ")");
    }

    public FileMetadata getFileMetadataSelected() {
        if (fileMetadataSelected != null) {
            logger.fine("returning file metadata for the advanced options popup (" + fileMetadataSelected.getLabel() + ")");
        } else {
            logger.fine("file metadata for the advanced options popup is null.");
        }
        return fileMetadataSelected;
    }

    public void clearFileMetadataSelected() {
        fileMetadataSelected = null;
    }

    public boolean isDesignatedDatasetThumbnail (FileMetadata fileMetadata) {
        if (fileMetadata != null) {
            if (fileMetadata.getDataFile() != null) {
                if (fileMetadata.getDataFile().getId() != null) {
                    if (fileMetadata.getDataFile().getOwner() != null) {
                        if (fileMetadata.getDataFile().equals(fileMetadata.getDataFile().getOwner().getThumbnailFile())) {
                            return true;
                        }
                    }
                }
            }
        }
        return false;
    }

    /*
     * Items for the "Designated this image as the Dataset thumbnail:
     */

    private FileMetadata fileMetadataSelectedForThumbnailPopup = null;

    public void  setFileMetadataSelectedForThumbnailPopup(FileMetadata fm){
       fileMetadataSelectedForThumbnailPopup = fm;
       alreadyDesignatedAsDatasetThumbnail = getUseAsDatasetThumbnail();

    }

    public FileMetadata getFileMetadataSelectedForThumbnailPopup() {
        return fileMetadataSelectedForThumbnailPopup;
    }

    public void clearFileMetadataSelectedForThumbnailPopup() {
        fileMetadataSelectedForThumbnailPopup = null;
    }

    private boolean alreadyDesignatedAsDatasetThumbnail = false;

    public boolean getUseAsDatasetThumbnail() {

        if (fileMetadataSelectedForThumbnailPopup != null) {
            if (fileMetadataSelectedForThumbnailPopup.getDataFile() != null) {
                if (fileMetadataSelectedForThumbnailPopup.getDataFile().getId() != null) {
                    if (fileMetadataSelectedForThumbnailPopup.getDataFile().getOwner() != null) {
                        if (fileMetadataSelectedForThumbnailPopup.getDataFile().equals(fileMetadataSelectedForThumbnailPopup.getDataFile().getOwner().getThumbnailFile())) {
                            return true;
                        }
                    }
                }
            }
        }
        return false;
    }



    public void setUseAsDatasetThumbnail(boolean useAsThumbnail) {
        if (fileMetadataSelectedForThumbnailPopup != null) {
            if (fileMetadataSelectedForThumbnailPopup.getDataFile() != null) {
                if (fileMetadataSelectedForThumbnailPopup.getDataFile().getId() != null) { // ?
                    if (fileMetadataSelectedForThumbnailPopup.getDataFile().getOwner() != null) {
                        if (useAsThumbnail) {
                            fileMetadataSelectedForThumbnailPopup.getDataFile().getOwner().setThumbnailFile(fileMetadataSelectedForThumbnailPopup.getDataFile());
                        } else if (getUseAsDatasetThumbnail()) {
                            fileMetadataSelectedForThumbnailPopup.getDataFile().getOwner().setThumbnailFile(null);
                        }
                    }
                }
            }
        }
    }

    public void saveAsDesignatedThumbnail() {
        // We don't need to do anything specific to save this setting, because
        // the setUseAsDatasetThumbnail() method, above, has already updated the
        // file object appropriately.
        // However, once the "save" button is pressed, we want to show a success message, if this is
        // a new image has been designated as such:
        if (getUseAsDatasetThumbnail() && !alreadyDesignatedAsDatasetThumbnail) {
            String successMessage = BundleUtil.getStringFromBundle("file.assignedDataverseImage.success");
            logger.fine(successMessage);
            successMessage = successMessage.replace("{0}", fileMetadataSelectedForThumbnailPopup.getLabel());
            JsfHelper.addFlashMessage(successMessage);
        }

        // And reset the selected fileMetadata:

        fileMetadataSelectedForThumbnailPopup = null;
    }

    /*
     * Items for the "Tags (Categories)" popup.
     *
     */
    private FileMetadata fileMetadataSelectedForTagsPopup = null;

    public void  setFileMetadataSelectedForTagsPopup(){

    }

    public void  setFileMetadataSelectedForTagsPopup(FileMetadata fm){
       fileMetadataSelectedForTagsPopup = fm;
    }

    public FileMetadata getFileMetadataSelectedForTagsPopup() {
        return fileMetadataSelectedForTagsPopup;
    }

    public void clearFileMetadataSelectedForTagsPopup() {
        fileMetadataSelectedForTagsPopup = null;
    }

    public List <FileMetadata> getListFileMetadataSelectedForTagsPopup(){
        List<FileMetadata> retList = new ArrayList<>();
        for (FileMetadata fm : selectedFiles){
            retList.add(fm);
        }
        return retList;
    }

    private List<String> categoriesByName;

    public void setCategoriesByName(List<String>  dummy){
        categoriesByName = dummy;
    }

    public void refreshTagsPopUp(){
        if (workingVersion.isReleased()) {
            refreshSelectedFiles(selectedFiles);
        }
        updateFileCounts();
        refreshCategoriesByName();
        refreshTabFileTagsByName();
    }

    private List<String> tabFileTagsByName;

    public List<String> getTabFileTagsByName() {
        return tabFileTagsByName;
    }

    public void setTabFileTagsByName(List<String> tabFileTagsByName) {
        this.tabFileTagsByName = tabFileTagsByName;
    }

    private void refreshCategoriesByName(){
        categoriesByName= new ArrayList<>();
        for (String category: dataset.getCategoriesByName() ){
            categoriesByName.add(category);
        }
        refreshSelectedTags();
    }




    public List<String> getCategoriesByName() {
            return categoriesByName;
    }

    /*
     * 1. Tabular File Tags:
     */

    private List<String> tabFileTags = null;

    public List<String> getTabFileTags() {
        if (tabFileTags == null) {
            tabFileTags = DataFileTag.listTags();
        }
        return tabFileTags;
    }

    public void setTabFileTags(List<String> tabFileTags) {
        this.tabFileTags = tabFileTags;
    }

    private String[] selectedTabFileTags = {};

    public String[] getSelectedTabFileTags() {
        return selectedTabFileTags;
    }

    public void setSelectedTabFileTags(String[] selectedTabFileTags) {
        this.selectedTabFileTags = selectedTabFileTags;
    }

    private String[] selectedTags = {};

    public void handleSelection(final AjaxBehaviorEvent event) {
        if (selectedTags != null) {
            selectedTags = selectedTags.clone();
        }
    }

    public void handleCVVSelection(final AjaxBehaviorEvent event) {
        //Dummy method for AJAX update of items selected
    }


    private void refreshTabFileTagsByName(){

        tabFileTagsByName= new ArrayList<>();
        for (FileMetadata fm : selectedFiles) {
            if (fm.getDataFile().getTags() != null) {
                for (int i = 0; i < fm.getDataFile().getTags().size(); i++) {
                    if (!tabFileTagsByName.contains(fm.getDataFile().getTags().get(i).getTypeLabel())) {
                        tabFileTagsByName.add(fm.getDataFile().getTags().get(i).getTypeLabel());
                    }
                }
            }
        }
        refreshSelectedTabFileTags();
    }

    private void refreshSelectedTabFileTags() {
        selectedTabFileTags = null;
        selectedTabFileTags = new String[0];
        if (tabFileTagsByName.size() > 0) {
            selectedTabFileTags = new String[tabFileTagsByName.size()];
            for (int i = 0; i < tabFileTagsByName.size(); i++) {
                selectedTabFileTags[i] = tabFileTagsByName.get(i);
            }
        }
        Arrays.sort(selectedTabFileTags);
    }

    private boolean tabularDataSelected = false;

    public boolean isTabularDataSelected() {
        return tabularDataSelected;
    }

    public void setTabularDataSelected(boolean tabularDataSelected) {
        this.tabularDataSelected = tabularDataSelected;
    }

    public String[] getSelectedTags() {

        return selectedTags;
    }

    public void setSelectedTags(String[] selectedTags) {
        this.selectedTags = selectedTags;
    }

    /*
     * "File Tags" (aka "File Categories"):
    */

    private String newCategoryName = null;

    public String getNewCategoryName() {
        return newCategoryName;
    }

    public void setNewCategoryName(String newCategoryName) {
        this.newCategoryName = newCategoryName;
    }

    public String saveNewCategory() {
        if (newCategoryName != null && !newCategoryName.isEmpty()) {
            categoriesByName.add(newCategoryName);
        }
        //Now increase size of selectedTags and add new category
        String[] temp = new String[selectedTags.length + 1];
        System.arraycopy(selectedTags, 0, temp, 0, selectedTags.length);
        selectedTags = temp;
        selectedTags[selectedTags.length - 1] = newCategoryName;
        //Blank out added category
        newCategoryName = "";
        return "";
    }

    private void refreshSelectedTags() {
        selectedTags = null;
        selectedTags = new String[0];

        List<String> selectedCategoriesByName= new ArrayList<>();
        for (FileMetadata fm : selectedFiles) {
            if (fm.getCategories() != null) {
                for (int i = 0; i < fm.getCategories().size(); i++) {
                    if (!selectedCategoriesByName.contains(fm.getCategories().get(i).getName())) {
                    selectedCategoriesByName.add(fm.getCategories().get(i).getName());
                    }

                }

            }
        }

        if (selectedCategoriesByName.size() > 0) {
            selectedTags = new String[selectedCategoriesByName.size()];
            for (int i = 0; i < selectedCategoriesByName.size(); i++) {
                selectedTags[i] = selectedCategoriesByName.get(i);
            }
        }
        Arrays.sort(selectedTags);
    }

    /* This method handles saving both "tabular file tags" and
     * "file categories" (which are also considered "tags" in 4.0)
    */
    public String saveFileTagsAndCategories() {
        // 1. New Category name:
        // With we don't need to do anything for the file categories that the user
        // selected from the pull down list; that was done directly from the
        // page with the FileMetadata.setCategoriesByName() method.
        // So here we only need to take care of the new, custom category
        // name, if entered:
        if (workingVersion.isReleased()) {
            refreshSelectedFiles(selectedFiles);
        }
        for (FileMetadata fmd : workingVersion.getFileMetadatas()) {
            if (selectedFiles != null && selectedFiles.size() > 0) {
                for (FileMetadata fm : selectedFiles) {
                    if (fm.getDataFile().equals(fmd.getDataFile())) {
                        fmd.setCategories(new ArrayList<>());
                        if (newCategoryName != null) {
                            fmd.addCategoryByName(newCategoryName);
                        }
                        // 2. Tabular DataFile Tags:
                        if (selectedTags != null) {
                            for (String selectedTag : selectedTags) {
                                fmd.addCategoryByName(selectedTag);
                            }
                        }
                        if (fmd.getDataFile().isTabularData()) {
                            fmd.getDataFile().setTags(null);
                            for (String selectedTabFileTag : selectedTabFileTags) {
                                DataFileTag tag = new DataFileTag();
                                try {
                                    tag.setTypeByLabel(selectedTabFileTag);
                                    tag.setDataFile(fmd.getDataFile());
                                    fmd.getDataFile().addTag(tag);
                                }catch (IllegalArgumentException iax) {
                                    // ignore
                                }
                            }
                        }
                    }
                }
            }
        }
               // success message:
                String successMessage = BundleUtil.getStringFromBundle("file.assignedTabFileTags.success");
                logger.fine(successMessage);
                successMessage = successMessage.replace("{0}", "Selected Files");
                JsfHelper.addFlashMessage(successMessage);
         selectedTags = null;

        logger.fine("New category name: " + newCategoryName);

        newCategoryName = null;

        if (removeUnusedTags){
            removeUnusedFileTagsFromDataset();
        }
        save();
        return  returnToDraftVersion();
    }

    /*
    Remove unused file tags
    When updating datafile tags see if any custom tags are not in use.
    Remove them

    */
    private void removeUnusedFileTagsFromDataset() {
        categoriesByName = new ArrayList<>();
        for (FileMetadata fm : workingVersion.getFileMetadatas()) {
            if (fm.getCategories() != null) {
                for (int i = 0; i < fm.getCategories().size(); i++) {
                    if (!categoriesByName.contains(fm.getCategories().get(i).getName())) {
                        categoriesByName.add(fm.getCategories().get(i).getName());
                    }
                }
            }
        }
        List<DataFileCategory> datasetFileCategoriesToRemove = new ArrayList<>();

        for (DataFileCategory test : dataset.getCategories()) {
            boolean remove = true;
            for (String catByName : categoriesByName) {
                if (catByName.equals(test.getName())) {
                    remove = false;
                    break;
                }
            }
            if (remove) {
                datasetFileCategoriesToRemove.add(test);
            }
        }

        if (!datasetFileCategoriesToRemove.isEmpty()) {
            for (DataFileCategory remove : datasetFileCategoriesToRemove) {
                dataset.getCategories().remove(remove);
            }

        }

    }


    /*
     * Items for the "Advanced (Ingest) Options" popup.
     *
     */
    private FileMetadata fileMetadataSelectedForIngestOptionsPopup = null;

    public void  setFileMetadataSelectedForIngestOptionsPopup(FileMetadata fm){
       fileMetadataSelectedForIngestOptionsPopup = fm;
    }

    public FileMetadata getFileMetadataSelectedForIngestOptionsPopup() {
        return fileMetadataSelectedForIngestOptionsPopup;
    }

    public void clearFileMetadataSelectedForIngestOptionsPopup() {
        fileMetadataSelectedForIngestOptionsPopup = null;
    }

    private String ingestLanguageEncoding = null;

    public String getIngestLanguageEncoding() {
        if (ingestLanguageEncoding == null) {
            return "UTF8 (default)";
        }
        return ingestLanguageEncoding;
    }

    public void setIngestLanguageEncoding(String ingestLanguageEncoding) {
        this.ingestLanguageEncoding = ingestLanguageEncoding;
    }

    public void setIngestEncoding(String ingestEncoding) {
        ingestLanguageEncoding = ingestEncoding;
    }

    private String savedLabelsTempFile = null;

    public void handleLabelsFileUpload(FileUploadEvent event) {
        logger.fine("entering handleUpload method.");
        UploadedFile file = event.getFile();

        if (file != null) {

            InputStream uploadStream = null;
            try {
                uploadStream = file.getInputStream();
            } catch (IOException ioex) {
                logger.log(Level.WARNING, ioex, ()->"the file "+file.getFileName()+" failed to upload!");
                List<String> args = Arrays.asList(file.getFileName());
                String msg = BundleUtil.getStringFromBundle("dataset.file.uploadFailure.detailmsg", args);
                FacesMessage message = new FacesMessage(FacesMessage.SEVERITY_WARN, BundleUtil.getStringFromBundle("dataset.file.uploadFailure"), msg);
                FacesContext.getCurrentInstance().addMessage(null, message);
                return;
            }

            savedLabelsTempFile = saveTempFile(uploadStream);

            logger.fine(()->file.getFileName() + " is successfully uploaded.");
            List<String> args = Arrays.asList(file.getFileName());
            FacesMessage message = new FacesMessage(BundleUtil.getStringFromBundle("dataset.file.upload", args));
            FacesContext.getCurrentInstance().addMessage(null, message);
        }

        // process file (i.e., just save it in a temp location; for now):
    }

    private String saveTempFile(InputStream input) {
        if (input == null) {
            return null;
        }
        byte[] buffer = new byte[8192];
        int bytesRead = 0;
        File labelsFile = null;
        FileOutputStream output = null;
        try {
            labelsFile = File.createTempFile("tempIngestLabels.", ".txt");
            output = new FileOutputStream(labelsFile);
            while ((bytesRead = input.read(buffer)) > -1) {
                output.write(buffer, 0, bytesRead);
            }
        } catch (IOException ioex) {
            return null;//leaving this purely in the spirit of minimizing changes.
        } finally {
            IOUtils.closeQuietly(input);
            IOUtils.closeQuietly(output);
        }
        if (labelsFile != null) {
            return labelsFile.getAbsolutePath();
        }
        return null;
    }

    public void saveAdvancedOptions() {

        // Language encoding for SPSS SAV (and, possibly, other tabular ingests:)
        if (ingestLanguageEncoding != null) {
            if (fileMetadataSelectedForIngestOptionsPopup != null && fileMetadataSelectedForIngestOptionsPopup.getDataFile() != null) {
                if (fileMetadataSelectedForIngestOptionsPopup.getDataFile().getIngestRequest() == null) {
                    IngestRequest ingestRequest = new IngestRequest();
                    ingestRequest.setDataFile(fileMetadataSelectedForIngestOptionsPopup.getDataFile());
                    fileMetadataSelectedForIngestOptionsPopup.getDataFile().setIngestRequest(ingestRequest);

                }
                fileMetadataSelectedForIngestOptionsPopup.getDataFile().getIngestRequest().setTextEncoding(ingestLanguageEncoding);
            }
        }
        ingestLanguageEncoding = null;

        // Extra labels for SPSS POR (and, possibly, other tabular ingests:)
        // (we are adding this parameter to the IngestRequest now, instead of back
        // when it was uploaded. This is because we want the user to be able to
        // hit cancel and bail out, until they actually click 'save' in the
        // "advanced options" popup) -- L.A. 4.0 beta 11
        if (savedLabelsTempFile != null) {
            if (fileMetadataSelectedForIngestOptionsPopup != null && fileMetadataSelectedForIngestOptionsPopup.getDataFile() != null) {
                if (fileMetadataSelectedForIngestOptionsPopup.getDataFile().getIngestRequest() == null) {
                    IngestRequest ingestRequest = new IngestRequest();
                    ingestRequest.setDataFile(fileMetadataSelectedForIngestOptionsPopup.getDataFile());
                    fileMetadataSelectedForIngestOptionsPopup.getDataFile().setIngestRequest(ingestRequest);
                }
                fileMetadataSelectedForIngestOptionsPopup.getDataFile().getIngestRequest().setLabelsFile(savedLabelsTempFile);
            }
        }
        savedLabelsTempFile = null;

        fileMetadataSelectedForIngestOptionsPopup = null;
    }

    private Boolean downloadButtonAvailable = null;

    public boolean isDownloadButtonAvailable(){

        if (downloadButtonAvailable != null) {
            return downloadButtonAvailable;
        }

        for (FileMetadata fmd : workingVersion.getFileMetadatas()) {
            if (this.fileDownloadHelper.canDownloadFile(fmd)) {
                downloadButtonAvailable = true;
                return true;
            }
        }
        downloadButtonAvailable = false;
        return false;
    }

    public boolean isFileAccessRequestMultiButtonRequired(){
        if (!isSessionUserAuthenticated() || !dataset.isFileAccessRequest()){
            return false;
        }
        if (workingVersion == null) {
            return false;
        }
        if (!workingVersion.getTermsOfUseAndAccess().isFileAccessRequest()){
           // return false;
        }
        for (FileMetadata fmd : workingVersion.getFileMetadatas()){
            if (!this.fileDownloadHelper.canDownloadFile(fmd)){
                return true;
            }
        }
        return false;
    }

    public boolean isFileAccessRequestMultiButtonEnabled(){
        if (!isSessionUserAuthenticated() || !dataset.isFileAccessRequest()){
            return false;
        }
        if( this.selectedRestrictedFiles == null || this.selectedRestrictedFiles.isEmpty() ){
            return false;
        }
        for (FileMetadata fmd : this.selectedRestrictedFiles){
            if (!this.fileDownloadHelper.canDownloadFile(fmd)){
                return true;
            }
        }
        return false;
    }

    private Boolean downloadButtonAllEnabled = null;

    public boolean isDownloadAllButtonEnabled() {

        if (downloadButtonAllEnabled == null) {
            for (FileMetadata fmd : workingVersion.getFileMetadatas()) {
                if (!this.fileDownloadHelper.canDownloadFile(fmd)) {
                    downloadButtonAllEnabled = false;
                    break;
                }
            }
            downloadButtonAllEnabled = true;
        }
        return downloadButtonAllEnabled;
    }

    public boolean isDownloadSelectedButtonEnabled(){

        if( this.selectedFiles == null || this.selectedFiles.isEmpty() ){
            return false;
        }
        for (FileMetadata fmd : this.selectedFiles){
            if (this.fileDownloadHelper.canDownloadFile(fmd)){
                return true;
            }
        }
        return false;
    }

    public boolean isFileAccessRequestMultiSignUpButtonRequired(){
        if (isSessionUserAuthenticated()){
            return false;
        }
        // only show button if dataset allows an access request
        if (!dataset.isFileAccessRequest()){
            return false;
        }
        for (FileMetadata fmd : workingVersion.getFileMetadatas()){
            if (!this.fileDownloadHelper.canDownloadFile(fmd)){
                return true;
            }
        }
        return false;
    }

    public boolean isFileAccessRequestMultiSignUpButtonEnabled(){
        if (isSessionUserAuthenticated()){
            return false;
        }
        if( this.selectedRestrictedFiles == null || this.selectedRestrictedFiles.isEmpty() ){
            return false;
        }
        // only show button if dataset allows an access request
        if (!dataset.isFileAccessRequest()){
            return false;
        }
        for (FileMetadata fmd : this.selectedRestrictedFiles){
            if (!this.fileDownloadHelper.canDownloadFile(fmd)){
                return true;
            }
        }
        return false;
    }

    public boolean isDownloadPopupRequired() {
        return FileUtil.isDownloadPopupRequired(workingVersion);
    }

    public boolean isRequestAccessPopupRequired() {
        return FileUtil.isRequestAccessPopupRequired(workingVersion);
    }

    public String requestAccessMultipleFiles() {

        if (selectedFiles.isEmpty()) {
            //RequestContext requestContext = RequestContext.getCurrentInstance();
            PrimeFaces.current().executeScript("PF('selectFilesForRequestAccess').show()");
            return "";
        } else {
            fileDownloadHelper.clearRequestAccessFiles();
            for (FileMetadata fmd : selectedFiles){
                 fileDownloadHelper.addMultipleFilesForRequestAccess(fmd.getDataFile());
            }
            if (isRequestAccessPopupRequired()) {
                //RequestContext requestContext = RequestContext.getCurrentInstance();
                PrimeFaces.current().executeScript("PF('requestAccessPopup').show()");
                return "";
            } else {
                //No popup required
                fileDownloadHelper.requestAccessIndirect();
                return "";
            }
        }
    }

    public boolean isSortButtonEnabled() {
        /**
         * @todo The "Sort" Button seems to stop responding to mouse clicks
         * after a while so it can't be shipped in 4.2 and will be deferred, to
         * be picked up in https://github.com/IQSS/dataverse/issues/2506
         */
        return false;
    }

    /*public void updateFileListing(String fileSortField, String fileSortOrder) {
        this.fileSortField = fileSortField;
        this.fileSortOrder = fileSortOrder;
        fileMetadatas = populateFileMetadatas();
    }

    private List<FileMetadata> populateFileMetadatas() {
        if (isSortButtonEnabled()) {
            List<FileMetadata> fileMetadatasToSet = new ArrayList<>();
            Long datasetVersion = workingVersion.getId();
            if (datasetVersion != null) {
                int unlimited = 0;
                int maxResults = unlimited;
                List<FileMetadata> dataFilesNew = datafileService.findFileMetadataByDatasetVersionId(datasetVersion, maxResults, fileSortField, fileSortOrder);
                fileMetadatasToSet.addAll(dataFilesNew);
            }
            return fileMetadatasToSet;
        } else {
            return new ArrayList<>();
        }
    }*/

    public String getFileSortField() {
        return fileSortField;
    }

    public void setFileSortField(String fileSortField) {
        this.fileSortField = fileSortField;
    }

    public String getFileSortOrder() {
        return fileSortOrder;
    }

    public void setFileSortOrder(String fileSortOrder) {
        this.fileSortOrder = fileSortOrder;
    }

    public String getFileSortFieldName() {
        return FileSortFieldAndOrder.label;
    }

    public String getFileSortFieldDate() {
        return FileSortFieldAndOrder.createDate;
    }

    public String getFileSortFieldSize() {
        return FileSortFieldAndOrder.size;
    }

    public String getFileSortFieldType() {
        return FileSortFieldAndOrder.type;
    }

    public String getSortByAscending() {
        return SortBy.ASCENDING;
    }

    public String getSortByDescending() {
        return SortBy.DESCENDING;
    }

    PrivateUrl privateUrl;

    public PrivateUrl getPrivateUrl() {
        return privateUrl;
    }

    public void setPrivateUrl(PrivateUrl privateUrl) {
        this.privateUrl = privateUrl;
    }

    public void initPrivateUrlPopUp() {
        if (privateUrl != null) {
            setPrivateUrlJustCreatedToFalse();
        }
    }

    boolean privateUrlWasJustCreated;

    public boolean isPrivateUrlWasJustCreated() {
        return privateUrlWasJustCreated;
    }

    public void setPrivateUrlJustCreatedToFalse() {
        privateUrlWasJustCreated = false;
    }

    public boolean isShowLinkingPopup() {
        return showLinkingPopup;
    }

    public void setShowLinkingPopup(boolean showLinkingPopup) {
        this.showLinkingPopup = showLinkingPopup;
    }

    private boolean showLinkingPopup = false;

    //

    public void createPrivateUrl(boolean anonymizedAccess) {
        try {
            PrivateUrl createdPrivateUrl = commandEngine.submit(new CreatePrivateUrlCommand(dvRequestService.getDataverseRequest(), dataset, anonymizedAccess));
            privateUrl = createdPrivateUrl;
            JH.addMessage(FacesMessage.SEVERITY_INFO, BundleUtil.getStringFromBundle("dataset.privateurl.header"),
                    BundleUtil.getStringFromBundle("dataset.privateurl.infoMessageAuthor", Arrays.asList(getPrivateUrlLink(privateUrl))));
            privateUrlWasJustCreated = true;
        } catch (CommandException ex) {
            String msg = BundleUtil.getStringFromBundle("dataset.privateurl.noPermToCreate", PrivateUrlUtil.getRequiredPermissions(ex));
            logger.warning("Unable to create a Private URL for dataset id " + dataset.getId() + ". Message to user: " + msg + " Exception: " + ex);
            JH.addErrorMessage(msg);
        }
    }

    public void disablePrivateUrl() {
        try {
            commandEngine.submit(new DeletePrivateUrlCommand(dvRequestService.getDataverseRequest(), dataset));
            privateUrl = null;
            JH.addSuccessMessage(BundleUtil.getStringFromBundle("dataset.privateurl.disabledSuccess"));
        } catch (CommandException ex) {
            logger.info("CommandException caught calling DeletePrivateUrlCommand: " + ex);
        }
    }

    public boolean isUserCanCreatePrivateURL() {
        return dataset.getLatestVersion().isDraft();
    }

    public String getPrivateUrlLink(PrivateUrl privateUrl) {
        return privateUrl.getLink();
    }
    
    public boolean isAnonymizedAccess() {
        if (session.getUser() instanceof PrivateUrlUser) {
            return ((PrivateUrlUser)session.getUser()).hasAnonymizedAccess();
        } else {
            return false;
        }
    }
    
    public boolean isAnonymizedPrivateUrl() {
        if(privateUrl != null) {
            return privateUrl.isAnonymizedAccess();
        } else {
            return false;
        }
    }
    
    public boolean isAnonymizedAccessEnabled() {
        if (settingsWrapper.getValueForKey(SettingsServiceBean.Key.AnonymizedFieldTypeNames) != null) {
            return true;
        } else {
            return false;
        }
    }
    
    // todo: we should be able to remove - this is passed in the html pages to other fragments, but they could just access this service bean directly.
    public FileDownloadServiceBean getFileDownloadService() {
        return fileDownloadService;
    }

    public void setFileDownloadService(FileDownloadServiceBean fileDownloadService) {
        this.fileDownloadService = fileDownloadService;
    }


    public GuestbookResponseServiceBean getGuestbookResponseService() {
        return guestbookResponseService;
    }

    public void setGuestbookResponseService(GuestbookResponseServiceBean guestbookResponseService) {
        this.guestbookResponseService = guestbookResponseService;
    }

    /**
     * dataset title
     * @return title of workingVersion
     */
    public String getTitle() {
        assert (null != workingVersion);
        return workingVersion.getTitle();
    }

    /**
     * dataset description
     *
     * @return description of workingVersion
     */
    public String getDescription() {
        return workingVersion.getDescriptionPlainText();
    }

    /**
     * dataset authors
     *
     * @return list of author names
     */
    public List<String> getDatasetAuthors() {
        assert (workingVersion != null);
        return workingVersion.getDatasetAuthorNames();
    }

    /**
     * publisher (aka - name of root dataverse)
     *
     * @return the publisher of the version
     */
    public String getPublisher() {
        return dataverseService.getRootDataverseName();
    }

    public void downloadRsyncScript() {

        FacesContext ctx = FacesContext.getCurrentInstance();
        HttpServletResponse response = (HttpServletResponse) ctx.getExternalContext().getResponse();
        response.setContentType("application/download");

        String contentDispositionString;

        contentDispositionString = "attachment;filename=" + rsyncScriptFilename;
        response.setHeader("Content-Disposition", contentDispositionString);

        try {
            ServletOutputStream out = response.getOutputStream();
            out.write(getRsyncScript().getBytes());
            out.flush();
            ctx.responseComplete();
        } catch (IOException e) {
            String error = "Problem getting bytes from rsync script: " + e;
            logger.warning(error);
            return;
        }

        // If the script has been successfully downloaded, lock the dataset:
        String lockInfoMessage = "script downloaded";
        DatasetLock lock = datasetService.addDatasetLock(dataset.getId(), DatasetLock.Reason.DcmUpload, session.getUser() != null ? ((AuthenticatedUser)session.getUser()).getId() : null, lockInfoMessage);
        if (lock != null) {
            dataset.addLock(lock);
        } else {
            logger.log(Level.WARNING, "Failed to lock the dataset (dataset id={0})", dataset.getId());
        }

    }

    public void closeRsyncScriptPopup(CloseEvent event) {
        finishRsyncScriptAction();
    }

    public String finishRsyncScriptAction() {
        // This method is called when the user clicks on "Close" in the "Rsync Upload"
        // popup. If they have successfully downloaded the rsync script, the
        // dataset should now be locked; which means we should put up the
        // "dcm upload in progress" message - that will be shown on the page
        // until the rsync upload is completed and the dataset is unlocked.
        if (isLocked()) {
            JH.addMessage(FacesMessage.SEVERITY_WARN, BundleUtil.getStringFromBundle("file.rsyncUpload.inProgressMessage.summary"), BundleUtil.getStringFromBundle("file.rsyncUpload.inProgressMessage.details"));
        }
        return "";
    }

    /**
     * this method returns the dataset fields to be shown in the dataset summary
     * on the dataset page.
     * It returns the default summary fields( subject, description, keywords, related publications and notes)
     * if the custom summary datafields has not been set, otherwise will set the custom fields set by the sysadmins
     *
     * @return the dataset fields to be shown in the dataset summary
     */
    public List<DatasetField> getDatasetSummaryFields() {
       customFields  = settingsWrapper.getValueForKey(SettingsServiceBean.Key.CustomDatasetSummaryFields);

        return DatasetUtil.getDatasetSummaryFields(workingVersion, customFields);
    }

    public boolean isShowPreviewButton(Long fileId) {
        List<ExternalTool> previewTools = getPreviewToolsForDataFile(fileId);
        return previewTools.size() > 0;
    }

    public List<ExternalTool> getPreviewToolsForDataFile(Long fileId) {
        return getCachedToolsForDataFile(fileId, ExternalTool.Type.PREVIEW);
    }


    public List<ExternalTool> getConfigureToolsForDataFile(Long fileId) {
        return getCachedToolsForDataFile(fileId, ExternalTool.Type.CONFIGURE);
    }

    public List<ExternalTool> getExploreToolsForDataFile(Long fileId) {
        return getCachedToolsForDataFile(fileId, ExternalTool.Type.EXPLORE);
    }

    public List<ExternalTool> getCachedToolsForDataFile(Long fileId, ExternalTool.Type type) {
        Map<Long, List<ExternalTool>> cachedToolsByFileId = new HashMap<>();
        List<ExternalTool> externalTools = new ArrayList<>();
        switch (type) {
            case EXPLORE:
                cachedToolsByFileId = exploreToolsByFileId;
                externalTools = exploreTools;
                break;
            case CONFIGURE:
                cachedToolsByFileId = configureToolsByFileId;
                externalTools = configureTools;
                break;
            case PREVIEW:
                cachedToolsByFileId = previewToolsByFileId;
                externalTools = previewTools;
                break;
            default:
                break;
        }
        List<ExternalTool> cachedTools = cachedToolsByFileId.get(fileId);
        if (cachedTools != null) { //if already queried before and added to list
            return cachedTools;
        }
        DataFile dataFile = datafileService.find(fileId);
        cachedTools = ExternalToolServiceBean.findExternalToolsByFile(externalTools, dataFile);
        cachedToolsByFileId.put(fileId, cachedTools); //add to map so we don't have to do the lifting again
        return cachedTools;
    }

    public List<ExternalTool> getDatasetExploreTools() {
        return datasetExploreTools;
    }

    Boolean thisLatestReleasedVersion = null;

    public boolean isThisLatestReleasedVersion() {
        if (thisLatestReleasedVersion != null) {
            return thisLatestReleasedVersion;
        }

        if (!workingVersion.isPublished()) {
            thisLatestReleasedVersion = false;
            return false;
        }

        DatasetVersion latestPublishedVersion = null;
        Command<DatasetVersion> cmd = new GetLatestPublishedDatasetVersionCommand(dvRequestService.getDataverseRequest(), dataset);
        try {
            latestPublishedVersion = commandEngine.submit(cmd);
        } catch (Exception ex) {
            // whatever...
        }

        thisLatestReleasedVersion = workingVersion.equals(latestPublishedVersion);

        return thisLatestReleasedVersion;

    }

    public String getJsonLd() {
        if (isThisLatestReleasedVersion()) {
            ExportService instance = ExportService.getInstance();
            String jsonLd = instance.getExportAsString(dataset, SchemaDotOrgExporter.NAME);
            if (jsonLd != null) {
                logger.fine("Returning cached schema.org JSON-LD.");
                return jsonLd;
            } else {
                logger.fine("No cached schema.org JSON-LD available. Going to the database.");
                String jsonLdProduced = workingVersion.getJsonLd();
                return  jsonLdProduced != null ? jsonLdProduced : "";
            }
        }
        return "";
    }

    public void selectAllFiles() {
        logger.fine("selectAllFiles called");
        selectedFiles = workingVersion.getFileMetadatas();
    }

    public void clearSelection() {
        logger.info("clearSelection called");
        selectedFiles = Collections.emptyList();
    }

    public void fileListingPaginatorListener(PageEvent event) {
        setFilePaginatorPage(event.getPage());
    }

    public void refreshPaginator() {
        FacesContext facesContext = FacesContext.getCurrentInstance();
        org.primefaces.component.datatable.DataTable dt = (org.primefaces.component.datatable.DataTable) facesContext.getViewRoot().findComponent("datasetForm:tabView:filesTable");
        setFilePaginatorPage(dt.getPage());
        setRowsPerPage(dt.getRowsToRender());
    }

    /**
     * This method can be called from *.xhtml files to allow archiving of a dataset
     * version from the user interface. It is not currently (11/18) used in the IQSS/develop
     * branch, but is used by QDR and is kept here in anticipation of including a
     * GUI option to archive (already published) versions after other dataset page
     * changes have been completed.
     *
     * @param id - the id of the datasetversion to archive.
     */
    public void archiveVersion(Long id) {
        if (session.getUser() instanceof AuthenticatedUser) {
            AuthenticatedUser au = ((AuthenticatedUser) session.getUser());

            DatasetVersion dv = datasetVersionService.retrieveDatasetVersionByVersionId(id).getDatasetVersion();
            String className = settingsService.getValueForKey(SettingsServiceBean.Key.ArchiverClassName);
            AbstractSubmitToArchiveCommand cmd = ArchiverUtil.createSubmitToArchiveCommand(className, dvRequestService.getDataverseRequest(), dv);
            if (cmd != null) {
                try {
                    DatasetVersion version = commandEngine.submit(cmd);
                    logger.info("Archived to " + version.getArchivalCopyLocation());
                    if (version.getArchivalCopyLocation() != null) {
                        resetVersionTabList();
                        this.setVersionTabListForPostLoad(getVersionTabList());
                        JsfHelper.addSuccessMessage(BundleUtil.getStringFromBundle("datasetversion.archive.success"));
                    } else {
                        JsfHelper.addErrorMessage(BundleUtil.getStringFromBundle("datasetversion.archive.failure"));
                    }
                } catch (CommandException ex) {
                    logger.log(Level.SEVERE, "Unexpected Exception calling  submit archive command", ex);
                    JsfHelper.addErrorMessage(BundleUtil.getStringFromBundle("datasetversion.archive.failure"));
                }
            } else {
                logger.log(Level.SEVERE, "Could not find Archiver class: " + className);
                JsfHelper.addErrorMessage(BundleUtil.getStringFromBundle("datasetversion.archive.failure"));

            }
        }
    }

    private static Date getFileDateToCompare(FileMetadata fileMetadata) {
        DataFile datafile = fileMetadata.getDataFile();

        if (datafile.isReleased()) {
            return datafile.getPublicationDate();
        }

        return datafile.getCreateDate();
    }

    private static final Comparator<FileMetadata> compareByLabelZtoA = new Comparator<FileMetadata>() {
        @Override
        public int compare(FileMetadata o1, FileMetadata o2) {
            return o2.getLabel().toUpperCase().compareTo(o1.getLabel().toUpperCase());
        }
    };

    private static final Comparator<FileMetadata> compareByNewest = new Comparator<FileMetadata>() {
        @Override
        public int compare(FileMetadata o1, FileMetadata o2) {
            return getFileDateToCompare(o2).compareTo(getFileDateToCompare(o1));
        }
    };

    private static final Comparator<FileMetadata> compareByOldest = new Comparator<FileMetadata>() {
        @Override
        public int compare(FileMetadata o1, FileMetadata o2) {
            return getFileDateToCompare(o1).compareTo(getFileDateToCompare(o2));
        }
    };

    private static final Comparator<FileMetadata> compareBySize = new Comparator<FileMetadata>() {
        @Override
        public int compare(FileMetadata o1, FileMetadata o2) {
            return (new Long(o1.getDataFile().getFilesize())).compareTo(new Long(o2.getDataFile().getFilesize()));
        }
    };

    private static final Comparator<FileMetadata> compareByType = new Comparator<FileMetadata>() {
        @Override
        public int compare(FileMetadata o1, FileMetadata o2) {
            String type1 = StringUtil.isEmpty(o1.getDataFile().getFriendlyType()) ? "" : o1.getDataFile().getContentType();
            String type2 = StringUtil.isEmpty(o2.getDataFile().getFriendlyType()) ? "" : o2.getDataFile().getContentType();
            return type1.compareTo(type2);
        }
    };

    public void explore(ExternalTool externalTool) {
        ApiToken apiToken = null;
        User user = session.getUser();
        if (user instanceof AuthenticatedUser) {
            apiToken = authService.findApiTokenByUser((AuthenticatedUser) user);
        } else if (user instanceof PrivateUrlUser) {
            PrivateUrlUser privateUrlUser = (PrivateUrlUser) user;
            PrivateUrl privUrl = privateUrlService.getPrivateUrlFromDatasetId(privateUrlUser.getDatasetId());
            apiToken = new ApiToken();
            apiToken.setTokenString(privUrl.getToken());
        }
        ExternalToolHandler externalToolHandler = new ExternalToolHandler(externalTool, dataset, apiToken, session.getLocaleCode());
        String toolUrl = externalToolHandler.getToolUrlWithQueryParams();
        logger.fine("Exploring with " + toolUrl);
        PrimeFaces.current().executeScript("window.open('"+toolUrl + "', target='_blank');");
    }

    private FileMetadata fileMetadataForAction;

    public FileMetadata getFileMetadataForAction() {
        return fileMetadataForAction;
    }

    public void setFileMetadataForAction(FileMetadata fileMetadataForAction) {
        this.fileMetadataForAction = fileMetadataForAction;
    }

    private String termsOfAccess;
    private boolean fileAccessRequest;

    public String getTermsOfAccess() {
        return termsOfAccess;
    }

    public void setTermsOfAccess(String termsOfAccess) {
        this.termsOfAccess = termsOfAccess;
    }

    public boolean isFileAccessRequest() {
        return fileAccessRequest;
    }

    public void setFileAccessRequest(boolean fileAccessRequest) {
        this.fileAccessRequest = fileAccessRequest;
    }

    // wrapper method to see if the file has been deleted (or replaced) in the current version
    public boolean isFileDeleted (DataFile dataFile) {
        if (dataFile.getDeleted() == null) {
            dataFile.setDeleted(datafileService.hasBeenDeleted(dataFile));
        }

        return dataFile.getDeleted();
    }
    
<<<<<<< HEAD
    public void setExternalStatus(String status) {
        try {
            dataset = commandEngine.submit(new SetExternalStatusCommand(dvRequestService.getDataverseRequest(), dataset, status));
            workingVersion=dataset.getLatestVersion();
            if (status == null || status.isEmpty()) {
                JsfHelper.addInfoMessage(BundleUtil.getStringFromBundle("dataset.externalstatus.removed"));
            } else {
                JH.addMessage(FacesMessage.SEVERITY_INFO, BundleUtil.getStringFromBundle("dataset.externalstatus.header"), BundleUtil.getStringFromBundle("dataset.externalstatus.info", Arrays.asList(status)));
            }

        } catch (CommandException ex) {
            String msg = BundleUtil.getStringFromBundle("dataset.externalstatus.cantchange");
            logger.warning("Unable to change external status to " + status + " for dataset id " + dataset.getId() + ". Message to user: " + msg + " Exception: " + ex);
            JsfHelper.addErrorMessage(msg);
        }
=======
    public String getEffectiveMetadataLanguage() {
        String mdLang = dataset.getEffectiveMetadataLanguage();
        if (mdLang.equals(DvObjectContainer.UNDEFINED_METADATA_LANGUAGE_CODE)) {
            mdLang = settingsWrapper.getDefaultMetadataLanguage();
        }
        return mdLang;
    }
    
    public String getLocaleDisplayName(String code) {
        String displayName = settingsWrapper.getBaseMetadataLanguageMap(false).get(code);
        if(displayName==null) {
            //Default (for cases such as :when a Dataset has a metadatalanguage code but :MetadataLanguages is no longer defined).
            displayName = new Locale(code).getDisplayName(); 
        }
        return displayName; 
>>>>>>> dcec3e7c
    }
}<|MERGE_RESOLUTION|>--- conflicted
+++ resolved
@@ -5500,7 +5500,23 @@
         return dataFile.getDeleted();
     }
     
-<<<<<<< HEAD
+    public String getEffectiveMetadataLanguage() {
+        String mdLang = dataset.getEffectiveMetadataLanguage();
+        if (mdLang.equals(DvObjectContainer.UNDEFINED_METADATA_LANGUAGE_CODE)) {
+            mdLang = settingsWrapper.getDefaultMetadataLanguage();
+        }
+        return mdLang;
+    }
+    
+    public String getLocaleDisplayName(String code) {
+        String displayName = settingsWrapper.getBaseMetadataLanguageMap(false).get(code);
+        if(displayName==null) {
+            //Default (for cases such as :when a Dataset has a metadatalanguage code but :MetadataLanguages is no longer defined).
+            displayName = new Locale(code).getDisplayName(); 
+        }
+        return displayName; 
+    }
+    
     public void setExternalStatus(String status) {
         try {
             dataset = commandEngine.submit(new SetExternalStatusCommand(dvRequestService.getDataverseRequest(), dataset, status));
@@ -5516,22 +5532,5 @@
             logger.warning("Unable to change external status to " + status + " for dataset id " + dataset.getId() + ". Message to user: " + msg + " Exception: " + ex);
             JsfHelper.addErrorMessage(msg);
         }
-=======
-    public String getEffectiveMetadataLanguage() {
-        String mdLang = dataset.getEffectiveMetadataLanguage();
-        if (mdLang.equals(DvObjectContainer.UNDEFINED_METADATA_LANGUAGE_CODE)) {
-            mdLang = settingsWrapper.getDefaultMetadataLanguage();
-        }
-        return mdLang;
-    }
-    
-    public String getLocaleDisplayName(String code) {
-        String displayName = settingsWrapper.getBaseMetadataLanguageMap(false).get(code);
-        if(displayName==null) {
-            //Default (for cases such as :when a Dataset has a metadatalanguage code but :MetadataLanguages is no longer defined).
-            displayName = new Locale(code).getDisplayName(); 
-        }
-        return displayName; 
->>>>>>> dcec3e7c
     }
 }