package edu.harvard.iq.dataverse.api;

import com.google.gson.Gson;
import com.google.gson.JsonObject;
import edu.harvard.iq.dataverse.DataFile;
import edu.harvard.iq.dataverse.Dataset;
import edu.harvard.iq.dataverse.DatasetLock;
import edu.harvard.iq.dataverse.DatasetServiceBean;
import edu.harvard.iq.dataverse.DatasetVersion;
import edu.harvard.iq.dataverse.DatasetVersionServiceBean;
import edu.harvard.iq.dataverse.DataverseRequestServiceBean;
import edu.harvard.iq.dataverse.DataverseServiceBean;
import edu.harvard.iq.dataverse.EjbDataverseEngine;
import edu.harvard.iq.dataverse.FileMetadata;
import edu.harvard.iq.dataverse.TermsOfUseAndAccessValidator;
import edu.harvard.iq.dataverse.UserNotificationServiceBean;
import static edu.harvard.iq.dataverse.api.AbstractApiBean.STATUS_OK;
import edu.harvard.iq.dataverse.authorization.users.ApiToken;
import edu.harvard.iq.dataverse.authorization.users.AuthenticatedUser;
import edu.harvard.iq.dataverse.authorization.users.User;
import edu.harvard.iq.dataverse.datasetutility.AddReplaceFileHelper;
import edu.harvard.iq.dataverse.datasetutility.DataFileTagException;
import edu.harvard.iq.dataverse.datasetutility.NoFilesException;
import edu.harvard.iq.dataverse.datasetutility.OptionalFileParams;
import edu.harvard.iq.dataverse.engine.command.DataverseRequest;
import edu.harvard.iq.dataverse.engine.command.exception.CommandException;
import edu.harvard.iq.dataverse.engine.command.exception.IllegalCommandException;
import edu.harvard.iq.dataverse.engine.command.impl.GetDataFileCommand;
import edu.harvard.iq.dataverse.engine.command.impl.GetDraftFileMetadataIfAvailableCommand;
import edu.harvard.iq.dataverse.engine.command.impl.RedetectFileTypeCommand;
import edu.harvard.iq.dataverse.engine.command.impl.RestrictFileCommand;
import edu.harvard.iq.dataverse.engine.command.impl.UningestFileCommand;
import edu.harvard.iq.dataverse.engine.command.impl.UpdateDatasetVersionCommand;
import edu.harvard.iq.dataverse.export.ExportException;
import edu.harvard.iq.dataverse.export.ExportService;
import edu.harvard.iq.dataverse.externaltools.ExternalTool;
import edu.harvard.iq.dataverse.externaltools.ExternalToolHandler;
import edu.harvard.iq.dataverse.ingest.IngestRequest;
import edu.harvard.iq.dataverse.ingest.IngestServiceBean;
import edu.harvard.iq.dataverse.ingest.IngestUtil;
import edu.harvard.iq.dataverse.makedatacount.MakeDataCountLoggingServiceBean;
import edu.harvard.iq.dataverse.settings.SettingsServiceBean;
import edu.harvard.iq.dataverse.util.BundleUtil;
import edu.harvard.iq.dataverse.util.FileUtil;
import edu.harvard.iq.dataverse.util.StringUtil;
import edu.harvard.iq.dataverse.util.SystemConfig;
import edu.harvard.iq.dataverse.util.json.JsonPrinter;
import static edu.harvard.iq.dataverse.util.json.JsonPrinter.json;
import edu.harvard.iq.dataverse.util.json.JsonUtil;
import edu.harvard.iq.dataverse.util.json.NullSafeJsonBuilder;
import java.io.InputStream;
import java.util.ArrayList;
import java.util.Arrays;
import java.util.List;
import java.util.logging.Level;
import java.util.logging.Logger;
import javax.ejb.EJB;
import javax.inject.Inject;
<<<<<<< HEAD
=======
import javax.json.Json;
import javax.json.JsonObjectBuilder;
import javax.json.JsonReader;
>>>>>>> 0183d410
import javax.servlet.http.HttpServletResponse;
import javax.ws.rs.Consumes;
import javax.ws.rs.GET;
import javax.ws.rs.POST;
import javax.ws.rs.PUT;
import javax.ws.rs.Path;
import javax.ws.rs.PathParam;
import javax.ws.rs.QueryParam;
import javax.ws.rs.core.Context;
import javax.ws.rs.core.HttpHeaders;
import javax.ws.rs.core.MediaType;
import javax.ws.rs.core.Response;
import static javax.ws.rs.core.Response.Status.BAD_REQUEST;
import javax.ws.rs.core.UriInfo;
import org.glassfish.jersey.media.multipart.FormDataBodyPart;
import org.glassfish.jersey.media.multipart.FormDataContentDisposition;
import org.glassfish.jersey.media.multipart.FormDataParam;

@Path("files")
public class Files extends AbstractApiBean {
    
    @EJB
    DatasetServiceBean datasetService;
    @EJB
    DatasetVersionServiceBean datasetVersionService;
    @EJB
    DataverseServiceBean dataverseService;    
    @EJB
    IngestServiceBean ingestService;
    @Inject
    DataverseRequestServiceBean dvRequestService;
    @EJB
    EjbDataverseEngine commandEngine;
    @EJB
    UserNotificationServiceBean userNotificationService;
    @EJB
    SystemConfig systemConfig;
    @EJB
    SettingsServiceBean settingsService;
    @Inject
    MakeDataCountLoggingServiceBean mdcLogService;
    
    private static final Logger logger = Logger.getLogger(Files.class.getName());
    
    
    
    private void msg(String m){
        System.out.println(m);
    }
    private void dashes(){
        msg("----------------");
    }
    private void msgt(String m){
        dashes(); msg(m); dashes();
    }
    
    /**
     * Restrict or Unrestrict an Existing File
     * @author sarahferry
     * 
     * @param fileToRestrictId
     * @param restrictStr
     * @return
     */
    @PUT
    @Path("{id}/restrict")
    public Response restrictFileInDataset(@PathParam("id") String fileToRestrictId, String restrictStr) {
        //create request
        DataverseRequest dataverseRequest = null;
        //get the datafile
        DataFile dataFile;
        try {
            dataFile = findDataFileOrDie(fileToRestrictId);
        } catch (WrappedResponse ex) {
            return error(BAD_REQUEST, "Could not find datafile with id " + fileToRestrictId);
        }

        boolean restrict = Boolean.valueOf(restrictStr);
  
        try {
            dataverseRequest = createDataverseRequest(findUserOrDie());
        } catch (WrappedResponse wr) {
            return error(BAD_REQUEST, "Couldn't find user to execute command: " + wr.getLocalizedMessage());
        }

        // try to restrict the datafile
        try {
            engineSvc.submit(new RestrictFileCommand(dataFile, dataverseRequest, restrict));
        } catch (CommandException ex) {
            return error(BAD_REQUEST, "Problem trying to update restriction status on " + dataFile.getDisplayName() + ": " + ex.getLocalizedMessage());
        }

        // update the dataset
        try {
            engineSvc.submit(new UpdateDatasetVersionCommand(dataFile.getOwner(), dataverseRequest));
        } catch (IllegalCommandException ex) {
            //special case where terms of use are out of compliance   
            if (!TermsOfUseAndAccessValidator.isTOUAValid(dataFile.getOwner().getLatestVersion().getTermsOfUseAndAccess(), null)) {
                return conflict(BundleUtil.getStringFromBundle("dataset.message.toua.invalid"));
            }
            return error(BAD_REQUEST, "Problem saving datafile " + dataFile.getDisplayName() + ": " + ex.getLocalizedMessage());
        } catch (CommandException ex) {
            return error(BAD_REQUEST, "Problem saving datafile " + dataFile.getDisplayName() + ": " + ex.getLocalizedMessage());
        }

        String text =  restrict ? "restricted." : "unrestricted.";
        return ok("File " + dataFile.getDisplayName() + " " + text);
    }
        
    
    //TODO: This api would be improved by reporting the new fileId after replace
    
    /**
     * Replace an Existing File 
     * 
     * @param datasetId
     * @param testFileInputStream
     * @param contentDispositionHeader
     * @param formDataBodyPart
     * @return 
     */
    @POST
    @Path("{id}/replace")
    @Consumes(MediaType.MULTIPART_FORM_DATA)
    public Response replaceFileInDataset(
                    @PathParam("id") String fileIdOrPersistentId,
                    @FormDataParam("jsonData") String jsonData,
                    @FormDataParam("file") InputStream testFileInputStream,
                    @FormDataParam("file") FormDataContentDisposition contentDispositionHeader,
                    @FormDataParam("file") final FormDataBodyPart formDataBodyPart
                    ){

        if (!systemConfig.isHTTPUpload()) {
            return error(Response.Status.SERVICE_UNAVAILABLE, BundleUtil.getStringFromBundle("file.api.httpDisabled"));
        }
        // (1) Get the user from the API key
        User authUser;
        try {
            authUser = findUserOrDie();
        } catch (AbstractApiBean.WrappedResponse ex) {
            return error(Response.Status.FORBIDDEN, 
                    BundleUtil.getStringFromBundle("file.addreplace.error.auth")
                    );
        }

        // (2) Check/Parse the JSON (if uploaded)  
        Boolean forceReplace = false;
        OptionalFileParams optionalFileParams = null;
        if (jsonData != null) {
            JsonObject jsonObj = null;
            try {
                jsonObj = new Gson().fromJson(jsonData, JsonObject.class);
                // (2a) Check for optional "forceReplace"
                if ((jsonObj.has("forceReplace")) && (!jsonObj.get("forceReplace").isJsonNull())) {
                    forceReplace = jsonObj.get("forceReplace").getAsBoolean();
                    if (forceReplace == null) {
                        forceReplace = false;
                    }
                }
                try {
                    // (2b) Load up optional params via JSON
                    //  - Will skip extra attributes which includes fileToReplaceId and forceReplace
                    optionalFileParams = new OptionalFileParams(jsonData);
                } catch (DataFileTagException ex) {
                    return error(Response.Status.BAD_REQUEST, ex.getMessage());
                }
            } catch (ClassCastException | com.google.gson.JsonParseException ex) {
                return error(Response.Status.BAD_REQUEST, BundleUtil.getStringFromBundle("file.addreplace.error.parsing"));
            }
        }

        // (3) Get the file name and content type
        String newFilename = null;
        String newFileContentType = null;
        String newStorageIdentifier = null;
        if (null == contentDispositionHeader) {
            if (optionalFileParams.hasStorageIdentifier()) {
                newStorageIdentifier = optionalFileParams.getStorageIdentifier();
                if (optionalFileParams.hasFileName()) {
                    newFilename = optionalFileParams.getFileName();
                    if (optionalFileParams.hasMimetype()) {
                        newFileContentType = optionalFileParams.getMimeType();
                    }
                }
            } else {
                return error(BAD_REQUEST,
                        "You must upload a file or provide a valid storageidentifier, filename, and mimetype.");
            }
        } else {
            newFilename = contentDispositionHeader.getFileName();
            newFileContentType = formDataBodyPart.getMediaType().toString();
        }
        
        // (4) Create the AddReplaceFileHelper object
        msg("REPLACE!");

        DataverseRequest dvRequest2 = createDataverseRequest(authUser);
        AddReplaceFileHelper addFileHelper = new AddReplaceFileHelper(dvRequest2,
                                                this.ingestService,
                                                this.datasetService,
                                                this.fileService,
                                                this.permissionSvc,
                                                this.commandEngine,
                                                this.systemConfig);

        // (5) Run "runReplaceFileByDatasetId"
        long fileToReplaceId = 0;
        try {
            DataFile dataFile = findDataFileOrDie(fileIdOrPersistentId);
            fileToReplaceId = dataFile.getId();

            if (dataFile.isFilePackage()) {
                return error(Response.Status.SERVICE_UNAVAILABLE,
                        BundleUtil.getStringFromBundle("file.api.alreadyHasPackageFile"));
            }

            if (forceReplace) {
                addFileHelper.runForceReplaceFile(fileToReplaceId, newFilename, newFileContentType,
                        newStorageIdentifier, testFileInputStream, dataFile.getOwner(), optionalFileParams);
            } else {
                addFileHelper.runReplaceFile(fileToReplaceId, newFilename, newFileContentType, newStorageIdentifier,
                        testFileInputStream, dataFile.getOwner(), optionalFileParams);
            }
        } catch (WrappedResponse ex) {
            String error = BundleUtil.getStringFromBundle(
                    "file.addreplace.error.existing_file_to_replace_not_found_by_id",
                    Arrays.asList(fileIdOrPersistentId));
            // TODO: Some day, return ex.getResponse() instead. Also run FilesIT and updated
            // expected status code and message.
            return error(BAD_REQUEST, error);
        }
        msg("we're back.....");
        if (addFileHelper.hasError()){
            msg("yes, has error");          
            return error(addFileHelper.getHttpErrorCode(), addFileHelper.getErrorMessagesAsString("\n"));
        
        }else{
            msg("no error");
            String successMsg = BundleUtil.getStringFromBundle("file.addreplace.success.replace");

            try {
                msgt("as String: " + addFileHelper.getSuccessResult());
                /**
                 * @todo We need a consistent, sane way to communicate a human
                 * readable message to an API client suitable for human
                 * consumption. Imagine if the UI were built in Angular or React
                 * and we want to return a message from the API as-is to the
                 * user. Human readable.
                 */
                logger.fine("successMsg: " + successMsg);
                return ok(addFileHelper.getSuccessResultAsJsonObjectBuilder());
                //return okResponseGsonObject(successMsg,
                //        addFileHelper.getSuccessResultAsGsonObject());
                //"Look at that!  You added a file! (hey hey, it may have worked)");
            } catch (NoFilesException ex) {
                Logger.getLogger(Files.class.getName()).log(Level.SEVERE, null, ex);
                return error(Response.Status.BAD_REQUEST, "NoFileException!  Serious Error! See administrator!");

            }
        }
            
    } // end: replaceFileInDataset
    
    //Much of this code is taken from the replace command, 
    //simplified as we aren't actually switching files
    @POST
    @Path("{id}/metadata")
    public Response updateFileMetadata(@FormDataParam("jsonData") String jsonData,
                    @PathParam("id") String fileIdOrPersistentId
        ) throws DataFileTagException, CommandException {
        
        FileMetadata upFmd = null;
        
        try {
            DataverseRequest req;
            try {
                req = createDataverseRequest(findUserOrDie());
            } catch (Exception e) {
                return error(BAD_REQUEST, "Error attempting to request information. Maybe a bad API token?");
            }
            final DataFile df;
            try {
                df = execCommand(new GetDataFileCommand(req, findDataFileOrDie(fileIdOrPersistentId)));
            } catch (Exception e) {
                return error(BAD_REQUEST, "Error attempting get the requested data file.");
            }

            
            User authUser = findUserOrDie();

            //You shouldn't be trying to edit a datafile that has been replaced
            List<Long> result = em.createNamedQuery("DataFile.findDataFileThatReplacedId", Long.class)
            .setParameter("identifier", df.getId())
                    .getResultList();
            //There will be either 0 or 1 returned dataFile Id. If there is 1 this file is replaced and we need to error.
            if(null != result && result.size() > 0) {
                //we get the data file to do a permissions check, if this fails it'll go to the WrappedResponse below for an ugly unpermitted error
                execCommand(new GetDataFileCommand(req, findDataFileOrDie(result.get(0).toString())));

                return error(Response.Status.BAD_REQUEST, "You cannot edit metadata on a dataFile that has been replaced. Please try again with the newest file id.");
            }

            // (2) Check/Parse the JSON (if uploaded)  
            OptionalFileParams optionalFileParams = null;

            if (jsonData != null) {
                JsonObject jsonObj = null;
                try {
                    jsonObj = new Gson().fromJson(jsonData, JsonObject.class);
                    if ((jsonObj.has("restrict")) && (!jsonObj.get("restrict").isJsonNull())) { 
                        Boolean restrict = jsonObj.get("restrict").getAsBoolean();

                        if (restrict != df.getFileMetadata().isRestricted()) {
                            commandEngine.submit(new RestrictFileCommand(df, req, restrict));
                        }
                    }
                    try {
                        // (2b) Load up optional params via JSON
                        //  - Will skip extra attributes which includes fileToReplaceId and forceReplace
                        optionalFileParams = new OptionalFileParams(jsonData);
                    } catch (DataFileTagException ex) {
                        return error(Response.Status.BAD_REQUEST, ex.getMessage());
                    }
                } catch (ClassCastException | com.google.gson.JsonParseException ex) {
                    return error(Response.Status.BAD_REQUEST, BundleUtil.getStringFromBundle("file.addreplace.error.parsing"));
                }
            }

            try {
                DatasetVersion editVersion = df.getOwner().getOrCreateEditVersion();

                //We get the new fileMetadata from the new version
                //This is because after generating the draft with getEditVersion,
                //the updated fileMetadata is not populated to the DataFile object where its easily accessible.
                //Due to this we have to find the FileMetadata inside the DatasetVersion by comparing files info.
                List<FileMetadata> fmdList = editVersion.getFileMetadatas();
                for(FileMetadata testFmd : fmdList) {
                    DataFile daf = testFmd.getDataFile();
                    if(daf.equals(df)){
                       upFmd = testFmd;
                       break;
                    }
                }
                
                if (upFmd == null){
                    return error(Response.Status.BAD_REQUEST, "An error has occurred attempting to update the requested DataFile. It is not part of the current version of the Dataset.");
                }

                javax.json.JsonObject jsonObject = JsonUtil.getJsonObject(jsonData);
                String incomingLabel = jsonObject.getString("label", null);
                String incomingDirectoryLabel = jsonObject.getString("directoryLabel", null);
                String existingLabel = df.getFileMetadata().getLabel();
                String existingDirectoryLabel = df.getFileMetadata().getDirectoryLabel();
                String pathPlusFilename = IngestUtil.getPathAndFileNameToCheck(incomingLabel, incomingDirectoryLabel, existingLabel, existingDirectoryLabel);
                // We remove the current file from the list we'll check for duplicates.
                // Instead, the current file is passed in as pathPlusFilename.
                List<FileMetadata> fmdListMinusCurrentFile = new ArrayList<>();
                for (FileMetadata fileMetadata : fmdList) {
                    if (!fileMetadata.equals(df.getFileMetadata())) {
                        fmdListMinusCurrentFile.add(fileMetadata);
                    }
                }
                if (IngestUtil.conflictsWithExistingFilenames(pathPlusFilename, fmdListMinusCurrentFile)) {
                    return error(BAD_REQUEST, BundleUtil.getStringFromBundle("files.api.metadata.update.duplicateFile", Arrays.asList(pathPlusFilename)));
                }

                optionalFileParams.addOptionalParams(upFmd);

                Dataset upDS = execCommand(new UpdateDatasetVersionCommand(upFmd.getDataFile().getOwner(), req));

            } catch (Exception e) {
                logger.log(Level.WARNING, "Dataset publication finalization: exception while exporting:{0}", e);
                return error(Response.Status.INTERNAL_SERVER_ERROR, "Error adding metadata to DataFile: " + e);
            }

        } catch (WrappedResponse wr) {
            return error(Response.Status.BAD_REQUEST, "An error has occurred attempting to update the requested DataFile, likely related to permissions.");
        }

        String jsonString = upFmd.asGsonObject(true).toString();

        return Response
                .status(Response.Status.OK)
                .entity("File Metadata update has been completed: " + jsonString)
                .type(MediaType.TEXT_PLAIN) //Our plain text string is already json
                .build();
    }
    
    @GET                    
    @Path("{id}/draft")
    public Response getFileDataDraft(@PathParam("id") String fileIdOrPersistentId, @Context UriInfo uriInfo, @Context HttpHeaders headers, @Context HttpServletResponse response) throws WrappedResponse, Exception {
        return getFileDataResponse(fileIdOrPersistentId, uriInfo, headers, response, true);
    }
    
    @GET                             
    @Path("{id}")
    public Response getFileData(@PathParam("id") String fileIdOrPersistentId, @Context UriInfo uriInfo, @Context HttpHeaders headers, @Context HttpServletResponse response) throws WrappedResponse, Exception {
          return getFileDataResponse(fileIdOrPersistentId, uriInfo, headers, response, false);
    }
    
    private Response getFileDataResponse(String fileIdOrPersistentId, UriInfo uriInfo, HttpHeaders headers, HttpServletResponse response, boolean draft ){
        
        DataverseRequest req;
        try {
            req = createDataverseRequest(findUserOrDie());
        } catch (Exception e) {
            return error(BAD_REQUEST, "Error attempting to request information. Maybe a bad API token?");
        }
        final DataFile df;
        try {
            df = execCommand(new GetDataFileCommand(req, findDataFileOrDie(fileIdOrPersistentId)));
        } catch (Exception e) {
            return error(BAD_REQUEST, "Error attempting get the requested data file.");
        }

        FileMetadata fm;

        if (draft) {
            try {
                fm = execCommand(new GetDraftFileMetadataIfAvailableCommand(req, df));
            } catch (WrappedResponse w) {
                return error(BAD_REQUEST, "An error occurred getting a draft version, you may not have permission to access unpublished data on this dataset.");
            }
            if (null == fm) {
                return error(BAD_REQUEST, BundleUtil.getStringFromBundle("files.api.no.draft"));
            }
        } else {
            //first get latest published
            //if not available get draft if permissible

            try {
                fm = df.getLatestPublishedFileMetadata();
                
            } catch (UnsupportedOperationException e) {
                try {
                    fm = execCommand(new GetDraftFileMetadataIfAvailableCommand(req, df));
                } catch (WrappedResponse w) {
                    return error(BAD_REQUEST, "An error occurred getting a draft version, you may not have permission to access unpublished data on this dataset.");
                }
                if (null == fm) {
                    return error(BAD_REQUEST, BundleUtil.getStringFromBundle("files.api.no.draft"));
                }
            }

        }
        
        if (fm.getDatasetVersion().isReleased()) {
            MakeDataCountLoggingServiceBean.MakeDataCountEntry entry = new MakeDataCountLoggingServiceBean.MakeDataCountEntry(uriInfo, headers, dvRequestService, df);
            mdcLogService.logEntry(entry);
        } 
        
        JsonObjectBuilder job = JsonPrinter.json(fm);
        javax.json.JsonObject jsonObject = job.build();

        return Response.ok(Json.createObjectBuilder()
                .add("status", STATUS_OK)
                .add("data", json(fm)).build())
                .type(MediaType.APPLICATION_JSON)
                .build();
    }
    
    @GET                             
    @Path("{id}/metadata")
    public Response getFileMetadata(@PathParam("id") String fileIdOrPersistentId, @PathParam("versionId") String versionId, @Context UriInfo uriInfo, @Context HttpHeaders headers, @Context HttpServletResponse response, Boolean getDraft) throws WrappedResponse, Exception {
        //ToDo - versionId is not used - can't get metadata for earlier versions
        DataverseRequest req;
            try {
                req = createDataverseRequest(findUserOrDie());
            } catch (Exception e) {
                return error(BAD_REQUEST, "Error attempting to request information. Maybe a bad API token?");
            }
            final DataFile df;
            try {
                df = execCommand(new GetDataFileCommand(req, findDataFileOrDie(fileIdOrPersistentId)));
            } catch (Exception e) {
                return error(BAD_REQUEST, "Error attempting get the requested data file.");
            }
            FileMetadata fm;
            
            if(null != getDraft && getDraft) { 
                try {
                    fm = execCommand(new GetDraftFileMetadataIfAvailableCommand(req, findDataFileOrDie(fileIdOrPersistentId)));
                } catch (WrappedResponse w) {
                    return error(BAD_REQUEST, "An error occurred getting a draft version, you may not have permission to access unpublished data on this dataset." );
                }
                if(null == fm) {
                    return error(BAD_REQUEST, BundleUtil.getStringFromBundle("files.api.no.draft"));
                }
            } else {
                fm = df.getLatestPublishedFileMetadata();
                MakeDataCountLoggingServiceBean.MakeDataCountEntry entry = new MakeDataCountLoggingServiceBean.MakeDataCountEntry(uriInfo, headers, dvRequestService, df);
                mdcLogService.logEntry(entry);
            }
            
            String jsonString = fm.asGsonObject(true).toString();
            
            return Response
                .status(Response.Status.OK)
                .entity(jsonString)
                .type(MediaType.TEXT_PLAIN) //Our plain text string is already json
                .build();
    }
    
    @GET                    
    @Path("{id}/metadata/draft")
    public Response getFileMetadataDraft(@PathParam("id") String fileIdOrPersistentId, @PathParam("versionId") String versionId, @Context UriInfo uriInfo, @Context HttpHeaders headers, @Context HttpServletResponse response, Boolean getDraft) throws WrappedResponse, Exception {
        return getFileMetadata(fileIdOrPersistentId, versionId, uriInfo, headers, response, true);
    }

    @Path("{id}/uningest")
    @POST
    public Response uningestDatafile(@PathParam("id") String id) {

        DataFile dataFile;
        try {
            dataFile = findDataFileOrDie(id);
        } catch (WrappedResponse ex) {
            return error(BAD_REQUEST, "Could not find datafile with id " + id);
        }
        if (dataFile == null) {
            return error(Response.Status.NOT_FOUND, "File not found for given id.");
        }

        if (!dataFile.isTabularData()) {
            return error(Response.Status.BAD_REQUEST, "Cannot uningest non-tabular file.");
        }

        try {
            DataverseRequest req = createDataverseRequest(findUserOrDie());
            execCommand(new UningestFileCommand(req, dataFile));
            Long dataFileId = dataFile.getId();
            dataFile = fileService.find(dataFileId);
            Dataset theDataset = dataFile.getOwner();
            exportDatasetMetadata(settingsService, theDataset);
            return ok("Datafile " + dataFileId + " uningested.");
        } catch (WrappedResponse wr) {
            return wr.getResponse();
        }

    }
    
    // reingest attempts to queue an *existing* DataFile 
    // for tabular ingest. It can be used on non-tabular datafiles; to try to 
    // ingest a file that has previously failed ingest, or to ingest a file of a
    // type for which ingest was not previously supported. 
    // We are considering making it possible, in the future, to reingest 
    // a datafile that's already ingested as Tabular; for example, to address a 
    // bug that has been found in an ingest plugin. 
    
    @Path("{id}/reingest")
    @POST
    public Response reingest(@PathParam("id") String id) {

        AuthenticatedUser u;
        try {
            u = findAuthenticatedUserOrDie();
            if (!u.isSuperuser()) {
                return error(Response.Status.FORBIDDEN, "This API call can be used by superusers only");
            }
        } catch (WrappedResponse wr) {
            return wr.getResponse();
        }
        
        DataFile dataFile;
        try {
            dataFile = findDataFileOrDie(id);
        } catch (WrappedResponse ex) {
            return error(Response.Status.NOT_FOUND, "File not found for given id.");
        }

        Dataset dataset = dataFile.getOwner();
        
        if (dataset == null) {
            return error(Response.Status.BAD_REQUEST, "Failed to locate the parent dataset for the datafile.");
        }
        
        if (dataFile.isTabularData()) {
            return error(Response.Status.BAD_REQUEST, "The datafile is already ingested as Tabular.");
        }
        
        boolean ingestLock = dataset.isLockedFor(DatasetLock.Reason.Ingest);
        
        if (ingestLock) {
            return error(Response.Status.FORBIDDEN, "Dataset already locked with an Ingest lock");
        }
        
        if (!FileUtil.canIngestAsTabular(dataFile)) {
            return error(Response.Status.BAD_REQUEST, "Tabular ingest is not supported for this file type (id: "+id+", type: "+dataFile.getContentType()+")");
        }
        
        dataFile.SetIngestScheduled();
                
        if (dataFile.getIngestRequest() == null) {
            dataFile.setIngestRequest(new IngestRequest(dataFile));
        }

        dataFile.getIngestRequest().setForceTypeCheck(true);
        
        // update the datafile, to save the newIngest request in the database:
        dataFile = fileService.save(dataFile);
        
        // queue the data ingest job for asynchronous execution: 
        String status = ingestService.startIngestJobs(new ArrayList<>(Arrays.asList(dataFile)), u);
        
        if (!StringUtil.isEmpty(status)) {
            // This most likely indicates some sort of a problem (for example, 
            // the ingest job was not put on the JMS queue because of the size
            // of the file). But we are still returning the OK status - because
            // from the point of view of the API, it's a success - we have 
            // successfully gone through the process of trying to schedule the 
            // ingest job...
            
            return ok(status);
        }
        return ok("Datafile " + id + " queued for ingest");

    }

    @Path("{id}/redetect")
    @POST
    public Response redetectDatafile(@PathParam("id") String id, @QueryParam("dryRun") boolean dryRun) {
        try {
            DataFile dataFileIn = findDataFileOrDie(id);
            String originalContentType = dataFileIn.getContentType();
            DataFile dataFileOut = execCommand(new RedetectFileTypeCommand(createDataverseRequest(findUserOrDie()), dataFileIn, dryRun));
            NullSafeJsonBuilder result = NullSafeJsonBuilder.jsonObjectBuilder()
                    .add("dryRun", dryRun)
                    .add("oldContentType", originalContentType)
                    .add("newContentType", dataFileOut.getContentType());
            return ok(result);
        } catch (WrappedResponse wr) {
            return wr.getResponse();
        }
    }

    @Path("{id}/extractNcml")
    @POST
    public Response extractNcml(@PathParam("id") String id) {
        try {
            AuthenticatedUser au = findAuthenticatedUserOrDie();
            if (!au.isSuperuser()) {
                // We can always make a command in the future if there's a need
                // for non-superusers to call this API.
                return error(Response.Status.FORBIDDEN, "This API call can be used by superusers only");
            }
            DataFile dataFileIn = findDataFileOrDie(id);
            java.nio.file.Path tempLocationPath = null;
            boolean successOrFail = ingestService.extractMetadataNcml(dataFileIn, tempLocationPath);
            NullSafeJsonBuilder result = NullSafeJsonBuilder.jsonObjectBuilder()
                    .add("result", successOrFail);
            return ok(result);
        } catch (WrappedResponse wr) {
            return wr.getResponse();
        }
    }

    /**
     * Attempting to run metadata export, for all the formats for which we have
     * metadata Exporters.
     */
    private void exportDatasetMetadata(SettingsServiceBean settingsServiceBean, Dataset theDataset) {

        try {
            ExportService instance = ExportService.getInstance();
            instance.exportAllFormats(theDataset);

        } catch (ExportException ex) {
            // Something went wrong!
            // Just like with indexing, a failure to export is not a fatal
            // condition. We'll just log the error as a warning and keep
            // going:
            logger.log(Level.WARNING, "Dataset publication finalization: exception while exporting:{0}", ex.getMessage());
        }
    }

    // This method provides a callback for an external tool to retrieve it's
    // parameters/api URLs. If the request is authenticated, e.g. by it being
    // signed, the api URLs will be signed. If a guest request is made, the URLs
    // will be plain/unsigned.
    // This supports the cases where a tool is accessing a restricted resource (e.g.
    // preview of a draft file), or public case.
    @GET
    @Path("{id}/metadata/{fmid}/toolparams/{tid}")
    public Response getExternalToolFMParams(@PathParam("tid") long externalToolId,
            @PathParam("id") String fileId, @PathParam("fmid") long fmid, @QueryParam(value = "locale") String locale) {
        try {
            ExternalTool externalTool = externalToolService.findById(externalToolId);
            if(externalTool == null) {
                return error(BAD_REQUEST, "External tool not found.");
            }
            if (!ExternalTool.Scope.FILE.equals(externalTool.getScope())) {
                return error(BAD_REQUEST, "External tool does not have file scope.");
            }
            ApiToken apiToken = null;
            User u = findUserOrDie();
            if (u instanceof AuthenticatedUser) {
                apiToken = authSvc.findApiTokenByUser((AuthenticatedUser) u);
            }
            FileMetadata target = fileSvc.findFileMetadata(fmid);
            if (target == null) {
                return error(BAD_REQUEST, "FileMetadata not found.");
            }

            ExternalToolHandler eth = null;

            eth = new ExternalToolHandler(externalTool, target.getDataFile(), apiToken, target, locale);
            return ok(eth.createPostBody(eth.getParams(JsonUtil.getJsonObject(externalTool.getToolParameters()))));
        } catch (WrappedResponse wr) {
            return wr.getResponse();
        }
    }
}<|MERGE_RESOLUTION|>--- conflicted
+++ resolved
@@ -14,7 +14,6 @@
 import edu.harvard.iq.dataverse.FileMetadata;
 import edu.harvard.iq.dataverse.TermsOfUseAndAccessValidator;
 import edu.harvard.iq.dataverse.UserNotificationServiceBean;
-import static edu.harvard.iq.dataverse.api.AbstractApiBean.STATUS_OK;
 import edu.harvard.iq.dataverse.authorization.users.ApiToken;
 import edu.harvard.iq.dataverse.authorization.users.AuthenticatedUser;
 import edu.harvard.iq.dataverse.authorization.users.User;
@@ -44,7 +43,6 @@
 import edu.harvard.iq.dataverse.util.FileUtil;
 import edu.harvard.iq.dataverse.util.StringUtil;
 import edu.harvard.iq.dataverse.util.SystemConfig;
-import edu.harvard.iq.dataverse.util.json.JsonPrinter;
 import static edu.harvard.iq.dataverse.util.json.JsonPrinter.json;
 import edu.harvard.iq.dataverse.util.json.JsonUtil;
 import edu.harvard.iq.dataverse.util.json.NullSafeJsonBuilder;
@@ -56,12 +54,7 @@
 import java.util.logging.Logger;
 import javax.ejb.EJB;
 import javax.inject.Inject;
-<<<<<<< HEAD
-=======
 import javax.json.Json;
-import javax.json.JsonObjectBuilder;
-import javax.json.JsonReader;
->>>>>>> 0183d410
 import javax.servlet.http.HttpServletResponse;
 import javax.ws.rs.Consumes;
 import javax.ws.rs.GET;
@@ -513,9 +506,6 @@
             mdcLogService.logEntry(entry);
         } 
         
-        JsonObjectBuilder job = JsonPrinter.json(fm);
-        javax.json.JsonObject jsonObject = job.build();
-
         return Response.ok(Json.createObjectBuilder()
                 .add("status", STATUS_OK)
                 .add("data", json(fm)).build())
