/*
 * To change this license header, choose License Headers in Project Properties.
 * To change this template file, choose Tools | Templates
 * and open the template in the editor.
 */
package edu.harvard.iq.dataverse.export;

import com.google.gson.Gson;
import edu.harvard.iq.dataverse.GlobalId;
import edu.harvard.iq.dataverse.api.dto.DatasetDTO;
import edu.harvard.iq.dataverse.api.dto.DatasetVersionDTO;
import edu.harvard.iq.dataverse.export.openaire.OpenAireExportUtil;
import java.io.IOException;
import java.io.StringWriter;
import java.nio.charset.StandardCharsets;
import java.nio.file.Files;
import java.nio.file.Path;
import java.util.ArrayList;
import java.util.logging.Logger;
import javax.xml.stream.XMLOutputFactory;
import javax.xml.stream.XMLStreamException;
import javax.xml.stream.XMLStreamWriter;

import org.junit.jupiter.api.AfterEach;
import org.junit.jupiter.api.BeforeEach;
import org.junit.jupiter.api.Test;

import static org.junit.jupiter.api.Assertions.assertEquals;

public class OpenAireExportUtilTest {

    private static final Logger logger = Logger.getLogger(OpenAireExportUtilTest.class.getCanonicalName());
    private static final XMLOutputFactory xmlOutputFactory = XMLOutputFactory.newInstance();
    private final StringWriter stringWriter = new StringWriter();
    private XMLStreamWriter xmlWriter;
    
    @BeforeEach
    private void setup() throws XMLStreamException {
        xmlWriter = xmlOutputFactory.createXMLStreamWriter(stringWriter);
    }
    @AfterEach
    private void teardown() throws XMLStreamException {
        stringWriter.flush();
        xmlWriter.close();
    }
    
    /**
     * Test: 1a, Identifier (with mandatory type sub-property) (M) - DOI version
     */
    @Test
    public void testWriteIdentifierElementDoi() throws XMLStreamException {
        // given
        String persistentAgency = "doi";
        String persistentAuthority = "10.123";
        String persistentId = "123";
        GlobalId globalId = new GlobalId(persistentAgency, persistentAuthority, persistentId);
        
        // when
        OpenAireExportUtil.writeIdentifierElement(xmlWriter, globalId.toURL().toString(), null);
        xmlWriter.flush();
        
        // then
        assertEquals(String.format("<identifier identifierType=\"DOI\">%s/%s</identifier>", persistentAuthority, persistentId),
                stringWriter.toString());
    }
    
    /**
     * Test: 1b, Identifier (with mandatory type sub-property) (M) - Handle version
     */
    @Test
    public void testWriteIdentifierElementHandle() throws XMLStreamException {
        // given
        String persistentAgency = "hdl";
        String persistentAuthority = "1902.1";
        String persistentId = "111012";
        GlobalId globalId = new GlobalId(persistentAgency, persistentAuthority, persistentId);
        
        // when
        OpenAireExportUtil.writeIdentifierElement(xmlWriter, globalId.toURL().toString(), null);
        xmlWriter.flush();
        
        // then
        assertEquals(String.format("<identifier identifierType=\"Handle\">%s/%s</identifier>", persistentAuthority, persistentId),
                stringWriter.toString());
    }

    /**
     * Test: 2, Creator (with optional given name, family name, name identifier
     * and affiliation sub-properties) (M)
     *
     * creators
     */
    @Test
    public void testWriteCreatorsElement() throws XMLStreamException, IOException {
        // given
        DatasetDTO datasetDto = mapObjectFromJsonTestFile("export/dataset-simplified.txt", DatasetDTO.class);
        DatasetVersionDTO dto = datasetDto.getDatasetVersion();
        
        // when
        OpenAireExportUtil.writeCreatorsElement(xmlWriter, dto, null);
        xmlWriter.flush();
        
        // then
        assertEquals("<creators>"
                + "<creator>"
                + "<creatorName nameType=\"Personal\">Privileged, Pete</creatorName>"
                + "<givenName>Pete</givenName>"
                + "<familyName>Privileged</familyName>"
                + "<nameIdentifier nameIdentifierScheme=\"ORCID\">ellenid</nameIdentifier>"
                + "<affiliation>Top</affiliation>"
                + "</creator>"
                + "<creator>"
                + "<creatorName nameType=\"Personal\">Smith, John</creatorName>"
                + "<givenName>John</givenName>"
                + "<familyName>Smith</familyName>"
                + "</creator>"
                + "<creator>"
                + "<creatorName nameType=\"Personal\">John Smith</creatorName>"
                + "<givenName>John</givenName>"
                + "<familyName>Smith</familyName>"
                + "</creator>"
                + "<creator>"
                + "<creatorName nameType=\"Personal\">Awesome, Audrey</creatorName>"
                + "<givenName>Audrey</givenName>"
                + "<familyName>Awesome</familyName>"
                + "<nameIdentifier nameIdentifierScheme=\"DAISY\">audreyId</nameIdentifier>"
                + "<affiliation>Bottom</affiliation>"
                + "</creator>"
                + "<creator>"
                + "<creatorName nameType=\"Organizational\">Apache Foundation</creatorName>"
                + "<nameIdentifier nameIdentifierScheme=\"DAISY\">audreyId</nameIdentifier>"
                + "<affiliation>Bottom</affiliation>"
                + "</creator>"
                + "</creators>",
                stringWriter.toString());
    }

    /**
     * Test: 2, Creator (with optional given name, family name, name identifier
     * and affiliation sub-properties) (M)
     *
     * nameType="Organizational"
     * 
     * creators
     */
    @Test
    public void testWriteCreatorsElementWithOrganizations() throws XMLStreamException, IOException {
        // given
        DatasetDTO datasetDto = mapObjectFromJsonTestFile("export/dataset-organizations.txt", DatasetDTO.class);
        DatasetVersionDTO dto = datasetDto.getDatasetVersion();
    
        // when
        OpenAireExportUtil.writeCreatorsElement(xmlWriter, dto, null);
        xmlWriter.flush();
        
        // then
        assertEquals("<creators>"
                + "<creator>"
                + "<creatorName nameType=\"Organizational\">IBM</creatorName>"
                + "</creator>"
                + "<creator>"
                + "<creatorName nameType=\"Organizational\">Harvard University</creatorName>"
                + "</creator>"
                + "<creator>"
                + "<creatorName nameType=\"Organizational\">The Institute for Quantitative Social Science</creatorName>"
                + "</creator>"
                + "<creator>"
                + "<creatorName nameType=\"Organizational\">The Ford Foundation</creatorName>"
                + "</creator>"
                + "<creator>"
                + "<creatorName nameType=\"Organizational\">United Nations Economic and Social Commission for Asia and the Pacific (UNESCAP)</creatorName>"
                + "</creator>"
                + "<creator>"
                + "<creatorName nameType=\"Organizational\">Michael J. Fox Foundation for Parkinson's Research</creatorName>"
                + "</creator>"
                + "</creators>",
                stringWriter.toString());
    }
    
    /**
     * Test: 2, Creator (with optional given name, family name, name identifier
     * and affiliation sub-properties) (M)
     *
     * nameType="Organizational"
     * 
     * creators
     */
    @Test
    public void testWriteCreatorsElementWithOrganizationsAndComma() throws XMLStreamException, IOException {
        // given
        DatasetDTO datasetDto = mapObjectFromJsonTestFile("export/dataset-organizations-comma.txt", DatasetDTO.class);
        DatasetVersionDTO dto = datasetDto.getDatasetVersion();
    
        // when
        OpenAireExportUtil.writeCreatorsElement(xmlWriter, dto, null);
        xmlWriter.flush();

        // then
        assertEquals("<creators>"
                + "<creator>"
                + "<creatorName nameType=\"Organizational\">Digital Archive of Massachusetts Anti-Slavery and Anti-Segregation Petitions, Massachusetts Archives, Boston MA</creatorName>"
                + "</creator>"
                + "<creator>"
                + "<creatorName nameType=\"Organizational\">U.S. Department of Commerce, Bureau of the Census, Geography Division</creatorName>"
                + "</creator>"
                + "<creator>"
                + "<creatorName nameType=\"Organizational\">Harvard Map Collection, Harvard College Library</creatorName>"
                + "</creator>"
                + "<creator>"
                + "<creatorName nameType=\"Organizational\">Geographic Data Technology, Inc. (GDT)</creatorName>"
                + "</creator>"
                + "</creators>",
                stringWriter.toString());
    }
    
    /**
     * Test: 3, Title (with optional type sub-properties) (M)
     *
     * titles
     */
    @Test
    public void testWriteTitleElement() throws XMLStreamException, IOException {
        // given
        DatasetDTO datasetDto = mapObjectFromJsonTestFile("export/dataset-simplified.txt", DatasetDTO.class);
        DatasetVersionDTO dto = datasetDto.getDatasetVersion();
    
        // when
        OpenAireExportUtil.writeTitlesElement(xmlWriter, dto, null);
        xmlWriter.flush();
        
        //then
        assertEquals("<titles><title>My Dataset</title></titles>", stringWriter.toString());
    }

    /**
     * Test: 4, Publisher (M)
     *
     * publisher
     *
     * @throws javax.xml.stream.XMLStreamException
     */
    @Test
    public void testWritePublisherElement() throws XMLStreamException {
        // given
        DatasetDTO datasetDto = new DatasetDTO();
        datasetDto.setPublisher("Publisher01");
        String publisher = datasetDto.getPublisher();
    
        // when
        OpenAireExportUtil.writeFullElement(xmlWriter, null, "publisher", null, publisher, null);
        xmlWriter.flush();

        //then
        assertEquals("<publisher>Publisher01</publisher>", stringWriter.toString());
    }

    /**
     * Test: 5, PublicationYear (M)
     *
     * publicationYear
     *
     * @throws javax.xml.stream.XMLStreamException
     * @throws java.io.IOException
     */
    @Test
    public void testWritePublicationYearElement() throws XMLStreamException, IOException {
        // given
        DatasetDTO datasetDto = mapObjectFromJsonTestFile("export/dataset-simplified.txt", DatasetDTO.class);
        DatasetVersionDTO dto = datasetDto.getDatasetVersion();
    
        // when
        OpenAireExportUtil.writePublicationYearElement(xmlWriter, dto, null, null);
        xmlWriter.flush();
        
        // then
        assertEquals("<publicationYear>2014</publicationYear>", stringWriter.toString());
    }

    /**
     * Test: 6, Subject (with scheme sub-property) R
     *
     * subjects
     *
     * @throws javax.xml.stream.XMLStreamException
     * @throws java.io.IOException
     */
    @Test
    public void testSubjectsElement() throws XMLStreamException, IOException {
        // given
        DatasetDTO datasetDto = mapObjectFromJsonTestFile("export/dataset-all-defaults.txt", DatasetDTO.class);
        DatasetVersionDTO dto = datasetDto.getDatasetVersion();
    
        // when
        OpenAireExportUtil.writeSubjectsElement(xmlWriter, dto, null);
        xmlWriter.flush();
        
        // then
        assertEquals("<subjects>"
                + "<subject>Agricultural Sciences</subject>"
                + "<subject>Business and Management</subject>"
                + "<subject>Engineering</subject>"
                + "<subject>Law</subject>"
                + "<subject schemeURI=\"http://KeywordVocabularyURL1.org\" "
                + "subjectScheme=\"KeywordVocabulary1\">KeywordTerm1</subject>"
                + "<subject schemeURI=\"http://KeywordVocabularyURL2.org\" "
                + "subjectScheme=\"KeywordVocabulary2\">KeywordTerm2</subject>"
                + "</subjects>",
                stringWriter.toString());
    }

    /**
     * Test: 7, Contributor (with optional given name, family name, name
     * identifier and affiliation sub-properties)
     *
     * contributors
     */
    @Test
    public void testWriteContributorsElement() throws XMLStreamException, IOException {
        // given
        DatasetDTO datasetDto = mapObjectFromJsonTestFile("export/dataset-simplified.txt", DatasetDTO.class);
        DatasetVersionDTO dto = datasetDto.getDatasetVersion();
    
        // when
        OpenAireExportUtil.writeContributorsElement(xmlWriter, dto, null);
        xmlWriter.flush();
        
        // then
        assertEquals("<contributors>"
                + "<contributor contributorType=\"ContactPerson\">"
                + "<contributorName nameType=\"Personal\">Smith, John</contributorName>"
                + "<givenName>John</givenName><familyName>Smith</familyName>"
                + "</contributor>"
                + "<contributor contributorType=\"ContactPerson\">"
                + "<contributorName nameType=\"Personal\">John Smith</contributorName>"
                + "<givenName>John</givenName><familyName>Smith</familyName></contributor>"
                + "<contributor contributorType=\"ContactPerson\">"
                + "<contributorName>pete@malinator.com</contributorName>"
                + "</contributor>"
                + "</contributors>",
                stringWriter.toString());
    }
    
    /**
     * Test: 7, Contributor ((with optional given name, family name, name
     * identifier and affiliation sub-properties)
     * 
     * nameType="Organizational"
     *
     * contributors
     */
    @Test
    public void testWriteContributorsElementWithOrganizations() throws XMLStreamException, IOException {
        // given
        DatasetDTO datasetDto = mapObjectFromJsonTestFile("export/dataset-organizations.txt", DatasetDTO.class);
        DatasetVersionDTO dto = datasetDto.getDatasetVersion();
    
        // when
        OpenAireExportUtil.writeContributorsElement(xmlWriter, dto, null);
        xmlWriter.flush();
        
        //then
        assertEquals("<contributors>"
                + "<contributor contributorType=\"ContactPerson\">"
                + "<contributorName nameType=\"Organizational\">IBM</contributorName>"
                + "</contributor>"
                + "<contributor contributorType=\"ContactPerson\">"
                + "<contributorName nameType=\"Organizational\">Harvard University</contributorName>"
                + "</contributor>"
                + "<contributor contributorType=\"ContactPerson\">"
                + "<contributorName nameType=\"Organizational\">The Institute for Quantitative Social Science</contributorName>"
                + "</contributor>"
                + "<contributor contributorType=\"ContactPerson\">"
                + "<contributorName nameType=\"Organizational\">The Ford Foundation</contributorName>"
                + "</contributor>"
                + "<contributor contributorType=\"ContactPerson\">"
                + "<contributorName nameType=\"Organizational\">United Nations Economic and Social Commission for Asia and the Pacific (UNESCAP)</contributorName>"
                + "</contributor>"
                + "<contributor contributorType=\"ContactPerson\">"
                + "<contributorName nameType=\"Organizational\">Michael J. Fox Foundation for Parkinson's Research</contributorName>"
                + "</contributor>"
                + "<contributor contributorType=\"ContactPerson\">"
                + "<contributorName>pete@malinator.com</contributorName>"
                + "</contributor>"
                + "</contributors>",
                stringWriter.toString());
    }
    
    /**
     * Test: 7, Contributor ((with optional given name, family name, name
     * identifier and affiliation sub-properties)
     * 
     * nameType="Organizational"
     *
     * contributors
     */
    @Test
    public void testWriteContributorsElementWithOrganizationsAndComma() throws XMLStreamException, IOException {
        // given
        DatasetDTO datasetDto = mapObjectFromJsonTestFile("export/dataset-organizations-comma.txt", DatasetDTO.class);
        DatasetVersionDTO dto = datasetDto.getDatasetVersion();
    
        // when
        OpenAireExportUtil.writeContributorsElement(xmlWriter, dto, null);
        xmlWriter.flush();
        
        // then
        assertEquals("<contributors>"
                + "<contributor contributorType=\"ContactPerson\">"
                + "<contributorName nameType=\"Organizational\">Digital Archive of Massachusetts Anti-Slavery and Anti-Segregation Petitions, Massachusetts Archives, Boston MA</contributorName>"
                + "</contributor>"
                + "<contributor contributorType=\"ContactPerson\">"
                + "<contributorName nameType=\"Organizational\">U.S. Department of Commerce, Bureau of the Census, Geography Division</contributorName>"
                + "</contributor>"
                + "<contributor contributorType=\"ContactPerson\">"
                + "<contributorName nameType=\"Organizational\">Harvard Map Collection, Harvard College Library</contributorName>"
                + "</contributor>"
                + "<contributor contributorType=\"ContactPerson\">"
                + "<contributorName nameType=\"Organizational\">Geographic Data Technology, Inc. (GDT)</contributorName>"
                + "</contributor>"
                + "<contributor contributorType=\"ContactPerson\">"
                + "<contributorName>pete@malinator.com</contributorName>"
                + "</contributor>"
                + "</contributors>",
                stringWriter.toString());
    }

    /**
     * Test: 7, Contributor (with optional given name, family name, name
     * identifier and affiliation sub-properties)
     *
     * contributors
     */
    @Test
    public void testWriteContributorsElementComplete() throws XMLStreamException, IOException {
        // given
        DatasetDTO datasetDto = mapObjectFromJsonTestFile("export/dataset-all-defaults.txt", DatasetDTO.class);
        DatasetVersionDTO dto = datasetDto.getDatasetVersion();
    
        // when
        OpenAireExportUtil.writeContributorsElement(xmlWriter, dto, null);
        xmlWriter.flush();
        
        // then
        assertEquals("<contributors>"
                + "<contributor contributorType=\"ContactPerson\">"
                + "<contributorName nameType=\"Organizational\">LastContact1, FirstContact1</contributorName>"
                + "<affiliation>ContactAffiliation1</affiliation>"
                + "</contributor>"
                + "<contributor contributorType=\"ContactPerson\">"
                + "<contributorName nameType=\"Personal\">Condon, Kevin</contributorName>"
                + "<givenName>Kevin</givenName><familyName>Condon</familyName>"
                + "<affiliation>ContactAffiliation2</affiliation>"
                + "</contributor>"
                + "<contributor contributorType=\"ContactPerson\">"
                + "<contributorName nameType=\"Personal\">Philip Durbin</contributorName>"
                + "<givenName>Philip</givenName><familyName>Durbin</familyName>"
                + "<affiliation>ContactAffiliation3</affiliation>"
                + "</contributor>"
                + "<contributor contributorType=\"Producer\">"
                + "<contributorName>LastProducer1, FirstProducer1</contributorName>"
                + "<affiliation>ProducerAffiliation1</affiliation>"
                + "</contributor><contributor contributorType=\"Producer\">"
                + "<contributorName>LastProducer2, FirstProducer2</contributorName>"
                + "<affiliation>ProducerAffiliation2</affiliation>"
                + "</contributor>"
                + "<contributor contributorType=\"DataCollector\">"
                + "<contributorName>LastContributor1, FirstContributor1</contributorName>"
                + "</contributor>"
                + "<contributor contributorType=\"DataCurator\">"
                + "<contributorName>LastContributor2, FirstContributor2</contributorName>"
                + "</contributor><contributor contributorType=\"Distributor\">"
                + "<contributorName>LastDistributor1, FirstDistributor1</contributorName>"
                + "<affiliation>DistributorAffiliation1</affiliation>"
                + "</contributor>"
                + "<contributor contributorType=\"Distributor\">"
                + "<contributorName>LastDistributor2, FirstDistributor2</contributorName>"
                + "<affiliation>DistributorAffiliation2</affiliation>"
                + "</contributor>"
                + "</contributors>",
                stringWriter.toString());
    }

    /**
     * Test: 8, Date (with type sub-property) (R)
     *
     * dates
     *
     * @throws javax.xml.stream.XMLStreamException
     * @throws java.io.IOException
     */
    @Test
    public void testWriteDatesElement() throws XMLStreamException, IOException {
        // given
        DatasetDTO datasetDto = mapObjectFromJsonTestFile("export/dataset-all-defaults.txt", DatasetDTO.class);
        DatasetVersionDTO dto = datasetDto.getDatasetVersion();
    
        // when
        OpenAireExportUtil.writeDatesElement(xmlWriter, dto, null);
        xmlWriter.flush();
        
        //then
        assertEquals("<dates>"
                + "<date dateType=\"Issued\">1004-01-01</date>"
                + "<date dateType=\"Created\">1003-01-01</date>"
                + "<date dateType=\"Submitted\">1002-01-01</date>"
                + "<date dateType=\"Updated\">2015-09-29</date>"
                + "<date dateType=\"Collected\">1006-01-01/1006-01-01</date>"
                + "<date dateType=\"Collected\">1006-02-01/1006-02-02</date>"
                + "</dates>",
                stringWriter.toString());
    }

    /**
     * Test: 9, Language (O)
     *
     * language
     *
     * @throws javax.xml.stream.XMLStreamException
     * @throws java.io.IOException
     */
    @Test
    public void testWriteLanguageElement() throws XMLStreamException, IOException {
        // given
        DatasetDTO datasetDto = mapObjectFromJsonTestFile("export/dataset-all-defaults.txt", DatasetDTO.class);
        DatasetVersionDTO dto = datasetDto.getDatasetVersion();
        String language = OpenAireExportUtil.getLanguage(xmlWriter, dto);
    
        // when
        OpenAireExportUtil.writeFullElement(xmlWriter, null, "language", null, language, null);
        xmlWriter.flush();
        
        // then
        assertEquals("<language>it</language>", stringWriter.toString());
    }

    /**
     * Test: 10, ResourceType (with mandatory general type description sub-
     * property) (M)
     *
     * resourceType
     *
     * @throws javax.xml.stream.XMLStreamException
     * @throws java.io.IOException
     */
    @Test
    public void testWriteResourceTypeElement() throws XMLStreamException, IOException {
        // given
        DatasetDTO datasetDto = mapObjectFromJsonTestFile("export/dataset-all-defaults.txt", DatasetDTO.class);
        DatasetVersionDTO dto = datasetDto.getDatasetVersion();
    
        // when
        OpenAireExportUtil.writeResourceTypeElement(xmlWriter, dto, null);
        xmlWriter.flush();
    
        //then
        assertEquals("<resourceType resourceTypeGeneral=\"Dataset\">KindOfData1</resourceType>", stringWriter.toString());
    }

    /**
     * Test: 11 AlternateIdentifier (with type sub-property) (O)
     *
     * alternateIdentifier
     *
     * @throws javax.xml.stream.XMLStreamException
     * @throws java.io.IOException
     */
    @Test
    public void testWriteAlternateIdentifierElement() throws XMLStreamException, IOException {
        // given
        DatasetDTO datasetDto = mapObjectFromJsonTestFile("export/dataset-all-defaults.txt", DatasetDTO.class);
        DatasetVersionDTO dto = datasetDto.getDatasetVersion();
    
        // when
        OpenAireExportUtil.writeAlternateIdentifierElement(xmlWriter, dto, null);
        xmlWriter.flush();
    
        //then
        assertEquals("<alternateIdentifiers>"
                + "<alternateIdentifier alternateIdentifierType=\"OtherIDAgency1\">"
                + "OtherIDIdentifier1</alternateIdentifier>"
                + "<alternateIdentifier alternateIdentifierType=\"OtherIDAgency2\">"
                + "OtherIDIdentifier2</alternateIdentifier>"
                + "</alternateIdentifiers>",
                stringWriter.toString());
    }

    /**
     * Test: 12, RelatedIdentifier (with type and relation type sub-properties)
     * (R)
     *
     * relatedIdentifier
     *
     * @throws javax.xml.stream.XMLStreamException
     * @throws java.io.IOException
     */
    @Test
    public void testWriteRelatedIdentifierElement() throws XMLStreamException, IOException {
        // given
        DatasetDTO datasetDto = mapObjectFromJsonTestFile("export/dataset-all-defaults.txt", DatasetDTO.class);
        DatasetVersionDTO dto = datasetDto.getDatasetVersion();
    
        // when
        OpenAireExportUtil.writeRelatedIdentifierElement(xmlWriter, dto, null);
        xmlWriter.flush();
    
        //then
        assertEquals("<relatedIdentifiers>"
                + "<relatedIdentifier relationType=\"IsCitedBy\" relatedIdentifierType=\"ARK\">"
                + "RelatedPublicationIDNumber1</relatedIdentifier>"
                + "<relatedIdentifier relationType=\"IsCitedBy\" relatedIdentifierType=\"arXiv\">"
                + "RelatedPublicationIDNumber2</relatedIdentifier>"
                + "</relatedIdentifiers>",
                stringWriter.toString());
    }

    /**
     * Test: 13, Size (O)
     *
     * size
     *
     * @throws javax.xml.stream.XMLStreamException
     * @throws java.io.IOException
     */
    @Test
    public void testWriteEmptySizeElement() throws XMLStreamException, IOException {
        // given
        DatasetDTO datasetDto = mapObjectFromJsonTestFile("export/dataset-all-defaults.txt", DatasetDTO.class);
        DatasetVersionDTO dto = datasetDto.getDatasetVersion();
        // set an empty file list
        dto.setFiles(new ArrayList<>());
    
        // when
        // note: fragment must be enclosed in a fake root element.
        xmlWriter.writeStartElement("root");
        OpenAireExportUtil.writeSizeElement(xmlWriter, dto, null);
        xmlWriter.writeEndElement();
        xmlWriter.flush();
        
        //then
        assertEquals("<root/>", stringWriter.toString());
    }

    /**
     * Test: 13, Size (O)
     *
     * relatedIdentifier
     *
     * @throws javax.xml.stream.XMLStreamException
     * @throws java.io.IOException
     */
    @Test
    public void testWriteSizeElement() throws XMLStreamException, IOException {
        // given
        DatasetDTO datasetDto = mapObjectFromJsonTestFile("export/dataset-all-defaults.txt", DatasetDTO.class);
        DatasetVersionDTO dto = datasetDto.getDatasetVersion();
    
        // when
        // note: fragment must be enclosed in a fake root element.
        OpenAireExportUtil.writeSizeElement(xmlWriter, dto, null);
        xmlWriter.flush();
    
        //then
        assertEquals("<sizes>"
                + "<size>1000</size>"
                + "<size>20</size>"
                + "</sizes>",
                stringWriter.toString());
    }

    /**
     * Test: 14, Format (O)
     *
     * size
     *
     * @throws javax.xml.stream.XMLStreamException
     * @throws java.io.IOException
     */
    @Test
    public void testWriteEmptyFormatElement() throws XMLStreamException, IOException {
        // given
        DatasetDTO datasetDto = mapObjectFromJsonTestFile("export/dataset-all-defaults.txt", DatasetDTO.class);
        DatasetVersionDTO dto = datasetDto.getDatasetVersion();
        // set an empty file list
        dto.setFiles(new ArrayList<>());
    
        // when
        // note: fragment must be enclosed in a fake root element.
        xmlWriter.writeStartElement("root");
        OpenAireExportUtil.writeFormatElement(xmlWriter, dto, null);
        xmlWriter.writeEndElement();
        xmlWriter.flush();
    
        //then
        assertEquals("<root/>", stringWriter.toString());
    }

    /**
     * Test: 14, Format (O)
     *
     * size
     *
     * @throws javax.xml.stream.XMLStreamException
     * @throws java.io.IOException
     */
    @Test
    public void testWriteFormatElement() throws XMLStreamException, IOException {
        // given
        DatasetDTO datasetDto = mapObjectFromJsonTestFile("export/dataset-all-defaults.txt", DatasetDTO.class);
        DatasetVersionDTO dto = datasetDto.getDatasetVersion();
    
        // when
        OpenAireExportUtil.writeFormatElement(xmlWriter, dto, null);
        xmlWriter.flush();
    
        //then
        assertEquals("<formats>"
                + "<format>application/pdf</format>"
                + "<format>application/xml</format>"
                + "</formats>",
                stringWriter.toString());
    }

    /**
     * Test: 15, Version (O)
     *
     * version
     *
     * @throws javax.xml.stream.XMLStreamException
     * @throws java.io.IOException
     */
    @Test
    public void testWriteEmptyVersionElement() throws XMLStreamException, IOException {
        // given
        DatasetDTO datasetDto = mapObjectFromJsonTestFile("export/dataset-all-defaults.txt", DatasetDTO.class);
        DatasetVersionDTO dto = datasetDto.getDatasetVersion();
    
        // when
        // note: fragment must be enclosed in a fake root element.
        xmlWriter.writeStartElement("root");
        OpenAireExportUtil.writeVersionElement(xmlWriter, dto, null);
        xmlWriter.writeEndElement();
        xmlWriter.flush();
    
        //then
        assertEquals("<root><version>1.0</version></root>", stringWriter.toString());
    }

    /**
     * Test: 15, Version (O)
     *
     * version
     *
     * @throws javax.xml.stream.XMLStreamException
     * @throws java.io.IOException
     */
    @Test
    public void testWriteVersionElement() throws XMLStreamException, IOException {
        // given
        DatasetDTO datasetDto = mapObjectFromJsonTestFile("export/dataset-all-defaults.txt", DatasetDTO.class);
        DatasetVersionDTO dto = datasetDto.getDatasetVersion();
        dto.setVersionNumber(2L);
        dto.setMinorVersionNumber(1L);
    
        // when
        OpenAireExportUtil.writeVersionElement(xmlWriter, dto, null);
        xmlWriter.flush();
    
        //then
        assertEquals("<version>2.1</version>", stringWriter.toString());
    }

    /**
     * Test: 16 Rights (O)
     *
     * rights
     *
     * @throws javax.xml.stream.XMLStreamException
     * @throws java.io.IOException
     */
    @Test
    public void testWriteAccessRightElement() throws XMLStreamException, IOException {
        // given
        DatasetDTO datasetDto = mapObjectFromJsonTestFile("export/dataset-all-defaults.txt", DatasetDTO.class);
        DatasetVersionDTO dto = datasetDto.getDatasetVersion();
<<<<<<< HEAD
        OpenAireExportUtil.writeAccessRightsElement(xmlw, dto, null);
        xmlw.close();
        Assert.assertEquals("<rightsList>"
                + "<rights rightsURI=\"info:eu-repo/semantics/closedAccess\" />"
                + "<rights rightsURI=\"https://creativecommons.org/licenses/by/4.0/\">"
                + "CC BY Waiver</rights></rightsList>",
                sw.toString());
=======
    
        // when
        OpenAireExportUtil.writeAccessRightsElement(xmlWriter, dto, null);
        xmlWriter.flush();
    
        //then
        assertEquals("<rightsList>"
                + "<rights rightsURI=\"info:eu-repo/semantics/closedAccess\"/>"
                + "<rights rightsURI=\"https://creativecommons.org/licenses/by/4.0/\">"
                + "CC BY Waiver</rights></rightsList>",
                stringWriter.toString());
>>>>>>> 19da2a45
    }

    /**
     * Test: 16 Rights (O)
     *
     * rights
     *
     * @throws javax.xml.stream.XMLStreamException
     * @throws java.io.IOException
     */
    @Test
    public void testWriteRestrictedAccessRightElementWithRequestAccessEnabled() throws XMLStreamException, IOException {
        // given
        DatasetDTO datasetDto = mapObjectFromJsonTestFile("export/dataset-all-defaults.txt", DatasetDTO.class);
        DatasetVersionDTO dto = datasetDto.getDatasetVersion();
        dto.setLicense(null);
        dto.setTermsOfUse(null);
        dto.setFileAccessRequest(true);
    
        // when
        OpenAireExportUtil.writeAccessRightsElement(xmlWriter, dto, null);
        xmlWriter.flush();
    
        //then
        assertEquals("<rightsList>"
                + "<rights rightsURI=\"info:eu-repo/semantics/restrictedAccess\"/>"
                + "<rights/></rightsList>",
                stringWriter.toString());
    }

    /**
     * Test: 16 Rights (O)
     *
     * rights
     *
     * @throws javax.xml.stream.XMLStreamException
     * @throws java.io.IOException
     */
    @Test
    public void testWriteRestrictedAccessRightElementWithRequestAccessDisabled() throws XMLStreamException, IOException {
        // given
        DatasetDTO datasetDto = mapObjectFromJsonTestFile("export/dataset-all-defaults.txt", DatasetDTO.class);
        DatasetVersionDTO dto = datasetDto.getDatasetVersion();
        dto.setLicense(null);
        dto.setTermsOfUse(null);
        dto.setFileAccessRequest(false);
    
        // when
        OpenAireExportUtil.writeAccessRightsElement(xmlWriter, dto, null);
        xmlWriter.flush();
    
        //then
        assertEquals("<rightsList>"
                + "<rights rightsURI=\"info:eu-repo/semantics/closedAccess\"/>"
                + "<rights/></rightsList>",
                stringWriter.toString());
    }

    /**
     * Test: 17, Description (R)
     *
     * description
     *
     * @throws javax.xml.stream.XMLStreamException
     * @throws java.io.IOException
     */
    @Test
    public void testWriteDescriptionsElement() throws XMLStreamException, IOException {
        // given
        DatasetDTO datasetDto = mapObjectFromJsonTestFile("export/dataset-all-defaults.txt", DatasetDTO.class);
        DatasetVersionDTO dto = datasetDto.getDatasetVersion();
    
        // when
        OpenAireExportUtil.writeDescriptionsElement(xmlWriter, dto, null);
        xmlWriter.flush();
    
        //then
        assertEquals("<descriptions>"
                + "<description descriptionType=\"Abstract\">DescriptionText 1"
                + "</description>"
                + "<description descriptionType=\"Abstract\">DescriptionText2"
                + "</description>"
                + "<description descriptionType=\"TechnicalInfo\">SoftwareName1, SoftwareVersion1"
                + "</description>"
                + "<description descriptionType=\"TechnicalInfo\">SoftwareName2, SoftwareVersion2"
                + "</description>"
                + "<description descriptionType=\"Methods\">OriginOfSources"
                + "</description>"
                + "<description descriptionType=\"Methods\">CharacteristicOfSourcesNoted"
                + "</description>"
                + "<description descriptionType=\"Methods\">DocumentationAndAccessToSources"
                + "</description>"
                + "<description descriptionType=\"SeriesInformation\">SeriesInformation"
                + "</description>"
                + "<description descriptionType=\"Other\">Notes1"
                + "</description></descriptions>",
                stringWriter.toString());
    }

    /**
     * Test: 18, GeoLocation (with point, box and polygon sub-properties) (R)
     *
     * description
     *
     * @throws javax.xml.stream.XMLStreamException
     * @throws java.io.IOException
     */
    @Test
    public void testWriteGeoLocationElement() throws XMLStreamException, IOException {
        // given
        DatasetDTO datasetDto = mapObjectFromJsonTestFile("export/dataset-all-defaults.txt", DatasetDTO.class);
        DatasetVersionDTO dto = datasetDto.getDatasetVersion();
    
        // when
        OpenAireExportUtil.writeGeoLocationsElement(xmlWriter, dto, null);
        xmlWriter.flush();
    
        //then
        assertEquals("<geoLocations>"
                + "<geoLocation>"
                + "<geoLocationPlace>ProductionPlace</geoLocationPlace></geoLocation>"
                + "<geoLocation>"
                + "<geoLocationBox>"
                + "<westBoundLongitude>10</westBoundLongitude>"
                + "<eastBoundLongitude>20</eastBoundLongitude>"
                + "<northBoundLatitude>30</northBoundLatitude>"
                + "<southBoundLatitude>40</southBoundLatitude>"
                + "</geoLocationBox>"
                + "</geoLocation>"
                + "<geoLocation>"
                + "<geoLocationBox>"
                + "<southBoundLatitude>80</southBoundLatitude>"
                + "<northBoundLatitude>70</northBoundLatitude>"
                + "<eastBoundLongitude>60</eastBoundLongitude>"
                + "<westBoundLongitude>50</westBoundLongitude>"
                + "</geoLocationBox>"
                + "</geoLocation></geoLocations>",
                stringWriter.toString());
    }

    /**
     * Test: 18, GeoLocation (with point, box and polygon sub-properties) (R)
     *
     * description
     *
     * @throws javax.xml.stream.XMLStreamException
     * @throws java.io.IOException
     */
    @Test
    public void testWriteGeoLocationElement2() throws XMLStreamException, IOException {
        // given
        DatasetDTO datasetDto = mapObjectFromJsonTestFile("export/dataset-simplified.txt", DatasetDTO.class);
        DatasetVersionDTO dto = datasetDto.getDatasetVersion();
    
        // when
        OpenAireExportUtil.writeGeoLocationsElement(xmlWriter, dto, null);
        xmlWriter.flush();
    
        //then
        assertEquals("<geoLocations>"
                + "<geoLocation>"
                + "<geoLocationBox>"
                + "<eastBoundLongitude>23</eastBoundLongitude>"
                + "<northBoundLatitude>786</northBoundLatitude>"
                + "<westBoundLongitude>45</westBoundLongitude>"
                + "<southBoundLatitude>34</southBoundLatitude>"
                + "</geoLocationBox>"
                + "</geoLocation></geoLocations>",
                stringWriter.toString());
    }

    /**
     * Test: 19, FundingReference (with name, identifier, and award related sub-
     * properties) (O)
     *
     * fundingReference
     *
     * @throws javax.xml.stream.XMLStreamException
     * @throws java.io.IOException
     */
    @Test
    public void testWriteFundingReferencesElement() throws XMLStreamException, IOException {
        // given
        DatasetDTO datasetDto = mapObjectFromJsonTestFile("export/dataset-all-defaults.txt", DatasetDTO.class);
        DatasetVersionDTO dto = datasetDto.getDatasetVersion();
    
        // when
        OpenAireExportUtil.writeFundingReferencesElement(xmlWriter, dto, null);
        xmlWriter.flush();
    
        //then
        assertEquals("<fundingReferences><fundingReference>"
                + "<funderName>GrantInformationGrantAgency1</funderName>"
                + "<awardNumber>GrantInformationGrantNumber1</awardNumber>"
                + "</fundingReference>"
                + "<fundingReference>"
                + "<funderName>GrantInformationGrantAgency2</funderName>"
                + "<awardNumber>GrantInformationGrantNumber2</awardNumber>"
                + "</fundingReference></fundingReferences>",
                stringWriter.toString());
    }

    /**
     * Test 19.1, funderName Name of the funding provider.
     *
     * funderName
     */
    @Test
    public void testWriteFunderNamePropertyNotInContributor() throws XMLStreamException, IOException {
        // given
        DatasetDTO datasetDto = mapObjectFromJsonTestFile("export/dataset-updated.txt", DatasetDTO.class);
        DatasetVersionDTO dto = datasetDto.getDatasetVersion();
    
        // when
        // note: fragment must be enclosed in a fake root element.
        xmlWriter.writeStartElement("root");
        OpenAireExportUtil.writeContributorsElement(xmlWriter, dto, null);
        xmlWriter.writeEndElement();
        xmlWriter.flush();
    
        //then
        assertEquals("<root/>", stringWriter.toString());
    }

    /**
     * Test 19.1, funderName Name of the funding provider.
     *
     * funderName
     */
    @Test
    public void testWriteFunderNamePropertyInFundingReferencesElement() throws XMLStreamException, IOException {
        // given
        DatasetDTO datasetDto = mapObjectFromJsonTestFile("export/dataset-updated.txt", DatasetDTO.class);
        DatasetVersionDTO dto = datasetDto.getDatasetVersion();
    
        // when
        OpenAireExportUtil.writeFundingReferencesElement(xmlWriter, dto, null);
        xmlWriter.flush();
    
        //then
        assertEquals("<fundingReferences>"
                + "<fundingReference><funderName>Dennis</funderName></fundingReference>"
                + "<fundingReference><funderName>NIH</funderName><awardNumber>NIH1231245154</awardNumber></fundingReference>"
                + "<fundingReference><funderName>NIH</funderName><awardNumber>NIH99999999</awardNumber></fundingReference>"
                + "</fundingReferences>",
                stringWriter.toString());
    }
    
    // private static final Jsonb jsonb = JsonbBuilder.create();
    private static final Gson gson = new Gson();
    
    public static <T> T mapObjectFromJsonTestFile(String subPath, Class<T> klass) throws IOException {
        Path file = Path.of("src/test/java/edu/harvard/iq/dataverse", subPath);
        String json = Files.readString(file, StandardCharsets.UTF_8);
        // Jakarta JSON-B is no capable to map many of the DTO fields... :-( Needs Gson for now.
        // return jsonb.fromJson(json, klass);
        return gson.fromJson(json, klass);
    }
}<|MERGE_RESOLUTION|>--- conflicted
+++ resolved
@@ -782,15 +782,6 @@
         // given
         DatasetDTO datasetDto = mapObjectFromJsonTestFile("export/dataset-all-defaults.txt", DatasetDTO.class);
         DatasetVersionDTO dto = datasetDto.getDatasetVersion();
-<<<<<<< HEAD
-        OpenAireExportUtil.writeAccessRightsElement(xmlw, dto, null);
-        xmlw.close();
-        Assert.assertEquals("<rightsList>"
-                + "<rights rightsURI=\"info:eu-repo/semantics/closedAccess\" />"
-                + "<rights rightsURI=\"https://creativecommons.org/licenses/by/4.0/\">"
-                + "CC BY Waiver</rights></rightsList>",
-                sw.toString());
-=======
     
         // when
         OpenAireExportUtil.writeAccessRightsElement(xmlWriter, dto, null);
@@ -802,7 +793,6 @@
                 + "<rights rightsURI=\"https://creativecommons.org/licenses/by/4.0/\">"
                 + "CC BY Waiver</rights></rightsList>",
                 stringWriter.toString());
->>>>>>> 19da2a45
     }
 
     /**
