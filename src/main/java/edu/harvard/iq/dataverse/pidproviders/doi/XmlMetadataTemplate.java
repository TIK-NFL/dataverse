--- conflicted
+++ resolved
@@ -1,1481 +1,1477 @@
-package edu.harvard.iq.dataverse.pidproviders.doi;
-
-import java.io.ByteArrayOutputStream;
-import java.io.IOException;
-import java.io.OutputStream;
-import java.net.MalformedURLException;
-import java.net.URI;
-import java.net.URISyntaxException;
-import java.net.URL;
-import java.text.ParseException;
-import java.text.SimpleDateFormat;
-import java.util.ArrayList;
-import java.util.Date;
-import java.util.HashMap;
-import java.util.HashSet;
-import java.util.Iterator;
-import java.util.List;
-import java.util.Map;
-import java.util.Optional;
-import java.util.Set;
-import java.util.logging.Logger;
-import java.util.stream.Collectors;
-
-import javax.xml.stream.XMLOutputFactory;
-import javax.xml.stream.XMLStreamException;
-import javax.xml.stream.XMLStreamWriter;
-
-import org.apache.commons.lang3.StringUtils;
-import org.apache.commons.text.StringEscapeUtils;
-import org.jsoup.Jsoup;
-import org.jsoup.nodes.Document;
-import org.jsoup.nodes.Element;
-import org.jsoup.select.Elements;
-import org.ocpsoft.common.util.Strings;
-
-import edu.harvard.iq.dataverse.AlternativePersistentIdentifier;
-import edu.harvard.iq.dataverse.ControlledVocabularyValue;
-import edu.harvard.iq.dataverse.DataFile;
-import edu.harvard.iq.dataverse.Dataset;
-import edu.harvard.iq.dataverse.DatasetAuthor;
-import edu.harvard.iq.dataverse.DatasetField;
-import edu.harvard.iq.dataverse.DatasetFieldCompoundValue;
-import edu.harvard.iq.dataverse.DatasetFieldConstant;
-import edu.harvard.iq.dataverse.DatasetFieldType;
-import edu.harvard.iq.dataverse.DatasetFieldValue;
-import edu.harvard.iq.dataverse.DatasetRelPublication;
-import edu.harvard.iq.dataverse.DatasetVersion;
-import edu.harvard.iq.dataverse.DvObject;
-import edu.harvard.iq.dataverse.FileMetadata;
-import edu.harvard.iq.dataverse.GlobalId;
-import edu.harvard.iq.dataverse.TermsOfUseAndAccess;
-import edu.harvard.iq.dataverse.api.Util;
-import edu.harvard.iq.dataverse.api.dto.DatasetDTO;
-import edu.harvard.iq.dataverse.api.dto.FieldDTO;
-import edu.harvard.iq.dataverse.api.dto.MetadataBlockDTO;
-import edu.harvard.iq.dataverse.dataset.DatasetUtil;
-import edu.harvard.iq.dataverse.export.DDIExporter;
-import edu.harvard.iq.dataverse.license.License;
-import edu.harvard.iq.dataverse.pidproviders.AbstractPidProvider;
-import edu.harvard.iq.dataverse.pidproviders.PidUtil;
-import edu.harvard.iq.dataverse.pidproviders.doi.AbstractDOIProvider;
-import edu.harvard.iq.dataverse.pidproviders.handle.HandlePidProvider;
-import edu.harvard.iq.dataverse.pidproviders.perma.PermaLinkPidProvider;
-import edu.harvard.iq.dataverse.util.BundleUtil;
-import edu.harvard.iq.dataverse.util.PersonOrOrgUtil;
-import edu.harvard.iq.dataverse.util.StringUtil;
-import edu.harvard.iq.dataverse.util.xml.XmlPrinter;
-import edu.harvard.iq.dataverse.util.xml.XmlWriterUtil;
-import jakarta.json.JsonObject;
-
-public class XmlMetadataTemplate {
-
-    private static final Logger logger = Logger.getLogger(XmlMetadataTemplate.class.getName());
-
-    public static final String XML_NAMESPACE = "http://datacite.org/schema/kernel-4";
-    public static final String XML_SCHEMA_LOCATION = "http://datacite.org/schema/kernel-4 http://schema.datacite.org/meta/kernel-4.5/metadata.xsd";
-    public static final String XML_XSI = "http://www.w3.org/2001/XMLSchema-instance";
-    public static final String XML_SCHEMA_VERSION = "4.5";
-
-    private DoiMetadata doiMetadata;
-
-    public XmlMetadataTemplate() {
-    }
-
-    public XmlMetadataTemplate(DoiMetadata doiMetadata) {
-        this.doiMetadata = doiMetadata;
-    }
-
-    public String generateXML(DvObject dvObject) {
-        try (ByteArrayOutputStream outputStream = new ByteArrayOutputStream()) {
-            generateXML(dvObject, outputStream);
-
-            String xml = outputStream.toString();
-            logger.info(xml);
-            return XmlPrinter.prettyPrintXml(xml);
-        } catch (XMLStreamException | IOException e) {
-            logger.severe("Unable to generate DataCite XML for DOI: " + dvObject.getGlobalId().asString() + " : " + e.getMessage());
-            e.printStackTrace();
-        }
-        return null;
-    }
-
-    private void generateXML(DvObject dvObject, OutputStream outputStream) throws XMLStreamException {
-        // Could/should use dataset metadata language for metadata from DvObject itself?
-        String language = null; // machine locale? e.g. for Publisher which is global
-        String metadataLanguage = null; // when set, otherwise = language?
-        XMLStreamWriter xmlw = XMLOutputFactory.newInstance().createXMLStreamWriter(outputStream);
-        xmlw.writeStartElement("resource");
-        boolean deaccessioned=false;
-        if(dvObject instanceof Dataset d) {
-            deaccessioned=d.isDeaccessioned();
-        } else if (dvObject instanceof DataFile df) {
-            deaccessioned = df.isDeaccessioned();
-        }
-        xmlw.writeDefaultNamespace(XML_NAMESPACE);
-        xmlw.writeAttribute("xmlns:xsi", XML_XSI);
-        xmlw.writeAttribute("xsi:schemaLocation", XML_SCHEMA_LOCATION);
-
-        writeIdentifier(xmlw, dvObject);
-        writeCreators(xmlw, doiMetadata.getAuthors(), deaccessioned);
-        writeTitles(xmlw, dvObject, language, deaccessioned);
-        writePublisher(xmlw, dvObject, deaccessioned);
-        writePublicationYear(xmlw, dvObject, deaccessioned);
-        if (!deaccessioned) {
-            writeSubjects(xmlw, dvObject);
-            writeContributors(xmlw, dvObject);
-            writeDates(xmlw, dvObject);
-            writeLanguage(xmlw, dvObject);
-        }
-        writeResourceType(xmlw, dvObject);
-        if (!deaccessioned) {
-            writeAlternateIdentifiers(xmlw, dvObject);
-            writeRelatedIdentifiers(xmlw, dvObject);
-            writeSize(xmlw, dvObject);
-            writeFormats(xmlw, dvObject);
-            writeVersion(xmlw, dvObject);
-            writeAccessRights(xmlw, dvObject);
-        }
-        writeDescriptions(xmlw, dvObject, deaccessioned);
-        if (!deaccessioned) {
-            writeGeoLocations(xmlw, dvObject);
-            writeFundingReferences(xmlw, dvObject);
-        }
-        xmlw.writeEndElement();
-        xmlw.flush();
-    }
-
-    /**
-     * 3, Title(s) (with optional type sub-properties) (M)
-     *
-     * @param xmlw
-     *            The Stream writer
-     * @param dvObject
-     *            The dataset/file
-     * @param language
-     *            the metadata language
-     * @return
-     * @throws XMLStreamException
-     */
-    private void writeTitles(XMLStreamWriter xmlw, DvObject dvObject, String language, boolean deaccessioned) throws XMLStreamException {
-        String title = null;
-        String subTitle = null;
-        List<String> altTitles = new ArrayList<>();
-
-        if (!deaccessioned) {
-            title = doiMetadata.getTitle();
-
-            // Only Datasets can have a subtitle or alternative titles
-            if (dvObject instanceof Dataset d) {
-                DatasetVersion dv = d.getLatestVersionForCopy();
-                Optional<DatasetField> subTitleField = dv.getDatasetFields().stream().filter(f -> f.getDatasetFieldType().getName().equals(DatasetFieldConstant.subTitle)).findFirst();
-                if (subTitleField.isPresent()) {
-                    subTitle = subTitleField.get().getValue();
-                }
-                Optional<DatasetField> altTitleField = dv.getDatasetFields().stream().filter(f -> f.getDatasetFieldType().getName().equals(DatasetFieldConstant.alternativeTitle)).findFirst();
-                if (altTitleField.isPresent()) {
-                    altTitles = altTitleField.get().getValues();
-                }
-            }
-        } else {
-            title = AbstractDOIProvider.UNAVAILABLE;
-        }
-        if (StringUtils.isNotBlank(title) || StringUtils.isNotBlank(subTitle) || (altTitles != null && !String.join("", altTitles).isBlank())) {
-            xmlw.writeStartElement("titles");
-            if (StringUtils.isNotBlank(title)) {
-                XmlWriterUtil.writeFullElement(xmlw, "title", title, language);
-            }
-            Map<String, String> attributes = new HashMap<String, String>();
-
-            if (StringUtils.isNotBlank(subTitle)) {
-                attributes.put("titleType", "Subtitle");
-                XmlWriterUtil.writeFullElementWithAttributes(xmlw, "title", attributes, subTitle);
-            }
-            if ((altTitles != null && !String.join("", altTitles).isBlank())) {
-                attributes.clear();
-                attributes.put("titleType", "AlternativeTitle");
-                for (String altTitle : altTitles) {
-                    XmlWriterUtil.writeFullElementWithAttributes(xmlw, "title", attributes, altTitle);
-                }
-            }
-            xmlw.writeEndElement();
-        }
-    }
-
-    /**
-     * 1, Identifier (with mandatory type sub-property) (M) Note DataCite expects
-     * identifierType="DOI" but OpenAire allows several others (see
-     * https://guidelines.readthedocs.io/en/latest/data/field_identifier.html#d-identifiertype)
-     * Dataverse is currently only capable of creating DOI, Handle, or URL types
-     * from the OpenAire list (the last from PermaLinks) ToDo - If we add,e.g., an
-     * ARK or PURL provider, this code has to change or we'll need to refactor so
-     * that the identifiertype and id value can be sent via the JSON/ORE
-     * 
-     * @param xmlw
-     *            The Steam writer
-     * @param dvObject
-     *            The dataset or file with the PID
-     * @throws XMLStreamException
-     */
-    private void writeIdentifier(XMLStreamWriter xmlw, DvObject dvObject) throws XMLStreamException {
-        GlobalId pid = dvObject.getGlobalId();
-        String identifierType = null;
-        String identifier = null;
-        switch (pid.getProtocol()) {
-        case AbstractDOIProvider.DOI_PROTOCOL:
-            identifierType = AbstractDOIProvider.DOI_PROTOCOL.toUpperCase();
-            identifier = pid.asRawIdentifier();
-            break;
-        case HandlePidProvider.HDL_PROTOCOL:
-            identifierType = "Handle";
-            identifier = pid.asRawIdentifier();
-            break;
-        case PermaLinkPidProvider.PERMA_PROTOCOL:
-            identifierType = "URL";
-            identifier = pid.asURL();
-            break;
-        }
-        Map<String, String> attributeMap = new HashMap<String, String>();
-        attributeMap.put("identifierType", identifierType);
-        XmlWriterUtil.writeFullElementWithAttributes(xmlw, "identifier", attributeMap, identifier);
-    }
-
-    /**
-     * 2, Creator (with optional given name, family name, name identifier and
-     * affiliation sub-properties) (M)
-     *
-     * @param xmlw
-     *            The stream writer
-     * @param authorList
-     *            - the list of authors
-     * @throws XMLStreamException
-     */
-    public void writeCreators(XMLStreamWriter xmlw, List<DatasetAuthor> authorList, boolean deaccessioned) throws XMLStreamException {
-        // creators -> creator -> creatorName with nameType attribute, givenName,
-        // familyName, nameIdentifier
-        // write all creators
-        xmlw.writeStartElement("creators"); // <creators>
-        if(deaccessioned) {
-            //skip the loop below
-            authorList = null;
-        }
-        boolean nothingWritten = true;
-        if (authorList != null && !authorList.isEmpty()) {
-            for (DatasetAuthor author : authorList) {
-                String creatorName = StringEscapeUtils.escapeXml10(author.getName().getDisplayValue());
-                String affiliation = null;
-                if (author.getAffiliation() != null && !author.getAffiliation().getDisplayValue().isEmpty()) {
-                    affiliation = StringEscapeUtils.escapeXml10(author.getAffiliation().getDisplayValue());
-                }
-                String nameIdentifier = null;
-                String nameIdentifierScheme = null;
-                if (StringUtils.isNotBlank(author.getIdValue()) && StringUtils.isNotBlank(author.getIdType())) {
-                    nameIdentifier = author.getIdValue();
-                    if (nameIdentifier != null) {
-                        // Normalizes to the URL form of the identifier, returns null if the identifier
-                        // is not valid given the type
-                        nameIdentifier = author.getIdentifierAsUrl();
-                    }
-                    nameIdentifierScheme = author.getIdType();
-                }
-
-                if (StringUtils.isNotBlank(creatorName)) {
-                    JsonObject creatorObj = PersonOrOrgUtil.getPersonOrOrganization(creatorName, false,
-                            StringUtils.containsIgnoreCase(nameIdentifierScheme, "orcid"));
-                    nothingWritten = false;
-                    writeEntityElements(xmlw, "creator", null, creatorObj, affiliation, nameIdentifier, nameIdentifierScheme);
-                }
-
-                
-            }
-        }
-        if (nothingWritten) {
-            // Authors unavailable
-            xmlw.writeStartElement("creator");
-            XmlWriterUtil.writeFullElement(xmlw, "creatorName", AbstractPidProvider.UNAVAILABLE);
-            xmlw.writeEndElement();
-        }
-        xmlw.writeEndElement(); // </creators>
-    }
-
-    private void writePublisher(XMLStreamWriter xmlw, DvObject dvObject, boolean deaccessioned) throws XMLStreamException {
-        // publisher should already be non null - :unav if it wasn't available
-        if(deaccessioned) {
-            doiMetadata.setPublisher(AbstractPidProvider.UNAVAILABLE);
-        }
-        XmlWriterUtil.writeFullElement(xmlw, "publisher", doiMetadata.getPublisher());
-    }
-
-    private void writePublicationYear(XMLStreamWriter xmlw, DvObject dvObject, boolean deaccessioned) throws XMLStreamException {
-        // Can't use "UNKNOWN" here because DataCite will respond with "[facet
-        // 'pattern'] the value 'unknown' is not accepted by the pattern '[\d]{4}'"
-        String pubYear = "9999";
-        // FIXME: Investigate why this.publisherYear is sometimes null now that pull
-        // request #4606 has been merged.
-        if (! deaccessioned && (doiMetadata.getPublisherYear() != null)) {
-            // Added to prevent a NullPointerException when trying to destroy datasets when
-            // using DataCite rather than EZID.
-            pubYear = doiMetadata.getPublisherYear();
-        }
-        XmlWriterUtil.writeFullElement(xmlw, "publicationYear", String.valueOf(pubYear));
-    }
-
-    /**
-     * 6, Subject (with scheme sub-property) R
-     *
-     * @param xmlw
-     *            The Steam writer
-     * @param dvObject
-     *            The Dataset/DataFile
-     * @throws XMLStreamException
-     */
-    private void writeSubjects(XMLStreamWriter xmlw, DvObject dvObject) throws XMLStreamException {
-        // subjects -> subject with subjectScheme and schemeURI attributes when
-        // available
-        boolean subjectsCreated = false;
-        List<String> subjects = new ArrayList<String>();
-        List<DatasetFieldCompoundValue> compoundKeywords = new ArrayList<DatasetFieldCompoundValue>();
-        List<DatasetFieldCompoundValue> compoundTopics = new ArrayList<DatasetFieldCompoundValue>();
-        // Dataset Subject= Dataverse subject, keyword, and/or topic classification
-        // fields
-        if (dvObject instanceof Dataset d) {
-            DatasetVersion dv = d.getLatestVersionForCopy();
-            for (DatasetField dsf : dv.getDatasetFields()) {
-                if (dsf.getDatasetFieldType().getName().equals(DatasetFieldConstant.subject)) {
-                    subjects.addAll(dsf.getValues());
-                }
-                if (dsf.getDatasetFieldType().getName().equals(DatasetFieldConstant.keyword)) {
-                    compoundKeywords = dsf.getDatasetFieldCompoundValues();
-                } else if (dsf.getDatasetFieldType().getName().equals(DatasetFieldConstant.topicClassification)) {
-                    compoundTopics = dsf.getDatasetFieldCompoundValues();
-                }
-            }
-
-        } else if (dvObject instanceof DataFile df) {
-            subjects = df.getTagLabels();
-        }
-        for (String subject : subjects) {
-            if (StringUtils.isNotBlank(subject)) {
-                subjectsCreated = XmlWriterUtil.writeOpenTagIfNeeded(xmlw, "subjects", subjectsCreated);
-                XmlWriterUtil.writeFullElement(xmlw, "subject", StringEscapeUtils.escapeXml10(subject));
-            }
-        }
-        for (DatasetFieldCompoundValue keywordFieldValue : compoundKeywords) {
-            String keyword = null;
-            String scheme = null;
-            String schemeUri = null;
-
-            for (DatasetField subField : keywordFieldValue.getChildDatasetFields()) {
-                switch (subField.getDatasetFieldType().getName()) {
-                case DatasetFieldConstant.keywordValue:
-                    keyword = subField.getValue();
-                    break;
-                case DatasetFieldConstant.keywordVocab:
-                    scheme = subField.getValue();
-                    break;
-                case DatasetFieldConstant.keywordVocabURI:
-                    schemeUri = subField.getValue();
-                    break;
-                }
-            }
-            if (StringUtils.isNotBlank(keyword)) {
-                Map<String, String> attributesMap = new HashMap<String, String>();
-                if (StringUtils.isNotBlank(scheme)) {
-                    attributesMap.put("subjectScheme", scheme);
-                }
-                if (StringUtils.isNotBlank(schemeUri)) {
-                    attributesMap.put("schemeURI", schemeUri);
-                }
-                subjectsCreated = XmlWriterUtil.writeOpenTagIfNeeded(xmlw, "subjects", subjectsCreated);
-                XmlWriterUtil.writeFullElementWithAttributes(xmlw, "subject", attributesMap, StringEscapeUtils.escapeXml10(keyword));
-            }
-        }
-        for (DatasetFieldCompoundValue topicFieldValue : compoundTopics) {
-            String topic = null;
-            String scheme = null;
-            String schemeUri = null;
-
-            for (DatasetField subField : topicFieldValue.getChildDatasetFields()) {
-
-                switch (subField.getDatasetFieldType().getName()) {
-                case DatasetFieldConstant.topicClassValue:
-                    topic = subField.getValue();
-                    break;
-                case DatasetFieldConstant.topicClassVocab:
-                    scheme = subField.getValue();
-                    break;
-                case DatasetFieldConstant.topicClassVocabURI:
-                    schemeUri = subField.getValue();
-                    break;
-                }
-            }
-            if (StringUtils.isNotBlank(topic)) {
-                Map<String, String> attributesMap = new HashMap<String, String>();
-                if (StringUtils.isNotBlank(scheme)) {
-                    attributesMap.put("subjectScheme", scheme);
-                }
-                if (StringUtils.isNotBlank(schemeUri)) {
-                    attributesMap.put("schemeURI", schemeUri);
-                }
-                subjectsCreated = XmlWriterUtil.writeOpenTagIfNeeded(xmlw, "subjects", subjectsCreated);
-                XmlWriterUtil.writeFullElementWithAttributes(xmlw, "subject", attributesMap, StringEscapeUtils.escapeXml10(topic));
-            }
-        }
-        if (subjectsCreated) {
-            xmlw.writeEndElement();
-        }
-    }
-
-    /**
-     * 7, Contributor (with optional given name, family name, name identifier and
-     * affiliation sub-properties)
-     *
-     * @see #writeContributorElement(javax.xml.stream.XMLStreamWriter,
-     *      java.lang.String, java.lang.String, java.lang.String)
-     *
-     * @param xmlw
-     *            The stream writer
-     * @param dvObject
-     *            The Dataset/DataFile
-     * @throws XMLStreamException
-     */
-    private void writeContributors(XMLStreamWriter xmlw, DvObject dvObject) throws XMLStreamException {
-        boolean contributorsCreated = false;
-        List<DatasetFieldCompoundValue> compoundProducers = new ArrayList<DatasetFieldCompoundValue>();
-        List<DatasetFieldCompoundValue> compoundDistributors = new ArrayList<DatasetFieldCompoundValue>();
-        List<DatasetFieldCompoundValue> compoundContacts = new ArrayList<DatasetFieldCompoundValue>();
-        List<DatasetFieldCompoundValue> compoundContributors = new ArrayList<DatasetFieldCompoundValue>();
-        // Dataset Subject= Dataverse subject, keyword, and/or topic classification
-        // fields
-        // ToDo Include for files?
-        /*
-         * if(dvObject instanceof DataFile df) { dvObject = df.getOwner(); }
-         */
-
-        if (dvObject instanceof Dataset d) {
-            DatasetVersion dv = d.getLatestVersionForCopy();
-            for (DatasetField dsf : dv.getDatasetFields()) {
-                switch (dsf.getDatasetFieldType().getName()) {
-                case DatasetFieldConstant.producer:
-                    compoundProducers = dsf.getDatasetFieldCompoundValues();
-                    break;
-                case DatasetFieldConstant.distributor:
-                    compoundDistributors = dsf.getDatasetFieldCompoundValues();
-                    break;
-                case DatasetFieldConstant.datasetContact:
-                    compoundContacts = dsf.getDatasetFieldCompoundValues();
-                    break;
-                case DatasetFieldConstant.contributor:
-                    compoundContributors = dsf.getDatasetFieldCompoundValues();
-                }
-            }
-        }
-
-        for (DatasetFieldCompoundValue producerFieldValue : compoundProducers) {
-            String producer = null;
-            String affiliation = null;
-
-            for (DatasetField subField : producerFieldValue.getChildDatasetFields()) {
-
-                switch (subField.getDatasetFieldType().getName()) {
-                case DatasetFieldConstant.producerName:
-                    producer = subField.getValue();
-                    break;
-                case DatasetFieldConstant.producerAffiliation:
-                    affiliation = subField.getValue();
-                    break;
-                }
-            }
-            if (StringUtils.isNotBlank(producer)) {
-                contributorsCreated = XmlWriterUtil.writeOpenTagIfNeeded(xmlw, "contributors", contributorsCreated);
-                JsonObject entityObject = PersonOrOrgUtil.getPersonOrOrganization(producer, false, false);
-                writeEntityElements(xmlw, "contributor", "Producer", entityObject, affiliation, null, null);
-            }
-
-        }
-
-        for (DatasetFieldCompoundValue distributorFieldValue : compoundDistributors) {
-            String distributor = null;
-            String affiliation = null;
-
-            for (DatasetField subField : distributorFieldValue.getChildDatasetFields()) {
-
-                switch (subField.getDatasetFieldType().getName()) {
-                case DatasetFieldConstant.distributorName:
-                    distributor = subField.getValue();
-                    break;
-                case DatasetFieldConstant.distributorAffiliation:
-                    affiliation = subField.getValue();
-                    break;
-                }
-            }
-            if (StringUtils.isNotBlank(distributor)) {
-                contributorsCreated = XmlWriterUtil.writeOpenTagIfNeeded(xmlw, "contributors", contributorsCreated);
-                JsonObject entityObject = PersonOrOrgUtil.getPersonOrOrganization(distributor, false, false);
-                writeEntityElements(xmlw, "contributor", "Distributor", entityObject, affiliation, null, null);
-            }
-
-        }
-        for (DatasetFieldCompoundValue contactFieldValue : compoundContacts) {
-            String contact = null;
-            String affiliation = null;
-
-            for (DatasetField subField : contactFieldValue.getChildDatasetFields()) {
-
-                switch (subField.getDatasetFieldType().getName()) {
-                case DatasetFieldConstant.datasetContactName:
-                    contact = subField.getValue();
-                    break;
-                case DatasetFieldConstant.datasetContactAffiliation:
-                    affiliation = subField.getValue();
-                    break;
-                }
-            }
-            if (StringUtils.isNotBlank(contact)) {
-                contributorsCreated = XmlWriterUtil.writeOpenTagIfNeeded(xmlw, "contributors", contributorsCreated);
-                JsonObject entityObject = PersonOrOrgUtil.getPersonOrOrganization(contact, false, false);
-                writeEntityElements(xmlw, "contributor", "ContactPerson", entityObject, affiliation, null, null);
-            }
-
-        }
-        for (DatasetFieldCompoundValue contributorFieldValue : compoundContributors) {
-            String contributor = null;
-            String contributorType = null;
-
-            for (DatasetField subField : contributorFieldValue.getChildDatasetFields()) {
-
-                switch (subField.getDatasetFieldType().getName()) {
-                case DatasetFieldConstant.contributorName:
-                    contributor = subField.getValue();
-                    break;
-                case DatasetFieldConstant.contributorType:
-                    contributorType = subField.getValue();
-                    if(contributorType!=null) {
-                        contributorType = contributorType.replace(" ", "");
-                    }
-                    break;
-                }
-            }
-            // QDR - doesn't have Funder in the contributor type list.
-            // Using a string isn't i18n
-            if (StringUtils.isNotBlank(contributor) && !StringUtils.equalsIgnoreCase("Funder", contributorType)) {
-                contributorsCreated = XmlWriterUtil.writeOpenTagIfNeeded(xmlw, "contributors", contributorsCreated);
-                JsonObject entityObject = PersonOrOrgUtil.getPersonOrOrganization(contributor, false, false);
-                writeEntityElements(xmlw, "contributor", contributorType, entityObject, null, null, null);
-            }
-
-        }
-
-        if (contributorsCreated) {
-            xmlw.writeEndElement();
-        }
-    }
-
-    private void writeEntityElements(XMLStreamWriter xmlw, String elementName, String type, JsonObject entityObject, String affiliation, String nameIdentifier, String nameIdentifierScheme) throws XMLStreamException {
-        xmlw.writeStartElement(elementName);
-        Map<String, String> attributeMap = new HashMap<String, String>();
-        if (StringUtils.isNotBlank(type)) {
-            xmlw.writeAttribute("contributorType", type);
-        }
-        // person name=<FamilyName>, <FirstName>
-        if (entityObject.getBoolean("isPerson")) {
-            attributeMap.put("nameType", "Personal");
-        } else {
-            attributeMap.put("nameType", "Organizational");
-        }
-        XmlWriterUtil.writeFullElementWithAttributes(xmlw, elementName + "Name", attributeMap,
-                StringEscapeUtils.escapeXml10(entityObject.getString("fullName")));
-        if (entityObject.containsKey("givenName")) {
-            XmlWriterUtil.writeFullElement(xmlw, "givenName", StringEscapeUtils.escapeXml10(entityObject.getString("givenName")));
-        }
-        if (entityObject.containsKey("familyName")) {
-            XmlWriterUtil.writeFullElement(xmlw, "familyName", StringEscapeUtils.escapeXml10(entityObject.getString("familyName")));
-        }
-
-        if (nameIdentifier != null) {
-            attributeMap.clear();
-            URL url;
-            try {
-                url = new URL(nameIdentifier);
-                String protocol = url.getProtocol();
-                String authority = url.getAuthority();
-                String site = String.format("%s://%s", protocol, authority);
-                attributeMap.put("schemeURI", site);
-                attributeMap.put("nameIdentifierScheme", nameIdentifierScheme);
-                XmlWriterUtil.writeFullElementWithAttributes(xmlw, "nameIdentifier", attributeMap, nameIdentifier);
-            } catch (MalformedURLException e) {
-                logger.warning("DatasetAuthor.getIdentifierAsUrl returned a Malformed URL: " + nameIdentifier);
-            }
-        }
-
-        if (StringUtils.isNotBlank(affiliation)) {
-            attributeMap.clear();
-            if (affiliation.startsWith("https://ror.org/")) {
-
-                attributeMap.put("schemeURI", "https://ror.org");
-                attributeMap.put("affiliationIdentifierScheme", "ROR");
-            }
-            XmlWriterUtil.writeFullElementWithAttributes(xmlw, "affiliation", attributeMap, StringEscapeUtils.escapeXml10(affiliation));
-        }
-        xmlw.writeEndElement();
-    }
-
-    /**
-     * 8, Date (with type sub-property) (R)
-     *
-     * @param xmlw
-     *            The Steam writer
-     * @param dvObject
-     *            The dataset/datafile
-     * @throws XMLStreamException
-     */
-    private void writeDates(XMLStreamWriter xmlw, DvObject dvObject) throws XMLStreamException {
-        boolean datesWritten = false;
-        String dateOfDistribution = null;
-        String dateOfProduction = null;
-        String dateOfDeposit = null;
-        Date releaseDate = null;
-        String publicationDate = null;
-        boolean isAnUpdate=false;
-        List<DatasetFieldCompoundValue> datesOfCollection = new ArrayList<DatasetFieldCompoundValue>();
-        List<DatasetFieldCompoundValue> timePeriods = new ArrayList<DatasetFieldCompoundValue>();
-
-        if (dvObject instanceof DataFile df) {
-            // Find the first released version the file is in to give a published date
-            List<FileMetadata> fmds = df.getFileMetadatas();
-            DatasetVersion initialVersion = null;
-            for (FileMetadata fmd : fmds) {
-                DatasetVersion dv = fmd.getDatasetVersion();
-                if (dv.isReleased()) {
-                    initialVersion = dv;
-                    publicationDate = Util.getDateFormat().format(dv.getReleaseTime());
-                    break;
-                }
-            }
-            // And the last update is the most recent
-            for (int i = fmds.size() - 1; i >= 0; i--) {
-                DatasetVersion dv = fmds.get(i).getDatasetVersion();
-                if (dv.isReleased() && !dv.equals(initialVersion)) {
-                    releaseDate = dv.getReleaseTime();
-                    isAnUpdate=true;
-                    break;
-                }
-            }
-        } else if (dvObject instanceof Dataset d) {
-            DatasetVersion dv = d.getLatestVersionForCopy();
-            Long versionNumber = dv.getVersionNumber();
-            if (versionNumber != null && !(versionNumber.equals(1) && dv.getMinorVersionNumber().equals(0))) {
-                isAnUpdate = true;
-            }
-            releaseDate = dv.getReleaseTime();
-            publicationDate = d.getPublicationDateFormattedYYYYMMDD();
-            for (DatasetField dsf : dv.getDatasetFields()) {
-                switch (dsf.getDatasetFieldType().getName()) {
-                case DatasetFieldConstant.distributionDate:
-                    dateOfDistribution = dsf.getValue();
-                    break;
-                case DatasetFieldConstant.productionDate:
-                    dateOfProduction = dsf.getValue();
-                    break;
-                case DatasetFieldConstant.dateOfDeposit:
-                    dateOfDeposit = dsf.getValue();
-                    break;
-                case DatasetFieldConstant.dateOfCollection:
-                    datesOfCollection = dsf.getDatasetFieldCompoundValues();
-                    break;
-                case DatasetFieldConstant.timePeriodCovered:
-                    timePeriods = dsf.getDatasetFieldCompoundValues();
-                    break;
-                }
-            }
-        }
-        Map<String, String> attributes = new HashMap<String, String>();
-        if (StringUtils.isNotBlank(dateOfDistribution)) {
-            datesWritten = XmlWriterUtil.writeOpenTagIfNeeded(xmlw, "dates", datesWritten);
-            attributes.put("dateType", "Issued");
-            XmlWriterUtil.writeFullElementWithAttributes(xmlw, "date", attributes, dateOfDistribution);
-        }
-        // dates -> date with dateType attribute
-
-        if (StringUtils.isNotBlank(dateOfProduction)) {
-            datesWritten = XmlWriterUtil.writeOpenTagIfNeeded(xmlw, "dates", datesWritten);
-            attributes.put("dateType", "Created");
-            XmlWriterUtil.writeFullElementWithAttributes(xmlw, "date", attributes, dateOfProduction);
-        }
-        if (StringUtils.isNotBlank(dateOfDeposit)) {
-            datesWritten = XmlWriterUtil.writeOpenTagIfNeeded(xmlw, "dates", datesWritten);
-            attributes.put("dateType", "Submitted");
-            XmlWriterUtil.writeFullElementWithAttributes(xmlw, "date", attributes, dateOfDeposit);
-        }
-
-        if (publicationDate != null) {
-            datesWritten = XmlWriterUtil.writeOpenTagIfNeeded(xmlw, "dates", datesWritten);
-
-            attributes.put("dateType", "Available");
-            XmlWriterUtil.writeFullElementWithAttributes(xmlw, "date", attributes, publicationDate);
-        }
-        if (isAnUpdate) {
-            String date = Util.getDateFormat().format(releaseDate);
-            datesWritten = XmlWriterUtil.writeOpenTagIfNeeded(xmlw, "dates", datesWritten);
-
-            attributes.put("dateType", "Updated");
-            XmlWriterUtil.writeFullElementWithAttributes(xmlw, "date", attributes, date);
-        }
-        if (datesOfCollection != null) {
-            for (DatasetFieldCompoundValue collectionDateFieldValue : datesOfCollection) {
-                String startDate = null;
-                String endDate = null;
-
-                for (DatasetField subField : collectionDateFieldValue.getChildDatasetFields()) {
-                    switch (subField.getDatasetFieldType().getName()) {
-                    case DatasetFieldConstant.dateOfCollectionStart:
-                        startDate = subField.getValue();
-                        break;
-                    case DatasetFieldConstant.dateOfCollectionEnd:
-                        endDate = subField.getValue();
-                        break;
-                    }
-                }
-                // Minimal clean-up - useful? Parse/format would remove unused chars, and an
-                // exception would clear the date so we don't send nonsense
-                startDate = cleanUpDate(startDate);
-                endDate = cleanUpDate(endDate);
-                if (StringUtils.isNotBlank(startDate) || StringUtils.isNotBlank(endDate)) {
-                    datesWritten = XmlWriterUtil.writeOpenTagIfNeeded(xmlw, "dates", datesWritten);
-                    attributes.put("dateType", "Collected");
-                    XmlWriterUtil.writeFullElementWithAttributes(xmlw, "date", attributes, (startDate + "/" + endDate).trim());
-                }
-            }
-        }
-        if (timePeriods != null) {
-            for (DatasetFieldCompoundValue timePeriodFieldValue : timePeriods) {
-                String startDate = null;
-                String endDate = null;
-
-                for (DatasetField subField : timePeriodFieldValue.getChildDatasetFields()) {
-                    switch (subField.getDatasetFieldType().getName()) {
-                    case DatasetFieldConstant.timePeriodCoveredStart:
-                        startDate = subField.getValue();
-                        break;
-                    case DatasetFieldConstant.timePeriodCoveredEnd:
-                        endDate = subField.getValue();
-                        break;
-                    }
-                }
-                // Minimal clean-up - useful? Parse/format would remove unused chars, and an
-                // exception would clear the date so we don't send nonsense
-                startDate = cleanUpDate(startDate);
-                endDate = cleanUpDate(endDate);
-                if (StringUtils.isNotBlank(startDate) || StringUtils.isNotBlank(endDate)) {
-                    datesWritten = XmlWriterUtil.writeOpenTagIfNeeded(xmlw, "dates", datesWritten);
-                    attributes.put("dateType", "Other");
-                    attributes.put("dateInformation", "Time period covered by the data");
-                    XmlWriterUtil.writeFullElementWithAttributes(xmlw, "date", attributes, (startDate + "/" + endDate).trim());
-                }
-            }
-        }
-        if (datesWritten) {
-            xmlw.writeEndElement();
-        }
-    }
-
-    private String cleanUpDate(String date) {
-        String newDate = null;
-        if (!StringUtils.isBlank(date)) {
-            try {
-                SimpleDateFormat sdf = Util.getDateFormat();
-                Date start = sdf.parse(date);
-                newDate = sdf.format(start);
-            } catch (ParseException e) {
-                logger.warning("Could not parse date: " + date);
-            }
-        }
-        return newDate;
-    }
-
-    // 9, Language (MA), language
-    private void writeLanguage(XMLStreamWriter xmlw, DvObject dvObject) throws XMLStreamException {
-        // Currently not supported. Spec indicates one 'primary' language. Could send
-        // the first entry in DatasetFieldConstant.language or send iff there is only
-        // one entry, and/or default to the machine's default lang, or the dataverse metadatalang?
-        return;
-    }
-
-    // 10, ResourceType (with mandatory general type
-    // description sub- property) (M)
-    private void writeResourceType(XMLStreamWriter xmlw, DvObject dvObject) throws XMLStreamException {
-        List<String> kindOfDataValues = new ArrayList<String>();
-        Map<String, String> attributes = new HashMap<String, String>();
-
-        attributes.put("resourceTypeGeneral", "Dataset");
-        if (dvObject instanceof Dataset d) {
-            DatasetVersion dv = d.getLatestVersionForCopy();
-            for (DatasetField dsf : dv.getDatasetFields()) {
-                switch (dsf.getDatasetFieldType().getName()) {
-                case DatasetFieldConstant.kindOfData:
-                    List<String> vals = dsf.getValues();
-                    for(String val: vals) {
-                        if(StringUtils.isNotBlank(val)) {
-                            kindOfDataValues.add(val);
-                        }
-                    }
-                    break;
-                }
-            }
-        }
-        if (!kindOfDataValues.isEmpty()) {
-            XmlWriterUtil.writeFullElementWithAttributes(xmlw, "resourceType", attributes, String.join(";", kindOfDataValues));
-
-        } else {
-            // Write an attribute only element if there are no kindOfData values.
-            xmlw.writeStartElement("resourceType");
-            xmlw.writeAttribute("resourceTypeGeneral", attributes.get("resourceTypeGeneral"));
-            xmlw.writeEndElement();
-        }
-
-    }
-
-    /**
-     * 11 AlternateIdentifier (with type sub-property) (O)
-     *
-     * @param xmlw
-     *            The Steam writer
-     * @param dvObject
-     *            The dataset/datafile
-     * @throws XMLStreamException
-     */
-    private void writeAlternateIdentifiers(XMLStreamWriter xmlw, DvObject dvObject) throws XMLStreamException {
-        List<DatasetFieldCompoundValue> otherIdentifiers = new ArrayList<DatasetFieldCompoundValue>();
-        Set<AlternativePersistentIdentifier> altPids = dvObject.getAlternativePersistentIndentifiers();
-
-        boolean alternatesWritten = false;
-
-        Map<String, String> attributes = new HashMap<String, String>();
-        if (dvObject instanceof Dataset d) {
-            DatasetVersion dv = d.getLatestVersionForCopy();
-            for (DatasetField dsf : dv.getDatasetFields()) {
-                if (DatasetFieldConstant.otherId.equals(dsf.getDatasetFieldType().getName())) {
-                    otherIdentifiers = dsf.getDatasetFieldCompoundValues();
-                    break;
-                }
-            }
-        }
-
-        if (altPids != null && !altPids.isEmpty()) {
-            alternatesWritten = XmlWriterUtil.writeOpenTagIfNeeded(xmlw, "alternateIdentifiers", alternatesWritten);
-            for (AlternativePersistentIdentifier altPid : altPids) {
-                String identifierType = null;
-                String identifier = null;
-                switch (altPid.getProtocol()) {
-                case AbstractDOIProvider.DOI_PROTOCOL:
-                    identifierType = AbstractDOIProvider.DOI_PROTOCOL.toUpperCase();
-                    identifier = altPid.getAuthority() + "/" + altPid.getIdentifier();
-                    break;
-                case HandlePidProvider.HDL_PROTOCOL:
-                    identifierType = "Handle";
-                    identifier = altPid.getAuthority() + "/" + altPid.getIdentifier();
-                    break;
-                default:
-                    // The AlternativePersistentIdentifier class isn't really ready for anything but
-                    // doi or handle pids, but will add this as a default.
-                    identifierType = ":unav";
-                    identifier = altPid.getAuthority() + altPid.getIdentifier();
-                    break;
-                }
-                attributes.put("alternateIdentifierType", identifierType);
-                XmlWriterUtil.writeFullElementWithAttributes(xmlw, "alternateIdentifier", attributes, identifier);
-
-            }
-        }
-
-        for (DatasetFieldCompoundValue otherIdentifier : otherIdentifiers) {
-            String identifierType = null;
-            String identifier = null;
-            for (DatasetField subField : otherIdentifier.getChildDatasetFields()) {
-                identifierType = ":unav";
-                switch (subField.getDatasetFieldType().getName()) {
-                case DatasetFieldConstant.otherIdAgency:
-                    identifierType = subField.getValue();
-                    break;
-                case DatasetFieldConstant.otherIdValue:
-                    identifier = subField.getValue();
-                    break;
-                }
-            }
-            attributes.put("alternateIdentifierType", identifierType);
-            if (!StringUtils.isBlank(identifier)) {
-                alternatesWritten = XmlWriterUtil.writeOpenTagIfNeeded(xmlw, "alternateIdentifiers", alternatesWritten);
-
-                XmlWriterUtil.writeFullElementWithAttributes(xmlw, "alternateIdentifier", attributes, identifier);
-            }
-        }
-        if (alternatesWritten) {
-            xmlw.writeEndElement();
-        }
-    }
-
-    /**
-     * 12, RelatedIdentifier (with type and relation type sub-properties) (R)
-     *
-     * @param xmlw
-     *            The Steam writer
-     * @param dvObject
-     *            the dataset/datafile
-     * @throws XMLStreamException
-     */
-    private void writeRelatedIdentifiers(XMLStreamWriter xmlw, DvObject dvObject) throws XMLStreamException {
-
-        boolean relatedIdentifiersWritten = false;
-
-        Map<String, String> attributes = new HashMap<String, String>();
-
-        if (dvObject instanceof Dataset dataset) {
-            List<DatasetRelPublication> relatedPublications = dataset.getLatestVersionForCopy().getRelatedPublications();
-            if (!relatedPublications.isEmpty()) {
-                for (DatasetRelPublication relatedPub : relatedPublications) {
-                    attributes.clear();
-
-                    String pubIdType = relatedPub.getIdType();
-                    String identifier = relatedPub.getIdNumber();
-                    String url = relatedPub.getUrl();
-                    String relationType = relatedPub.getRelationType();
-                    if(StringUtils.isBlank(relationType)) {
-                        relationType = "IsSupplementTo";
-                    }
-                    /*
-                     * Note - with identifier and url fields, it's not clear that there's a single
-                     * way those two fields are used for all identifier types. The code here is
-                     * ~best effort to interpret those fields.
-                     */
-                    logger.info("Found relpub: " + pubIdType + " " + identifier + " " + url);
-
-                    pubIdType = getCanonicalPublicationType(pubIdType);
-logger.info("Canonical type: " + pubIdType);
-                    // Prefer url if set, otherwise check identifier
-                    String relatedIdentifier = url;
-                    if (StringUtils.isBlank(relatedIdentifier)) {
-                        relatedIdentifier = identifier;
-                    }
-                    logger.info("Related identifier: " + relatedIdentifier);
-                    // For types where we understand the protocol, get the canonical form
-                    if (pubIdType != null) {
-                        switch (pubIdType) {
-                        case "DOI":
-                            if (!(relatedIdentifier.startsWith("doi:") || relatedIdentifier.startsWith("http"))) {
-                                relatedIdentifier = "doi:" + relatedIdentifier;
-                            }
-                            logger.info("Intermediate Related identifier: " + relatedIdentifier);
-                            try {
-                                GlobalId pid = PidUtil.parseAsGlobalID(relatedIdentifier);
-                                relatedIdentifier = pid.asRawIdentifier();
-                            } catch (IllegalArgumentException e) {
-                                logger.warning("Invalid DOI: " + e.getLocalizedMessage());
-                                relatedIdentifier = null;
-                            }
-                            logger.info("Final Related identifier: " + relatedIdentifier);
-                            break;
-                        case "Handle":
-                            if (!relatedIdentifier.startsWith("hdl:") || !relatedIdentifier.startsWith("http")) {
-                                relatedIdentifier = "hdl:" + relatedIdentifier;
-                            }
-                            try {
-                                GlobalId pid = PidUtil.parseAsGlobalID(relatedIdentifier);
-                                relatedIdentifier = pid.asRawIdentifier();
-                            } catch (IllegalArgumentException e) {
-                                relatedIdentifier = null;
-                            }
-                            break;
-                        case "URL":
-                            break;
-                        default:
-
-                            // For non-URL types, if a URL is given, split the string to get a schemeUri
-                            try {
-                                URL relatedUrl = new URI(relatedIdentifier).toURL();
-                                String protocol = relatedUrl.getProtocol();
-                                String authority = relatedUrl.getAuthority();
-                                String site = String.format("%s://%s", protocol, authority);
-                                relatedIdentifier = relatedIdentifier.substring(site.length());
-                                attributes.put("schemeURI", site);
-<<<<<<< HEAD
-                            } catch (URISyntaxException | MalformedURLException e) {
-=======
-                            } catch (URISyntaxException | MalformedURLException | IllegalArgumentException e) {
->>>>>>> a177a08e
-                                // Just an identifier
-                            }
-                        }
-                    }
-                    if (StringUtils.isNotBlank(relatedIdentifier)) {
-                        // Still have a valid entry
-                        if (pubIdType != null) {
-                            attributes.put("relatedIdentifierType", pubIdType);
-                        }
-                        attributes.put("relationType", relationType);
-                        relatedIdentifiersWritten = XmlWriterUtil.writeOpenTagIfNeeded(xmlw, "relatedIdentifiers", relatedIdentifiersWritten);
-                        XmlWriterUtil.writeFullElementWithAttributes(xmlw, "relatedIdentifier", attributes, relatedIdentifier);
-                    }
-                }
-            }
-            List<FileMetadata> fmds = dataset.getLatestVersionForCopy().getFileMetadatas();
-            if (!((fmds==null) && fmds.isEmpty())) {
-                attributes.clear();
-                attributes.put("relationType", "HasPart");
-                for (FileMetadata fmd : fmds) {
-                    DataFile dataFile = fmd.getDataFile();
-                    GlobalId pid = dataFile.getGlobalId();
-                    if (pid != null) {
-                        String pubIdType = getCanonicalPublicationType(pid.getProtocol());
-                        if (pubIdType != null) {
-                            attributes.put("relatedIdentifierType", pubIdType);
-                            relatedIdentifiersWritten = XmlWriterUtil.writeOpenTagIfNeeded(xmlw, "relatedIdentifiers", relatedIdentifiersWritten);
-                            XmlWriterUtil.writeFullElementWithAttributes(xmlw, "relatedIdentifier", attributes, pid.asRawIdentifier());
-                        }
-                    }
-                }
-            }
-        } else if (dvObject instanceof DataFile df) {
-            GlobalId pid = df.getOwner().getGlobalId();
-            if (pid != null) {
-                String pubIdType = getCanonicalPublicationType(pid.getProtocol());
-                if (pubIdType != null) {
-
-                    attributes.clear();
-                    attributes.put("relationType", "IsPartOf");
-                    attributes.put("relatedIdentifierType", pubIdType);
-                    relatedIdentifiersWritten = XmlWriterUtil.writeOpenTagIfNeeded(xmlw, "relatedIdentifiers", relatedIdentifiersWritten);
-                    XmlWriterUtil.writeFullElementWithAttributes(xmlw, "relatedIdentifier", attributes, pid.asRawIdentifier());
-                }
-            }
-        }
-        if (relatedIdentifiersWritten) {
-            xmlw.writeEndElement();
-        }
-    }
-
-    static HashMap<String, String> relatedIdentifierTypeMap = new HashMap<String, String>();
-
-    private static String getCanonicalPublicationType(String pubIdType) {
-        if (relatedIdentifierTypeMap.isEmpty()) {
-            relatedIdentifierTypeMap.put("ARK".toLowerCase(), "ARK");
-            relatedIdentifierTypeMap.put("arXiv", "arXiv");
-            relatedIdentifierTypeMap.put("bibcode".toLowerCase(), "bibcode");
-            relatedIdentifierTypeMap.put("DOI".toLowerCase(), "DOI");
-            relatedIdentifierTypeMap.put("EAN13".toLowerCase(), "EAN13");
-            relatedIdentifierTypeMap.put("EISSN".toLowerCase(), "EISSN");
-            relatedIdentifierTypeMap.put("Handle".toLowerCase(), "Handle");
-            relatedIdentifierTypeMap.put("IGSN".toLowerCase(), "IGSN");
-            relatedIdentifierTypeMap.put("ISBN".toLowerCase(), "ISBN");
-            relatedIdentifierTypeMap.put("ISSN".toLowerCase(), "ISSN");
-            relatedIdentifierTypeMap.put("ISTC".toLowerCase(), "ISTC");
-            relatedIdentifierTypeMap.put("LISSN".toLowerCase(), "LISSN");
-            relatedIdentifierTypeMap.put("LSID".toLowerCase(), "LSID");
-            relatedIdentifierTypeMap.put("PISSN".toLowerCase(), "PISSN");
-            relatedIdentifierTypeMap.put("PMID".toLowerCase(), "PMID");
-            relatedIdentifierTypeMap.put("PURL".toLowerCase(), "PURL");
-            relatedIdentifierTypeMap.put("UPC".toLowerCase(), "UPC");
-            relatedIdentifierTypeMap.put("URL".toLowerCase(), "URL");
-            relatedIdentifierTypeMap.put("URN".toLowerCase(), "URN");
-            relatedIdentifierTypeMap.put("WOS".toLowerCase(), "WOS");
-            // Add entry for Handle protocol so this can be used with GlobalId/getProtocol()
-            relatedIdentifierTypeMap.put("hdl".toLowerCase(), "Handle");
-        }
-        return relatedIdentifierTypeMap.get(pubIdType);
-    }
-
-    private void writeSize(XMLStreamWriter xmlw, DvObject dvObject) throws XMLStreamException {
-        // sizes -> size
-        boolean sizesWritten = false;
-        List<DataFile> dataFiles = new ArrayList<DataFile>();
-
-        if (dvObject instanceof Dataset dataset) {
-            dataFiles = dataset.getFiles();
-        } else if (dvObject instanceof DataFile df) {
-            dataFiles.add(df);
-        }
-        if (dataFiles != null && !dataFiles.isEmpty()) {
-            for (DataFile dataFile : dataFiles) {
-                Long size = dataFile.getFilesize();
-                if (size != -1) {
-                    sizesWritten = XmlWriterUtil.writeOpenTagIfNeeded(xmlw, "sizes", sizesWritten);
-                    XmlWriterUtil.writeFullElement(xmlw, "size", size.toString());
-                }
-            }
-        }
-        if (sizesWritten) {
-            xmlw.writeEndElement();
-        }
-
-    }
-
-    private void writeFormats(XMLStreamWriter xmlw, DvObject dvObject) throws XMLStreamException {
-
-        boolean formatsWritten = false;
-        List<DataFile> dataFiles = new ArrayList<DataFile>();
-
-        if (dvObject instanceof Dataset dataset) {
-            dataFiles = dataset.getFiles();
-        } else if (dvObject instanceof DataFile df) {
-            dataFiles.add(df);
-        }
-        if (dataFiles != null && !dataFiles.isEmpty()) {
-            for (DataFile dataFile : dataFiles) {
-                String format = dataFile.getContentType();
-                if (StringUtils.isNotBlank(format)) {
-                    formatsWritten = XmlWriterUtil.writeOpenTagIfNeeded(xmlw, "formats", formatsWritten);
-                    XmlWriterUtil.writeFullElement(xmlw, "format", format);
-                }
-                /*
-                 * Should original formats be sent? What about original sizes above?
-                 * if(dataFile.isTabularData()) { String originalFormat =
-                 * dataFile.getOriginalFileFormat(); if(StringUtils.isNotBlank(originalFormat))
-                 * { XmlWriterUtil.writeFullElement(xmlw, "format", format); } }
-                 */
-            }
-        }
-        if (formatsWritten) {
-            xmlw.writeEndElement();
-        }
-
-    }
-
-    private void writeVersion(XMLStreamWriter xmlw, DvObject dvObject) throws XMLStreamException {
-        Dataset d = null;
-        if (dvObject instanceof Dataset) {
-            d = (Dataset) dvObject;
-        } else if (dvObject instanceof DataFile) {
-            d = ((DataFile) dvObject).getOwner();
-        }
-        if (d != null) {
-            DatasetVersion dv = d.getLatestVersionForCopy();
-            String version = dv.getFriendlyVersionNumber();
-            if (StringUtils.isNotBlank(version)) {
-                XmlWriterUtil.writeFullElement(xmlw, "version", version);
-            }
-        }
-
-    }
-
-    private void writeAccessRights(XMLStreamWriter xmlw, DvObject dvObject) throws XMLStreamException {
-        // rightsList -> rights with rightsURI attribute
-        xmlw.writeStartElement("rightsList"); // <rightsList>
-
-        // set terms from the info:eu-repo-Access-Terms vocabulary
-        xmlw.writeStartElement("rights"); // <rights>
-        DatasetVersion dv = null;
-        boolean closed = false;
-        if (dvObject instanceof Dataset d) {
-            dv = d.getLatestVersionForCopy();
-            closed = dv.isHasRestrictedFile();
-        } else if (dvObject instanceof DataFile df) {
-            dv = df.getOwner().getLatestVersionForCopy();
-
-            closed = df.isRestricted();
-        }
-        TermsOfUseAndAccess terms = dv.getTermsOfUseAndAccess();
-        boolean requestsAllowed = terms.isFileAccessRequest();
-        License license = terms.getLicense();
-
-        if (requestsAllowed && closed) {
-            xmlw.writeAttribute("rightsURI", "info:eu-repo/semantics/restrictedAccess");
-        } else if (!requestsAllowed && closed) {
-            xmlw.writeAttribute("rightsURI", "info:eu-repo/semantics/closedAccess");
-        } else {
-            xmlw.writeAttribute("rightsURI", "info:eu-repo/semantics/openAccess");
-        }
-        xmlw.writeEndElement(); // </rights>
-        xmlw.writeStartElement("rights"); // <rights>
-
-        if (license != null) {
-            xmlw.writeAttribute("rightsURI", license.getUri().toString());
-            xmlw.writeCharacters(license.getName());
-        } else {
-            xmlw.writeAttribute("rightsURI", DatasetUtil.getLicenseURI(dv));
-            xmlw.writeCharacters(BundleUtil.getStringFromBundle("license.custom.description"));
-            ;
-        }
-        xmlw.writeEndElement(); // </rights>
-        xmlw.writeEndElement(); // </rightsList>
-    }
-
-    private void writeDescriptions(XMLStreamWriter xmlw, DvObject dvObject, boolean deaccessioned) throws XMLStreamException {
-        // descriptions -> description with descriptionType attribute
-        boolean descriptionsWritten = false;
-        List<String> descriptions = null;
-        DatasetVersion dv = null;
-        if(deaccessioned) {
-            descriptions = new ArrayList<String>();
-            descriptions.add(AbstractDOIProvider.UNAVAILABLE);
-        } else {
-            if (dvObject instanceof Dataset d) {
-                dv = d.getLatestVersionForCopy();
-                descriptions = dv.getDescriptions();
-            } else if (dvObject instanceof DataFile df) {
-                String description = df.getDescription();
-                if (description != null) {
-                    descriptions = new ArrayList<String>();
-                    descriptions.add(description);
-                }
-            }
-        }
-        Map<String, String> attributes = new HashMap<String, String>();
-        attributes.put("descriptionType", "Abstract");
-        if (descriptions != null) {
-            for (String description : descriptions) {
-                descriptionsWritten = XmlWriterUtil.writeOpenTagIfNeeded(xmlw, "descriptions", descriptionsWritten);
-                XmlWriterUtil.writeFullElementWithAttributes(xmlw, "description", attributes, StringEscapeUtils.escapeXml10(description));
-            }
-        }
-
-        if (dv != null) {
-            List<DatasetField> dsfs = dv.getDatasetFields();
-
-            for (DatasetField dsf : dsfs) {
-
-                switch (dsf.getDatasetFieldType().getName()) {
-                case DatasetFieldConstant.software:
-                    attributes.clear();
-                    attributes.put("descriptionType", "TechnicalInfo");
-                    List<DatasetFieldCompoundValue> dsfcvs = dsf.getDatasetFieldCompoundValues();
-                    for (DatasetFieldCompoundValue dsfcv : dsfcvs) {
-
-                        String softwareName = null;
-                        String softwareVersion = null;
-                        List<DatasetField> childDsfs = dsfcv.getChildDatasetFields();
-                        for (DatasetField childDsf : childDsfs) {
-                            if (DatasetFieldConstant.softwareName.equals(childDsf.getDatasetFieldType().getName())) {
-                                softwareName = childDsf.getValue();
-                            } else if (DatasetFieldConstant.softwareVersion.equals(childDsf.getDatasetFieldType().getName())) {
-                                softwareVersion = childDsf.getValue();
-                            }
-                        }
-                        if (StringUtils.isNotBlank(softwareName)) {
-                            if (StringUtils.isNotBlank(softwareVersion)) {
-                            }
-                            softwareName = softwareName + ", " + softwareVersion;
-                            descriptionsWritten = XmlWriterUtil.writeOpenTagIfNeeded(xmlw, "descriptions", descriptionsWritten);
-                            XmlWriterUtil.writeFullElementWithAttributes(xmlw, "description", attributes, softwareName);
-                        }
-                    }
-                    break;
-                case DatasetFieldConstant.originOfSources:
-                case DatasetFieldConstant.characteristicOfSources:
-                case DatasetFieldConstant.accessToSources:
-                    attributes.clear();
-                    attributes.put("descriptionType", "Methods");
-                    String method = dsf.getValue();
-                    if (StringUtils.isNotBlank(method)) {
-                        descriptionsWritten = XmlWriterUtil.writeOpenTagIfNeeded(xmlw, "descriptions", descriptionsWritten);
-                        XmlWriterUtil.writeFullElementWithAttributes(xmlw, "description", attributes, method);
-
-                    }
-                    break;
-                case DatasetFieldConstant.series:
-                    attributes.clear();
-                    attributes.put("descriptionType", "SeriesInformation");
-                    dsfcvs = dsf.getDatasetFieldCompoundValues();
-                    for (DatasetFieldCompoundValue dsfcv : dsfcvs) {
-                        List<DatasetField> childDsfs = dsfcv.getChildDatasetFields();
-                        for (DatasetField childDsf : childDsfs) {
-
-                            if (DatasetFieldConstant.seriesName.equals(childDsf.getDatasetFieldType().getName())) {
-                                String seriesInformation = childDsf.getValue();
-                                if (StringUtils.isNotBlank(seriesInformation)) {
-                                    descriptionsWritten = XmlWriterUtil.writeOpenTagIfNeeded(xmlw, "descriptions", descriptionsWritten);
-                                    XmlWriterUtil.writeFullElementWithAttributes(xmlw, "description", attributes, seriesInformation);
-                                }
-                                break;
-                            }
-                        }
-                    }
-                    break;
-                case DatasetFieldConstant.notesText:
-                    attributes.clear();
-                    attributes.put("descriptionType", "Other");
-                    String notesText = dsf.getValue();
-                    if (StringUtils.isNotBlank(notesText)) {
-                        descriptionsWritten = XmlWriterUtil.writeOpenTagIfNeeded(xmlw, "descriptions", descriptionsWritten);
-                        XmlWriterUtil.writeFullElementWithAttributes(xmlw, "description", attributes, notesText);
-                    }
-                    break;
-
-                }
-            }
-
-        }
-
-        if (descriptionsWritten) {
-            xmlw.writeEndElement(); // </descriptions>
-        }
-    }
-
-    private void writeGeoLocations(XMLStreamWriter xmlw, DvObject dvObject) throws XMLStreamException {
-        if (dvObject instanceof Dataset d) {
-            boolean geoLocationsWritten = false;
-            DatasetVersion dv = d.getLatestVersionForCopy();
-
-            List<String[]> places = dv.getGeographicCoverage();
-            if (places != null && !places.isEmpty()) {
-                // geoLocationPlace
-                geoLocationsWritten = XmlWriterUtil.writeOpenTagIfNeeded(xmlw, "geoLocations", geoLocationsWritten);
-                for (String[] place : places) {
-                    xmlw.writeStartElement("geoLocation"); // <geoLocation>
-                    
-                    ArrayList<String> placeList = new ArrayList<String>();
-                    for (String placePart : place) {
-                        if (!StringUtils.isBlank(placePart)) {
-                            placeList.add(placePart);
-                        }
-                    }
-                    XmlWriterUtil.writeFullElement(xmlw, "geoLocationPlace", Strings.join(placeList, ", "));
-                    xmlw.writeEndElement(); // </geoLocation>
-                }
-                
-            }
-            boolean boundingBoxFound = false;
-            boolean productionPlaceFound = false;
-            for (DatasetField dsf : dv.getDatasetFields()) {
-                switch (dsf.getDatasetFieldType().getName()) {
-                case DatasetFieldConstant.geographicBoundingBox:
-                    boundingBoxFound = true;
-                    for (DatasetFieldCompoundValue dsfcv : dsf.getDatasetFieldCompoundValues()) {
-                        List<DatasetField> childDsfs = dsfcv.getChildDatasetFields();
-                        String nLatitude = null;
-                        String sLatitude = null;
-                        String eLongitude = null;
-                        String wLongitude = null;
-                        for (DatasetField childDsf : childDsfs) {
-                            switch (childDsf.getDatasetFieldType().getName()) {
-                            case DatasetFieldConstant.northLatitude:
-                                nLatitude = childDsf.getValue();
-                                break;
-                            case DatasetFieldConstant.southLatitude:
-                                sLatitude = childDsf.getValue();
-                                break;
-                            case DatasetFieldConstant.eastLongitude:
-                                eLongitude = childDsf.getValue();
-                                break;
-                            case DatasetFieldConstant.westLongitude:
-                                wLongitude = childDsf.getValue();
-
-                            }
-                        }
-                        if (StringUtils.isNoneBlank(wLongitude, eLongitude, nLatitude, sLatitude)) {
-                            geoLocationsWritten = XmlWriterUtil.writeOpenTagIfNeeded(xmlw, "geoLocations", geoLocationsWritten);
-                            xmlw.writeStartElement("geoLocation"); // <geoLocation>
-                            if (wLongitude.equals(eLongitude) && nLatitude.equals(sLatitude)) {
-                                // A point
-                                xmlw.writeStartElement("geoLocationPoint");
-                                XmlWriterUtil.writeFullElement(xmlw, "pointLongitude", eLongitude);
-                                XmlWriterUtil.writeFullElement(xmlw, "pointLatitude", sLatitude);
-                                xmlw.writeEndElement();
-                            } else {
-                                // A box
-                                xmlw.writeStartElement("geoLocationBox");
-                                XmlWriterUtil.writeFullElement(xmlw, "westBoundLongitude", wLongitude);
-                                XmlWriterUtil.writeFullElement(xmlw, "eastBoundLongitude", eLongitude);
-                                XmlWriterUtil.writeFullElement(xmlw, "southBoundLatitude", sLatitude);
-                                XmlWriterUtil.writeFullElement(xmlw, "northBoundLatitude", nLatitude);
-                                xmlw.writeEndElement();
-
-                            }
-                            xmlw.writeEndElement(); // </geoLocation>
-                        }
-                    }
-                case DatasetFieldConstant.productionPlace:
-                    productionPlaceFound = true;
-                    // geoLocationPlace
-                    geoLocationsWritten = XmlWriterUtil.writeOpenTagIfNeeded(xmlw, "geoLocations", geoLocationsWritten);
-                    List<String> prodPlaces = dsf.getValues();
-                    for (String prodPlace : prodPlaces) {
-                        xmlw.writeStartElement("geoLocation"); // <geoLocation>
-                        XmlWriterUtil.writeFullElement(xmlw, "geoLocationPlace", prodPlace);
-                        xmlw.writeEndElement(); // </geoLocation>
-                    }
-                    break;
-                }
-                if (boundingBoxFound && productionPlaceFound) {
-                    break;
-                }
-            }
-            if (geoLocationsWritten) {
-                xmlw.writeEndElement(); // <geoLocations>
-            }
-        }
-
-    }
-
-    private void writeFundingReferences(XMLStreamWriter xmlw, DvObject dvObject) throws XMLStreamException {
-        // fundingReferences -> fundingReference -> funderName, awardNumber
-        boolean fundingReferenceWritten = false;
-        DatasetVersion dv = null;
-        if (dvObject instanceof Dataset d) {
-            dv = d.getLatestVersionForCopy();
-        } else if (dvObject instanceof DataFile df) {
-            dv = df.getOwner().getLatestVersionForCopy();
-        }
-        if (dv != null) {
-            List<String> retList = new ArrayList<>();
-            for (DatasetField dsf : dv.getDatasetFields()) {
-                if (dsf.getDatasetFieldType().getName().equals(DatasetFieldConstant.contributor)) {
-                    boolean addFunder = false;
-                    for (DatasetFieldCompoundValue contributorValue : dsf.getDatasetFieldCompoundValues()) {
-                        String contributorName = null;
-                        String contributorType = null;
-                        for (DatasetField subField : contributorValue.getChildDatasetFields()) {
-                            if (subField.getDatasetFieldType().getName().equals(DatasetFieldConstant.contributorName)) {
-                                contributorName = subField.getDisplayValue();
-                            }
-                            if (subField.getDatasetFieldType().getName().equals(DatasetFieldConstant.contributorType)) {
-                                contributorType = subField.getRawValue();
-                            }
-                        }
-                        // SEK 02/12/2019 move outside loop to prevent contrib type to carry over to
-                        // next contributor
-                        // TODO: Consider how this will work in French, Chinese, etc.
-                        if ("Funder".equals(contributorType)) {
-                            if (!StringUtils.isBlank(contributorName)) {
-                                fundingReferenceWritten = XmlWriterUtil.writeOpenTagIfNeeded(xmlw, "fundingReferences", fundingReferenceWritten);
-                                xmlw.writeStartElement("fundingReference"); // <fundingReference>
-                                XmlWriterUtil.writeFullElement(xmlw, "funderName", StringEscapeUtils.escapeXml10(contributorName));
-                                xmlw.writeEndElement(); // </fundingReference>
-                            }
-                        }
-                    }
-                }
-                if (dsf.getDatasetFieldType().getName().equals(DatasetFieldConstant.grantNumber)) {
-                    for (DatasetFieldCompoundValue grantObject : dsf.getDatasetFieldCompoundValues()) {
-                        String funder = null;
-                        String awardNumber = null;
-                        for (DatasetField subField : grantObject.getChildDatasetFields()) {
-                            // It would be nice to do something with grantNumberValue (the actual number)
-                            // but schema.org doesn't support it.
-                            if (subField.getDatasetFieldType().getName().equals(DatasetFieldConstant.grantNumberAgency)) {
-                                String grantAgency = subField.getDisplayValue();
-                                funder = grantAgency;
-                            } else if (subField.getDatasetFieldType().getName().equals(DatasetFieldConstant.grantNumberValue)) {
-                                String grantNumberValue = subField.getDisplayValue();
-                                awardNumber = grantNumberValue;
-                            }
-                        }
-                        if (!StringUtils.isBlank(funder)) {
-                            fundingReferenceWritten = XmlWriterUtil.writeOpenTagIfNeeded(xmlw, "fundingReferences", fundingReferenceWritten);
-                            xmlw.writeStartElement("fundingReference"); // <fundingReference>
-                            XmlWriterUtil.writeFullElement(xmlw, "funderName", StringEscapeUtils.escapeXml10(funder));
-                            if (StringUtils.isNotBlank(awardNumber)) {
-                                XmlWriterUtil.writeFullElement(xmlw, "awardNumber", StringEscapeUtils.escapeXml10(awardNumber));
-                            }
-                            xmlw.writeEndElement(); // </fundingReference>
-                        }
-
-                    }
-                }
-            }
-
-            if (fundingReferenceWritten) {
-                xmlw.writeEndElement(); // </fundingReferences>
-            }
-
-        }
-    }
+package edu.harvard.iq.dataverse.pidproviders.doi;
+
+import java.io.ByteArrayOutputStream;
+import java.io.IOException;
+import java.io.OutputStream;
+import java.net.MalformedURLException;
+import java.net.URI;
+import java.net.URISyntaxException;
+import java.net.URL;
+import java.text.ParseException;
+import java.text.SimpleDateFormat;
+import java.util.ArrayList;
+import java.util.Date;
+import java.util.HashMap;
+import java.util.HashSet;
+import java.util.Iterator;
+import java.util.List;
+import java.util.Map;
+import java.util.Optional;
+import java.util.Set;
+import java.util.logging.Logger;
+import java.util.stream.Collectors;
+
+import javax.xml.stream.XMLOutputFactory;
+import javax.xml.stream.XMLStreamException;
+import javax.xml.stream.XMLStreamWriter;
+
+import org.apache.commons.lang3.StringUtils;
+import org.apache.commons.text.StringEscapeUtils;
+import org.jsoup.Jsoup;
+import org.jsoup.nodes.Document;
+import org.jsoup.nodes.Element;
+import org.jsoup.select.Elements;
+import org.ocpsoft.common.util.Strings;
+
+import edu.harvard.iq.dataverse.AlternativePersistentIdentifier;
+import edu.harvard.iq.dataverse.ControlledVocabularyValue;
+import edu.harvard.iq.dataverse.DataFile;
+import edu.harvard.iq.dataverse.Dataset;
+import edu.harvard.iq.dataverse.DatasetAuthor;
+import edu.harvard.iq.dataverse.DatasetField;
+import edu.harvard.iq.dataverse.DatasetFieldCompoundValue;
+import edu.harvard.iq.dataverse.DatasetFieldConstant;
+import edu.harvard.iq.dataverse.DatasetFieldType;
+import edu.harvard.iq.dataverse.DatasetFieldValue;
+import edu.harvard.iq.dataverse.DatasetRelPublication;
+import edu.harvard.iq.dataverse.DatasetVersion;
+import edu.harvard.iq.dataverse.DvObject;
+import edu.harvard.iq.dataverse.FileMetadata;
+import edu.harvard.iq.dataverse.GlobalId;
+import edu.harvard.iq.dataverse.TermsOfUseAndAccess;
+import edu.harvard.iq.dataverse.api.Util;
+import edu.harvard.iq.dataverse.api.dto.DatasetDTO;
+import edu.harvard.iq.dataverse.api.dto.FieldDTO;
+import edu.harvard.iq.dataverse.api.dto.MetadataBlockDTO;
+import edu.harvard.iq.dataverse.dataset.DatasetUtil;
+import edu.harvard.iq.dataverse.export.DDIExporter;
+import edu.harvard.iq.dataverse.license.License;
+import edu.harvard.iq.dataverse.pidproviders.AbstractPidProvider;
+import edu.harvard.iq.dataverse.pidproviders.PidUtil;
+import edu.harvard.iq.dataverse.pidproviders.doi.AbstractDOIProvider;
+import edu.harvard.iq.dataverse.pidproviders.handle.HandlePidProvider;
+import edu.harvard.iq.dataverse.pidproviders.perma.PermaLinkPidProvider;
+import edu.harvard.iq.dataverse.util.BundleUtil;
+import edu.harvard.iq.dataverse.util.PersonOrOrgUtil;
+import edu.harvard.iq.dataverse.util.StringUtil;
+import edu.harvard.iq.dataverse.util.xml.XmlPrinter;
+import edu.harvard.iq.dataverse.util.xml.XmlWriterUtil;
+import jakarta.json.JsonObject;
+
+public class XmlMetadataTemplate {
+
+    private static final Logger logger = Logger.getLogger(XmlMetadataTemplate.class.getName());
+
+    public static final String XML_NAMESPACE = "http://datacite.org/schema/kernel-4";
+    public static final String XML_SCHEMA_LOCATION = "http://datacite.org/schema/kernel-4 http://schema.datacite.org/meta/kernel-4.5/metadata.xsd";
+    public static final String XML_XSI = "http://www.w3.org/2001/XMLSchema-instance";
+    public static final String XML_SCHEMA_VERSION = "4.5";
+
+    private DoiMetadata doiMetadata;
+
+    public XmlMetadataTemplate() {
+    }
+
+    public XmlMetadataTemplate(DoiMetadata doiMetadata) {
+        this.doiMetadata = doiMetadata;
+    }
+
+    public String generateXML(DvObject dvObject) {
+        try (ByteArrayOutputStream outputStream = new ByteArrayOutputStream()) {
+            generateXML(dvObject, outputStream);
+
+            String xml = outputStream.toString();
+            logger.info(xml);
+            return XmlPrinter.prettyPrintXml(xml);
+        } catch (XMLStreamException | IOException e) {
+            logger.severe("Unable to generate DataCite XML for DOI: " + dvObject.getGlobalId().asString() + " : " + e.getMessage());
+            e.printStackTrace();
+        }
+        return null;
+    }
+
+    private void generateXML(DvObject dvObject, OutputStream outputStream) throws XMLStreamException {
+        // Could/should use dataset metadata language for metadata from DvObject itself?
+        String language = null; // machine locale? e.g. for Publisher which is global
+        String metadataLanguage = null; // when set, otherwise = language?
+        XMLStreamWriter xmlw = XMLOutputFactory.newInstance().createXMLStreamWriter(outputStream);
+        xmlw.writeStartElement("resource");
+        boolean deaccessioned=false;
+        if(dvObject instanceof Dataset d) {
+            deaccessioned=d.isDeaccessioned();
+        } else if (dvObject instanceof DataFile df) {
+            deaccessioned = df.isDeaccessioned();
+        }
+        xmlw.writeDefaultNamespace(XML_NAMESPACE);
+        xmlw.writeAttribute("xmlns:xsi", XML_XSI);
+        xmlw.writeAttribute("xsi:schemaLocation", XML_SCHEMA_LOCATION);
+
+        writeIdentifier(xmlw, dvObject);
+        writeCreators(xmlw, doiMetadata.getAuthors(), deaccessioned);
+        writeTitles(xmlw, dvObject, language, deaccessioned);
+        writePublisher(xmlw, dvObject, deaccessioned);
+        writePublicationYear(xmlw, dvObject, deaccessioned);
+        if (!deaccessioned) {
+            writeSubjects(xmlw, dvObject);
+            writeContributors(xmlw, dvObject);
+            writeDates(xmlw, dvObject);
+            writeLanguage(xmlw, dvObject);
+        }
+        writeResourceType(xmlw, dvObject);
+        if (!deaccessioned) {
+            writeAlternateIdentifiers(xmlw, dvObject);
+            writeRelatedIdentifiers(xmlw, dvObject);
+            writeSize(xmlw, dvObject);
+            writeFormats(xmlw, dvObject);
+            writeVersion(xmlw, dvObject);
+            writeAccessRights(xmlw, dvObject);
+        }
+        writeDescriptions(xmlw, dvObject, deaccessioned);
+        if (!deaccessioned) {
+            writeGeoLocations(xmlw, dvObject);
+            writeFundingReferences(xmlw, dvObject);
+        }
+        xmlw.writeEndElement();
+        xmlw.flush();
+    }
+
+    /**
+     * 3, Title(s) (with optional type sub-properties) (M)
+     *
+     * @param xmlw
+     *            The Stream writer
+     * @param dvObject
+     *            The dataset/file
+     * @param language
+     *            the metadata language
+     * @return
+     * @throws XMLStreamException
+     */
+    private void writeTitles(XMLStreamWriter xmlw, DvObject dvObject, String language, boolean deaccessioned) throws XMLStreamException {
+        String title = null;
+        String subTitle = null;
+        List<String> altTitles = new ArrayList<>();
+
+        if (!deaccessioned) {
+            title = doiMetadata.getTitle();
+
+            // Only Datasets can have a subtitle or alternative titles
+            if (dvObject instanceof Dataset d) {
+                DatasetVersion dv = d.getLatestVersionForCopy();
+                Optional<DatasetField> subTitleField = dv.getDatasetFields().stream().filter(f -> f.getDatasetFieldType().getName().equals(DatasetFieldConstant.subTitle)).findFirst();
+                if (subTitleField.isPresent()) {
+                    subTitle = subTitleField.get().getValue();
+                }
+                Optional<DatasetField> altTitleField = dv.getDatasetFields().stream().filter(f -> f.getDatasetFieldType().getName().equals(DatasetFieldConstant.alternativeTitle)).findFirst();
+                if (altTitleField.isPresent()) {
+                    altTitles = altTitleField.get().getValues();
+                }
+            }
+        } else {
+            title = AbstractDOIProvider.UNAVAILABLE;
+        }
+        if (StringUtils.isNotBlank(title) || StringUtils.isNotBlank(subTitle) || (altTitles != null && !String.join("", altTitles).isBlank())) {
+            xmlw.writeStartElement("titles");
+            if (StringUtils.isNotBlank(title)) {
+                XmlWriterUtil.writeFullElement(xmlw, "title", title, language);
+            }
+            Map<String, String> attributes = new HashMap<String, String>();
+
+            if (StringUtils.isNotBlank(subTitle)) {
+                attributes.put("titleType", "Subtitle");
+                XmlWriterUtil.writeFullElementWithAttributes(xmlw, "title", attributes, subTitle);
+            }
+            if ((altTitles != null && !String.join("", altTitles).isBlank())) {
+                attributes.clear();
+                attributes.put("titleType", "AlternativeTitle");
+                for (String altTitle : altTitles) {
+                    XmlWriterUtil.writeFullElementWithAttributes(xmlw, "title", attributes, altTitle);
+                }
+            }
+            xmlw.writeEndElement();
+        }
+    }
+
+    /**
+     * 1, Identifier (with mandatory type sub-property) (M) Note DataCite expects
+     * identifierType="DOI" but OpenAire allows several others (see
+     * https://guidelines.readthedocs.io/en/latest/data/field_identifier.html#d-identifiertype)
+     * Dataverse is currently only capable of creating DOI, Handle, or URL types
+     * from the OpenAire list (the last from PermaLinks) ToDo - If we add,e.g., an
+     * ARK or PURL provider, this code has to change or we'll need to refactor so
+     * that the identifiertype and id value can be sent via the JSON/ORE
+     * 
+     * @param xmlw
+     *            The Steam writer
+     * @param dvObject
+     *            The dataset or file with the PID
+     * @throws XMLStreamException
+     */
+    private void writeIdentifier(XMLStreamWriter xmlw, DvObject dvObject) throws XMLStreamException {
+        GlobalId pid = dvObject.getGlobalId();
+        String identifierType = null;
+        String identifier = null;
+        switch (pid.getProtocol()) {
+        case AbstractDOIProvider.DOI_PROTOCOL:
+            identifierType = AbstractDOIProvider.DOI_PROTOCOL.toUpperCase();
+            identifier = pid.asRawIdentifier();
+            break;
+        case HandlePidProvider.HDL_PROTOCOL:
+            identifierType = "Handle";
+            identifier = pid.asRawIdentifier();
+            break;
+        case PermaLinkPidProvider.PERMA_PROTOCOL:
+            identifierType = "URL";
+            identifier = pid.asURL();
+            break;
+        }
+        Map<String, String> attributeMap = new HashMap<String, String>();
+        attributeMap.put("identifierType", identifierType);
+        XmlWriterUtil.writeFullElementWithAttributes(xmlw, "identifier", attributeMap, identifier);
+    }
+
+    /**
+     * 2, Creator (with optional given name, family name, name identifier and
+     * affiliation sub-properties) (M)
+     *
+     * @param xmlw
+     *            The stream writer
+     * @param authorList
+     *            - the list of authors
+     * @throws XMLStreamException
+     */
+    public void writeCreators(XMLStreamWriter xmlw, List<DatasetAuthor> authorList, boolean deaccessioned) throws XMLStreamException {
+        // creators -> creator -> creatorName with nameType attribute, givenName,
+        // familyName, nameIdentifier
+        // write all creators
+        xmlw.writeStartElement("creators"); // <creators>
+        if(deaccessioned) {
+            //skip the loop below
+            authorList = null;
+        }
+        boolean nothingWritten = true;
+        if (authorList != null && !authorList.isEmpty()) {
+            for (DatasetAuthor author : authorList) {
+                String creatorName = StringEscapeUtils.escapeXml10(author.getName().getDisplayValue());
+                String affiliation = null;
+                if (author.getAffiliation() != null && !author.getAffiliation().getDisplayValue().isEmpty()) {
+                    affiliation = StringEscapeUtils.escapeXml10(author.getAffiliation().getDisplayValue());
+                }
+                String nameIdentifier = null;
+                String nameIdentifierScheme = null;
+                if (StringUtils.isNotBlank(author.getIdValue()) && StringUtils.isNotBlank(author.getIdType())) {
+                    nameIdentifier = author.getIdValue();
+                    if (nameIdentifier != null) {
+                        // Normalizes to the URL form of the identifier, returns null if the identifier
+                        // is not valid given the type
+                        nameIdentifier = author.getIdentifierAsUrl();
+                    }
+                    nameIdentifierScheme = author.getIdType();
+                }
+
+                if (StringUtils.isNotBlank(creatorName)) {
+                    JsonObject creatorObj = PersonOrOrgUtil.getPersonOrOrganization(creatorName, false,
+                            StringUtils.containsIgnoreCase(nameIdentifierScheme, "orcid"));
+                    nothingWritten = false;
+                    writeEntityElements(xmlw, "creator", null, creatorObj, affiliation, nameIdentifier, nameIdentifierScheme);
+                }
+
+                
+            }
+        }
+        if (nothingWritten) {
+            // Authors unavailable
+            xmlw.writeStartElement("creator");
+            XmlWriterUtil.writeFullElement(xmlw, "creatorName", AbstractPidProvider.UNAVAILABLE);
+            xmlw.writeEndElement();
+        }
+        xmlw.writeEndElement(); // </creators>
+    }
+
+    private void writePublisher(XMLStreamWriter xmlw, DvObject dvObject, boolean deaccessioned) throws XMLStreamException {
+        // publisher should already be non null - :unav if it wasn't available
+        if(deaccessioned) {
+            doiMetadata.setPublisher(AbstractPidProvider.UNAVAILABLE);
+        }
+        XmlWriterUtil.writeFullElement(xmlw, "publisher", doiMetadata.getPublisher());
+    }
+
+    private void writePublicationYear(XMLStreamWriter xmlw, DvObject dvObject, boolean deaccessioned) throws XMLStreamException {
+        // Can't use "UNKNOWN" here because DataCite will respond with "[facet
+        // 'pattern'] the value 'unknown' is not accepted by the pattern '[\d]{4}'"
+        String pubYear = "9999";
+        // FIXME: Investigate why this.publisherYear is sometimes null now that pull
+        // request #4606 has been merged.
+        if (! deaccessioned && (doiMetadata.getPublisherYear() != null)) {
+            // Added to prevent a NullPointerException when trying to destroy datasets when
+            // using DataCite rather than EZID.
+            pubYear = doiMetadata.getPublisherYear();
+        }
+        XmlWriterUtil.writeFullElement(xmlw, "publicationYear", String.valueOf(pubYear));
+    }
+
+    /**
+     * 6, Subject (with scheme sub-property) R
+     *
+     * @param xmlw
+     *            The Steam writer
+     * @param dvObject
+     *            The Dataset/DataFile
+     * @throws XMLStreamException
+     */
+    private void writeSubjects(XMLStreamWriter xmlw, DvObject dvObject) throws XMLStreamException {
+        // subjects -> subject with subjectScheme and schemeURI attributes when
+        // available
+        boolean subjectsCreated = false;
+        List<String> subjects = new ArrayList<String>();
+        List<DatasetFieldCompoundValue> compoundKeywords = new ArrayList<DatasetFieldCompoundValue>();
+        List<DatasetFieldCompoundValue> compoundTopics = new ArrayList<DatasetFieldCompoundValue>();
+        // Dataset Subject= Dataverse subject, keyword, and/or topic classification
+        // fields
+        if (dvObject instanceof Dataset d) {
+            DatasetVersion dv = d.getLatestVersionForCopy();
+            for (DatasetField dsf : dv.getDatasetFields()) {
+                if (dsf.getDatasetFieldType().getName().equals(DatasetFieldConstant.subject)) {
+                    subjects.addAll(dsf.getValues());
+                }
+                if (dsf.getDatasetFieldType().getName().equals(DatasetFieldConstant.keyword)) {
+                    compoundKeywords = dsf.getDatasetFieldCompoundValues();
+                } else if (dsf.getDatasetFieldType().getName().equals(DatasetFieldConstant.topicClassification)) {
+                    compoundTopics = dsf.getDatasetFieldCompoundValues();
+                }
+            }
+
+        } else if (dvObject instanceof DataFile df) {
+            subjects = df.getTagLabels();
+        }
+        for (String subject : subjects) {
+            if (StringUtils.isNotBlank(subject)) {
+                subjectsCreated = XmlWriterUtil.writeOpenTagIfNeeded(xmlw, "subjects", subjectsCreated);
+                XmlWriterUtil.writeFullElement(xmlw, "subject", StringEscapeUtils.escapeXml10(subject));
+            }
+        }
+        for (DatasetFieldCompoundValue keywordFieldValue : compoundKeywords) {
+            String keyword = null;
+            String scheme = null;
+            String schemeUri = null;
+
+            for (DatasetField subField : keywordFieldValue.getChildDatasetFields()) {
+                switch (subField.getDatasetFieldType().getName()) {
+                case DatasetFieldConstant.keywordValue:
+                    keyword = subField.getValue();
+                    break;
+                case DatasetFieldConstant.keywordVocab:
+                    scheme = subField.getValue();
+                    break;
+                case DatasetFieldConstant.keywordVocabURI:
+                    schemeUri = subField.getValue();
+                    break;
+                }
+            }
+            if (StringUtils.isNotBlank(keyword)) {
+                Map<String, String> attributesMap = new HashMap<String, String>();
+                if (StringUtils.isNotBlank(scheme)) {
+                    attributesMap.put("subjectScheme", scheme);
+                }
+                if (StringUtils.isNotBlank(schemeUri)) {
+                    attributesMap.put("schemeURI", schemeUri);
+                }
+                subjectsCreated = XmlWriterUtil.writeOpenTagIfNeeded(xmlw, "subjects", subjectsCreated);
+                XmlWriterUtil.writeFullElementWithAttributes(xmlw, "subject", attributesMap, StringEscapeUtils.escapeXml10(keyword));
+            }
+        }
+        for (DatasetFieldCompoundValue topicFieldValue : compoundTopics) {
+            String topic = null;
+            String scheme = null;
+            String schemeUri = null;
+
+            for (DatasetField subField : topicFieldValue.getChildDatasetFields()) {
+
+                switch (subField.getDatasetFieldType().getName()) {
+                case DatasetFieldConstant.topicClassValue:
+                    topic = subField.getValue();
+                    break;
+                case DatasetFieldConstant.topicClassVocab:
+                    scheme = subField.getValue();
+                    break;
+                case DatasetFieldConstant.topicClassVocabURI:
+                    schemeUri = subField.getValue();
+                    break;
+                }
+            }
+            if (StringUtils.isNotBlank(topic)) {
+                Map<String, String> attributesMap = new HashMap<String, String>();
+                if (StringUtils.isNotBlank(scheme)) {
+                    attributesMap.put("subjectScheme", scheme);
+                }
+                if (StringUtils.isNotBlank(schemeUri)) {
+                    attributesMap.put("schemeURI", schemeUri);
+                }
+                subjectsCreated = XmlWriterUtil.writeOpenTagIfNeeded(xmlw, "subjects", subjectsCreated);
+                XmlWriterUtil.writeFullElementWithAttributes(xmlw, "subject", attributesMap, StringEscapeUtils.escapeXml10(topic));
+            }
+        }
+        if (subjectsCreated) {
+            xmlw.writeEndElement();
+        }
+    }
+
+    /**
+     * 7, Contributor (with optional given name, family name, name identifier and
+     * affiliation sub-properties)
+     *
+     * @see #writeContributorElement(javax.xml.stream.XMLStreamWriter,
+     *      java.lang.String, java.lang.String, java.lang.String)
+     *
+     * @param xmlw
+     *            The stream writer
+     * @param dvObject
+     *            The Dataset/DataFile
+     * @throws XMLStreamException
+     */
+    private void writeContributors(XMLStreamWriter xmlw, DvObject dvObject) throws XMLStreamException {
+        boolean contributorsCreated = false;
+        List<DatasetFieldCompoundValue> compoundProducers = new ArrayList<DatasetFieldCompoundValue>();
+        List<DatasetFieldCompoundValue> compoundDistributors = new ArrayList<DatasetFieldCompoundValue>();
+        List<DatasetFieldCompoundValue> compoundContacts = new ArrayList<DatasetFieldCompoundValue>();
+        List<DatasetFieldCompoundValue> compoundContributors = new ArrayList<DatasetFieldCompoundValue>();
+        // Dataset Subject= Dataverse subject, keyword, and/or topic classification
+        // fields
+        // ToDo Include for files?
+        /*
+         * if(dvObject instanceof DataFile df) { dvObject = df.getOwner(); }
+         */
+
+        if (dvObject instanceof Dataset d) {
+            DatasetVersion dv = d.getLatestVersionForCopy();
+            for (DatasetField dsf : dv.getDatasetFields()) {
+                switch (dsf.getDatasetFieldType().getName()) {
+                case DatasetFieldConstant.producer:
+                    compoundProducers = dsf.getDatasetFieldCompoundValues();
+                    break;
+                case DatasetFieldConstant.distributor:
+                    compoundDistributors = dsf.getDatasetFieldCompoundValues();
+                    break;
+                case DatasetFieldConstant.datasetContact:
+                    compoundContacts = dsf.getDatasetFieldCompoundValues();
+                    break;
+                case DatasetFieldConstant.contributor:
+                    compoundContributors = dsf.getDatasetFieldCompoundValues();
+                }
+            }
+        }
+
+        for (DatasetFieldCompoundValue producerFieldValue : compoundProducers) {
+            String producer = null;
+            String affiliation = null;
+
+            for (DatasetField subField : producerFieldValue.getChildDatasetFields()) {
+
+                switch (subField.getDatasetFieldType().getName()) {
+                case DatasetFieldConstant.producerName:
+                    producer = subField.getValue();
+                    break;
+                case DatasetFieldConstant.producerAffiliation:
+                    affiliation = subField.getValue();
+                    break;
+                }
+            }
+            if (StringUtils.isNotBlank(producer)) {
+                contributorsCreated = XmlWriterUtil.writeOpenTagIfNeeded(xmlw, "contributors", contributorsCreated);
+                JsonObject entityObject = PersonOrOrgUtil.getPersonOrOrganization(producer, false, false);
+                writeEntityElements(xmlw, "contributor", "Producer", entityObject, affiliation, null, null);
+            }
+
+        }
+
+        for (DatasetFieldCompoundValue distributorFieldValue : compoundDistributors) {
+            String distributor = null;
+            String affiliation = null;
+
+            for (DatasetField subField : distributorFieldValue.getChildDatasetFields()) {
+
+                switch (subField.getDatasetFieldType().getName()) {
+                case DatasetFieldConstant.distributorName:
+                    distributor = subField.getValue();
+                    break;
+                case DatasetFieldConstant.distributorAffiliation:
+                    affiliation = subField.getValue();
+                    break;
+                }
+            }
+            if (StringUtils.isNotBlank(distributor)) {
+                contributorsCreated = XmlWriterUtil.writeOpenTagIfNeeded(xmlw, "contributors", contributorsCreated);
+                JsonObject entityObject = PersonOrOrgUtil.getPersonOrOrganization(distributor, false, false);
+                writeEntityElements(xmlw, "contributor", "Distributor", entityObject, affiliation, null, null);
+            }
+
+        }
+        for (DatasetFieldCompoundValue contactFieldValue : compoundContacts) {
+            String contact = null;
+            String affiliation = null;
+
+            for (DatasetField subField : contactFieldValue.getChildDatasetFields()) {
+
+                switch (subField.getDatasetFieldType().getName()) {
+                case DatasetFieldConstant.datasetContactName:
+                    contact = subField.getValue();
+                    break;
+                case DatasetFieldConstant.datasetContactAffiliation:
+                    affiliation = subField.getValue();
+                    break;
+                }
+            }
+            if (StringUtils.isNotBlank(contact)) {
+                contributorsCreated = XmlWriterUtil.writeOpenTagIfNeeded(xmlw, "contributors", contributorsCreated);
+                JsonObject entityObject = PersonOrOrgUtil.getPersonOrOrganization(contact, false, false);
+                writeEntityElements(xmlw, "contributor", "ContactPerson", entityObject, affiliation, null, null);
+            }
+
+        }
+        for (DatasetFieldCompoundValue contributorFieldValue : compoundContributors) {
+            String contributor = null;
+            String contributorType = null;
+
+            for (DatasetField subField : contributorFieldValue.getChildDatasetFields()) {
+
+                switch (subField.getDatasetFieldType().getName()) {
+                case DatasetFieldConstant.contributorName:
+                    contributor = subField.getValue();
+                    break;
+                case DatasetFieldConstant.contributorType:
+                    contributorType = subField.getValue();
+                    if(contributorType!=null) {
+                        contributorType = contributorType.replace(" ", "");
+                    }
+                    break;
+                }
+            }
+            // QDR - doesn't have Funder in the contributor type list.
+            // Using a string isn't i18n
+            if (StringUtils.isNotBlank(contributor) && !StringUtils.equalsIgnoreCase("Funder", contributorType)) {
+                contributorsCreated = XmlWriterUtil.writeOpenTagIfNeeded(xmlw, "contributors", contributorsCreated);
+                JsonObject entityObject = PersonOrOrgUtil.getPersonOrOrganization(contributor, false, false);
+                writeEntityElements(xmlw, "contributor", contributorType, entityObject, null, null, null);
+            }
+
+        }
+
+        if (contributorsCreated) {
+            xmlw.writeEndElement();
+        }
+    }
+
+    private void writeEntityElements(XMLStreamWriter xmlw, String elementName, String type, JsonObject entityObject, String affiliation, String nameIdentifier, String nameIdentifierScheme) throws XMLStreamException {
+        xmlw.writeStartElement(elementName);
+        Map<String, String> attributeMap = new HashMap<String, String>();
+        if (StringUtils.isNotBlank(type)) {
+            xmlw.writeAttribute("contributorType", type);
+        }
+        // person name=<FamilyName>, <FirstName>
+        if (entityObject.getBoolean("isPerson")) {
+            attributeMap.put("nameType", "Personal");
+        } else {
+            attributeMap.put("nameType", "Organizational");
+        }
+        XmlWriterUtil.writeFullElementWithAttributes(xmlw, elementName + "Name", attributeMap,
+                StringEscapeUtils.escapeXml10(entityObject.getString("fullName")));
+        if (entityObject.containsKey("givenName")) {
+            XmlWriterUtil.writeFullElement(xmlw, "givenName", StringEscapeUtils.escapeXml10(entityObject.getString("givenName")));
+        }
+        if (entityObject.containsKey("familyName")) {
+            XmlWriterUtil.writeFullElement(xmlw, "familyName", StringEscapeUtils.escapeXml10(entityObject.getString("familyName")));
+        }
+
+        if (nameIdentifier != null) {
+            attributeMap.clear();
+            URL url;
+            try {
+                url = new URL(nameIdentifier);
+                String protocol = url.getProtocol();
+                String authority = url.getAuthority();
+                String site = String.format("%s://%s", protocol, authority);
+                attributeMap.put("schemeURI", site);
+                attributeMap.put("nameIdentifierScheme", nameIdentifierScheme);
+                XmlWriterUtil.writeFullElementWithAttributes(xmlw, "nameIdentifier", attributeMap, nameIdentifier);
+            } catch (MalformedURLException e) {
+                logger.warning("DatasetAuthor.getIdentifierAsUrl returned a Malformed URL: " + nameIdentifier);
+            }
+        }
+
+        if (StringUtils.isNotBlank(affiliation)) {
+            attributeMap.clear();
+            if (affiliation.startsWith("https://ror.org/")) {
+
+                attributeMap.put("schemeURI", "https://ror.org");
+                attributeMap.put("affiliationIdentifierScheme", "ROR");
+            }
+            XmlWriterUtil.writeFullElementWithAttributes(xmlw, "affiliation", attributeMap, StringEscapeUtils.escapeXml10(affiliation));
+        }
+        xmlw.writeEndElement();
+    }
+
+    /**
+     * 8, Date (with type sub-property) (R)
+     *
+     * @param xmlw
+     *            The Steam writer
+     * @param dvObject
+     *            The dataset/datafile
+     * @throws XMLStreamException
+     */
+    private void writeDates(XMLStreamWriter xmlw, DvObject dvObject) throws XMLStreamException {
+        boolean datesWritten = false;
+        String dateOfDistribution = null;
+        String dateOfProduction = null;
+        String dateOfDeposit = null;
+        Date releaseDate = null;
+        String publicationDate = null;
+        boolean isAnUpdate=false;
+        List<DatasetFieldCompoundValue> datesOfCollection = new ArrayList<DatasetFieldCompoundValue>();
+        List<DatasetFieldCompoundValue> timePeriods = new ArrayList<DatasetFieldCompoundValue>();
+
+        if (dvObject instanceof DataFile df) {
+            // Find the first released version the file is in to give a published date
+            List<FileMetadata> fmds = df.getFileMetadatas();
+            DatasetVersion initialVersion = null;
+            for (FileMetadata fmd : fmds) {
+                DatasetVersion dv = fmd.getDatasetVersion();
+                if (dv.isReleased()) {
+                    initialVersion = dv;
+                    publicationDate = Util.getDateFormat().format(dv.getReleaseTime());
+                    break;
+                }
+            }
+            // And the last update is the most recent
+            for (int i = fmds.size() - 1; i >= 0; i--) {
+                DatasetVersion dv = fmds.get(i).getDatasetVersion();
+                if (dv.isReleased() && !dv.equals(initialVersion)) {
+                    releaseDate = dv.getReleaseTime();
+                    isAnUpdate=true;
+                    break;
+                }
+            }
+        } else if (dvObject instanceof Dataset d) {
+            DatasetVersion dv = d.getLatestVersionForCopy();
+            Long versionNumber = dv.getVersionNumber();
+            if (versionNumber != null && !(versionNumber.equals(1) && dv.getMinorVersionNumber().equals(0))) {
+                isAnUpdate = true;
+            }
+            releaseDate = dv.getReleaseTime();
+            publicationDate = d.getPublicationDateFormattedYYYYMMDD();
+            for (DatasetField dsf : dv.getDatasetFields()) {
+                switch (dsf.getDatasetFieldType().getName()) {
+                case DatasetFieldConstant.distributionDate:
+                    dateOfDistribution = dsf.getValue();
+                    break;
+                case DatasetFieldConstant.productionDate:
+                    dateOfProduction = dsf.getValue();
+                    break;
+                case DatasetFieldConstant.dateOfDeposit:
+                    dateOfDeposit = dsf.getValue();
+                    break;
+                case DatasetFieldConstant.dateOfCollection:
+                    datesOfCollection = dsf.getDatasetFieldCompoundValues();
+                    break;
+                case DatasetFieldConstant.timePeriodCovered:
+                    timePeriods = dsf.getDatasetFieldCompoundValues();
+                    break;
+                }
+            }
+        }
+        Map<String, String> attributes = new HashMap<String, String>();
+        if (StringUtils.isNotBlank(dateOfDistribution)) {
+            datesWritten = XmlWriterUtil.writeOpenTagIfNeeded(xmlw, "dates", datesWritten);
+            attributes.put("dateType", "Issued");
+            XmlWriterUtil.writeFullElementWithAttributes(xmlw, "date", attributes, dateOfDistribution);
+        }
+        // dates -> date with dateType attribute
+
+        if (StringUtils.isNotBlank(dateOfProduction)) {
+            datesWritten = XmlWriterUtil.writeOpenTagIfNeeded(xmlw, "dates", datesWritten);
+            attributes.put("dateType", "Created");
+            XmlWriterUtil.writeFullElementWithAttributes(xmlw, "date", attributes, dateOfProduction);
+        }
+        if (StringUtils.isNotBlank(dateOfDeposit)) {
+            datesWritten = XmlWriterUtil.writeOpenTagIfNeeded(xmlw, "dates", datesWritten);
+            attributes.put("dateType", "Submitted");
+            XmlWriterUtil.writeFullElementWithAttributes(xmlw, "date", attributes, dateOfDeposit);
+        }
+
+        if (publicationDate != null) {
+            datesWritten = XmlWriterUtil.writeOpenTagIfNeeded(xmlw, "dates", datesWritten);
+
+            attributes.put("dateType", "Available");
+            XmlWriterUtil.writeFullElementWithAttributes(xmlw, "date", attributes, publicationDate);
+        }
+        if (isAnUpdate) {
+            String date = Util.getDateFormat().format(releaseDate);
+            datesWritten = XmlWriterUtil.writeOpenTagIfNeeded(xmlw, "dates", datesWritten);
+
+            attributes.put("dateType", "Updated");
+            XmlWriterUtil.writeFullElementWithAttributes(xmlw, "date", attributes, date);
+        }
+        if (datesOfCollection != null) {
+            for (DatasetFieldCompoundValue collectionDateFieldValue : datesOfCollection) {
+                String startDate = null;
+                String endDate = null;
+
+                for (DatasetField subField : collectionDateFieldValue.getChildDatasetFields()) {
+                    switch (subField.getDatasetFieldType().getName()) {
+                    case DatasetFieldConstant.dateOfCollectionStart:
+                        startDate = subField.getValue();
+                        break;
+                    case DatasetFieldConstant.dateOfCollectionEnd:
+                        endDate = subField.getValue();
+                        break;
+                    }
+                }
+                // Minimal clean-up - useful? Parse/format would remove unused chars, and an
+                // exception would clear the date so we don't send nonsense
+                startDate = cleanUpDate(startDate);
+                endDate = cleanUpDate(endDate);
+                if (StringUtils.isNotBlank(startDate) || StringUtils.isNotBlank(endDate)) {
+                    datesWritten = XmlWriterUtil.writeOpenTagIfNeeded(xmlw, "dates", datesWritten);
+                    attributes.put("dateType", "Collected");
+                    XmlWriterUtil.writeFullElementWithAttributes(xmlw, "date", attributes, (startDate + "/" + endDate).trim());
+                }
+            }
+        }
+        if (timePeriods != null) {
+            for (DatasetFieldCompoundValue timePeriodFieldValue : timePeriods) {
+                String startDate = null;
+                String endDate = null;
+
+                for (DatasetField subField : timePeriodFieldValue.getChildDatasetFields()) {
+                    switch (subField.getDatasetFieldType().getName()) {
+                    case DatasetFieldConstant.timePeriodCoveredStart:
+                        startDate = subField.getValue();
+                        break;
+                    case DatasetFieldConstant.timePeriodCoveredEnd:
+                        endDate = subField.getValue();
+                        break;
+                    }
+                }
+                // Minimal clean-up - useful? Parse/format would remove unused chars, and an
+                // exception would clear the date so we don't send nonsense
+                startDate = cleanUpDate(startDate);
+                endDate = cleanUpDate(endDate);
+                if (StringUtils.isNotBlank(startDate) || StringUtils.isNotBlank(endDate)) {
+                    datesWritten = XmlWriterUtil.writeOpenTagIfNeeded(xmlw, "dates", datesWritten);
+                    attributes.put("dateType", "Other");
+                    attributes.put("dateInformation", "Time period covered by the data");
+                    XmlWriterUtil.writeFullElementWithAttributes(xmlw, "date", attributes, (startDate + "/" + endDate).trim());
+                }
+            }
+        }
+        if (datesWritten) {
+            xmlw.writeEndElement();
+        }
+    }
+
+    private String cleanUpDate(String date) {
+        String newDate = null;
+        if (!StringUtils.isBlank(date)) {
+            try {
+                SimpleDateFormat sdf = Util.getDateFormat();
+                Date start = sdf.parse(date);
+                newDate = sdf.format(start);
+            } catch (ParseException e) {
+                logger.warning("Could not parse date: " + date);
+            }
+        }
+        return newDate;
+    }
+
+    // 9, Language (MA), language
+    private void writeLanguage(XMLStreamWriter xmlw, DvObject dvObject) throws XMLStreamException {
+        // Currently not supported. Spec indicates one 'primary' language. Could send
+        // the first entry in DatasetFieldConstant.language or send iff there is only
+        // one entry, and/or default to the machine's default lang, or the dataverse metadatalang?
+        return;
+    }
+
+    // 10, ResourceType (with mandatory general type
+    // description sub- property) (M)
+    private void writeResourceType(XMLStreamWriter xmlw, DvObject dvObject) throws XMLStreamException {
+        List<String> kindOfDataValues = new ArrayList<String>();
+        Map<String, String> attributes = new HashMap<String, String>();
+
+        attributes.put("resourceTypeGeneral", "Dataset");
+        if (dvObject instanceof Dataset d) {
+            DatasetVersion dv = d.getLatestVersionForCopy();
+            for (DatasetField dsf : dv.getDatasetFields()) {
+                switch (dsf.getDatasetFieldType().getName()) {
+                case DatasetFieldConstant.kindOfData:
+                    List<String> vals = dsf.getValues();
+                    for(String val: vals) {
+                        if(StringUtils.isNotBlank(val)) {
+                            kindOfDataValues.add(val);
+                        }
+                    }
+                    break;
+                }
+            }
+        }
+        if (!kindOfDataValues.isEmpty()) {
+            XmlWriterUtil.writeFullElementWithAttributes(xmlw, "resourceType", attributes, String.join(";", kindOfDataValues));
+
+        } else {
+            // Write an attribute only element if there are no kindOfData values.
+            xmlw.writeStartElement("resourceType");
+            xmlw.writeAttribute("resourceTypeGeneral", attributes.get("resourceTypeGeneral"));
+            xmlw.writeEndElement();
+        }
+
+    }
+
+    /**
+     * 11 AlternateIdentifier (with type sub-property) (O)
+     *
+     * @param xmlw
+     *            The Steam writer
+     * @param dvObject
+     *            The dataset/datafile
+     * @throws XMLStreamException
+     */
+    private void writeAlternateIdentifiers(XMLStreamWriter xmlw, DvObject dvObject) throws XMLStreamException {
+        List<DatasetFieldCompoundValue> otherIdentifiers = new ArrayList<DatasetFieldCompoundValue>();
+        Set<AlternativePersistentIdentifier> altPids = dvObject.getAlternativePersistentIndentifiers();
+
+        boolean alternatesWritten = false;
+
+        Map<String, String> attributes = new HashMap<String, String>();
+        if (dvObject instanceof Dataset d) {
+            DatasetVersion dv = d.getLatestVersionForCopy();
+            for (DatasetField dsf : dv.getDatasetFields()) {
+                if (DatasetFieldConstant.otherId.equals(dsf.getDatasetFieldType().getName())) {
+                    otherIdentifiers = dsf.getDatasetFieldCompoundValues();
+                    break;
+                }
+            }
+        }
+
+        if (altPids != null && !altPids.isEmpty()) {
+            alternatesWritten = XmlWriterUtil.writeOpenTagIfNeeded(xmlw, "alternateIdentifiers", alternatesWritten);
+            for (AlternativePersistentIdentifier altPid : altPids) {
+                String identifierType = null;
+                String identifier = null;
+                switch (altPid.getProtocol()) {
+                case AbstractDOIProvider.DOI_PROTOCOL:
+                    identifierType = AbstractDOIProvider.DOI_PROTOCOL.toUpperCase();
+                    identifier = altPid.getAuthority() + "/" + altPid.getIdentifier();
+                    break;
+                case HandlePidProvider.HDL_PROTOCOL:
+                    identifierType = "Handle";
+                    identifier = altPid.getAuthority() + "/" + altPid.getIdentifier();
+                    break;
+                default:
+                    // The AlternativePersistentIdentifier class isn't really ready for anything but
+                    // doi or handle pids, but will add this as a default.
+                    identifierType = ":unav";
+                    identifier = altPid.getAuthority() + altPid.getIdentifier();
+                    break;
+                }
+                attributes.put("alternateIdentifierType", identifierType);
+                XmlWriterUtil.writeFullElementWithAttributes(xmlw, "alternateIdentifier", attributes, identifier);
+
+            }
+        }
+
+        for (DatasetFieldCompoundValue otherIdentifier : otherIdentifiers) {
+            String identifierType = null;
+            String identifier = null;
+            for (DatasetField subField : otherIdentifier.getChildDatasetFields()) {
+                identifierType = ":unav";
+                switch (subField.getDatasetFieldType().getName()) {
+                case DatasetFieldConstant.otherIdAgency:
+                    identifierType = subField.getValue();
+                    break;
+                case DatasetFieldConstant.otherIdValue:
+                    identifier = subField.getValue();
+                    break;
+                }
+            }
+            attributes.put("alternateIdentifierType", identifierType);
+            if (!StringUtils.isBlank(identifier)) {
+                alternatesWritten = XmlWriterUtil.writeOpenTagIfNeeded(xmlw, "alternateIdentifiers", alternatesWritten);
+
+                XmlWriterUtil.writeFullElementWithAttributes(xmlw, "alternateIdentifier", attributes, identifier);
+            }
+        }
+        if (alternatesWritten) {
+            xmlw.writeEndElement();
+        }
+    }
+
+    /**
+     * 12, RelatedIdentifier (with type and relation type sub-properties) (R)
+     *
+     * @param xmlw
+     *            The Steam writer
+     * @param dvObject
+     *            the dataset/datafile
+     * @throws XMLStreamException
+     */
+    private void writeRelatedIdentifiers(XMLStreamWriter xmlw, DvObject dvObject) throws XMLStreamException {
+
+        boolean relatedIdentifiersWritten = false;
+
+        Map<String, String> attributes = new HashMap<String, String>();
+
+        if (dvObject instanceof Dataset dataset) {
+            List<DatasetRelPublication> relatedPublications = dataset.getLatestVersionForCopy().getRelatedPublications();
+            if (!relatedPublications.isEmpty()) {
+                for (DatasetRelPublication relatedPub : relatedPublications) {
+                    attributes.clear();
+
+                    String pubIdType = relatedPub.getIdType();
+                    String identifier = relatedPub.getIdNumber();
+                    String url = relatedPub.getUrl();
+                    String relationType = relatedPub.getRelationType();
+                    if(StringUtils.isBlank(relationType)) {
+                        relationType = "IsSupplementTo";
+                    }
+                    /*
+                     * Note - with identifier and url fields, it's not clear that there's a single
+                     * way those two fields are used for all identifier types. The code here is
+                     * ~best effort to interpret those fields.
+                     */
+                    logger.info("Found relpub: " + pubIdType + " " + identifier + " " + url);
+
+                    pubIdType = getCanonicalPublicationType(pubIdType);
+logger.info("Canonical type: " + pubIdType);
+                    // Prefer url if set, otherwise check identifier
+                    String relatedIdentifier = url;
+                    if (StringUtils.isBlank(relatedIdentifier)) {
+                        relatedIdentifier = identifier;
+                    }
+                    logger.info("Related identifier: " + relatedIdentifier);
+                    // For types where we understand the protocol, get the canonical form
+                    if (pubIdType != null) {
+                        switch (pubIdType) {
+                        case "DOI":
+                            if (!(relatedIdentifier.startsWith("doi:") || relatedIdentifier.startsWith("http"))) {
+                                relatedIdentifier = "doi:" + relatedIdentifier;
+                            }
+                            logger.info("Intermediate Related identifier: " + relatedIdentifier);
+                            try {
+                                GlobalId pid = PidUtil.parseAsGlobalID(relatedIdentifier);
+                                relatedIdentifier = pid.asRawIdentifier();
+                            } catch (IllegalArgumentException e) {
+                                logger.warning("Invalid DOI: " + e.getLocalizedMessage());
+                                relatedIdentifier = null;
+                            }
+                            logger.info("Final Related identifier: " + relatedIdentifier);
+                            break;
+                        case "Handle":
+                            if (!relatedIdentifier.startsWith("hdl:") || !relatedIdentifier.startsWith("http")) {
+                                relatedIdentifier = "hdl:" + relatedIdentifier;
+                            }
+                            try {
+                                GlobalId pid = PidUtil.parseAsGlobalID(relatedIdentifier);
+                                relatedIdentifier = pid.asRawIdentifier();
+                            } catch (IllegalArgumentException e) {
+                                relatedIdentifier = null;
+                            }
+                            break;
+                        case "URL":
+                            break;
+                        default:
+
+                            // For non-URL types, if a URL is given, split the string to get a schemeUri
+                            try {
+                                URL relatedUrl = new URI(relatedIdentifier).toURL();
+                                String protocol = relatedUrl.getProtocol();
+                                String authority = relatedUrl.getAuthority();
+                                String site = String.format("%s://%s", protocol, authority);
+                                relatedIdentifier = relatedIdentifier.substring(site.length());
+                                attributes.put("schemeURI", site);
+                            } catch (URISyntaxException | MalformedURLException | IllegalArgumentException e) {
+                                // Just an identifier
+                            }
+                        }
+                    }
+                    if (StringUtils.isNotBlank(relatedIdentifier)) {
+                        // Still have a valid entry
+                        if (pubIdType != null) {
+                            attributes.put("relatedIdentifierType", pubIdType);
+                        }
+                        attributes.put("relationType", relationType);
+                        relatedIdentifiersWritten = XmlWriterUtil.writeOpenTagIfNeeded(xmlw, "relatedIdentifiers", relatedIdentifiersWritten);
+                        XmlWriterUtil.writeFullElementWithAttributes(xmlw, "relatedIdentifier", attributes, relatedIdentifier);
+                    }
+                }
+            }
+            List<FileMetadata> fmds = dataset.getLatestVersionForCopy().getFileMetadatas();
+            if (!((fmds==null) && fmds.isEmpty())) {
+                attributes.clear();
+                attributes.put("relationType", "HasPart");
+                for (FileMetadata fmd : fmds) {
+                    DataFile dataFile = fmd.getDataFile();
+                    GlobalId pid = dataFile.getGlobalId();
+                    if (pid != null) {
+                        String pubIdType = getCanonicalPublicationType(pid.getProtocol());
+                        if (pubIdType != null) {
+                            attributes.put("relatedIdentifierType", pubIdType);
+                            relatedIdentifiersWritten = XmlWriterUtil.writeOpenTagIfNeeded(xmlw, "relatedIdentifiers", relatedIdentifiersWritten);
+                            XmlWriterUtil.writeFullElementWithAttributes(xmlw, "relatedIdentifier", attributes, pid.asRawIdentifier());
+                        }
+                    }
+                }
+            }
+        } else if (dvObject instanceof DataFile df) {
+            GlobalId pid = df.getOwner().getGlobalId();
+            if (pid != null) {
+                String pubIdType = getCanonicalPublicationType(pid.getProtocol());
+                if (pubIdType != null) {
+
+                    attributes.clear();
+                    attributes.put("relationType", "IsPartOf");
+                    attributes.put("relatedIdentifierType", pubIdType);
+                    relatedIdentifiersWritten = XmlWriterUtil.writeOpenTagIfNeeded(xmlw, "relatedIdentifiers", relatedIdentifiersWritten);
+                    XmlWriterUtil.writeFullElementWithAttributes(xmlw, "relatedIdentifier", attributes, pid.asRawIdentifier());
+                }
+            }
+        }
+        if (relatedIdentifiersWritten) {
+            xmlw.writeEndElement();
+        }
+    }
+
+    static HashMap<String, String> relatedIdentifierTypeMap = new HashMap<String, String>();
+
+    private static String getCanonicalPublicationType(String pubIdType) {
+        if (relatedIdentifierTypeMap.isEmpty()) {
+            relatedIdentifierTypeMap.put("ARK".toLowerCase(), "ARK");
+            relatedIdentifierTypeMap.put("arXiv", "arXiv");
+            relatedIdentifierTypeMap.put("bibcode".toLowerCase(), "bibcode");
+            relatedIdentifierTypeMap.put("DOI".toLowerCase(), "DOI");
+            relatedIdentifierTypeMap.put("EAN13".toLowerCase(), "EAN13");
+            relatedIdentifierTypeMap.put("EISSN".toLowerCase(), "EISSN");
+            relatedIdentifierTypeMap.put("Handle".toLowerCase(), "Handle");
+            relatedIdentifierTypeMap.put("IGSN".toLowerCase(), "IGSN");
+            relatedIdentifierTypeMap.put("ISBN".toLowerCase(), "ISBN");
+            relatedIdentifierTypeMap.put("ISSN".toLowerCase(), "ISSN");
+            relatedIdentifierTypeMap.put("ISTC".toLowerCase(), "ISTC");
+            relatedIdentifierTypeMap.put("LISSN".toLowerCase(), "LISSN");
+            relatedIdentifierTypeMap.put("LSID".toLowerCase(), "LSID");
+            relatedIdentifierTypeMap.put("PISSN".toLowerCase(), "PISSN");
+            relatedIdentifierTypeMap.put("PMID".toLowerCase(), "PMID");
+            relatedIdentifierTypeMap.put("PURL".toLowerCase(), "PURL");
+            relatedIdentifierTypeMap.put("UPC".toLowerCase(), "UPC");
+            relatedIdentifierTypeMap.put("URL".toLowerCase(), "URL");
+            relatedIdentifierTypeMap.put("URN".toLowerCase(), "URN");
+            relatedIdentifierTypeMap.put("WOS".toLowerCase(), "WOS");
+            // Add entry for Handle protocol so this can be used with GlobalId/getProtocol()
+            relatedIdentifierTypeMap.put("hdl".toLowerCase(), "Handle");
+        }
+        return relatedIdentifierTypeMap.get(pubIdType);
+    }
+
+    private void writeSize(XMLStreamWriter xmlw, DvObject dvObject) throws XMLStreamException {
+        // sizes -> size
+        boolean sizesWritten = false;
+        List<DataFile> dataFiles = new ArrayList<DataFile>();
+
+        if (dvObject instanceof Dataset dataset) {
+            dataFiles = dataset.getFiles();
+        } else if (dvObject instanceof DataFile df) {
+            dataFiles.add(df);
+        }
+        if (dataFiles != null && !dataFiles.isEmpty()) {
+            for (DataFile dataFile : dataFiles) {
+                Long size = dataFile.getFilesize();
+                if (size != -1) {
+                    sizesWritten = XmlWriterUtil.writeOpenTagIfNeeded(xmlw, "sizes", sizesWritten);
+                    XmlWriterUtil.writeFullElement(xmlw, "size", size.toString());
+                }
+            }
+        }
+        if (sizesWritten) {
+            xmlw.writeEndElement();
+        }
+
+    }
+
+    private void writeFormats(XMLStreamWriter xmlw, DvObject dvObject) throws XMLStreamException {
+
+        boolean formatsWritten = false;
+        List<DataFile> dataFiles = new ArrayList<DataFile>();
+
+        if (dvObject instanceof Dataset dataset) {
+            dataFiles = dataset.getFiles();
+        } else if (dvObject instanceof DataFile df) {
+            dataFiles.add(df);
+        }
+        if (dataFiles != null && !dataFiles.isEmpty()) {
+            for (DataFile dataFile : dataFiles) {
+                String format = dataFile.getContentType();
+                if (StringUtils.isNotBlank(format)) {
+                    formatsWritten = XmlWriterUtil.writeOpenTagIfNeeded(xmlw, "formats", formatsWritten);
+                    XmlWriterUtil.writeFullElement(xmlw, "format", format);
+                }
+                /*
+                 * Should original formats be sent? What about original sizes above?
+                 * if(dataFile.isTabularData()) { String originalFormat =
+                 * dataFile.getOriginalFileFormat(); if(StringUtils.isNotBlank(originalFormat))
+                 * { XmlWriterUtil.writeFullElement(xmlw, "format", format); } }
+                 */
+            }
+        }
+        if (formatsWritten) {
+            xmlw.writeEndElement();
+        }
+
+    }
+
+    private void writeVersion(XMLStreamWriter xmlw, DvObject dvObject) throws XMLStreamException {
+        Dataset d = null;
+        if (dvObject instanceof Dataset) {
+            d = (Dataset) dvObject;
+        } else if (dvObject instanceof DataFile) {
+            d = ((DataFile) dvObject).getOwner();
+        }
+        if (d != null) {
+            DatasetVersion dv = d.getLatestVersionForCopy();
+            String version = dv.getFriendlyVersionNumber();
+            if (StringUtils.isNotBlank(version)) {
+                XmlWriterUtil.writeFullElement(xmlw, "version", version);
+            }
+        }
+
+    }
+
+    private void writeAccessRights(XMLStreamWriter xmlw, DvObject dvObject) throws XMLStreamException {
+        // rightsList -> rights with rightsURI attribute
+        xmlw.writeStartElement("rightsList"); // <rightsList>
+
+        // set terms from the info:eu-repo-Access-Terms vocabulary
+        xmlw.writeStartElement("rights"); // <rights>
+        DatasetVersion dv = null;
+        boolean closed = false;
+        if (dvObject instanceof Dataset d) {
+            dv = d.getLatestVersionForCopy();
+            closed = dv.isHasRestrictedFile();
+        } else if (dvObject instanceof DataFile df) {
+            dv = df.getOwner().getLatestVersionForCopy();
+
+            closed = df.isRestricted();
+        }
+        TermsOfUseAndAccess terms = dv.getTermsOfUseAndAccess();
+        boolean requestsAllowed = terms.isFileAccessRequest();
+        License license = terms.getLicense();
+
+        if (requestsAllowed && closed) {
+            xmlw.writeAttribute("rightsURI", "info:eu-repo/semantics/restrictedAccess");
+        } else if (!requestsAllowed && closed) {
+            xmlw.writeAttribute("rightsURI", "info:eu-repo/semantics/closedAccess");
+        } else {
+            xmlw.writeAttribute("rightsURI", "info:eu-repo/semantics/openAccess");
+        }
+        xmlw.writeEndElement(); // </rights>
+        xmlw.writeStartElement("rights"); // <rights>
+
+        if (license != null) {
+            xmlw.writeAttribute("rightsURI", license.getUri().toString());
+            xmlw.writeCharacters(license.getName());
+        } else {
+            xmlw.writeAttribute("rightsURI", DatasetUtil.getLicenseURI(dv));
+            xmlw.writeCharacters(BundleUtil.getStringFromBundle("license.custom.description"));
+            ;
+        }
+        xmlw.writeEndElement(); // </rights>
+        xmlw.writeEndElement(); // </rightsList>
+    }
+
+    private void writeDescriptions(XMLStreamWriter xmlw, DvObject dvObject, boolean deaccessioned) throws XMLStreamException {
+        // descriptions -> description with descriptionType attribute
+        boolean descriptionsWritten = false;
+        List<String> descriptions = null;
+        DatasetVersion dv = null;
+        if(deaccessioned) {
+            descriptions = new ArrayList<String>();
+            descriptions.add(AbstractDOIProvider.UNAVAILABLE);
+        } else {
+            if (dvObject instanceof Dataset d) {
+                dv = d.getLatestVersionForCopy();
+                descriptions = dv.getDescriptions();
+            } else if (dvObject instanceof DataFile df) {
+                String description = df.getDescription();
+                if (description != null) {
+                    descriptions = new ArrayList<String>();
+                    descriptions.add(description);
+                }
+            }
+        }
+        Map<String, String> attributes = new HashMap<String, String>();
+        attributes.put("descriptionType", "Abstract");
+        if (descriptions != null) {
+            for (String description : descriptions) {
+                descriptionsWritten = XmlWriterUtil.writeOpenTagIfNeeded(xmlw, "descriptions", descriptionsWritten);
+                XmlWriterUtil.writeFullElementWithAttributes(xmlw, "description", attributes, StringEscapeUtils.escapeXml10(description));
+            }
+        }
+
+        if (dv != null) {
+            List<DatasetField> dsfs = dv.getDatasetFields();
+
+            for (DatasetField dsf : dsfs) {
+
+                switch (dsf.getDatasetFieldType().getName()) {
+                case DatasetFieldConstant.software:
+                    attributes.clear();
+                    attributes.put("descriptionType", "TechnicalInfo");
+                    List<DatasetFieldCompoundValue> dsfcvs = dsf.getDatasetFieldCompoundValues();
+                    for (DatasetFieldCompoundValue dsfcv : dsfcvs) {
+
+                        String softwareName = null;
+                        String softwareVersion = null;
+                        List<DatasetField> childDsfs = dsfcv.getChildDatasetFields();
+                        for (DatasetField childDsf : childDsfs) {
+                            if (DatasetFieldConstant.softwareName.equals(childDsf.getDatasetFieldType().getName())) {
+                                softwareName = childDsf.getValue();
+                            } else if (DatasetFieldConstant.softwareVersion.equals(childDsf.getDatasetFieldType().getName())) {
+                                softwareVersion = childDsf.getValue();
+                            }
+                        }
+                        if (StringUtils.isNotBlank(softwareName)) {
+                            if (StringUtils.isNotBlank(softwareVersion)) {
+                            }
+                            softwareName = softwareName + ", " + softwareVersion;
+                            descriptionsWritten = XmlWriterUtil.writeOpenTagIfNeeded(xmlw, "descriptions", descriptionsWritten);
+                            XmlWriterUtil.writeFullElementWithAttributes(xmlw, "description", attributes, softwareName);
+                        }
+                    }
+                    break;
+                case DatasetFieldConstant.originOfSources:
+                case DatasetFieldConstant.characteristicOfSources:
+                case DatasetFieldConstant.accessToSources:
+                    attributes.clear();
+                    attributes.put("descriptionType", "Methods");
+                    String method = dsf.getValue();
+                    if (StringUtils.isNotBlank(method)) {
+                        descriptionsWritten = XmlWriterUtil.writeOpenTagIfNeeded(xmlw, "descriptions", descriptionsWritten);
+                        XmlWriterUtil.writeFullElementWithAttributes(xmlw, "description", attributes, method);
+
+                    }
+                    break;
+                case DatasetFieldConstant.series:
+                    attributes.clear();
+                    attributes.put("descriptionType", "SeriesInformation");
+                    dsfcvs = dsf.getDatasetFieldCompoundValues();
+                    for (DatasetFieldCompoundValue dsfcv : dsfcvs) {
+                        List<DatasetField> childDsfs = dsfcv.getChildDatasetFields();
+                        for (DatasetField childDsf : childDsfs) {
+
+                            if (DatasetFieldConstant.seriesName.equals(childDsf.getDatasetFieldType().getName())) {
+                                String seriesInformation = childDsf.getValue();
+                                if (StringUtils.isNotBlank(seriesInformation)) {
+                                    descriptionsWritten = XmlWriterUtil.writeOpenTagIfNeeded(xmlw, "descriptions", descriptionsWritten);
+                                    XmlWriterUtil.writeFullElementWithAttributes(xmlw, "description", attributes, seriesInformation);
+                                }
+                                break;
+                            }
+                        }
+                    }
+                    break;
+                case DatasetFieldConstant.notesText:
+                    attributes.clear();
+                    attributes.put("descriptionType", "Other");
+                    String notesText = dsf.getValue();
+                    if (StringUtils.isNotBlank(notesText)) {
+                        descriptionsWritten = XmlWriterUtil.writeOpenTagIfNeeded(xmlw, "descriptions", descriptionsWritten);
+                        XmlWriterUtil.writeFullElementWithAttributes(xmlw, "description", attributes, notesText);
+                    }
+                    break;
+
+                }
+            }
+
+        }
+
+        if (descriptionsWritten) {
+            xmlw.writeEndElement(); // </descriptions>
+        }
+    }
+
+    private void writeGeoLocations(XMLStreamWriter xmlw, DvObject dvObject) throws XMLStreamException {
+        if (dvObject instanceof Dataset d) {
+            boolean geoLocationsWritten = false;
+            DatasetVersion dv = d.getLatestVersionForCopy();
+
+            List<String[]> places = dv.getGeographicCoverage();
+            if (places != null && !places.isEmpty()) {
+                // geoLocationPlace
+                geoLocationsWritten = XmlWriterUtil.writeOpenTagIfNeeded(xmlw, "geoLocations", geoLocationsWritten);
+                for (String[] place : places) {
+                    xmlw.writeStartElement("geoLocation"); // <geoLocation>
+                    
+                    ArrayList<String> placeList = new ArrayList<String>();
+                    for (String placePart : place) {
+                        if (!StringUtils.isBlank(placePart)) {
+                            placeList.add(placePart);
+                        }
+                    }
+                    XmlWriterUtil.writeFullElement(xmlw, "geoLocationPlace", Strings.join(placeList, ", "));
+                    xmlw.writeEndElement(); // </geoLocation>
+                }
+                
+            }
+            boolean boundingBoxFound = false;
+            boolean productionPlaceFound = false;
+            for (DatasetField dsf : dv.getDatasetFields()) {
+                switch (dsf.getDatasetFieldType().getName()) {
+                case DatasetFieldConstant.geographicBoundingBox:
+                    boundingBoxFound = true;
+                    for (DatasetFieldCompoundValue dsfcv : dsf.getDatasetFieldCompoundValues()) {
+                        List<DatasetField> childDsfs = dsfcv.getChildDatasetFields();
+                        String nLatitude = null;
+                        String sLatitude = null;
+                        String eLongitude = null;
+                        String wLongitude = null;
+                        for (DatasetField childDsf : childDsfs) {
+                            switch (childDsf.getDatasetFieldType().getName()) {
+                            case DatasetFieldConstant.northLatitude:
+                                nLatitude = childDsf.getValue();
+                                break;
+                            case DatasetFieldConstant.southLatitude:
+                                sLatitude = childDsf.getValue();
+                                break;
+                            case DatasetFieldConstant.eastLongitude:
+                                eLongitude = childDsf.getValue();
+                                break;
+                            case DatasetFieldConstant.westLongitude:
+                                wLongitude = childDsf.getValue();
+
+                            }
+                        }
+                        if (StringUtils.isNoneBlank(wLongitude, eLongitude, nLatitude, sLatitude)) {
+                            geoLocationsWritten = XmlWriterUtil.writeOpenTagIfNeeded(xmlw, "geoLocations", geoLocationsWritten);
+                            xmlw.writeStartElement("geoLocation"); // <geoLocation>
+                            if (wLongitude.equals(eLongitude) && nLatitude.equals(sLatitude)) {
+                                // A point
+                                xmlw.writeStartElement("geoLocationPoint");
+                                XmlWriterUtil.writeFullElement(xmlw, "pointLongitude", eLongitude);
+                                XmlWriterUtil.writeFullElement(xmlw, "pointLatitude", sLatitude);
+                                xmlw.writeEndElement();
+                            } else {
+                                // A box
+                                xmlw.writeStartElement("geoLocationBox");
+                                XmlWriterUtil.writeFullElement(xmlw, "westBoundLongitude", wLongitude);
+                                XmlWriterUtil.writeFullElement(xmlw, "eastBoundLongitude", eLongitude);
+                                XmlWriterUtil.writeFullElement(xmlw, "southBoundLatitude", sLatitude);
+                                XmlWriterUtil.writeFullElement(xmlw, "northBoundLatitude", nLatitude);
+                                xmlw.writeEndElement();
+
+                            }
+                            xmlw.writeEndElement(); // </geoLocation>
+                        }
+                    }
+                case DatasetFieldConstant.productionPlace:
+                    productionPlaceFound = true;
+                    // geoLocationPlace
+                    geoLocationsWritten = XmlWriterUtil.writeOpenTagIfNeeded(xmlw, "geoLocations", geoLocationsWritten);
+                    List<String> prodPlaces = dsf.getValues();
+                    for (String prodPlace : prodPlaces) {
+                        xmlw.writeStartElement("geoLocation"); // <geoLocation>
+                        XmlWriterUtil.writeFullElement(xmlw, "geoLocationPlace", prodPlace);
+                        xmlw.writeEndElement(); // </geoLocation>
+                    }
+                    break;
+                }
+                if (boundingBoxFound && productionPlaceFound) {
+                    break;
+                }
+            }
+            if (geoLocationsWritten) {
+                xmlw.writeEndElement(); // <geoLocations>
+            }
+        }
+
+    }
+
+    private void writeFundingReferences(XMLStreamWriter xmlw, DvObject dvObject) throws XMLStreamException {
+        // fundingReferences -> fundingReference -> funderName, awardNumber
+        boolean fundingReferenceWritten = false;
+        DatasetVersion dv = null;
+        if (dvObject instanceof Dataset d) {
+            dv = d.getLatestVersionForCopy();
+        } else if (dvObject instanceof DataFile df) {
+            dv = df.getOwner().getLatestVersionForCopy();
+        }
+        if (dv != null) {
+            List<String> retList = new ArrayList<>();
+            for (DatasetField dsf : dv.getDatasetFields()) {
+                if (dsf.getDatasetFieldType().getName().equals(DatasetFieldConstant.contributor)) {
+                    boolean addFunder = false;
+                    for (DatasetFieldCompoundValue contributorValue : dsf.getDatasetFieldCompoundValues()) {
+                        String contributorName = null;
+                        String contributorType = null;
+                        for (DatasetField subField : contributorValue.getChildDatasetFields()) {
+                            if (subField.getDatasetFieldType().getName().equals(DatasetFieldConstant.contributorName)) {
+                                contributorName = subField.getDisplayValue();
+                            }
+                            if (subField.getDatasetFieldType().getName().equals(DatasetFieldConstant.contributorType)) {
+                                contributorType = subField.getRawValue();
+                            }
+                        }
+                        // SEK 02/12/2019 move outside loop to prevent contrib type to carry over to
+                        // next contributor
+                        // TODO: Consider how this will work in French, Chinese, etc.
+                        if ("Funder".equals(contributorType)) {
+                            if (!StringUtils.isBlank(contributorName)) {
+                                fundingReferenceWritten = XmlWriterUtil.writeOpenTagIfNeeded(xmlw, "fundingReferences", fundingReferenceWritten);
+                                xmlw.writeStartElement("fundingReference"); // <fundingReference>
+                                XmlWriterUtil.writeFullElement(xmlw, "funderName", StringEscapeUtils.escapeXml10(contributorName));
+                                xmlw.writeEndElement(); // </fundingReference>
+                            }
+                        }
+                    }
+                }
+                if (dsf.getDatasetFieldType().getName().equals(DatasetFieldConstant.grantNumber)) {
+                    for (DatasetFieldCompoundValue grantObject : dsf.getDatasetFieldCompoundValues()) {
+                        String funder = null;
+                        String awardNumber = null;
+                        for (DatasetField subField : grantObject.getChildDatasetFields()) {
+                            // It would be nice to do something with grantNumberValue (the actual number)
+                            // but schema.org doesn't support it.
+                            if (subField.getDatasetFieldType().getName().equals(DatasetFieldConstant.grantNumberAgency)) {
+                                String grantAgency = subField.getDisplayValue();
+                                funder = grantAgency;
+                            } else if (subField.getDatasetFieldType().getName().equals(DatasetFieldConstant.grantNumberValue)) {
+                                String grantNumberValue = subField.getDisplayValue();
+                                awardNumber = grantNumberValue;
+                            }
+                        }
+                        if (!StringUtils.isBlank(funder)) {
+                            fundingReferenceWritten = XmlWriterUtil.writeOpenTagIfNeeded(xmlw, "fundingReferences", fundingReferenceWritten);
+                            xmlw.writeStartElement("fundingReference"); // <fundingReference>
+                            XmlWriterUtil.writeFullElement(xmlw, "funderName", StringEscapeUtils.escapeXml10(funder));
+                            if (StringUtils.isNotBlank(awardNumber)) {
+                                XmlWriterUtil.writeFullElement(xmlw, "awardNumber", StringEscapeUtils.escapeXml10(awardNumber));
+                            }
+                            xmlw.writeEndElement(); // </fundingReference>
+                        }
+
+                    }
+                }
+            }
+
+            if (fundingReferenceWritten) {
+                xmlw.writeEndElement(); // </fundingReferences>
+            }
+
+        }
+    }
 }