--- conflicted
+++ resolved
@@ -1918,11 +1918,7 @@
                         logger.warning("Problem getting rsync script (Command Exception): " + cex.getLocalizedMessage());
                     }
                 }
-<<<<<<< HEAD
-               
-=======
-
->>>>>>> 5ec179ae
+
                 tooLargeToDownload = getSizeOfDatasetNumeric() > settingsWrapper.getZipDownloadLimit();
                 tooLargeToDownloadOriginal = getSizeOfDatasetOrigNumeric() > settingsWrapper.getZipDownloadLimit();
                 tooLargeToDownloadArchival = getSizeOfDatasetArchivalNumeric() > settingsWrapper.getZipDownloadLimit();
@@ -2863,19 +2859,11 @@
     public String getSizeOfDataset() {
         return DatasetUtil.getDownloadSize(workingVersion, false);
     }
-<<<<<<< HEAD
 
     private boolean tooLargeToDownload;
     private boolean tooLargeToDownloadArchival;
     private boolean tooLargeToDownloadOriginal;
 
-=======
-
-    private boolean tooLargeToDownload;
-    private boolean tooLargeToDownloadArchival;
-    private boolean tooLargeToDownloadOriginal;
-
->>>>>>> 5ec179ae
     public boolean isTooLargeToDownloadOriginal() {
         return tooLargeToDownloadOriginal;
     }
@@ -2953,11 +2941,7 @@
         this.setSelectedFiles(workingVersion.getFileMetadatas());
         startDownload(true);
     }
-<<<<<<< HEAD
-    
-=======
-
->>>>>>> 5ec179ae
+
     public void startDownloadSelectedArchival() {
         startDownload(false);
     }
@@ -2965,11 +2949,7 @@
     public void startDownloadSelectedOriginal() {
         startDownload(true);
     }
-<<<<<<< HEAD
-    
-=======
-
->>>>>>> 5ec179ae
+
     private void startDownload(boolean downloadOriginal){
         boolean guestbookRequired = isDownloadPopupRequired();
         boolean validate = validateFilesForDownload(guestbookRequired, downloadOriginal);
@@ -3034,14 +3014,13 @@
         if (getSelectedDownloadableFiles().isEmpty() && !getSelectedNonDownloadableFiles().isEmpty()) {
             setValidateFilesOutcome("FailRestricted");
             return false;
-<<<<<<< HEAD
         }
 
         if (!getSelectedDownloadableFiles().isEmpty() && !getSelectedNonDownloadableFiles().isEmpty()) {
             setValidateFilesOutcome("Mixed");
             return true;
         }
-        
+
         if (guestbookRequired) {
             setValidateFilesOutcome("GuestbookRequired");
         }
@@ -3049,24 +3028,7 @@
         return true;
 
     }
-    
-=======
-        }
-
-        if (!getSelectedDownloadableFiles().isEmpty() && !getSelectedNonDownloadableFiles().isEmpty()) {
-            setValidateFilesOutcome("Mixed");
-            return true;
-        }
-
-        if (guestbookRequired) {
-            setValidateFilesOutcome("GuestbookRequired");
-        }
-
-        return true;
-
-    }
-
->>>>>>> 5ec179ae
+
     private void updateGuestbookResponse (boolean guestbookRequired, boolean downloadOriginal) {
         // Note that the GuestbookResponse object may still have information from
         // the last download action performed by the user. For example, it may
@@ -5527,13 +5489,4 @@
         SignpostingResources sr = new SignpostingResources(systemConfig, workingVersion, settingsService.getValueForKey(SettingsServiceBean.Key.SignpostingConf));
         return sr.getLinks();
     }
-
-    // wrapper method to see if the file has been deleted (or replaced) in the current version
-    public boolean isFileDeleted (DataFile dataFile) {
-        if (dataFile.getDeleted() == null) {
-            dataFile.setDeleted(datafileService.hasBeenDeleted(dataFile));
-        }
-
-        return dataFile.getDeleted();
-    }
 }