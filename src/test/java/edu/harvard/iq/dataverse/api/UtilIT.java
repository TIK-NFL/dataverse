--- conflicted
+++ resolved
@@ -434,7 +434,36 @@
         return response;
     }
 
-<<<<<<< HEAD
+    static Response listAuthenticatedUsers(String apiToken) {
+        Response response = given()
+                .header(API_TOKEN_HTTP_HEADER, apiToken)
+                .get("/api/admin/authenticatedUsers");
+        return response;
+    }
+
+    static Response getAuthenticatedUser(String userIdentifier, String apiToken) {
+        Response response = given()
+                .header(API_TOKEN_HTTP_HEADER, apiToken)
+                .get("/api/admin/authenticatedUsers/" + userIdentifier);
+        return response;
+    }
+
+    static Response migrateShibToBuiltin(Long userIdToConvert, String newEmailAddress, String apiToken) {
+        Response response = given()
+                .header(API_TOKEN_HTTP_HEADER, apiToken)
+                .body(newEmailAddress)
+                .put("/api/admin/authenticatedUsers/id/" + userIdToConvert + "/convertShibToBuiltIn");
+        return response;
+    }
+
+    static Response migrateBuiltinToShib(String data, String apiToken) {
+        Response response = given()
+                .header(API_TOKEN_HTTP_HEADER, apiToken)
+                .body(data)
+                .put("/api/admin/authenticatedUsers/convert/builtin2shib");
+        return response;
+    }
+
     static Response nativeGet(Integer datasetId, String apiToken) {
         Response response = given()
                 .header(API_TOKEN_HTTP_HEADER, apiToken)
@@ -505,17 +534,6 @@
                 .get(url);
     }
 
-    static Response grantRoleOnDataverse(String definitionPoint, String role, String roleAssignee, String apiToken) {
-        JsonObjectBuilder roleBuilder = Json.createObjectBuilder();
-        roleBuilder.add("assignee", "@" + roleAssignee);
-        roleBuilder.add("role", role);
-        JsonObject roleObject = roleBuilder.build();
-        logger.info("Granting role on dataverse \"" + definitionPoint + "\": " + role + "... " + roleObject);
-        return given()
-                .body(roleObject.toString()).contentType(ContentType.JSON)
-                .post("api/dataverses/" + definitionPoint + "/assignments?key=" + apiToken);
-    }
-
     static Response grantRoleOnDataset(String definitionPoint, String role, String roleAssignee, String apiToken) {
         logger.info("Granting role on dataset \"" + definitionPoint + "\": " + role);
         return given()
@@ -529,38 +547,6 @@
                 .delete("api/dataverses/" + definitionPoint + "/assignments/" + doomed);
     }
 
-=======
-    static Response listAuthenticatedUsers(String apiToken) {
-        Response response = given()
-                .header(API_TOKEN_HTTP_HEADER, apiToken)
-                .get("/api/admin/authenticatedUsers");
-        return response;
-    }
-
-    static Response getAuthenticatedUser(String userIdentifier, String apiToken) {
-        Response response = given()
-                .header(API_TOKEN_HTTP_HEADER, apiToken)
-                .get("/api/admin/authenticatedUsers/" + userIdentifier);
-        return response;
-    }
-
-    static Response migrateShibToBuiltin(Long userIdToConvert, String newEmailAddress, String apiToken) {
-        Response response = given()
-                .header(API_TOKEN_HTTP_HEADER, apiToken)
-                .body(newEmailAddress)
-                .put("/api/admin/authenticatedUsers/id/" + userIdToConvert + "/convertShibToBuiltIn");
-        return response;
-    }
-
-    static Response migrateBuiltinToShib(String data, String apiToken) {
-        Response response = given()
-                .header(API_TOKEN_HTTP_HEADER, apiToken)
-                .body(data)
-                .put("/api/admin/authenticatedUsers/convert/builtin2shib");
-        return response;
-    }
-
->>>>>>> 313317aa
     @Test
     public void testGetFileIdFromSwordStatementWithNoFiles() {
         String swordStatementWithNoFiles = "<feed xmlns=\"http://www.w3.org/2005/Atom\">\n"
