--- conflicted
+++ resolved
@@ -198,12 +198,8 @@
             // (the way Access API streams its output). 
             // -- L.A., 4.5
             
-<<<<<<< HEAD
-            String mediaType = MediaType.TEXT_PLAIN;
-=======
-            logger.fine("xml to return: " + xml);
             String mediaType = MediaType.TEXT_PLAIN;//PM - output formats appear to be either JSON or XML, unclear why text/plain is being used as default content-type.
->>>>>>> b13763b2
+
             if (instance.isXMLFormat(exporter)){
                 mediaType = MediaType.APPLICATION_XML;
             }
