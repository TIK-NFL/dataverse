package edu.harvard.iq.dataverse;

import edu.harvard.iq.dataverse.authorization.AuthenticationServiceBean;
import edu.harvard.iq.dataverse.authorization.Permission;
import edu.harvard.iq.dataverse.authorization.users.AuthenticatedUser;
import edu.harvard.iq.dataverse.authorization.users.User;
import edu.harvard.iq.dataverse.dataaccess.ImageThumbConverter;
import edu.harvard.iq.dataverse.dataset.DatasetUtil;
import edu.harvard.iq.dataverse.engine.command.CommandContext;
import edu.harvard.iq.dataverse.engine.command.DataverseRequest;
import edu.harvard.iq.dataverse.engine.command.exception.CommandException;
import edu.harvard.iq.dataverse.engine.command.impl.FinalizeDatasetPublicationCommand;
import edu.harvard.iq.dataverse.harvest.server.OAIRecordServiceBean;
import edu.harvard.iq.dataverse.search.IndexServiceBean;
import edu.harvard.iq.dataverse.settings.SettingsServiceBean;
import edu.harvard.iq.dataverse.util.SystemConfig;
import edu.harvard.iq.dataverse.workflows.WorkflowComment;
import java.io.ByteArrayOutputStream;
import java.io.File;
import java.io.IOException;
import java.io.InputStream;
import java.io.OutputStream;
import java.text.SimpleDateFormat;
import java.util.ArrayList;
import java.util.Date;
import java.util.HashMap;
import java.util.HashSet;
import java.util.List;
import java.util.Map;
import java.util.Optional;
import java.util.Set;
import java.util.logging.FileHandler;
import java.util.logging.Level;
import java.util.logging.Logger;
import javax.ejb.Asynchronous;
import javax.ejb.EJB;
import javax.ejb.EJBException;
import javax.ejb.Stateless;
import javax.ejb.TransactionAttribute;
import javax.ejb.TransactionAttributeType;
import javax.inject.Named;
import javax.persistence.EntityManager;
import javax.persistence.NoResultException;
import javax.persistence.PersistenceContext;
import javax.persistence.Query;
import javax.persistence.StoredProcedureQuery;
import javax.persistence.TypedQuery;
import javax.xml.stream.XMLOutputFactory;
import javax.xml.stream.XMLStreamException;
import javax.xml.stream.XMLStreamWriter;
import org.apache.commons.lang.RandomStringUtils;
import org.ocpsoft.common.util.Strings;

/**
 *
 * @author skraffmiller
 */


@Stateless
@Named
public class DatasetServiceBean implements java.io.Serializable {

    private static final Logger logger = Logger.getLogger(DatasetServiceBean.class.getCanonicalName());
    @EJB
    IndexServiceBean indexService;

    @EJB
    DOIEZIdServiceBean doiEZIdServiceBean;

    @EJB
    SettingsServiceBean settingsService;
    
    @EJB
    DatasetVersionServiceBean versionService;
    
    @EJB
    DvObjectServiceBean dvObjectService;
    
    @EJB
    AuthenticationServiceBean authentication;
    
    @EJB
    DataFileServiceBean fileService; 
    
    @EJB
    PermissionServiceBean permissionService;
    
    @EJB
    OAIRecordServiceBean recordService;
    
    @EJB
    EjbDataverseEngine commandEngine;
    
    @EJB
    SystemConfig systemConfig;

    private static final SimpleDateFormat logFormatter = new SimpleDateFormat("yyyy-MM-dd'T'HH-mm-ss");
    
    @PersistenceContext(unitName = "VDCNet-ejbPU")
    protected EntityManager em;

    public Dataset find(Object pk) {
        return em.find(Dataset.class, pk);
    }

    public List<Dataset> findByOwnerId(Long ownerId) {
        return findByOwnerId(ownerId, false);
    }
    
    public List<Dataset> findPublishedByOwnerId(Long ownerId) {
        return findByOwnerId(ownerId, true);
    }    

    private List<Dataset> findByOwnerId(Long ownerId, boolean onlyPublished) {
        List<Dataset> retList = new ArrayList<>();
        TypedQuery<Dataset>  query = em.createQuery("select object(o) from Dataset as o where o.owner.id =:ownerId order by o.id", Dataset.class);
        query.setParameter("ownerId", ownerId);
        if (!onlyPublished) {
            return query.getResultList();
        } else {
            for (Dataset ds : query.getResultList()) {
                if (ds.isReleased() && !ds.isDeaccessioned()) {
                    retList.add(ds);
                }
            }
            return retList;
        }
    }
    
    public List<Long> findIdsByOwnerId(Long ownerId) {
        return findIdsByOwnerId(ownerId, false);
    }
    
    private List<Long> findIdsByOwnerId(Long ownerId, boolean onlyPublished) {
        List<Long> retList = new ArrayList<>();
        if (!onlyPublished) {
            TypedQuery<Long> query = em.createQuery("select o.id from Dataset as o where o.owner.id =:ownerId order by o.id", Long.class);
            query.setParameter("ownerId", ownerId);
            return query.getResultList();
        } else {
            TypedQuery<Dataset> query = em.createQuery("select object(o) from Dataset as o where o.owner.id =:ownerId order by o.id", Dataset.class);
            query.setParameter("ownerId", ownerId);
            for (Dataset ds : query.getResultList()) {
                if (ds.isReleased() && !ds.isDeaccessioned()) {
                    retList.add(ds.getId());
                }
            }
            return retList;
        }
    }

    public List<Dataset> findAll() {
        return em.createQuery("select object(o) from Dataset as o order by o.id", Dataset.class).getResultList();
    }
    
    
    public List<Long> findAllLocalDatasetIds() {
        return em.createQuery("SELECT o.id FROM Dataset o WHERE o.harvestedFrom IS null ORDER BY o.id", Long.class).getResultList();
    }
    
    public List<Long> findAllUnindexed() {
        return em.createQuery("SELECT o.id FROM Dataset o WHERE o.indexTime IS null ORDER BY o.id DESC", Long.class).getResultList();
    }

    /**
     * For docs, see the equivalent method on the DataverseServiceBean.
     * @param numPartitions
     * @param partitionId
     * @param skipIndexed
     * @return a list of datasets
     * @see DataverseServiceBean#findAllOrSubset(long, long, boolean)
     */     
    public List<Long> findAllOrSubset(long numPartitions, long partitionId, boolean skipIndexed) {
        if (numPartitions < 1) {
            long saneNumPartitions = 1;
            numPartitions = saneNumPartitions;
        }
        String skipClause = skipIndexed ? "AND o.indexTime is null " : "";
        TypedQuery<Long> typedQuery = em.createQuery("SELECT o.id FROM Dataset o WHERE MOD( o.id, :numPartitions) = :partitionId " +
                skipClause +
                "ORDER BY o.id", Long.class);
        typedQuery.setParameter("numPartitions", numPartitions);
        typedQuery.setParameter("partitionId", partitionId);
        return typedQuery.getResultList();
    }
    
    /**
     * Merges the passed dataset to the persistence context.
     * @param ds the dataset whose new state we want to persist.
     * @return The managed entity representing {@code ds}.
     */
    public Dataset merge( Dataset ds ) {
        return em.merge(ds);
    }
    
    public Dataset findByGlobalId(String globalId) {
<<<<<<< HEAD
        try {
            DvObject obj = em.createNamedQuery("DvObject.findByGlobalId", DvObject.class)
                                .setParameter("globalId", globalId)
                                .getSingleResult();
            if ( obj instanceof Dataset ) {
                return (Dataset)obj;
            } else {
                logger.log(Level.INFO, "User requested Dataset with globalId {0}, but it is not a dataset: {1}", new Object[]{globalId, obj.toString()});
                return null;
            }
            
        } catch (javax.persistence.NoResultException e) {
            // (set to .info, this can fill the log file with thousands of 
            // these messages during a large harvest run)
            logger.log(Level.FINE, "no dataset found for persistenId: {0}", globalId);
            return null;
        }
        
    }

    public String generateDatasetIdentifier(Dataset dataset, PersistentIdentifierServiceBean idServiceBean) {
        String doiIdentifierType = settingsService.getValueForKey(SettingsServiceBean.Key.IdentifierGenerationStyle, "randomString");
        switch (doiIdentifierType) {
=======
        return (Dataset) dvObjectService.findByGlobalId(globalId, Dataset.DATASET_DTYPE_STRING);
    }

    public String generateDatasetIdentifier(Dataset dataset, IdServiceBean idServiceBean) {
        String identifierType = settingsService.getValueForKey(SettingsServiceBean.Key.IdentifierGenerationStyle, "randomString");
        String shoulder = settingsService.getValueForKey(SettingsServiceBean.Key.Shoulder, "");
       
        switch (identifierType) {
>>>>>>> b13763b2
            case "randomString":
                return generateIdentifierAsRandomString(dataset, idServiceBean, shoulder);
            case "sequentialNumber":
                return generateIdentifierAsSequentialNumber(dataset, idServiceBean, shoulder);
            default:
                /* Should we throw an exception instead?? -- L.A. 4.6.2 */
                return generateIdentifierAsRandomString(dataset, idServiceBean, shoulder);
        }
    }
    
<<<<<<< HEAD
    private String generateIdentifierAsRandomString(Dataset dataset, PersistentIdentifierServiceBean idServiceBean) {

        String identifier = null;
        do {
            identifier = RandomStringUtils.randomAlphanumeric(6).toUpperCase();  
        } while (!isIdentifierUnique(identifier, dataset, idServiceBean));
=======
    private String generateIdentifierAsRandomString(Dataset dataset, IdServiceBean idServiceBean, String shoulder) {

        String identifier = null;
        do {
            identifier = shoulder + RandomStringUtils.randomAlphanumeric(6).toUpperCase();  
        } while (!isIdentifierUniqueInDatabase(identifier, dataset, idServiceBean));
>>>>>>> b13763b2

        return identifier;
    }

<<<<<<< HEAD
    private String generateIdentifierAsSequentialNumber(Dataset dataset, PersistentIdentifierServiceBean idServiceBean) {
=======
    private String generateIdentifierAsSequentialNumber(Dataset dataset, IdServiceBean idServiceBean, String shoulder) {
>>>>>>> b13763b2
        
        String identifier; 
        do {
            StoredProcedureQuery query = this.em.createNamedStoredProcedureQuery("Dataset.generateIdentifierAsSequentialNumber");
            query.execute();
            Integer identifierNumeric = (Integer) query.getOutputParameterValue(1); 
            // some diagnostics here maybe - is it possible to determine that it's failing 
            // because the stored procedure hasn't been created in the database?
            if (identifierNumeric == null) {
                return null; 
            }
<<<<<<< HEAD
            identifier = identifierNumeric.toString();
        } while (!isIdentifierUnique(identifier, dataset, idServiceBean));
=======
            identifier = shoulder + identifierNumeric.toString();
        } while (!isIdentifierUniqueInDatabase(identifier, dataset, idServiceBean));
>>>>>>> b13763b2
        
        return identifier;
    }

    /**
     * Check that a identifier entered by the user is unique (not currently used
     * for any other study in this Dataverse Network) also check for duplicate
<<<<<<< HEAD
     * in persistent identifier service if needed
     * @param identifier
=======
     * in EZID if needed
     * @param userIdentifier
>>>>>>> b13763b2
     * @param dataset
     * @param persistentIdSvc
     * @return {@code true} if the identifier is unique, {@code false} otherwise.
     */
    public boolean isIdentifierUnique(String identifier, Dataset dataset, PersistentIdentifierServiceBean persistentIdSvc) {
        if ( ! isIdentifierLocallyUnique(identifier, dataset) ) return false; // duplication found in local database
        
        // not in local DB, look in the persistent identifier service
        try {
            return ! persistentIdSvc.alreadyExists(dataset);
        } catch (Exception e){
            //we can live with failure - means identifier not found remotely
        }

        return true;
    }
    
    public boolean isIdentifierLocallyUnique(Dataset dataset) {
        return isIdentifierLocallyUnique(dataset.getIdentifier(), dataset);
    }
    
    public boolean isIdentifierLocallyUnique(String identifier, Dataset dataset) {
        boolean u = em.createNamedQuery("Dataset.findByIdentifierAuthorityProtocol")
            .setParameter("identifier", identifier)
            .setParameter("protocol", dataset.getProtocol())
            .setParameter("authority", dataset.getAuthority())
            .getResultList().isEmpty();
        
        return u; 
    }
    
    public Long getMaximumExistingDatafileIdentifier(Dataset dataset) {
        //Cannot rely on the largest table id having the greatest identifier counter
        long zeroFiles = new Long(0);
        Long retVal = zeroFiles;
        Long testVal;
        List<Object> idResults;
        Long dsId = dataset.getId();
        if (dsId != null) {
            try {
                idResults = em.createNamedQuery("Dataset.findByOwnerIdentifier")
                                .setParameter("owner_id", dsId).getResultList();
            } catch (NoResultException ex) {
                logger.log(Level.FINE, "No files found in dataset id {0}. Returning a count of zero.", dsId);
                return zeroFiles;
            }
            if (idResults != null) {
                for (Object raw: idResults){
                    String identifier = (String) raw;
                    identifier =  identifier.substring(identifier.lastIndexOf("/") + 1);
                    testVal = new Long(identifier) ;
                    if (testVal > retVal){
                        retVal = testVal;
                    }               
                }
            }
        }
        return retVal;
    }

    public DatasetVersion storeVersion( DatasetVersion dsv ) {
        em.persist(dsv);
        return dsv;
    }
      
    public String createCitationRIS(DatasetVersion version) {
        return createCitationRIS(version, null);
    } 
    
    public String createCitationRIS(DatasetVersion version, FileMetadata fileMetadata) {
        String publisher = version.getRootDataverseNameforCitation();
        List<DatasetAuthor> authorList = version.getDatasetAuthors();
        String retString = "Provider: " + publisher + "\r\n";
        retString += "Content: text/plain; charset=\"us-ascii\"" + "\r\n";
        // Using type "DBASE" - "Online Database", for consistency with 
        // EndNote (see the longer comment in the EndNote section below)> 
        
        retString += "TY  - DBASE" + "\r\n";
        retString += "T1  - " + version.getTitle() + "\r\n";
        for (DatasetAuthor author : authorList) {
            retString += "AU  - " + author.getName().getDisplayValue() + "\r\n";
        }
        retString += "DO  - " + version.getDataset().getProtocol() + "/" + version.getDataset().getAuthority() + "/" + version.getDataset().getIdentifier() + "\r\n";
        retString += "PY  - " + version.getVersionYear() + "\r\n";
        retString += "UR  - " + version.getDataset().getPersistentURL() + "\r\n";
        retString += "PB  - " + publisher + "\r\n";
        
        // a DataFile citation also includes filename und UNF, if applicable:
        if (fileMetadata != null) { 
            retString += "C1  - " + fileMetadata.getLabel() + "\r\n";
            
            if (fileMetadata.getDataFile().isTabularData()) {
                if (fileMetadata.getDataFile().getUnf() != null) {
                    retString += "C2  - " + fileMetadata.getDataFile().getUnf() + "\r\n";
                }
            }
        }
        
        // closing element: 
        retString += "ER  - \r\n";

        return retString;
    }


    private XMLOutputFactory xmlOutputFactory = null;

    public String createCitationXML(DatasetVersion datasetVersion, FileMetadata fileMetadata) {
        ByteArrayOutputStream outStream = new ByteArrayOutputStream();
        createEndNoteCitation(outStream, datasetVersion, fileMetadata);
        String xml = outStream.toString();
        return xml; 
    } 
    
    public void createEndNoteCitation(OutputStream os, DatasetVersion datasetVersion, FileMetadata fileMetadata) {

        xmlOutputFactory = javax.xml.stream.XMLOutputFactory.newInstance();
        XMLStreamWriter xmlw = null;
        try {
            xmlw = xmlOutputFactory.createXMLStreamWriter(os);
            xmlw.writeStartDocument();
            createEndNoteXML(xmlw, datasetVersion, fileMetadata);
            xmlw.writeEndDocument();
        } catch (XMLStreamException ex) {
            Logger.getLogger("global").log(Level.SEVERE, null, ex);
            throw new EJBException("ERROR occurred during creating endnote xml.", ex);
        } finally {
            try {
                if (xmlw != null) {
                    xmlw.close();
                }
            } catch (XMLStreamException ex) {
            }
        }
    }
    
    private void createEndNoteXML(XMLStreamWriter xmlw, DatasetVersion version, FileMetadata fileMetadata) throws XMLStreamException {

        String title = version.getTitle();
        String versionYear = version.getVersionYear();
        String publisher = version.getRootDataverseNameforCitation();

        List<DatasetAuthor> authorList = version.getDatasetAuthors();

        xmlw.writeStartElement("xml");
        xmlw.writeStartElement("records");

        xmlw.writeStartElement("record");

        // "Ref-type" indicates which of the (numerous!) available EndNote
        // schemas this record will be interpreted as. 
        // This is relatively important. Certain fields with generic 
        // names like "custom1" and "custom2" become very specific things
        // in specific schemas; for example, custom1 shows as "legal notice"
        // in "Journal Article" (ref-type 84), or as "year published" in 
        // "Government Document". 
        // We don't want the UNF to show as a "legal notice"! 
        // We have found a ref-type that works ok for our purposes - 
        // "Online Database" (type 45). In this one, the fields Custom1 
        // and Custom2 are not translated and just show as is. 
        // And "Custom1" still beats "legal notice". 
        // -- L.A. 12.12.2014 beta 10
        
        xmlw.writeStartElement("ref-type");
        xmlw.writeAttribute("name", "Online Database");
        xmlw.writeCharacters("45");
        xmlw.writeEndElement(); // ref-type

        xmlw.writeStartElement("contributors");
        xmlw.writeStartElement("authors");
        for (DatasetAuthor author : authorList) {
            xmlw.writeStartElement("author");
            xmlw.writeCharacters(author.getName().getDisplayValue());
            xmlw.writeEndElement(); // author                    
        }
        xmlw.writeEndElement(); // authors 
        xmlw.writeEndElement(); // contributors 

        xmlw.writeStartElement("titles");
        xmlw.writeStartElement("title");
        xmlw.writeCharacters(title);
        xmlw.writeEndElement(); // title
        
        xmlw.writeEndElement(); // titles

        xmlw.writeStartElement("section");
        String sectionString;
        if (version.getDataset().isReleased()) {
            sectionString = new SimpleDateFormat("yyyy-MM-dd").format(version.getDataset().getPublicationDate());
        } else {
            sectionString = new SimpleDateFormat("yyyy-MM-dd").format(version.getLastUpdateTime());
        }

        xmlw.writeCharacters(sectionString);
        xmlw.writeEndElement(); // publisher

        xmlw.writeStartElement("dates");
        xmlw.writeStartElement("year");
        xmlw.writeCharacters(versionYear);
        xmlw.writeEndElement(); // year
        xmlw.writeEndElement(); // dates

        xmlw.writeStartElement("publisher");
        xmlw.writeCharacters(publisher);
        xmlw.writeEndElement(); // publisher

        xmlw.writeStartElement("urls");
        xmlw.writeStartElement("related-urls");
        xmlw.writeStartElement("url");
        xmlw.writeCharacters(version.getDataset().getPersistentURL());
        xmlw.writeEndElement(); // url
        xmlw.writeEndElement(); // related-urls
        xmlw.writeEndElement(); // urls
        
        // a DataFile citation also includes the filename and (for Tabular
        // files) the UNF signature, that we put into the custom1 and custom2 
        // fields respectively:
        
        
        if (fileMetadata != null) {
            xmlw.writeStartElement("custom1");
            xmlw.writeCharacters(fileMetadata.getLabel());
            xmlw.writeEndElement(); // custom1
            
            if (fileMetadata.getDataFile().isTabularData()) {
                if (fileMetadata.getDataFile().getUnf() != null) {
                    xmlw.writeStartElement("custom2");
                    xmlw.writeCharacters(fileMetadata.getDataFile().getUnf());
                    xmlw.writeEndElement(); // custom2
                }
            }
        }

        xmlw.writeStartElement("electronic-resource-num");
        String electResourceNum = version.getDataset().getProtocol() + "/" + version.getDataset().getAuthority() + "/" + version.getDataset().getIdentifier();
        xmlw.writeCharacters(electResourceNum);
        xmlw.writeEndElement();
        //<electronic-resource-num>10.3886/ICPSR03259.v1</electronic-resource-num>                  
        xmlw.writeEndElement(); // record

        xmlw.writeEndElement(); // records
        xmlw.writeEndElement(); // xml

    }

    public DatasetVersionUser getDatasetVersionUser(DatasetVersion version, User user) {

        TypedQuery<DatasetVersionUser> query = em.createNamedQuery("DatasetVersionUser.findByVersionIdAndUserId", DatasetVersionUser.class);
        query.setParameter("versionId", version.getId());
        String identifier = user.getIdentifier();
        identifier = identifier.startsWith("@") ? identifier.substring(1) : identifier;
        AuthenticatedUser au = authentication.getAuthenticatedUser(identifier);
        query.setParameter("userId", au.getId());
        try {
            return query.getSingleResult();
        } catch (javax.persistence.NoResultException e) {
            return null;
        }
    }

    public boolean checkDatasetLock(Long datasetId) {
        TypedQuery<DatasetLock> lockCounter = em.createNamedQuery("DatasetLock.getLocksByDatasetId", DatasetLock.class);
        lockCounter.setParameter("datasetId", datasetId);
        lockCounter.setMaxResults(1);
        List<DatasetLock> lock = lockCounter.getResultList();
        return lock.size()>0;
    }
    
    @TransactionAttribute(TransactionAttributeType.REQUIRES_NEW)
    public DatasetLock addDatasetLock(Dataset dataset, DatasetLock lock) {
        lock.setDataset(dataset);
        dataset.addLock(lock);
        lock.setStartTime( new Date() );
        em.persist(lock);
        em.merge(dataset); 
        return lock;
    }
    
    @TransactionAttribute(TransactionAttributeType.REQUIRES_NEW) /*?*/
    public DatasetLock addDatasetLock(Long datasetId, DatasetLock.Reason reason, Long userId, String info) {

        Dataset dataset = em.find(Dataset.class, datasetId);

        AuthenticatedUser user = null;
        if (userId != null) {
            user = em.find(AuthenticatedUser.class, userId);
        }

        // Check if the dataset is already locked for this reason:
        // (to prevent multiple, duplicate locks on the dataset!)
        DatasetLock lock = dataset.getLockFor(reason); 
        if (lock != null) {
            return lock;
        }
        
        // Create new:
        lock = new DatasetLock(reason, user);
        lock.setDataset(dataset);
        lock.setInfo(info);
        lock.setStartTime(new Date());

        if (userId != null) {
            lock.setUser(user);
            if (user.getDatasetLocks() == null) {
                user.setDatasetLocks(new ArrayList<>());
            }
            user.getDatasetLocks().add(lock);
        }

        return addDatasetLock(dataset, lock);
    }

    /**
     * Removes all {@link DatasetLock}s for the dataset whose id is passed and reason
     * is {@code aReason}.
     * @param datasetId Id of the dataset whose locks will b removed.
     * @param aReason The reason of the locks that will be removed.
     */
    @TransactionAttribute(TransactionAttributeType.REQUIRES_NEW)
    public void removeDatasetLocks(Long datasetId, DatasetLock.Reason aReason) {
        Dataset dataset = em.find(Dataset.class, datasetId);
        if ( dataset != null ) {
            new HashSet<>(dataset.getLocks()).stream()
                    .filter( l -> l.getReason() == aReason )
                    .forEach( lock -> {
                        dataset.removeLock(lock);

                        AuthenticatedUser user = lock.getUser();
                        user.getDatasetLocks().remove(lock);

                        em.remove(lock);
                    });
        }
    }
    
    /*
    getTitleFromLatestVersion methods use native query to return a dataset title
    
        There are two versions:
     1) The version with datasetId param only will return the title regardless of version state
     2)The version with the param 'includeDraft' boolean  will return the most recently published title if the param is set to false
    If no Title found return empty string - protects against calling with
    include draft = false with no published version
    */
    
    public String getTitleFromLatestVersion(Long datasetId){
        return getTitleFromLatestVersion(datasetId, true);
    }
    
    public String getTitleFromLatestVersion(Long datasetId, boolean includeDraft){

        String whereDraft = "";
        //This clause will exclude draft versions from the select
        if (!includeDraft) {
            whereDraft = " and v.versionstate !='DRAFT' ";
        }
        
        try {
            return (String) em.createNativeQuery("select dfv.value  from dataset d "
                + " join datasetversion v on d.id = v.dataset_id "
                + " join datasetfield df on v.id = df.datasetversion_id "
                + " join datasetfieldvalue dfv on df.id = dfv.datasetfield_id "
                + " join datasetfieldtype dft on df.datasetfieldtype_id  = dft.id "
                + " where dft.name = '" + DatasetFieldConstant.title + "' and  v.dataset_id =" + datasetId
                + whereDraft
                + " order by v.versionnumber desc, v.minorVersionNumber desc limit 1 "
                + ";").getSingleResult();

        } catch (Exception ex) {
            logger.log(Level.INFO, "exception trying to get title from latest version: {0}", ex);
            return "";
        }

    }
    
    public Dataset getDatasetByHarvestInfo(Dataverse dataverse, String harvestIdentifier) {
        String queryStr = "SELECT d FROM Dataset d, DvObject o WHERE d.id = o.id AND o.owner.id = " + dataverse.getId() + " and d.harvestIdentifier = '" + harvestIdentifier + "'";
        Query query = em.createQuery(queryStr);
        List resultList = query.getResultList();
        Dataset dataset = null;
        if (resultList.size() > 1) {
            throw new EJBException("More than one dataset found in the dataverse (id= " + dataverse.getId() + "), with harvestIdentifier= " + harvestIdentifier);
        }
        if (resultList.size() == 1) {
            dataset = (Dataset) resultList.get(0);
        }
        return dataset;

    }
    
    public Long getDatasetVersionCardImage(Long versionId, User user) {
        if (versionId == null) {
            return null;
        }
        
        
        
        return null;
    }
    
    /**
     * Used to identify and properly display Harvested objects on the dataverse page.
     * 
     * @param datasetIds
     * @return 
     */
    public Map<Long, String> getArchiveDescriptionsForHarvestedDatasets(Set<Long> datasetIds){
        if (datasetIds == null || datasetIds.size() < 1) {
            return null;
        }
        
        String datasetIdStr = Strings.join(datasetIds, ", ");
        
        String qstr = "SELECT d.id, h.archiveDescription FROM harvestingClient h, dataset d WHERE d.harvestingClient_id = h.id AND d.id IN (" + datasetIdStr + ")";
        List<Object[]> searchResults;
        
        try {
            searchResults = em.createNativeQuery(qstr).getResultList();
        } catch (Exception ex) {
            searchResults = null;
        }
        
        if (searchResults == null) {
            return null;
        }
        
        Map<Long, String> ret = new HashMap<>();
        
        for (Object[] result : searchResults) {
            Long dsId;
            if (result[0] != null) {
                try {
                    dsId = (Long)result[0];
                } catch (Exception ex) {
                    dsId = null;
                }
                if (dsId == null) {
                    continue;
                }
                
                ret.put(dsId, (String)result[1]);
            }
        }
        
        return ret;        
    }
    
    
    
    public boolean isDatasetCardImageAvailable(DatasetVersion datasetVersion, User user) {        
        if (datasetVersion == null) {
            return false; 
        }
                
        // First, check if this dataset has a designated thumbnail image: 
        
        if (datasetVersion.getDataset() != null) {
            DataFile dataFile = datasetVersion.getDataset().getThumbnailFile();
            if (dataFile != null) {
                return ImageThumbConverter.isThumbnailAvailable(dataFile, 48);
            }
        }
        
        // If not, we'll try to use one of the files in this dataset version:
        // (the first file with an available thumbnail, really)
        
        List<FileMetadata> fileMetadatas = datasetVersion.getFileMetadatas();

        for (FileMetadata fileMetadata : fileMetadatas) {
            DataFile dataFile = fileMetadata.getDataFile();
            
            // TODO: use permissionsWrapper here - ? 
            // (we are looking up these download permissions on individual files, 
            // true, and those are unique... but the wrapper may be able to save 
            // us some queries when it determines the download permission on the
            // dataset as a whole? -- L.A. 4.2.1
            
            if (fileService.isThumbnailAvailable(dataFile) && permissionService.userOn(user, dataFile).has(Permission.DownloadFile)) { //, user)) {
                return true;
            }
 
        }
        
        return false;
    }
    
    
    // reExportAll *forces* a reexport on all published datasets; whether they 
    // have the "last export" time stamp set or not. 
    @Asynchronous 
    public void reExportAllAsync() {
        exportAllDatasets(true);
    }
    
    public void reExportAll() {
        exportAllDatasets(true);
    }
    
    
    // exportAll() will try to export the yet unexported datasets (it will honor
    // and trust the "last export" time stamp).
    
    @Asynchronous
    public void exportAllAsync() {
        exportAllDatasets(false);
    }
    
    public void exportAll() {
        exportAllDatasets(false);
    }
    
    public void exportAllDatasets(boolean forceReExport) {
        Integer countAll = 0;
        Integer countSuccess = 0;
        Integer countError = 0;
        String logTimestamp = logFormatter.format(new Date());
        Logger exportLogger = Logger.getLogger("edu.harvard.iq.dataverse.harvest.client.DatasetServiceBean." + "ExportAll" + logTimestamp);
        String logFileName = "../logs" + File.separator + "export_" + logTimestamp + ".log";
        FileHandler fileHandler;
        boolean fileHandlerSuceeded;
        try {
            fileHandler = new FileHandler(logFileName);
            exportLogger.setUseParentHandlers(false);
            fileHandlerSuceeded = true;
        } catch (IOException | SecurityException ex) {
            Logger.getLogger(DatasetServiceBean.class.getName()).log(Level.SEVERE, null, ex);
            return;
        }

        if (fileHandlerSuceeded) {
            exportLogger.addHandler(fileHandler);
        } else {
            exportLogger = logger;
        }

        exportLogger.info("Starting an export all job");

        for (Long datasetId : findAllLocalDatasetIds()) {
            // Potentially, there's a godzillion datasets in this Dataverse. 
            // This is why we go through the list of ids here, and instantiate 
            // only one dataset at a time. 
            Dataset dataset = this.find(datasetId);
            if (dataset != null) {
                // Accurate "is published?" test - ?
                // Answer: Yes, it is! We can't trust dataset.isReleased() alone; because it is a dvobject method 
                // that returns (publicationDate != null). And "publicationDate" is essentially
                // "the first publication date"; that stays the same as versions get 
                // published and/or deaccessioned. But in combination with !isDeaccessioned() 
                // it is indeed an accurate test.
                if (dataset.isReleased() && dataset.getReleasedVersion() != null && !dataset.isDeaccessioned()) {

                    // can't trust dataset.getPublicationDate(), no. 
                    Date publicationDate = dataset.getReleasedVersion().getReleaseTime(); // we know this dataset has a non-null released version! Maybe not - SEK 8/19 (We do now! :)
                    if (forceReExport || (publicationDate != null
                            && (dataset.getLastExportTime() == null
                            || dataset.getLastExportTime().before(publicationDate)))) {
                        countAll++;
                        try {
                            recordService.exportAllFormatsInNewTransaction(dataset);
                            exportLogger.info("Success exporting dataset: " + dataset.getDisplayName() + " " + dataset.getGlobalIdString());
                            countSuccess++;
                        } catch (Exception ex) {
                            exportLogger.info("Error exporting dataset: " + dataset.getDisplayName() + " " + dataset.getGlobalIdString() + "; " + ex.getMessage());
                            countError++;
                        }
                    }
                }
            }
        }
        exportLogger.info("Datasets processed: " + countAll.toString());
        exportLogger.info("Datasets exported successfully: " + countSuccess.toString());
        exportLogger.info("Datasets failures: " + countError.toString());
        exportLogger.info("Finished export-all job.");
        
        if (fileHandlerSuceeded) {
            fileHandler.close();
        }

    }
    
    public void updateLastExportTimeStamp(Long datasetId) {
        Date now = new Date();
        em.createNativeQuery("UPDATE Dataset SET lastExportTime='"+now.toString()+"' WHERE id="+datasetId).executeUpdate();
    }

    public Dataset setNonDatasetFileAsThumbnail(Dataset dataset, InputStream inputStream) {
        if (dataset == null) {
            logger.fine("In setNonDatasetFileAsThumbnail but dataset is null! Returning null.");
            return null;
        }
        if (inputStream == null) {
            logger.fine("In setNonDatasetFileAsThumbnail but inputStream is null! Returning null.");
            return null;
        }
        dataset = DatasetUtil.persistDatasetLogoToStorageAndCreateThumbnail(dataset, inputStream);
        dataset.setThumbnailFile(null);
        return merge(dataset);
    }

    public Dataset setDatasetFileAsThumbnail(Dataset dataset, DataFile datasetFileThumbnailToSwitchTo) {
        if (dataset == null) {
            logger.fine("In setDatasetFileAsThumbnail but dataset is null! Returning null.");
            return null;
        }
        if (datasetFileThumbnailToSwitchTo == null) {
            logger.fine("In setDatasetFileAsThumbnail but dataset is null! Returning null.");
            return null;
        }
        DatasetUtil.deleteDatasetLogo(dataset);
        dataset.setThumbnailFile(datasetFileThumbnailToSwitchTo);
        dataset.setUseGenericThumbnail(false);
        return merge(dataset);
    }

    public Dataset removeDatasetThumbnail(Dataset dataset) {
        if (dataset == null) {
            logger.fine("In removeDatasetThumbnail but dataset is null! Returning null.");
            return null;
        }
        DatasetUtil.deleteDatasetLogo(dataset);
        dataset.setThumbnailFile(null);
        dataset.setUseGenericThumbnail(true);
        return merge(dataset);
    }
    
    // persist assigned thumbnail in a single one-field-update query:
    // (the point is to avoid doing an em.merge() on an entire dataset object...)
    public void assignDatasetThumbnailByNativeQuery(Long datasetId, Long dataFileId) {
        try {
            em.createNativeQuery("UPDATE dataset SET thumbnailfile_id=" + dataFileId + " WHERE id=" + datasetId).executeUpdate();
        } catch (Exception ex) {
            // it's ok to just ignore... 
        }
    }
    
    public void assignDatasetThumbnailByNativeQuery(Dataset dataset, DataFile dataFile) {
        try {
            em.createNativeQuery("UPDATE dataset SET thumbnailfile_id=" + dataFile.getId() + " WHERE id=" + dataset.getId()).executeUpdate();
        } catch (Exception ex) {
            // it's ok to just ignore... 
        }
    }

    public WorkflowComment addWorkflowComment(WorkflowComment workflowComment) {
        em.persist(workflowComment);
        return workflowComment;
    }
    
    @Asynchronous
    public void callFinalizePublishCommandAsynchronously(Long datasetId, CommandContext ctxt, DataverseRequest request) throws CommandException {

        // Since we are calling the next command asynchronously anyway - sleep here 
        // for a few seconds, just in case, to make sure the database update of 
        // the dataset initiated by the PublishDatasetCommand has finished, 
        // to avoid any concurrency/optimistic lock issues. 
        try {
            Thread.sleep(15000);
        } catch (Exception ex) {
            logger.warning("Failed to sleep for 15 seconds.");
        }
        logger.fine("Running FinalizeDatasetPublicationCommand, asynchronously");
        Dataset theDataset = find(datasetId);
        String nonNullDefaultIfKeyNotFound = "";
        String doiProvider = ctxt.settings().getValueForKey(SettingsServiceBean.Key.DoiProvider, nonNullDefaultIfKeyNotFound);
        commandEngine.submit(new FinalizeDatasetPublicationCommand(theDataset, doiProvider, request));
    }
    
    /*
     Experimental asynchronous method for requesting persistent identifiers for 
     datafiles. We decided not to run this method on upload/create (so files 
     will not have persistent ids while in draft; when the draft is published, 
     we will force obtaining persistent ids for all the files in the version. 
     
     If we go back to trying to register global ids on create, care will need to 
     be taken to make sure the asynchronous changes below are not conflicting with 
     the changes from file ingest (which may be happening in parallel, also 
     asynchronously). We would also need to lock the dataset (similarly to how 
     tabular ingest logs the dataset), to prevent the user from publishing the
     version before all the identifiers get assigned - otherwise more conflicts 
     are likely. (It sounds like it would make sense to treat these two tasks -
     persistent identifiers for files and ingest - as one post-upload job, so that 
     they can be run in sequence). -- L.A. Mar. 2018
    */
    @Asynchronous
    public void obtainPersistentIdentifiersForDatafiles(Dataset dataset) {
        PersistentIdentifierServiceBean idServiceBean = PersistentIdentifierServiceBean.getBean(dataset.getProtocol(), commandEngine.getContext());

        //If the Id type is sequential and Dependent then write file idenitifiers outside the command
        String datasetIdentifier = dataset.getIdentifier();
        Long maxIdentifier = null;

        if (systemConfig.isDataFilePIDSequentialDependent()) {
            maxIdentifier = getMaximumExistingDatafileIdentifier(dataset);
        }

        for (DataFile datafile : dataset.getFiles()) {
            logger.info("Obtaining persistent id for datafile id=" + datafile.getId());

            if (datafile.getIdentifier() == null || datafile.getIdentifier().isEmpty()) {

                logger.info("Obtaining persistent id for datafile id=" + datafile.getId());

                if (maxIdentifier != null) {
                    maxIdentifier++;
                    datafile.setIdentifier(datasetIdentifier + "/" + maxIdentifier.toString());
                } else {
                    datafile.setIdentifier(fileService.generateDataFileIdentifier(datafile, idServiceBean));
                }

                if (datafile.getProtocol() == null) {
                    datafile.setProtocol(settingsService.getValueForKey(SettingsServiceBean.Key.Protocol, ""));
                }
                if (datafile.getAuthority() == null) {
                    datafile.setAuthority(settingsService.getValueForKey(SettingsServiceBean.Key.Authority, ""));
                }

                logger.info("identifier: " + datafile.getIdentifier());

                String doiRetString;

                try {
                    logger.log(Level.FINE, "creating identifier");
                    doiRetString = idServiceBean.createIdentifier(datafile);
                } catch (Throwable e) {
                    logger.log(Level.WARNING, "Exception while creating Identifier: " + e.getMessage(), e);
                    doiRetString = "";
                }

                // Check return value to make sure registration succeeded
                if (!idServiceBean.registerWhenPublished() && doiRetString.contains(datafile.getIdentifier())) {
                    datafile.setIdentifierRegistered(true);
                    datafile.setGlobalIdCreateTime(new Date());
                }
                
                DataFile merged = em.merge(datafile);
                merged = null; 
            }

        }
    }
}<|MERGE_RESOLUTION|>--- conflicted
+++ resolved
@@ -27,7 +27,6 @@
 import java.util.HashSet;
 import java.util.List;
 import java.util.Map;
-import java.util.Optional;
 import java.util.Set;
 import java.util.logging.FileHandler;
 import java.util.logging.Level;
@@ -195,7 +194,6 @@
     }
     
     public Dataset findByGlobalId(String globalId) {
-<<<<<<< HEAD
         try {
             DvObject obj = em.createNamedQuery("DvObject.findByGlobalId", DvObject.class)
                                 .setParameter("globalId", globalId)
@@ -217,18 +215,10 @@
     }
 
     public String generateDatasetIdentifier(Dataset dataset, PersistentIdentifierServiceBean idServiceBean) {
-        String doiIdentifierType = settingsService.getValueForKey(SettingsServiceBean.Key.IdentifierGenerationStyle, "randomString");
-        switch (doiIdentifierType) {
-=======
-        return (Dataset) dvObjectService.findByGlobalId(globalId, Dataset.DATASET_DTYPE_STRING);
-    }
-
-    public String generateDatasetIdentifier(Dataset dataset, IdServiceBean idServiceBean) {
         String identifierType = settingsService.getValueForKey(SettingsServiceBean.Key.IdentifierGenerationStyle, "randomString");
         String shoulder = settingsService.getValueForKey(SettingsServiceBean.Key.Shoulder, "");
        
         switch (identifierType) {
->>>>>>> b13763b2
             case "randomString":
                 return generateIdentifierAsRandomString(dataset, idServiceBean, shoulder);
             case "sequentialNumber":
@@ -239,30 +229,16 @@
         }
     }
     
-<<<<<<< HEAD
-    private String generateIdentifierAsRandomString(Dataset dataset, PersistentIdentifierServiceBean idServiceBean) {
-
-        String identifier = null;
-        do {
-            identifier = RandomStringUtils.randomAlphanumeric(6).toUpperCase();  
-        } while (!isIdentifierUnique(identifier, dataset, idServiceBean));
-=======
-    private String generateIdentifierAsRandomString(Dataset dataset, IdServiceBean idServiceBean, String shoulder) {
-
+    private String generateIdentifierAsRandomString(Dataset dataset, PersistentIdentifierServiceBean idServiceBean, String shoulder) {
         String identifier = null;
         do {
             identifier = shoulder + RandomStringUtils.randomAlphanumeric(6).toUpperCase();  
-        } while (!isIdentifierUniqueInDatabase(identifier, dataset, idServiceBean));
->>>>>>> b13763b2
-
+        } while (!isIdentifierLocallyUnique(identifier, dataset));
+        
         return identifier;
     }
 
-<<<<<<< HEAD
-    private String generateIdentifierAsSequentialNumber(Dataset dataset, PersistentIdentifierServiceBean idServiceBean) {
-=======
-    private String generateIdentifierAsSequentialNumber(Dataset dataset, IdServiceBean idServiceBean, String shoulder) {
->>>>>>> b13763b2
+    private String generateIdentifierAsSequentialNumber(Dataset dataset, PersistentIdentifierServiceBean idServiceBean, String shoulder) {
         
         String identifier; 
         do {
@@ -274,13 +250,8 @@
             if (identifierNumeric == null) {
                 return null; 
             }
-<<<<<<< HEAD
-            identifier = identifierNumeric.toString();
-        } while (!isIdentifierUnique(identifier, dataset, idServiceBean));
-=======
             identifier = shoulder + identifierNumeric.toString();
-        } while (!isIdentifierUniqueInDatabase(identifier, dataset, idServiceBean));
->>>>>>> b13763b2
+        } while (!isIdentifierLocallyUnique(identifier, dataset));
         
         return identifier;
     }
@@ -288,19 +259,14 @@
     /**
      * Check that a identifier entered by the user is unique (not currently used
      * for any other study in this Dataverse Network) also check for duplicate
-<<<<<<< HEAD
-     * in persistent identifier service if needed
-     * @param identifier
-=======
      * in EZID if needed
      * @param userIdentifier
->>>>>>> b13763b2
      * @param dataset
      * @param persistentIdSvc
      * @return {@code true} if the identifier is unique, {@code false} otherwise.
      */
-    public boolean isIdentifierUnique(String identifier, Dataset dataset, PersistentIdentifierServiceBean persistentIdSvc) {
-        if ( ! isIdentifierLocallyUnique(identifier, dataset) ) return false; // duplication found in local database
+    public boolean isIdentifierUnique(String userIdentifier, Dataset dataset, PersistentIdentifierServiceBean persistentIdSvc) {
+        if ( ! isIdentifierLocallyUnique(userIdentifier, dataset) ) return false; // duplication found in local database
         
         // not in local DB, look in the persistent identifier service
         try {
@@ -319,8 +285,8 @@
     public boolean isIdentifierLocallyUnique(String identifier, Dataset dataset) {
         boolean u = em.createNamedQuery("Dataset.findByIdentifierAuthorityProtocol")
             .setParameter("identifier", identifier)
+            .setParameter("authority", dataset.getAuthority())
             .setParameter("protocol", dataset.getProtocol())
-            .setParameter("authority", dataset.getAuthority())
             .getResultList().isEmpty();
         
         return u; 
