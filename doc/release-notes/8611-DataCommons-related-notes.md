# Dataverse Software 5.12

This release brings new features, enhancements, and bug fixes to the Dataverse Software. Thank you to all of the community members who contributed code, suggestions, bug reports, and other assistance across the project.

## Release Highlights

### Harvard Data Commons Additions

As reported at the 2022 Dataverse Community Meeting, the Harvard Data Commons project has supported a wide range of additions to the Dataverse software that improve support for Big Data, Workflows, Archiving, and Interaction with other repositories. In many cases, these additions build upon features developed within the Dataverse community by Borealis, DANS, QDR, and TDL and others. Highlights from this work include:

- Initial support for Globus file transfer to upload to and download from a Dataverse managed S3 store. The current implementation disables file restriction and embargo on Globus-enabled stores.
 - ```
- Initial support for Remote File Storage. This capability, enabled via a new RemoteOverlay store type, allows a file stored in a remote system to be added to a dataset (currently only via API) with download requests redirected to the remote system. Use cases include referencing public files hosted on external web servers as well as support for controlled access managed by Dataverse (e.g. via restricted and embargoed status) and/or by the remote store.
- Workflow (add Aday's notes here or reword to separate the Objective 2 work)
- Support for Archiving to any S3 store using Dataverse's RDA-conformant BagIT file format (a BagPack).
- Improved error handling and performance in archival bag creation and new options such as only supporting archiving of one dataset version.
- Additions/corrections to the OAI-ORE metadata format (which is included in archival bags) such as referencing the name/mimeType/size/checksum/download URL or the original file for ingested files, the inclusion of metadata about the parent collection(s) of an archived dataset version and use of the URL form of PIDs.
- Display of archival status within the dataset page versions table, richer status options including success, pending, and failure states, with a complete API for managing archival status.
- Support for batch archiving via API as an alternative to the current options of configuring archiving upon publication or archiving each dataset version manually.
- Initial support for sending and receiving Linked Data Notification messages indicating relationships between a dataset and external resources (e.g. papers or other dataset) that can be used to trigger additional actions, such as the creation of a back-link to provide, for example, bi-directional linking between a published paper and a Dataverse dataset.



## Major Use Cases and Infrastructure Enhancements

Changes and fixes in this release include:

- Administrators can configure an S3 store used in Dataverse to support users uploading/downloading files via Globus File Transfer (PR #8891)
- Administrators can configure a RemoteOverlay store to allow files that remain hosted by a remote system to be added to a dataset. (PR #7325)
- Administrators can configure the Dataverse software to send archival Bag copies of published dataset versions to any S3-compatible service. (PR #8751)
- Users can see information about a dataset's parent collection(s) in the OAI-ORE metadata export. (PR #8770)
<<<<<<< HEAD
- Users and Administrators can now use the OAI-ORE metadata export to retrieve and assess the fixity of the the original file (for ingested tabular files) via the included checksum. (PR #8901)
- Archiving via RDA-conformant Bags is more robust and is more configurable (PR #8773, 8747, 8699, 8609, 8606, 8610)
=======
- Users and Administrators can use the OAI-ORE metadata export to retrieve and validate the checksum of the original file for ingested tabuar files. (PR #8901)
- Archiving via RDA-conformant Bags is more robust and is more configurable (PR #8773, #8747, #8699, #8609, #8606, #8610)
>>>>>>> 268c38d7
- Users and administrators can see the archival status of the versions of the datasets they manage in the dataset page version table (PR #8748, #8696)
- Administrators can configure messaging between their Dataverse installation and other repositories that may hold related resources or services interested in activity within that installation (PR #8775)

## Notes for Dataverse Installation Administrators

### Enabling experimental capabilities

Several of the capabilities introduced in v5.12 are "experimental" in the sense that further changes and enhancements to these capabilities should be expected and that these changes may involve additional work, for those who use the initial implementations, when upgrading to newer versions of the Dataverse software. Administrators wishing to use them are encouraged to stay in touch, e.g. via the Dataverse Community Slack space, to understand the limits of current capabilties and to plan for future upgrades.

## New JVM Options and DB Settings

The following DB settings have been added:

- `:LDNMessageHosts`
- `:BasicGlobusToken`
- `:GlobusEndpoint`
- `:GlobusStores`
- `:GlobusAppUrl`
- `:S3ArchiverConfig`
- `:S3ArchiverProfile`
- `:DRSArchivalConfig`

See the [Database Settings](https://guides.dataverse.org/en/5.12/installation/config.html#database-settings) section of the Guides for more information.

## Notes for Developers and Integrators

See the "Backward Incompatibilities" section below.

## Backward Incompatibilities

### OAI-ORE and Archival Bag Changes

Earlier versions of the archival bags included the ingested (tab-separated-value) version of tabular files while providing the checksum of the original file (Issue #8449). This release fixes that by including the original file and its metadata in the archival bag. This means that archival bags created prior to this version do not include a way to validate ingested files. Further, it is likely that capabilities in development (i.e. as part of the [Dataverse Uploader](https://github/org/GlobalDataverseCommunityConsortium/dataverse-uploader) to allow re-creation of a dataset version from an archival bag will only be fully compatible with archival bags generated by a Dataverse instance at a release > v5.12. (Specifically, at a minimum, since only the ingested file is included in earlier archival bags, an upload via DVUploader would not result in the same original file/ingested version as in the original dataset.) Administrators should be aware that re-creating archival bags, i.e. via the new batch archiving API, may be advisable now and will be recommended at some point in the future (i.e. there will be a point where we will start versioning archival bags and will start maintaining backward compatibility for older versions as part of transitioning this from being an experimental capability).

## Complete List of Changes



## Installation

If this is a new installation, please see our [Installation Guide](https://guides.dataverse.org/en/5.12/installation/). Please also contact us to get added to the [Dataverse Project Map](https://guides.dataverse.org/en/5.12/installation/config.html#putting-your-dataverse-installation-on-the-map-at-dataverse-org) if you have not done so already.

## Upgrade Instructions

8\. Re-export metadata files (OAI_ORE is affected by the PRs in these release notes). Optionally, for those using the Dataverse software's BagIt-based archiving, re-archive dataset versions archived using prior versions of the Dataverse software. This will be recommended/required in a future release.
<|MERGE_RESOLUTION|>--- conflicted
+++ resolved
@@ -29,13 +29,8 @@
 - Administrators can configure a RemoteOverlay store to allow files that remain hosted by a remote system to be added to a dataset. (PR #7325)
 - Administrators can configure the Dataverse software to send archival Bag copies of published dataset versions to any S3-compatible service. (PR #8751)
 - Users can see information about a dataset's parent collection(s) in the OAI-ORE metadata export. (PR #8770)
-<<<<<<< HEAD
 - Users and Administrators can now use the OAI-ORE metadata export to retrieve and assess the fixity of the the original file (for ingested tabular files) via the included checksum. (PR #8901)
-- Archiving via RDA-conformant Bags is more robust and is more configurable (PR #8773, 8747, 8699, 8609, 8606, 8610)
-=======
-- Users and Administrators can use the OAI-ORE metadata export to retrieve and validate the checksum of the original file for ingested tabuar files. (PR #8901)
 - Archiving via RDA-conformant Bags is more robust and is more configurable (PR #8773, #8747, #8699, #8609, #8606, #8610)
->>>>>>> 268c38d7
 - Users and administrators can see the archival status of the versions of the datasets they manage in the dataset page version table (PR #8748, #8696)
 - Administrators can configure messaging between their Dataverse installation and other repositories that may hold related resources or services interested in activity within that installation (PR #8775)
 
