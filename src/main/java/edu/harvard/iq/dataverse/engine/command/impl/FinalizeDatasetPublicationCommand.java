package edu.harvard.iq.dataverse.engine.command.impl;

import edu.harvard.iq.dataverse.DataFile;
import edu.harvard.iq.dataverse.Dataset;
import edu.harvard.iq.dataverse.DatasetField;
import edu.harvard.iq.dataverse.DatasetFieldConstant;
import edu.harvard.iq.dataverse.DatasetLock;
import static edu.harvard.iq.dataverse.DatasetVersion.VersionState.*;
import edu.harvard.iq.dataverse.DatasetVersionUser;
import edu.harvard.iq.dataverse.Dataverse;
import edu.harvard.iq.dataverse.DvObject;
import edu.harvard.iq.dataverse.UserNotification;
import edu.harvard.iq.dataverse.authorization.Permission;
import edu.harvard.iq.dataverse.authorization.users.AuthenticatedUser;
import edu.harvard.iq.dataverse.engine.command.CommandContext;
import edu.harvard.iq.dataverse.engine.command.DataverseRequest;
import edu.harvard.iq.dataverse.engine.command.RequiredPermissions;
import edu.harvard.iq.dataverse.engine.command.exception.CommandException;
import edu.harvard.iq.dataverse.export.ExportException;
import edu.harvard.iq.dataverse.export.ExportService;
import edu.harvard.iq.dataverse.privateurl.PrivateUrl;
import edu.harvard.iq.dataverse.settings.SettingsServiceBean;
import edu.harvard.iq.dataverse.util.BundleUtil;
import edu.harvard.iq.dataverse.workflow.WorkflowContext.TriggerType;
import java.io.IOException;
import java.sql.Timestamp;
import java.util.Date;
import java.util.List;
import java.util.logging.Level;
import java.util.logging.Logger;
import edu.harvard.iq.dataverse.GlobalIdServiceBean;

/**
 *
 * Takes the last internal steps in publishing a dataset.
 *
 * @author michael
 */
@RequiredPermissions(Permission.PublishDataset)
public class FinalizeDatasetPublicationCommand extends AbstractPublishDatasetCommand<Dataset> {

    private static final Logger logger = Logger.getLogger(FinalizeDatasetPublicationCommand.class.getName());
    
    String doiProvider;
    
    public FinalizeDatasetPublicationCommand(Dataset aDataset, String aDoiProvider, DataverseRequest aRequest) {
        super(aDataset, aRequest);
        doiProvider = aDoiProvider;
    }

    @Override
    public Dataset execute(CommandContext ctxt) throws CommandException {
        Dataset theDataset = getDataset();
        
        if ( theDataset.getGlobalIdCreateTime() == null ) {
            registerExternalIdentifier(theDataset, ctxt);
        }
                
        // is this the first publication of the dataset?
        if (theDataset.getPublicationDate() == null) {
            theDataset.setReleaseUser((AuthenticatedUser) getUser());
        }
        if ( theDataset.getPublicationDate() == null ) {
            theDataset.setPublicationDate(new Timestamp(new Date().getTime()));
        } 

        // update metadata
        theDataset.getLatestVersion().setReleaseTime(getTimestamp());
        theDataset.getLatestVersion().setLastUpdateTime(getTimestamp());
        theDataset.setModificationTime(getTimestamp());
        theDataset.setFileAccessRequest(theDataset.getLatestVersion().getTermsOfUseAndAccess().isFileAccessRequest());
        
        updateFiles(getTimestamp(), ctxt);
        
        // 
        // TODO: Not sure if this .merge() is necessary here - ? 
        // I'm moving a bunch of code from PublishDatasetCommand here; and this .merge()
        // comes from there. There's a chance that the final merge, at the end of this
        // command, would be sufficient. -- L.A. Sep. 6 2017
        theDataset = ctxt.em().merge(theDataset);
        
        updateDatasetUser(ctxt);
        
        //if the publisher hasn't contributed to this version
        DatasetVersionUser ddu = ctxt.datasets().getDatasetVersionUser(theDataset.getLatestVersion(), getUser());
        
        if (ddu == null) {
            ddu = new DatasetVersionUser();
            ddu.setDatasetVersion(theDataset.getLatestVersion());
            String id = getUser().getIdentifier();
            id = id.startsWith("@") ? id.substring(1) : id;
            AuthenticatedUser au = ctxt.authentication().getAuthenticatedUser(id);
            ddu.setAuthenticatedUser(au);
        }
        ddu.setLastUpdateDate(getTimestamp());
        ctxt.em().merge(ddu);
        
        updateParentDataversesSubjectsField(theDataset, ctxt);
        publicizeExternalIdentifier(theDataset, ctxt); 

        PrivateUrl privateUrl = ctxt.engine().submit(new GetPrivateUrlCommand(getRequest(), theDataset));
        if (privateUrl != null) {
            ctxt.engine().submit(new DeletePrivateUrlCommand(getRequest(), theDataset));
        }
        
        if ( theDataset.getLatestVersion().getVersionState() != RELEASED ) {
            // some imported datasets may already be released.
            publicizeExternalIdentifier(theDataset, ctxt);
            theDataset.getLatestVersion().setVersionState(RELEASED);
        }
        
        exportMetadata(ctxt.settings());
        boolean doNormalSolrDocCleanUp = true;
        ctxt.index().indexDataset(theDataset, doNormalSolrDocCleanUp);
        ctxt.solrIndex().indexPermissionsForOneDvObject(theDataset);

        // Remove locks
        ctxt.engine().submit(new RemoveLockCommand(getRequest(), theDataset, DatasetLock.Reason.Workflow));
        ctxt.engine().submit(new RemoveLockCommand(getRequest(), theDataset, DatasetLock.Reason.pidRegister));
        if ( theDataset.isLockedFor(DatasetLock.Reason.InReview) ) {
            ctxt.engine().submit( 
                    new RemoveLockCommand(getRequest(), theDataset, DatasetLock.Reason.InReview) );
        }
        
        ctxt.workflows().getDefaultWorkflow(TriggerType.PostPublishDataset).ifPresent(wf -> {
            try {
                ctxt.workflows().start(wf, buildContext(doiProvider, TriggerType.PostPublishDataset));
            } catch (CommandException ex) {
                logger.log(Level.SEVERE, "Error invoking post-publish workflow: " + ex.getMessage(), ex);
            }
        });
        
        Dataset readyDataset = ctxt.em().merge(theDataset);
        
        if ( readyDataset != null ) {
            notifyUsersDatasetPublish(ctxt, theDataset);
        }
        
        return readyDataset;
    }

    /**
     * Attempting to run metadata export, for all the formats for which we have
     * metadata Exporters.
     */
    private void exportMetadata(SettingsServiceBean settingsServiceBean) {

        try {
            ExportService instance = ExportService.getInstance(settingsServiceBean);
            instance.exportAllFormats(getDataset());

        } catch (ExportException ex) {
            // Something went wrong!
            // Just like with indexing, a failure to export is not a fatal
            // condition. We'll just log the error as a warning and keep
            // going:
            logger.log(Level.WARNING, "Dataset publication finalization: exception while exporting:{0}", ex.getMessage());
        }
    }

    /**
     * add the dataset subjects to all parent dataverses.
     */
    private void updateParentDataversesSubjectsField(Dataset savedDataset, CommandContext ctxt) {
        for (DatasetField dsf : savedDataset.getLatestVersion().getDatasetFields()) {
            if (dsf.getDatasetFieldType().getName().equals(DatasetFieldConstant.subject)) {
                Dataverse dv = savedDataset.getOwner();
                while (dv != null) {
                    if (dv.getDataverseSubjects().addAll(dsf.getControlledVocabularyValues())) {
                        Dataverse dvWithSubjectJustAdded = ctxt.em().merge(dv);
                        ctxt.em().flush();
                        ctxt.index().indexDataverse(dvWithSubjectJustAdded); // need to reindex to capture the new subjects
                    }
                    dv = dv.getOwner();
                }
                break; // we just update the field whose name is DatasetFieldConstant.subject
            }
        }
    }

    private void publicizeExternalIdentifier(Dataset dataset, CommandContext ctxt) throws CommandException {
        String protocol = getDataset().getProtocol();
        GlobalIdServiceBean idServiceBean = GlobalIdServiceBean.getBean(protocol, ctxt);
        if ( idServiceBean != null ){
        	List<String> args = idServiceBean.getProviderInformation();
            try {
<<<<<<< HEAD
=======
            	//A false return value indicates a failure in calling the service
            	if(!idServiceBean.publicizeIdentifier(dataset)) throw new Exception();
                dataset.setGlobalIdCreateTime(new Date()); // TODO these two methods should be in the responsibility of the idServiceBean.
                dataset.setIdentifierRegistered(true);
>>>>>>> 8cfca31f
                for (DataFile df : dataset.getFiles()) {
                    logger.log(Level.FINE, "registering global id for file {0}", df.getId());
                    //A false return value indicates a failure in calling the service
                    if(!idServiceBean.publicizeIdentifier(df)) throw new Exception();
                    df.setGlobalIdCreateTime(getTimestamp());
                    df.setIdentifierRegistered(true);
                }
                idServiceBean.publicizeIdentifier(dataset);
                dataset.setGlobalIdCreateTime(new Date()); // TODO these two methods should be in the responsibility of the idServiceBean.
                dataset.setIdentifierRegistered(true);
            } catch (Throwable e) {
                ctxt.datasets().removeDatasetLocks(dataset, DatasetLock.Reason.pidRegister);
                throw new CommandException(BundleUtil.getStringFromBundle("dataset.publish.error", args),this); 
            }
        }
    }
    
    private void updateFiles(Timestamp updateTime, CommandContext ctxt) throws CommandException {
        for (DataFile dataFile : getDataset().getFiles()) {
            if (dataFile.getPublicationDate() == null) {
                // this is a new, previously unpublished file, so publish by setting date
                dataFile.setPublicationDate(updateTime);
                
                // check if any prexisting roleassignments have file download and send notifications
                notifyUsersFileDownload(ctxt, dataFile);
            }
            
            // set the files restriction flag to the same as the latest version's
            if (dataFile.getFileMetadata() != null && dataFile.getFileMetadata().getDatasetVersion().equals(getDataset().getLatestVersion())) {
                dataFile.setRestricted(dataFile.getFileMetadata().isRestricted());
            }
            
            
            if (dataFile.isRestricted()) {
                // A couple things need to happen if the file has been restricted: 
                // 1. If there's a map layer associated with this shape file, or 
                //    tabular-with-geo-tag file, all that map layer data (that 
                //    includes most of the actual data in the file!) need to be
                //    removed from WorldMap and GeoConnect, since anyone can get 
                //    download the data from there;
                // 2. If this (image) file has been assigned as the dedicated 
                //    thumbnail for the dataset, we need to remove that assignment, 
                //    now that the file is restricted. 

                // Map layer: 
                
                if (ctxt.mapLayerMetadata().findMetadataByDatafile(dataFile) != null) {
                    // (We need an AuthenticatedUser in order to produce a WorldMap token!)
                    String id = getUser().getIdentifier();
                    id = id.startsWith("@") ? id.substring(1) : id;
                    AuthenticatedUser authenticatedUser = ctxt.authentication().getAuthenticatedUser(id);
                    try {
                        ctxt.mapLayerMetadata().deleteMapLayerFromWorldMap(dataFile, authenticatedUser);

                        // If that was successful, delete the layer on the Dataverse side as well:
                        //SEK 4/20/2017                
                        //Command to delete from Dataverse side
                        ctxt.engine().submit(new DeleteMapLayerMetadataCommand(this.getRequest(), dataFile));

                        // RP - Bit of hack, update the datafile here b/c the reference to the datafile 
                        // is not being passed all the way up/down the chain.   
                        //
                        dataFile.setPreviewImageAvailable(false);

                    } catch (IOException ioex) {
                        // We are not going to treat it as a fatal condition and bail out, 
                        // but we will send a notification to the user, warning them about
                        // the layer still being out there, un-deleted:
                        ctxt.notifications().sendNotification(authenticatedUser, getTimestamp(), UserNotification.Type.MAPLAYERDELETEFAILED, dataFile.getFileMetadata().getId());
                    }

                }
                
                // Dataset thumbnail assignment: 
                
                if (dataFile.equals(getDataset().getThumbnailFile())) {
                    getDataset().setThumbnailFile(null);
                }
            }
        }
    }
    
   
    //These notification methods are fairly similar, but it was cleaner to create a few copies.
    //If more notifications are needed in this command, they should probably be collapsed.
    private void notifyUsersFileDownload(CommandContext ctxt, DvObject subject) {
        ctxt.roles().directRoleAssignments(subject).stream()
            .filter(  ra -> ra.getRole().permissions().contains(Permission.DownloadFile) )
            .flatMap( ra -> ctxt.roleAssignees().getExplicitUsers(ctxt.roleAssignees().getRoleAssignee(ra.getAssigneeIdentifier())).stream() )
            .distinct() // prevent double-send
            .forEach( au -> ctxt.notifications().sendNotification(au, getTimestamp(), UserNotification.Type.GRANTFILEACCESS, getDataset().getId()) );
    }
    
    private void notifyUsersDatasetPublish(CommandContext ctxt, DvObject subject) {
        ctxt.roles().rolesAssignments(subject).stream()
            .filter(  ra -> ra.getRole().permissions().contains(Permission.ViewUnpublishedDataset) || ra.getRole().permissions().contains(Permission.DownloadFile))
            .flatMap( ra -> ctxt.roleAssignees().getExplicitUsers(ctxt.roleAssignees().getRoleAssignee(ra.getAssigneeIdentifier())).stream() )
            .distinct() // prevent double-send
            //.forEach( au -> ctxt.notifications().sendNotification(au, timestamp, messageType, theDataset.getId()) ); //not sure why this line doesn't work instead
            .forEach( au -> ctxt.notifications().sendNotification(au, getTimestamp(), UserNotification.Type.PUBLISHEDDS, getDataset().getLatestVersion().getId()) ); 
    }

}<|MERGE_RESOLUTION|>--- conflicted
+++ resolved
@@ -181,29 +181,23 @@
     private void publicizeExternalIdentifier(Dataset dataset, CommandContext ctxt) throws CommandException {
         String protocol = getDataset().getProtocol();
         GlobalIdServiceBean idServiceBean = GlobalIdServiceBean.getBean(protocol, ctxt);
-        if ( idServiceBean != null ){
-        	List<String> args = idServiceBean.getProviderInformation();
+        if (idServiceBean != null) {
+            List<String> args = idServiceBean.getProviderInformation();
             try {
-<<<<<<< HEAD
-=======
-            	//A false return value indicates a failure in calling the service
-            	if(!idServiceBean.publicizeIdentifier(dataset)) throw new Exception();
-                dataset.setGlobalIdCreateTime(new Date()); // TODO these two methods should be in the responsibility of the idServiceBean.
-                dataset.setIdentifierRegistered(true);
->>>>>>> 8cfca31f
+                //A false return value indicates a failure in calling the service
                 for (DataFile df : dataset.getFiles()) {
                     logger.log(Level.FINE, "registering global id for file {0}", df.getId());
                     //A false return value indicates a failure in calling the service
-                    if(!idServiceBean.publicizeIdentifier(df)) throw new Exception();
+                    if (!idServiceBean.publicizeIdentifier(df)) throw new Exception();
                     df.setGlobalIdCreateTime(getTimestamp());
                     df.setIdentifierRegistered(true);
                 }
-                idServiceBean.publicizeIdentifier(dataset);
+                if (!idServiceBean.publicizeIdentifier(dataset)) throw new Exception(); 
                 dataset.setGlobalIdCreateTime(new Date()); // TODO these two methods should be in the responsibility of the idServiceBean.
                 dataset.setIdentifierRegistered(true);
             } catch (Throwable e) {
                 ctxt.datasets().removeDatasetLocks(dataset, DatasetLock.Reason.pidRegister);
-                throw new CommandException(BundleUtil.getStringFromBundle("dataset.publish.error", args),this); 
+                throw new CommandException(BundleUtil.getStringFromBundle("dataset.publish.error", args), this);
             }
         }
     }
