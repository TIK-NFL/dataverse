<?xml version="1.0" encoding="UTF-8"?>
<project xmlns="http://maven.apache.org/POM/4.0.0" xmlns:xsi="http://www.w3.org/2001/XMLSchema-instance" xsi:schemaLocation="http://maven.apache.org/POM/4.0.0 http://maven.apache.org/xsd/maven-4.0.0.xsd">
    <modelVersion>4.0.0</modelVersion>
    <!--
    If you are doing more than bumping the version number, please read
    doc/sphinx-guides/source/developers/dependencies.rst	
    -->
    <groupId>edu.harvard.iq</groupId>
    <artifactId>dataverse</artifactId>
<<<<<<< HEAD
    <version>4.16-tdl</version>
=======
    <version>4.17</version>
>>>>>>> 51739f61
    <packaging>war</packaging>

    <name>dataverse</name>

    <properties>
<<<<<<< HEAD
        <endorsed.dir>${project.build.directory}/endorsed</endorsed.dir>
	<project.build.sourceEncoding>UTF-8</project.build.sourceEncoding>
	<additionalparam>-Xdoclint:none</additionalparam>
=======
        <project.build.sourceEncoding>UTF-8</project.build.sourceEncoding>
        <additionalparam>-Xdoclint:none</additionalparam>
>>>>>>> 51739f61
        <!-- Needed to avoid IDEA IDE compilation failures. See commits in GH #5059 -->
        <compilerArgument></compilerArgument>
        <project.timezone>UTC</project.timezone>
        <project.language>en</project.language>
        <project.region>US</project.region>
        <!--
            Moving this from plugin config to global config, because of GH-5122.
            This seems to play well with NetBeans 8.2, IDEA 2018.1 and mvn including compatibility with JaCoCo.
        -->
        <argLine>-Duser.timezone=${project.timezone} -Dfile.encoding=${project.build.sourceEncoding} -Duser.language=${project.language} -Duser.region=${project.region}</argLine>
    
        <aws.version>1.11.172</aws.version>
        <jackson.version>2.9.6</jackson.version>
        <commons.logging.version>1.2</commons.logging.version>
        <httpcomponents.client.version>4.5.5</httpcomponents.client.version>
        
        <junit.version>4.12</junit.version>
        <junit.jupiter.version>5.3.1</junit.jupiter.version>
        <junit.vintage.version>5.3.1</junit.vintage.version>
        <junit.platform.version>1.3.1</junit.platform.version>
        <mockito.version>2.22.0</mockito.version>
        <flyway.version>5.2.4</flyway.version>
        <jhove.version>1.20.1</jhove.version>
        <!--
        Jacoco 0.8.2 seems to break Netbeans code coverage integration so we'll use 0.8.1 instead.
        See https://github.com/jacoco/jacoco/issues/772 for discussion of how the XML changed.
        -->
        <jacoco.version>0.8.1</jacoco.version>
    </properties>

    <!--Maven checks for dependendies from these repos in the order shown in the pom.xml
        This isn't well documented and seems to change between maven versions -MAD 4.9.4 -->
    <repositories>
        <repository>
            <id>central-repo</id>
            <name>Central Repository</name>
            <url>http://repo1.maven.org/maven2</url>
            <layout>default</layout>
        </repository>
        <repository>
            <id>prime-repo</id>
            <name>PrimeFaces Maven Repository</name>
            <url>http://repository.primefaces.org</url>
            <layout>default</layout>
        </repository>
        <repository>
            <id>dataone.org</id>
            <url>http://maven.dataone.org</url>
            <releases>
                <enabled>true</enabled>
            </releases>
            <snapshots>
                <enabled>true</enabled>
            </snapshots>
        </repository>
        <repository>
            <id>dvn.private</id>
            <name>Local repository for hosting jars not available from network repositories.</name>
            <url>file://${project.basedir}/local_lib</url>
        </repository>
    </repositories>
    
    <!-- Transitive dependencies, bigger library "bill of materials" (BOM) and
         versions of dependencies used both directly and transitive are managed here. -->
    <dependencyManagement>
        <dependencies>
            <dependency>
                <groupId>com.amazonaws</groupId>
                <artifactId>aws-java-sdk-bom</artifactId>
                <version>${aws.version}</version>
                <type>pom</type>
                <scope>import</scope>
            </dependency>
            <dependency>
                <groupId>com.fasterxml.jackson</groupId>
                <artifactId>jackson-bom</artifactId>
                <version>${jackson.version}</version>
                <scope>import</scope>
                <type>pom</type>
            </dependency>
            <dependency>
                <groupId>commons-logging</groupId>
                <artifactId>commons-logging</artifactId>
                <version>${commons.logging.version}</version>
            </dependency>
            <dependency>
                <groupId>org.apache.httpcomponents</groupId>
                <artifactId>httpclient</artifactId>
                <version>${httpcomponents.client.version}</version>
            </dependency>
        </dependencies>
    </dependencyManagement>
    
    <!-- Declare any DIRECT dependencies here.
         In case the depency is both transitive and direct (e. g. some common lib for logging),
         manage the version above and add the direct dependency here WITHOUT version tag, too.
    -->
    <!-- TODO: Housekeeping is utterly needed. -->
    <dependencies>
        <dependency>
            <groupId>org.passay</groupId>
            <artifactId>passay</artifactId>
            <version>1.1.0</version>
        </dependency>
        <dependency>
            <groupId>org.junit.jupiter</groupId>
            <artifactId>junit-jupiter-api</artifactId>
            <version>${junit.jupiter.version}</version>
            <scope>test</scope>
        </dependency>
        <dependency>
            <groupId>junit</groupId>
            <artifactId>junit</artifactId>
            <version>${junit.version}</version>
            <scope>test</scope>
        </dependency>
        <dependency>
            <groupId>org.junit.jupiter</groupId>
            <artifactId>junit-jupiter-engine</artifactId>
            <version>${junit.jupiter.version}</version>
            <scope>test</scope>
        </dependency>
        <dependency>
            <groupId>org.junit.jupiter</groupId>
            <artifactId>junit-jupiter-params</artifactId>
            <version>${junit.jupiter.version}</version>
            <scope>test</scope>
        </dependency>
        <dependency>
            <groupId>org.junit.vintage</groupId>
            <artifactId>junit-vintage-engine</artifactId>
            <version>${junit.vintage.version}</version>
            <scope>test</scope>
        </dependency>
        <dependency>
            <groupId>org.glassfish</groupId>
            <artifactId>javax.json</artifactId>
            <version>1.0.4</version>
            <scope>test</scope>
        </dependency>
        <dependency>
            <groupId>org.apache.httpcomponents</groupId>
            <artifactId>httpclient</artifactId>
        </dependency>
        <dependency>
            <groupId>org.apache.httpcomponents</groupId>
            <artifactId>httpcore</artifactId>
            <version>4.4.9</version>
        </dependency>
        <!-- BEGIN Data Deposit API v1 (SWORD v2) -->
        <dependency>
            <groupId>org.swordapp</groupId>
            <artifactId>sword2-server</artifactId>
            <version>1.0</version>
            <type>jar</type>
            <classifier>classes</classifier>
        </dependency>
        <dependency>
            <groupId>org.swordapp</groupId>
            <artifactId>sword2-server</artifactId>
            <!--
            Built from https://github.com/IQSS/swordv2-java-server-library
            to return a proper SWORD error message rather than a Glassfish
            Exception per https://github.com/IQSS/dataverse/issues/893
            If the fix is merged upstream at
            https://github.com/swordapp/JavaServer2.0/issues/6
            we can switch back to the official SWORD library.
            -->
            <version>1.1-SNAPSHOT</version>
            <type>war</type>
            <exclusions>
              <exclusion>
                 <groupId>xerces</groupId>  
                 <artifactId>xercesImpl</artifactId> 
              </exclusion>
            </exclusions>
        </dependency>
        <dependency>
            <groupId>com.amazonaws</groupId>
            <!-- Once on Eclipse Glassfish 5.1 or Payara 5.x, this should be changed to aws-java-sdk-s3,
                 rendering the WAR much lighter. The version tag needs to be removed then, too. -->
            <artifactId>aws-java-sdk-bundle</artifactId>
            <version>${aws.version}</version>
        </dependency>
        <dependency>
            <!-- required by org.swordapp.server.sword2-server -->
            <groupId>org.apache.abdera</groupId>
            <artifactId>abdera-core</artifactId>
            <version>1.1.3</version>
        </dependency>
        <dependency>
            <!-- required by org.swordapp.server.sword2-server -->
            <groupId>org.apache.abdera</groupId>
            <artifactId>abdera-parser</artifactId>
            <version>1.1.3</version>
        </dependency>
        <dependency>
            <!-- required by org.swordapp.server.sword2-server -->
            <groupId>commons-fileupload</groupId>
            <artifactId>commons-fileupload</artifactId>
            <version>1.3.3</version>
        </dependency>
        <dependency>
            <!-- a dependency of commons-fileupload, but newer version required by tika -->
            <groupId>commons-io</groupId>
            <artifactId>commons-io</artifactId>
            <version>2.6</version>
        </dependency>
        <dependency>
            <groupId>com.google.code.gson</groupId>
            <artifactId>gson</artifactId>
            <version>2.2.4</version>
            <scope>compile</scope>
        </dependency>
        <!-- Should be refactored and removed once on Java EE 8 -->
        <dependency>
            <groupId>com.fasterxml.jackson.core</groupId>
            <artifactId>jackson-core</artifactId>
        </dependency>
        <!-- Should be refactored and removed once on Java EE 8 -->
        <dependency>
            <groupId>com.fasterxml.jackson.core</groupId>
            <artifactId>jackson-databind</artifactId>
        </dependency>
        <dependency>
            <!-- required by org.swordapp.server.sword2-server -->
            <groupId>com.io7m.xom</groupId>
            <artifactId>xom</artifactId>
            <version>1.2.10</version>
        </dependency>
        <!-- END Data Deposit API v1 (SWORD v2) -->
        <dependency>
            <!-- There are later versions of this lib available at jitpack.io,
                 but it seemed better to not add another repo. -->
            <groupId>org.everit.json</groupId>
            <artifactId>org.everit.json.schema</artifactId>
            <version>1.5.1</version>
        </dependency>
        <dependency>
            <groupId>org.mindrot</groupId>
            <artifactId>jbcrypt</artifactId>
            <version>0.3m</version>
        </dependency>
        <dependency>
            <groupId>org.flywaydb</groupId>
            <artifactId>flyway-core</artifactId>
            <version>${flyway.version}</version>
        </dependency>
        <dependency>
            <groupId>com.google.guava</groupId>
            <artifactId>guava</artifactId>
            <version>16.0.1</version>
            <type>jar</type>
        </dependency>
        <dependency>
            <groupId>javax</groupId>
            <artifactId>javaee-api</artifactId>
            <version>7.0</version>
            <scope>provided</scope>
        </dependency>
        <dependency>
            <groupId>javax</groupId>
            <artifactId>javaee-web-api</artifactId>
            <version>7.0</version>
            <scope>provided</scope>
        </dependency>
        <dependency>
            <groupId>org.primefaces</groupId>
            <artifactId>primefaces</artifactId>
            <version>6.2</version>
        </dependency>
        <dependency>
            <groupId>org.primefaces.themes</groupId>
            <artifactId>all-themes</artifactId>
            <version>1.0.10</version>
        </dependency>
        <dependency>
            <groupId>org.atmosphere</groupId>
            <artifactId>atmosphere-runtime</artifactId>
            <version>2.4.2</version>
        </dependency>
        <dependency>
            <groupId>org.omnifaces</groupId>
            <artifactId>omnifaces</artifactId>
            <version>1.7</version> <!-- Or 1.8-SNAPSHOT -->
        </dependency>
        <dependency>
            <groupId>org.hibernate</groupId>
            <artifactId>hibernate-validator</artifactId>
            <version>5.0.3.Final</version>
        </dependency>
        <dependency>
            <groupId>commons-lang</groupId>
            <artifactId>commons-lang</artifactId>
            <version>2.6</version>
        </dependency>
        <dependency>
            <groupId>org.apache.solr</groupId>
            <artifactId>solr-solrj</artifactId>
            <version>7.3.1</version>
        </dependency>
        <dependency>
            <groupId>org.apache.commons</groupId>
            <artifactId>commons-math</artifactId>
            <version>2.2</version>
        </dependency>
        <dependency>
            <groupId>commons-validator</groupId>
            <artifactId>commons-validator</artifactId>
            <version>1.6</version>
        </dependency>
        <dependency>
            <groupId>colt</groupId>
            <artifactId>colt</artifactId>
            <version>1.2.0</version>
        </dependency>
        <!-- fits.jar, not available from network repos, supplied in local_lib -->
        <dependency>
            <groupId>nom.tam.fits</groupId>
            <artifactId>fits</artifactId>
            <version>2012-10-25-generated</version>
        </dependency>
        <dependency>
            <groupId>net.handle</groupId>
            <artifactId>handle</artifactId>
            <version>8.1.1</version>
        </dependency>
        <!-- UNF v5 (buggy), (temporarily) added for testing ingest against DVN v3  - L.A. -->
        <dependency>
            <groupId>edu.harvard.iq.dvn</groupId>
            <artifactId>unf5</artifactId>
            <version>5.0</version>
        </dependency>
        <!-- (new) UNF v6: -->
        <dependency>
            <groupId>org.dataverse</groupId>
            <artifactId>unf</artifactId>
            <version>6.0</version>
        </dependency>
        <!-- Rosuda Rengine and Rserve, packaged by org.nuiton.thirdparty -->
        <!-- TODO: see if there's another, better maintained maven repository for Rosuda libraries? - L.A. -->
        <dependency>
            <groupId>org.nuiton.thirdparty</groupId>
            <artifactId>REngine</artifactId>
            <version>0.6-1</version>
        </dependency>
        <dependency>
            <groupId>org.nuiton.thirdparty</groupId>
            <artifactId>Rserve</artifactId>
            <version>0.6-1</version>
        </dependency>
        <!-- Apache POI - used by ingest to parse MS Excel xslx files -->
        <dependency>
            <groupId>org.apache.poi</groupId>
            <artifactId>poi</artifactId>
            <version>4.0.0</version>
        </dependency>
        <dependency>
            <groupId>org.apache.poi</groupId>
            <artifactId>poi-ooxml</artifactId>
            <version>4.0.0</version>
        </dependency>
        <dependency>
            <groupId>org.apache.poi</groupId>
            <artifactId>poi-examples</artifactId>
            <version>4.0.0</version>
        </dependency>
        <dependency>
            <groupId>org.openpreservation.jhove</groupId>
            <artifactId>jhove-core</artifactId>
            <version>${jhove.version}</version>
        </dependency>
        <dependency>
            <groupId>org.openpreservation.jhove</groupId>
            <artifactId>jhove-modules</artifactId>
            <version>${jhove.version}</version>
        </dependency>
        <dependency>
            <groupId>org.openpreservation.jhove</groupId>
            <artifactId>jhove-ext-modules</artifactId>
            <version>${jhove.version}</version>
        </dependency>
        <!-- JAI (Java Advanced Imaging) jars: -->
        <dependency>
            <groupId>com.github.jai-imageio</groupId>
            <artifactId>jai-imageio-core</artifactId>
            <version>1.3.1</version>
        </dependency>
        <dependency>
            <groupId>org.ocpsoft.rewrite</groupId>
            <artifactId>rewrite-servlet</artifactId>
            <version>3.4.2.Final</version>
        </dependency>
        <dependency>
            <groupId>org.ocpsoft.rewrite</groupId>
            <artifactId>rewrite-config-prettyfaces</artifactId>
            <version>3.4.2.Final</version>
        </dependency>
        <dependency>
            <groupId>edu.ucsb.nceas</groupId>
            <artifactId>ezid</artifactId>
            <version>1.0.0</version>
            <type>jar</type>
        </dependency>
        <dependency>
            <groupId>org.jsoup</groupId>
            <artifactId>jsoup</artifactId>
            <version>1.11.3</version>
        </dependency>
        <dependency>
            <groupId>com.jayway.restassured</groupId>
            <artifactId>rest-assured</artifactId>
            <version>2.4.0</version>
            <scope>test</scope>
        </dependency>
        <!-- Added specific versionf of SLF4J jars; otherwise we end up with
        conflicting versions of slf4j-api and slf4j-log4j12, loaded as
        dependencies for different packages; which was causing some incompatibility
        issues -L.A. 4.3 -->
        <dependency>
            <groupId>org.slf4j</groupId>
            <artifactId>slf4j-api</artifactId>
            <version>1.7.7</version>
        </dependency>
        <dependency>
            <groupId>org.slf4j</groupId>
            <artifactId>slf4j-log4j12</artifactId>
            <version>1.7.7</version>
        </dependency>
        <dependency>
            <groupId>org.mockito</groupId>
            <artifactId>mockito-core</artifactId>
            <version>${mockito.version}</version>
            <scope>test</scope>
        </dependency>
        <dependency>
            <groupId>org.mockito</groupId>
            <artifactId>mockito-junit-jupiter</artifactId>
            <version>${mockito.version}</version>
            <scope>test</scope>
        </dependency>
        <!-- Added for DataCite -->
        <!--dependency>
            <groupId>org.slf4j</groupId>
            <artifactId>slf4j-log4j12</artifactId>
            <version>1.6.1</version>
        </dependency -->
        <dependency>
            <groupId>axis</groupId>
            <artifactId>axis</artifactId>
            <version>1.4</version>
        </dependency>
        <dependency>
            <groupId>io.searchbox</groupId>
            <artifactId>jest</artifactId>
            <version>0.1.7</version>
        </dependency>
        <dependency>
            <groupId>commons-codec</groupId>
            <artifactId>commons-codec</artifactId>
            <version>1.9</version>
        </dependency>
	<!-- JavaSwift/JOSS: for accessing OpenStack cloud storage -->
        <dependency>
            <groupId>org.javaswift</groupId>
            <artifactId>joss</artifactId>
            <version>0.10.0</version>
        </dependency>
        <dependency>
            <groupId>com.maxmind.geoip2</groupId>
            <artifactId>geoip2</artifactId>
            <version>2.3.1</version>
        </dependency>
        <dependency>
            <groupId>org.apache.commons</groupId>
            <artifactId>commons-csv</artifactId>
            <version>1.2</version>
        </dependency>
        <dependency>
            <groupId>net.sf.ehcache</groupId>
            <artifactId>ehcache</artifactId>
            <version>2.10.1</version>
        </dependency>
        <dependency>
            <groupId>log4j</groupId>
            <artifactId>log4j</artifactId>
            <version>1.2.17</version>
        </dependency>
        <!-- OAuth2 authentication. -->
        <dependency>
            <groupId>com.github.scribejava</groupId>
            <artifactId>scribejava-apis</artifactId>
            <version>3.1.0</version>
        </dependency>
	<!-- EXPERIMENTAL: -->
	<!-- lyncode xoai OAI-PMH implementation: -->
	<!-- unfortunately, their 4.10 version -->
	<!-- is still buggy. As an experiment, I'm using -->
	<!-- a patched version I built locally. -->
	<!-- (pull requests pending - L.A. -->
	<dependency>
	  <groupId>com.lyncode</groupId>
	  <artifactId>xoai-common</artifactId>
	  <version>4.1.0-header-patch</version>
	</dependency>
	<dependency>
	  <groupId>com.lyncode</groupId>
	  <artifactId>xoai-data-provider</artifactId>
	  <version>4.1.0-header-patch</version>
	</dependency>
        <dependency>
	  <groupId>com.lyncode</groupId>
	  <artifactId>xoai-service-provider</artifactId>
	  <version>4.1.0-header-patch</version>
	</dependency>
        <!-- Added for AutoService -->
        <dependency>
            <groupId>com.google.auto.service</groupId>
            <artifactId>auto-service</artifactId>
            <version>1.0-rc2</version>
            <optional>true</optional>
            <type>jar</type>
        </dependency>
        <!-- For API File Upload: 1 of 2 -->
        <dependency>
           <groupId>org.glassfish.jersey.containers</groupId>
           <artifactId>jersey-container-servlet</artifactId>
           <version>2.23.2</version>
       </dependency>
        <!-- For API File Upload: 2 of 2 -->
       <dependency>
           <groupId>org.glassfish.jersey.media</groupId>
           <artifactId>jersey-media-multipart</artifactId>
           <version>2.23.2</version>
       </dependency>
        <dependency>
            <groupId>com.mashape.unirest</groupId>
            <artifactId>unirest-java</artifactId>
            <version>1.4.9</version>
        </dependency>
        <!-- BagIt export -->
        <dependency>
            <groupId>org.apache.commons</groupId>
            <artifactId>commons-compress</artifactId>
            <version>1.18</version>
        </dependency>
        <dependency>
            <groupId>org.duracloud</groupId>
            <artifactId>common</artifactId>
            <version>4.4.6</version>
            <exclusions>
                <exclusion>
                    <groupId>org.slf4j</groupId>
                    <artifactId>log4j-over-slf4j</artifactId>
                </exclusion>
                <exclusion>
                    <groupId>ch.qos.logback</groupId>
                    <artifactId>logback-classic</artifactId>
                </exclusion>
            </exclusions>
        </dependency>
        <dependency>
            <groupId>org.duracloud</groupId>
            <artifactId>storeclient</artifactId>
            <version>4.4.6</version>
            <exclusions>
                <exclusion>
                    <groupId>org.slf4j</groupId>
                    <artifactId>log4j-over-slf4j</artifactId>
                </exclusion>
                <exclusion>
                    <groupId>com.amazonaws</groupId>
                    <artifactId>aws-java-sdk-sqs</artifactId>
                </exclusion>
                <exclusion>
                    <groupId>ch.qos.logback</groupId>
                    <artifactId>logback-classic</artifactId>
                </exclusion>
            </exclusions>
        </dependency>
        <dependency>
            <groupId>commons-cli</groupId>
            <artifactId>commons-cli</artifactId>
            <version>1.2</version>
        </dependency>
        <!--  Full text indexing -->
        <dependency>
            <groupId>org.apache.tika</groupId>
            <artifactId>tika-parsers</artifactId>
            <version>1.22</version>
        </dependency>
        <!-- Named Entity Recognition -->
        <dependency>
            <groupId>org.apache.opennlp</groupId>
            <artifactId>opennlp-tools</artifactId>
            <version>1.9.1</version>
        </dependency>
    </dependencies>

    <build>
<!--        <testResources>
            <testResource>
                <directory>${project.basedir}/src/main/resources</directory>
            </testResource>
        </testResources>-->
<!--        <testResources>
            <testResource>
              <directory>${project.basedir}/src/test/java</directory>
              <excludes>
                  <exclude>**/*.java</exclude>
              </excludes>
            </testResource>
            <testResource>
              <directory>${project.basedir}/src/test/resources</directory>
            </testResource>
          </testResources>-->
        <resources>
            <resource>
                <directory>src/main/java</directory>
                <includes>
                    <include>*.properties</include>
                    <include>**/*.properties</include>
                    <include>**/mime.types</include>
                    <include>**/*.R</include>
                </includes>
            </resource>
            <resource>
                <directory>src/main/resources</directory>
                <includes>
                    <include>**/*.sql</include>
                    <include>**/*.xml</include>
                    <include>**/firstNames/*.*</include>
                    <include>**/*.xsl</include>
                </includes>
            </resource>
        </resources>
        <plugins>
            <plugin>
                <groupId>org.apache.maven.plugins</groupId>
                <artifactId>maven-compiler-plugin</artifactId>
                <version>3.1</version>
                <configuration>
                    <source>1.8</source>
                    <target>1.8</target>
                    <!-- for use with `mvn -DcompilerArgument=-Xlint:unchecked compile` -->
                    <compilerArgument>${compilerArgument}</compilerArgument>
                </configuration>
            </plugin>
            <plugin>
                <groupId>org.apache.maven.plugins</groupId>
                <artifactId>maven-jar-plugin</artifactId>
                <version>2.3</version>
                <configuration>
                    <archive>
                        <manifest>
                            <addDefaultImplementationEntries>true</addDefaultImplementationEntries>
                            <addDefaultSpecificationEntries>true</addDefaultSpecificationEntries>
                        </manifest>
                    </archive>
                </configuration>
            </plugin>
            <plugin>
                <groupId>org.apache.maven.plugins</groupId>
                <artifactId>maven-war-plugin</artifactId>
                <version>2.3</version>
                <configuration>
		    <attachClasses>true</attachClasses>
                    <failOnMissingWebXml>false</failOnMissingWebXml>
                    <archive>
                        <manifest>
                            <addDefaultImplementationEntries>true</addDefaultImplementationEntries>
                            <addDefaultSpecificationEntries>true</addDefaultSpecificationEntries>
                        </manifest>
                    </archive>
                </configuration>
            </plugin>
            <plugin>
                <groupId>org.apache.maven.plugins</groupId>
                <artifactId>maven-dependency-plugin</artifactId>
                <version>3.1.1</version>
            </plugin>
            <plugin>
                <groupId>de.qaware.maven</groupId>
                <artifactId>go-offline-maven-plugin</artifactId>
                <version>1.2.1</version>
                <configuration>
                    <dynamicDependencies>
                    </dynamicDependencies>
                </configuration>
            </plugin>
            <plugin>
                <groupId>org.jacoco</groupId>
                <artifactId>jacoco-maven-plugin</artifactId>
                <version>${jacoco.version}</version>
                <configuration>
                    <destfile>${basedir}/target/coverage-reports/jacoco-unit.exec</destfile>
                    <datafile>${basedir}/target/coverage-reports/jacoco-unit.exec</datafile>
                </configuration>
                <executions>
                    <execution>
                        <id>jacoco-initialize</id>
                        <goals>
                            <goal>prepare-agent</goal>
                        </goals>
                    </execution>
                    <execution>
                        <id>jacoco-site</id>
                        <phase>package</phase>
                        <goals>
                            <goal>report</goal>
                        </goals>
                    </execution>
                </executions>
            </plugin>
            <plugin>
                <groupId>org.eluder.coveralls</groupId>
                <artifactId>coveralls-maven-plugin</artifactId>
                <version>4.0.0</version>
            </plugin>
            <!-- v4.8: The truezip-maven-plugin below deletes two copies of a file that the AWS SDK bundle
            includes called javamail.providers which breaks system emails. - bsilverstein 8/8/2017 -->
            <!-- Once on Eclipse Glassfish 5.1 or Payara 5.x and changing to aws-java-sdk-s3, this can be deleted. -->
            <plugin>
                <groupId>org.codehaus.mojo</groupId>
                <artifactId>truezip-maven-plugin</artifactId>
                <version>1.1</version>
                <executions>
                    <execution>
                        <id>remove-javamail-providers-from-exploded</id>
                        <goals>
                            <goal>remove</goal>
                        </goals>
                        <phase>package</phase>
                        <configuration>
                            <fileset>
                                <directory>target/dataverse-${project.version}/WEB-INF/lib/aws-java-sdk-bundle-${aws.version}.jar/META-INF</directory>
                                <includes>
                                    <include>javamail.providers</include>
                                </includes>
                            </fileset>
                        </configuration>
                    </execution>
                    <execution>
                        <id>remove-javamail-providers-from-war</id>
                        <goals>
                            <goal>remove</goal>
                        </goals>
                        <phase>package</phase>
                        <configuration>
                            <fileset>
                                <directory>target/dataverse-${project.version}.war/WEB-INF/lib/aws-java-sdk-bundle-${aws.version}.jar/META-INF</directory>
                                <includes>
                                    <include>javamail.providers</include>
                                </includes>
                            </fileset>
                        </configuration>
                    </execution>
                </executions>
            </plugin>
            <plugin>
                <!-- https://stackoverflow.com/questions/46177921/how-to-run-unit-tests-in-excludedgroups-in-maven -->
                <artifactId>maven-surefire-plugin</artifactId>
                <version>2.22.0</version>
                <configuration>
                    <!-- testsToExclude come from the profile-->
                    <excludedGroups>${testsToExclude}</excludedGroups>
                </configuration>
            </plugin>
            <plugin>
                <groupId>org.apache.maven.plugins</groupId>
                <artifactId>maven-checkstyle-plugin</artifactId>
                <version>3.0.0</version>
                <configuration>
                    <configLocation>checkstyle.xml</configLocation>
                    <encoding>UTF-8</encoding>
                    <consoleOutput>true</consoleOutput>
                </configuration>
            </plugin>
        </plugins>
    </build>
    <profiles>
      <profile>
        <id>dev</id>
        <activation>
            <!-- https://stackoverflow.com/questions/11824328/default-build-profile-for-maven -->
            <!-- We set dev to true to developers don't have to run non-essential tests over and over. -->
          <activeByDefault>true</activeByDefault>
        </activation>
        <properties>
            <testsToExclude>edu.harvard.iq.dataverse.NonEssentialTests</testsToExclude>
        </properties>
      </profile>
      <profile>
        <id>all-unit-tests</id>
      </profile>
      <!-- TODO: Add a profile to run API tests (integration tests that end in IT.java. See conf/docker-aio/run-test-suite.sh -->
    </profiles>
</project><|MERGE_RESOLUTION|>--- conflicted
+++ resolved
@@ -7,24 +7,14 @@
     -->
     <groupId>edu.harvard.iq</groupId>
     <artifactId>dataverse</artifactId>
-<<<<<<< HEAD
-    <version>4.16-tdl</version>
-=======
-    <version>4.17</version>
->>>>>>> 51739f61
+    <version>4.17-tdl</version>
     <packaging>war</packaging>
 
     <name>dataverse</name>
 
     <properties>
-<<<<<<< HEAD
-        <endorsed.dir>${project.build.directory}/endorsed</endorsed.dir>
 	<project.build.sourceEncoding>UTF-8</project.build.sourceEncoding>
 	<additionalparam>-Xdoclint:none</additionalparam>
-=======
-        <project.build.sourceEncoding>UTF-8</project.build.sourceEncoding>
-        <additionalparam>-Xdoclint:none</additionalparam>
->>>>>>> 51739f61
         <!-- Needed to avoid IDEA IDE compilation failures. See commits in GH #5059 -->
         <compilerArgument></compilerArgument>
         <project.timezone>UTC</project.timezone>
@@ -710,10 +700,10 @@
                 <groupId>de.qaware.maven</groupId>
                 <artifactId>go-offline-maven-plugin</artifactId>
                 <version>1.2.1</version>
-                <configuration>
+                        <configuration>
                     <dynamicDependencies>
                     </dynamicDependencies>
-                </configuration>
+                        </configuration>
             </plugin>
             <plugin>
                 <groupId>org.jacoco</groupId>
