package edu.harvard.iq.dataverse;

import edu.harvard.iq.dataverse.authorization.AuthenticationServiceBean;
import edu.harvard.iq.dataverse.authorization.Permission;
import edu.harvard.iq.dataverse.authorization.users.ApiToken;
import edu.harvard.iq.dataverse.authorization.users.AuthenticatedUser;
import edu.harvard.iq.dataverse.authorization.users.User;
import edu.harvard.iq.dataverse.dataaccess.DataAccess;
import edu.harvard.iq.dataverse.dataaccess.ImageThumbConverter;
import edu.harvard.iq.dataverse.dataaccess.StorageIO;
import edu.harvard.iq.dataverse.dataset.DatasetUtil;
import edu.harvard.iq.dataverse.datavariable.DataVariable;
import edu.harvard.iq.dataverse.engine.command.CommandContext;
import edu.harvard.iq.dataverse.engine.command.DataverseRequest;
import edu.harvard.iq.dataverse.engine.command.exception.CommandException;
import edu.harvard.iq.dataverse.engine.command.impl.DestroyDatasetCommand;
import edu.harvard.iq.dataverse.engine.command.impl.FinalizeDatasetPublicationCommand;
import edu.harvard.iq.dataverse.engine.command.impl.GetDatasetStorageSizeCommand;
import edu.harvard.iq.dataverse.export.ExportService;
import edu.harvard.iq.dataverse.globus.AccessToken;
import edu.harvard.iq.dataverse.globus.GlobusServiceBean;
import edu.harvard.iq.dataverse.globus.Task;
import edu.harvard.iq.dataverse.globus.fileDetailsHolder;
import edu.harvard.iq.dataverse.harvest.server.OAIRecordServiceBean;
import edu.harvard.iq.dataverse.search.IndexServiceBean;
import edu.harvard.iq.dataverse.settings.SettingsServiceBean;
import edu.harvard.iq.dataverse.util.BundleUtil;
import edu.harvard.iq.dataverse.util.FileUtil;
import edu.harvard.iq.dataverse.util.SystemConfig;
import edu.harvard.iq.dataverse.util.json.JsonUtil;
import edu.harvard.iq.dataverse.workflows.WorkflowComment;

import java.io.*;
import java.net.MalformedURLException;
import java.sql.Timestamp;
import java.text.SimpleDateFormat;
import java.util.*;
import java.util.concurrent.CompletableFuture;
import java.util.concurrent.ExecutionException;
import java.util.concurrent.Executor;
import java.util.concurrent.Executors;
import java.util.logging.FileHandler;
import java.util.logging.Level;
import java.util.logging.Logger;
import java.util.stream.Collectors;
import java.util.stream.IntStream;
import javax.ejb.Asynchronous;
import javax.ejb.EJB;
import javax.ejb.EJBException;
import javax.ejb.Stateless;
import javax.ejb.TransactionAttribute;
import javax.ejb.TransactionAttributeType;
import javax.inject.Named;
import javax.json.*;
import javax.persistence.EntityManager;
import javax.persistence.NoResultException;
import javax.persistence.PersistenceContext;
import javax.persistence.Query;
import javax.persistence.StoredProcedureQuery;
import javax.persistence.TypedQuery;
import org.apache.commons.lang3.RandomStringUtils;
import org.apache.commons.lang.StringUtils;
import org.ocpsoft.common.util.Strings;


import static edu.harvard.iq.dataverse.util.json.JsonPrinter.json;
import static edu.harvard.iq.dataverse.util.json.JsonPrinter.toJsonArray;

/**
 *
 * @author skraffmiller
 */


@Stateless
@Named
public class DatasetServiceBean implements java.io.Serializable {

    private static final Logger logger = Logger.getLogger(DatasetServiceBean.class.getCanonicalName());
    @EJB
    IndexServiceBean indexService;

    @EJB
    DOIEZIdServiceBean doiEZIdServiceBean;

    @EJB
    SettingsServiceBean settingsService;

    @EJB
    DatasetVersionServiceBean versionService;

    @EJB
    DvObjectServiceBean dvObjectService;

    @EJB
    AuthenticationServiceBean authentication;

    @EJB
    DataFileServiceBean fileService;

    @EJB
    PermissionServiceBean permissionService;

    @EJB
    OAIRecordServiceBean recordService;

    @EJB
    EjbDataverseEngine commandEngine;

    @EJB
    SystemConfig systemConfig;

    @EJB
    GlobusServiceBean globusServiceBean;

    @EJB
    UserNotificationServiceBean userNotificationService;

    private static final SimpleDateFormat logFormatter = new SimpleDateFormat("yyyy-MM-dd'T'HH-mm-ss");

    @PersistenceContext(unitName = "VDCNet-ejbPU")
    protected EntityManager em;

    public Dataset find(Object pk) {
        return em.find(Dataset.class, pk);
    }

    public List<Dataset> findByOwnerId(Long ownerId) {
        return findByOwnerId(ownerId, false);
    }

    public List<Dataset> findPublishedByOwnerId(Long ownerId) {
        return findByOwnerId(ownerId, true);
    }

    private List<Dataset> findByOwnerId(Long ownerId, boolean onlyPublished) {
        List<Dataset> retList = new ArrayList<>();
        TypedQuery<Dataset>  query = em.createNamedQuery("Dataset.findByOwnerId", Dataset.class);
        query.setParameter("ownerId", ownerId);
        if (!onlyPublished) {
            return query.getResultList();
        } else {
            for (Dataset ds : query.getResultList()) {
                if (ds.isReleased() && !ds.isDeaccessioned()) {
                    retList.add(ds);
                }
            }
            return retList;
        }
    }

    public List<Long> findIdsByOwnerId(Long ownerId) {
        return findIdsByOwnerId(ownerId, false);
    }

    private List<Long> findIdsByOwnerId(Long ownerId, boolean onlyPublished) {
        List<Long> retList = new ArrayList<>();
        if (!onlyPublished) {
            return em.createNamedQuery("Dataset.findIdByOwnerId")
                    .setParameter("ownerId", ownerId)
                    .getResultList();
        } else {
            List<Dataset> results = em.createNamedQuery("Dataset.findByOwnerId")
                    .setParameter("ownerId", ownerId).getResultList();
            for (Dataset ds : results) {
                if (ds.isReleased() && !ds.isDeaccessioned()) {
                    retList.add(ds.getId());
                }
            }
            return retList;
        }
    }

    public List<Dataset> findByCreatorId(Long creatorId) {
        return em.createNamedQuery("Dataset.findByCreatorId").setParameter("creatorId", creatorId).getResultList();
    }

    public List<Dataset> findByReleaseUserId(Long releaseUserId) {
        return em.createNamedQuery("Dataset.findByReleaseUserId").setParameter("releaseUserId", releaseUserId).getResultList();
    }

    public List<Dataset> filterByPidQuery(String filterQuery) {
        // finds only exact matches
        Dataset ds = findByGlobalId(filterQuery);
        List<Dataset> ret = new ArrayList<>();
        if (ds != null) ret.add(ds);


        /*
        List<Dataset> ret = em.createNamedQuery("Dataset.filterByPid", Dataset.class)
            .setParameter("affiliation", "%" + filterQuery.toLowerCase() + "%").getResultList();
        //logger.info("created native query: select o from Dataverse o where o.alias LIKE '" + filterQuery + "%' order by o.alias");
        logger.info("created named query");
        */
        if (ret != null) {
            logger.info("results list: "+ret.size()+" results.");
        }
        return ret;
    }

    public List<Dataset> findAll() {
        return em.createQuery("select object(o) from Dataset as o order by o.id", Dataset.class).getResultList();
    }

    public List<Long> findIdStale() {
        return em.createNamedQuery("Dataset.findIdStale").getResultList();
    }

     public List<Long> findIdStalePermission() {
        return em.createNamedQuery("Dataset.findIdStalePermission").getResultList();
    }

    public List<Long> findAllLocalDatasetIds() {
        return em.createQuery("SELECT o.id FROM Dataset o WHERE o.harvestedFrom IS null ORDER BY o.id", Long.class).getResultList();
    }

    public List<Long> findAllUnindexed() {
        return em.createQuery("SELECT o.id FROM Dataset o WHERE o.indexTime IS null ORDER BY o.id DESC", Long.class).getResultList();
    }

    //Used in datasets listcurationstatus API
    public List<Dataset> findAllUnpublished() {
        return em.createQuery("SELECT object(o) FROM Dataset o, DvObject d WHERE d.id=o.id and d.publicationDate IS null ORDER BY o.id ASC", Dataset.class).getResultList();
    }

    /**
     * For docs, see the equivalent method on the DataverseServiceBean.
     * @param numPartitions
     * @param partitionId
     * @param skipIndexed
     * @return a list of datasets
     * @see DataverseServiceBean#findAllOrSubset(long, long, boolean)
     */
    public List<Long> findAllOrSubset(long numPartitions, long partitionId, boolean skipIndexed) {
        if (numPartitions < 1) {
            long saneNumPartitions = 1;
            numPartitions = saneNumPartitions;
        }
        String skipClause = skipIndexed ? "AND o.indexTime is null " : "";
        TypedQuery<Long> typedQuery = em.createQuery("SELECT o.id FROM Dataset o WHERE MOD( o.id, :numPartitions) = :partitionId " +
                skipClause +
                "ORDER BY o.id", Long.class);
        typedQuery.setParameter("numPartitions", numPartitions);
        typedQuery.setParameter("partitionId", partitionId);
        return typedQuery.getResultList();
    }

        /**
     * For docs, see the equivalent method on the DataverseServiceBean.
     * @param numPartitions
     * @param partitionId
     * @param skipIndexed
     * @return a list of datasets
     * @see DataverseServiceBean#findAllOrSubset(long, long, boolean)
     */
    public List<Long> findAllOrSubsetOrderByFilesOwned(boolean skipIndexed) {
        /*
        Disregards deleted or replaced files when determining 'size' of dataset.
        Could possibly make more efficient by getting file metadata counts
        of latest published/draft version.
        Also disregards partitioning which is no longer supported.
        SEK - 11/09/2021
        */

        String skipClause = skipIndexed ? "AND o.indexTime is null " : "";
        Query query = em.createNativeQuery(" Select distinct(o.id), count(f.id) as numFiles FROM dvobject o " +
            "left join dvobject f on f.owner_id = o.id  where o.dtype = 'Dataset' "
                + skipClause
                + " group by o.id "
                + "ORDER BY count(f.id) asc, o.id");

        List<Object[]> queryResults;
        queryResults = query.getResultList();

        List<Long> retVal = new ArrayList();
        for (Object[] result : queryResults) {
            Long dsId;
            if (result[0] != null) {
                try {
                    dsId = Long.parseLong(result[0].toString()) ;
                } catch (Exception ex) {
                    dsId = null;
                }
                if (dsId == null) {
                    continue;
                }
                retVal.add(dsId);
            }
        }
        return retVal;
    }

    /**
     * Merges the passed dataset to the persistence context.
     * @param ds the dataset whose new state we want to persist.
     * @return The managed entity representing {@code ds}.
     */
    public Dataset merge( Dataset ds ) {
        return em.merge(ds);
    }

    public Dataset findByGlobalId(String globalId) {
        Dataset retVal = (Dataset) dvObjectService.findByGlobalId(globalId, "Dataset");
        if (retVal != null){
            return retVal;
        } else {
            //try to find with alternative PID
            return (Dataset) dvObjectService.findByGlobalId(globalId, "Dataset", true);
        }
    }

    /**
     * Instantiate dataset, and its components (DatasetVersions and FileMetadatas)
     * this method is used for object validation; if there are any invalid values
     * in the dataset components, a ConstraintViolationException will be thrown,
     * which can be further parsed to detect the specific offending values.
     * @param id the id of the dataset
     * @throws javax.validation.ConstraintViolationException
     */

    @TransactionAttribute(TransactionAttributeType.REQUIRES_NEW)
    public void instantiateDatasetInNewTransaction(Long id, boolean includeVariables) {
        Dataset dataset = find(id);
        for (DatasetVersion version : dataset.getVersions()) {
            for (FileMetadata fileMetadata : version.getFileMetadatas()) {
                // todo: make this optional!
                if (includeVariables) {
                    if (fileMetadata.getDataFile().isTabularData()) {
                        DataTable dataTable = fileMetadata.getDataFile().getDataTable();
                        for (DataVariable dataVariable : dataTable.getDataVariables()) {

                        }
                    }
                }
            }
        }
    }

    public String generateDatasetIdentifier(Dataset dataset, GlobalIdServiceBean idServiceBean) {
        String identifierType = settingsService.getValueForKey(SettingsServiceBean.Key.IdentifierGenerationStyle, "randomString");
        String shoulder = settingsService.getValueForKey(SettingsServiceBean.Key.Shoulder, "");

        switch (identifierType) {
            case "randomString":
                return generateIdentifierAsRandomString(dataset, idServiceBean, shoulder);
            case "storedProcGenerated":
                return generateIdentifierFromStoredProcedure(dataset, idServiceBean, shoulder);
            default:
                /* Should we throw an exception instead?? -- L.A. 4.6.2 */
                return generateIdentifierAsRandomString(dataset, idServiceBean, shoulder);
        }
    }

    private String generateIdentifierAsRandomString(Dataset dataset, GlobalIdServiceBean idServiceBean, String shoulder) {
        String identifier = null;
        do {
            identifier = shoulder + RandomStringUtils.randomAlphanumeric(6).toUpperCase();
        } while (!isIdentifierLocallyUnique(identifier, dataset));

        return identifier;
    }

    private String generateIdentifierFromStoredProcedure(Dataset dataset, GlobalIdServiceBean idServiceBean, String shoulder) {

        String identifier;
        do {
            StoredProcedureQuery query = this.em.createNamedStoredProcedureQuery("Dataset.generateIdentifierFromStoredProcedure");
            query.execute();
            String identifierFromStoredProcedure = (String) query.getOutputParameterValue(1);
            // some diagnostics here maybe - is it possible to determine that it's failing
            // because the stored procedure hasn't been created in the database?
            if (identifierFromStoredProcedure == null) {
                return null;
            }
            identifier = shoulder + identifierFromStoredProcedure;
        } while (!isIdentifierLocallyUnique(identifier, dataset));

        return identifier;
    }

    /**
     * Check that a identifier entered by the user is unique (not currently used
     * for any other study in this Dataverse Network) also check for duplicate
     * in EZID if needed
     * @param userIdentifier
     * @param dataset
     * @param persistentIdSvc
     * @return {@code true} if the identifier is unique, {@code false} otherwise.
     */
    public boolean isIdentifierUnique(String userIdentifier, Dataset dataset, GlobalIdServiceBean persistentIdSvc) {
        if ( ! isIdentifierLocallyUnique(userIdentifier, dataset) ) return false; // duplication found in local database

        // not in local DB, look in the persistent identifier service
        try {
            return ! persistentIdSvc.alreadyExists(dataset);
        } catch (Exception e){
            //we can live with failure - means identifier not found remotely
        }

        return true;
    }

    public boolean isIdentifierLocallyUnique(Dataset dataset) {
        return isIdentifierLocallyUnique(dataset.getIdentifier(), dataset);
    }

    public boolean isIdentifierLocallyUnique(String identifier, Dataset dataset) {
        return em.createNamedQuery("Dataset.findByIdentifierAuthorityProtocol")
            .setParameter("identifier", identifier)
            .setParameter("authority", dataset.getAuthority())
            .setParameter("protocol", dataset.getProtocol())
            .getResultList().isEmpty();
    }

    public Long getMaximumExistingDatafileIdentifier(Dataset dataset) {
        //Cannot rely on the largest table id having the greatest identifier counter
        long zeroFiles = new Long(0);
        Long retVal = zeroFiles;
        Long testVal;
        List<Object> idResults;
        Long dsId = dataset.getId();
        if (dsId != null) {
            try {
                idResults = em.createNamedQuery("Dataset.findIdentifierByOwnerId")
                                .setParameter("ownerId", dsId).getResultList();
            } catch (NoResultException ex) {
                logger.log(Level.FINE, "No files found in dataset id {0}. Returning a count of zero.", dsId);
                return zeroFiles;
            }
            if (idResults != null) {
                for (Object raw: idResults){
                    String identifier = (String) raw;
                    identifier =  identifier.substring(identifier.lastIndexOf("/") + 1);
                    testVal = new Long(identifier) ;
                    if (testVal > retVal){
                        retVal = testVal;
                    }
                }
            }
        }
        return retVal;
    }

    public DatasetVersion storeVersion( DatasetVersion dsv ) {
        em.persist(dsv);
        return dsv;
    }


    public DatasetVersionUser getDatasetVersionUser(DatasetVersion version, User user) {

        TypedQuery<DatasetVersionUser> query = em.createNamedQuery("DatasetVersionUser.findByVersionIdAndUserId", DatasetVersionUser.class);
        query.setParameter("versionId", version.getId());
        String identifier = user.getIdentifier();
        identifier = identifier.startsWith("@") ? identifier.substring(1) : identifier;
        AuthenticatedUser au = authentication.getAuthenticatedUser(identifier);
        query.setParameter("userId", au.getId());
        try {
            return query.getSingleResult();
        } catch (javax.persistence.NoResultException e) {
            return null;
        }
    }

    public boolean checkDatasetLock(Long datasetId) {
        TypedQuery<DatasetLock> lockCounter = em.createNamedQuery("DatasetLock.getLocksByDatasetId", DatasetLock.class);
        lockCounter.setParameter("datasetId", datasetId);
        lockCounter.setMaxResults(1);
        List<DatasetLock> lock = lockCounter.getResultList();
        return lock.size()>0;
    }

    public List<DatasetLock> getDatasetLocksByUser( AuthenticatedUser user) {

        return listLocks(null, user);
    }

    @TransactionAttribute(TransactionAttributeType.REQUIRES_NEW)
    public DatasetLock addDatasetLock(Dataset dataset, DatasetLock lock) {
        lock.setDataset(dataset);
        dataset.addLock(lock);
        lock.setStartTime( new Date() );
        em.persist(lock);
        //em.merge(dataset);
        return lock;
    }

    @TransactionAttribute(TransactionAttributeType.REQUIRES_NEW) /*?*/
    public DatasetLock addDatasetLock(Long datasetId, DatasetLock.Reason reason, Long userId, String info) {

        Dataset dataset = em.find(Dataset.class, datasetId);

        AuthenticatedUser user = null;
        if (userId != null) {
            user = em.find(AuthenticatedUser.class, userId);
        }

        // Check if the dataset is already locked for this reason:
        // (to prevent multiple, duplicate locks on the dataset!)
        DatasetLock lock = dataset.getLockFor(reason);
        if (lock != null) {
            return lock;
        }

        // Create new:
        lock = new DatasetLock(reason, user);
        lock.setDataset(dataset);
        lock.setInfo(info);
        lock.setStartTime(new Date());

        if (userId != null) {
            lock.setUser(user);
            if (user.getDatasetLocks() == null) {
                user.setDatasetLocks(new ArrayList<>());
            }
            user.getDatasetLocks().add(lock);
        }

        return addDatasetLock(dataset, lock);
    }

    /**
     * Removes all {@link DatasetLock}s for the dataset whose id is passed and reason
     * is {@code aReason}.
     * @param dataset the dataset whose locks (for {@code aReason}) will be removed.
     * @param aReason The reason of the locks that will be removed.
     */
    @TransactionAttribute(TransactionAttributeType.REQUIRES_NEW)
    public void removeDatasetLocks(Dataset dataset, DatasetLock.Reason aReason) {
        if ( dataset != null ) {
            new HashSet<>(dataset.getLocks()).stream()
                    .filter( l -> l.getReason() == aReason )
                    .forEach( lock -> {
                        lock = em.merge(lock);
                        dataset.removeLock(lock);

                        AuthenticatedUser user = lock.getUser();
                        user.getDatasetLocks().remove(lock);

                        em.remove(lock);
                    });
        }
    }

    @TransactionAttribute(TransactionAttributeType.REQUIRES_NEW)
    public void updateDatasetLock(DatasetLock datasetLock) {
        em.merge(datasetLock);
    }

    /*
     * Lists all dataset locks, optionally filtered by lock type or user, or both
     * @param lockType
     * @param user
     * @return a list of DatasetLocks
    */
    public List<DatasetLock> listLocks(DatasetLock.Reason lockType, AuthenticatedUser user) {

        TypedQuery<DatasetLock> query;

        if (lockType == null && user == null) {
            query = em.createNamedQuery("DatasetLock.findAll", DatasetLock.class);
        } else if (user == null) {
            query = em.createNamedQuery("DatasetLock.getLocksByType", DatasetLock.class);
            query.setParameter("lockType", lockType);
        } else if (lockType == null) {
            query = em.createNamedQuery("DatasetLock.getLocksByAuthenticatedUserId", DatasetLock.class);
            query.setParameter("authenticatedUserId", user.getId());
        } else {
            query = em.createNamedQuery("DatasetLock.getLocksByTypeAndAuthenticatedUserId", DatasetLock.class);
            query.setParameter("lockType", lockType);
            query.setParameter("authenticatedUserId", user.getId());
        }
        try {
            return query.getResultList();
        } catch (javax.persistence.NoResultException e) {
            return null;
        }
    }

    /*
    getTitleFromLatestVersion methods use native query to return a dataset title

        There are two versions:
     1) The version with datasetId param only will return the title regardless of version state
     2)The version with the param 'includeDraft' boolean  will return the most recently published title if the param is set to false
    If no Title found return empty string - protects against calling with
    include draft = false with no published version
    */

    public String getTitleFromLatestVersion(Long datasetId){
        return getTitleFromLatestVersion(datasetId, true);
    }

    public String getTitleFromLatestVersion(Long datasetId, boolean includeDraft){

        String whereDraft = "";
        //This clause will exclude draft versions from the select
        if (!includeDraft) {
            whereDraft = " and v.versionstate !='DRAFT' ";
        }

        try {
            return (String) em.createNativeQuery("select dfv.value  from dataset d "
                + " join datasetversion v on d.id = v.dataset_id "
                + " join datasetfield df on v.id = df.datasetversion_id "
                + " join datasetfieldvalue dfv on df.id = dfv.datasetfield_id "
                + " join datasetfieldtype dft on df.datasetfieldtype_id  = dft.id "
                + " where dft.name = '" + DatasetFieldConstant.title + "' and  v.dataset_id =" + datasetId
                + whereDraft
                + " order by v.versionnumber desc, v.minorVersionNumber desc limit 1 "
                + ";").getSingleResult();

        } catch (Exception ex) {
            logger.log(Level.INFO, "exception trying to get title from latest version: {0}", ex);
            return "";
        }

    }

    public Dataset getDatasetByHarvestInfo(Dataverse dataverse, String harvestIdentifier) {
        String queryStr = "SELECT d FROM Dataset d, DvObject o WHERE d.id = o.id AND o.owner.id = " + dataverse.getId() + " and d.harvestIdentifier = '" + harvestIdentifier + "'";
        Query query = em.createQuery(queryStr);
        List resultList = query.getResultList();
        Dataset dataset = null;
        if (resultList.size() > 1) {
            throw new EJBException("More than one dataset found in the dataverse (id= " + dataverse.getId() + "), with harvestIdentifier= " + harvestIdentifier);
        }
        if (resultList.size() == 1) {
            dataset = (Dataset) resultList.get(0);
        }
        return dataset;

    }

    public Long getDatasetVersionCardImage(Long versionId, User user) {
        if (versionId == null) {
            return null;
        }



        return null;
    }

    /**
     * Used to identify and properly display Harvested objects on the dataverse page.
     *
     * @param datasetIds
     * @return
     */
    public Map<Long, String> getArchiveDescriptionsForHarvestedDatasets(Set<Long> datasetIds){
        if (datasetIds == null || datasetIds.size() < 1) {
            return null;
        }

        String datasetIdStr = Strings.join(datasetIds, ", ");

        String qstr = "SELECT d.id, h.archiveDescription FROM harvestingClient h, dataset d WHERE d.harvestingClient_id = h.id AND d.id IN (" + datasetIdStr + ")";
        List<Object[]> searchResults;

        try {
            searchResults = em.createNativeQuery(qstr).getResultList();
        } catch (Exception ex) {
            searchResults = null;
        }

        if (searchResults == null) {
            return null;
        }

        Map<Long, String> ret = new HashMap<>();

        for (Object[] result : searchResults) {
            Long dsId;
            if (result[0] != null) {
                try {
                    dsId = (Long)result[0];
                } catch (Exception ex) {
                    dsId = null;
                }
                if (dsId == null) {
                    continue;
                }

                ret.put(dsId, (String)result[1]);
            }
        }

        return ret;
    }



    public boolean isDatasetCardImageAvailable(DatasetVersion datasetVersion, User user) {
        if (datasetVersion == null) {
            return false;
        }

        // First, check if this dataset has a designated thumbnail image:

        if (datasetVersion.getDataset() != null) {
            DataFile dataFile = datasetVersion.getDataset().getThumbnailFile();
            if (dataFile != null) {
                return ImageThumbConverter.isThumbnailAvailable(dataFile, 48);
            }
        }

        // If not, we'll try to use one of the files in this dataset version:
        // (the first file with an available thumbnail, really)

        List<FileMetadata> fileMetadatas = datasetVersion.getFileMetadatas();

        for (FileMetadata fileMetadata : fileMetadatas) {
            DataFile dataFile = fileMetadata.getDataFile();

            // TODO: use permissionsWrapper here - ?
            // (we are looking up these download permissions on individual files,
            // true, and those are unique... but the wrapper may be able to save
            // us some queries when it determines the download permission on the
            // dataset as a whole? -- L.A. 4.2.1

            if (fileService.isThumbnailAvailable(dataFile) && permissionService.userOn(user, dataFile).has(Permission.DownloadFile)) { //, user)) {
                return true;
            }

        }

        return false;
    }


    // reExportAll *forces* a reexport on all published datasets; whether they
    // have the "last export" time stamp set or not.
    @Asynchronous
    public void reExportAllAsync() {
        exportAllDatasets(true);
    }

    public void reExportAll() {
        exportAllDatasets(true);
    }


    // exportAll() will try to export the yet unexported datasets (it will honor
    // and trust the "last export" time stamp).

    @Asynchronous
    public void exportAllAsync() {
        exportAllDatasets(false);
    }

    public void exportAll() {
        exportAllDatasets(false);
    }

    public void exportAllDatasets(boolean forceReExport) {
        Integer countAll = 0;
        Integer countSuccess = 0;
        Integer countError = 0;
        String logTimestamp = logFormatter.format(new Date());
        Logger exportLogger = Logger.getLogger("edu.harvard.iq.dataverse.harvest.client.DatasetServiceBean." + "ExportAll" + logTimestamp);
        String logFileName = "../logs" + File.separator + "export_" + logTimestamp + ".log";
        FileHandler fileHandler;
        boolean fileHandlerSuceeded;
        try {
            fileHandler = new FileHandler(logFileName);
            exportLogger.setUseParentHandlers(false);
            fileHandlerSuceeded = true;
        } catch (IOException | SecurityException ex) {
            Logger.getLogger(DatasetServiceBean.class.getName()).log(Level.SEVERE, null, ex);
            return;
        }

        if (fileHandlerSuceeded) {
            exportLogger.addHandler(fileHandler);
        } else {
            exportLogger = logger;
        }

        exportLogger.info("Starting an export all job");

        for (Long datasetId : findAllLocalDatasetIds()) {
            // Potentially, there's a godzillion datasets in this Dataverse.
            // This is why we go through the list of ids here, and instantiate
            // only one dataset at a time.
            Dataset dataset = this.find(datasetId);
            if (dataset != null) {
                // Accurate "is published?" test - ?
                // Answer: Yes, it is! We can't trust dataset.isReleased() alone; because it is a dvobject method
                // that returns (publicationDate != null). And "publicationDate" is essentially
                // "the first publication date"; that stays the same as versions get
                // published and/or deaccessioned. But in combination with !isDeaccessioned()
                // it is indeed an accurate test.
                if (dataset.isReleased() && dataset.getReleasedVersion() != null && !dataset.isDeaccessioned()) {

                    // can't trust dataset.getPublicationDate(), no.
                    Date publicationDate = dataset.getReleasedVersion().getReleaseTime(); // we know this dataset has a non-null released version! Maybe not - SEK 8/19 (We do now! :)
                    if (forceReExport || (publicationDate != null
                            && (dataset.getLastExportTime() == null
                            || dataset.getLastExportTime().before(publicationDate)))) {
                        countAll++;
                        try {
                            recordService.exportAllFormatsInNewTransaction(dataset);
                            exportLogger.info("Success exporting dataset: " + dataset.getDisplayName() + " " + dataset.getGlobalIdString());
                            countSuccess++;
                        } catch (Exception ex) {
                            exportLogger.info("Error exporting dataset: " + dataset.getDisplayName() + " " + dataset.getGlobalIdString() + "; " + ex.getMessage());
                            countError++;
                        }
                    }
                }
            }
        }
        exportLogger.info("Datasets processed: " + countAll.toString());
        exportLogger.info("Datasets exported successfully: " + countSuccess.toString());
        exportLogger.info("Datasets failures: " + countError.toString());
        exportLogger.info("Finished export-all job.");

        if (fileHandlerSuceeded) {
            fileHandler.close();
        }

    }
    
    public String getReminderString(Dataset dataset, boolean canPublishDataset) {
        return getReminderString( dataset, canPublishDataset, false);
    }

    //get a string to add to save success message
    //depends on page (dataset/file) and user privleges
    public String getReminderString(Dataset dataset, boolean canPublishDataset, boolean filePage) {
       
        String reminderString;

        if (canPublishDataset) {
            reminderString = BundleUtil.getStringFromBundle("dataset.message.publish.warning");
        } else {
            reminderString = BundleUtil.getStringFromBundle("dataset.message.submit.warning");
        }

        if (canPublishDataset) {
            if (!filePage) {
                reminderString = reminderString + " " + BundleUtil.getStringFromBundle("dataset.message.publish.remind.draft");
            } else {
<<<<<<< HEAD
                reminderString = BundleUtil.getStringFromBundle("dataset.message.submit.remind.draft");
            }
        } else{
            //messages for new version - post-publish
            if (canPublishDataset){
                reminderString = BundleUtil.getStringFromBundle("dataset.message.publish.remind.version");
            } else {
                reminderString = BundleUtil.getStringFromBundle("dataset.message.submit.remind.version");
=======
                reminderString = reminderString + " " + BundleUtil.getStringFromBundle("dataset.message.publish.remind.draft.filePage");
                reminderString = reminderString.replace("{0}", "" + (dataset.getGlobalId().asString().concat("&version=DRAFT")));
            }
        } else {
            if (!filePage) {
                reminderString = reminderString + " " + BundleUtil.getStringFromBundle("dataset.message.submit.remind.draft");
            } else {
                reminderString = reminderString + " " + BundleUtil.getStringFromBundle("dataset.message.submit.remind.draft.filePage");
                reminderString = reminderString.replace("{0}", "" + (dataset.getGlobalId().asString().concat("&version=DRAFT")));
>>>>>>> adf23053
            }
        }

        if (reminderString != null) {
            return reminderString;
        } else {
            logger.warning("Unable to get reminder string from bundle. Returning empty string.");
            return "";
        }
    }

    public void updateLastExportTimeStamp(Long datasetId) {
        Date now = new Date();
        em.createNativeQuery("UPDATE Dataset SET lastExportTime='"+now.toString()+"' WHERE id="+datasetId).executeUpdate();
    }

    public Dataset setNonDatasetFileAsThumbnail(Dataset dataset, InputStream inputStream) {
        if (dataset == null) {
            logger.fine("In setNonDatasetFileAsThumbnail but dataset is null! Returning null.");
            return null;
        }
        if (inputStream == null) {
            logger.fine("In setNonDatasetFileAsThumbnail but inputStream is null! Returning null.");
            return null;
        }
        dataset = DatasetUtil.persistDatasetLogoToStorageAndCreateThumbnails(dataset, inputStream);
        dataset.setThumbnailFile(null);
        return merge(dataset);
    }

    public Dataset setDatasetFileAsThumbnail(Dataset dataset, DataFile datasetFileThumbnailToSwitchTo) {
        if (dataset == null) {
            logger.fine("In setDatasetFileAsThumbnail but dataset is null! Returning null.");
            return null;
        }
        if (datasetFileThumbnailToSwitchTo == null) {
            logger.fine("In setDatasetFileAsThumbnail but dataset is null! Returning null.");
            return null;
        }
        DatasetUtil.deleteDatasetLogo(dataset);
        dataset.setThumbnailFile(datasetFileThumbnailToSwitchTo);
        dataset.setUseGenericThumbnail(false);
        return merge(dataset);
    }

    public Dataset removeDatasetThumbnail(Dataset dataset) {
        if (dataset == null) {
            logger.fine("In removeDatasetThumbnail but dataset is null! Returning null.");
            return null;
        }
        DatasetUtil.deleteDatasetLogo(dataset);
        dataset.setThumbnailFile(null);
        dataset.setUseGenericThumbnail(true);
        return merge(dataset);
    }

    // persist assigned thumbnail in a single one-field-update query:
    // (the point is to avoid doing an em.merge() on an entire dataset object...)
    public void assignDatasetThumbnailByNativeQuery(Long datasetId, Long dataFileId) {
        try {
            em.createNativeQuery("UPDATE dataset SET thumbnailfile_id=" + dataFileId + " WHERE id=" + datasetId).executeUpdate();
        } catch (Exception ex) {
            // it's ok to just ignore...
        }
    }

    public void assignDatasetThumbnailByNativeQuery(Dataset dataset, DataFile dataFile) {
        try {
            em.createNativeQuery("UPDATE dataset SET thumbnailfile_id=" + dataFile.getId() + " WHERE id=" + dataset.getId()).executeUpdate();
        } catch (Exception ex) {
            // it's ok to just ignore...
        }
    }

    public WorkflowComment addWorkflowComment(WorkflowComment workflowComment) {
        em.persist(workflowComment);
        return workflowComment;
    }

    public void markWorkflowCommentAsRead(WorkflowComment workflowComment) {
        workflowComment.setToBeShown(false);
        em.merge(workflowComment);
    }


    /**
     * This method used to throw CommandException, which was pretty pointless
     * seeing how it's called asynchronously. As of v5.0 any CommanExceptiom
     * thrown by the FinalizeDatasetPublicationCommand below will be caught
     * and we'll log it as a warning - which is the best we can do at this point.
     * Any failure notifications to users should be sent from inside the command.
     */
    @Asynchronous
    @TransactionAttribute(TransactionAttributeType.SUPPORTS)
    public void callFinalizePublishCommandAsynchronously(Long datasetId, CommandContext ctxt, DataverseRequest request, boolean isPidPrePublished) {

        // Since we are calling the next command asynchronously anyway - sleep here
        // for a few seconds, just in case, to make sure the database update of
        // the dataset initiated by the PublishDatasetCommand has finished,
        // to avoid any concurrency/optimistic lock issues.
        // Aug. 2020/v5.0: It MAY be working consistently without any
        // sleep here, after the call the method has been moved to the onSuccess()
        // portion of the PublishDatasetCommand. I'm going to leave the 1 second
        // sleep below, for just in case reasons: -- L.A.
        try {
            Thread.sleep(1000);
        } catch (Exception ex) {
            logger.warning("Failed to sleep for a second.");
        }
        logger.fine("Running FinalizeDatasetPublicationCommand, asynchronously");
        Dataset theDataset = find(datasetId);
        try {
            commandEngine.submit(new FinalizeDatasetPublicationCommand(theDataset, request, isPidPrePublished));
        } catch (CommandException cex) {
            logger.warning("CommandException caught when executing the asynchronous portion of the Dataset Publication Command.");
        }
    }

    /*
     Experimental asynchronous method for requesting persistent identifiers for
     datafiles. We decided not to run this method on upload/create (so files
     will not have persistent ids while in draft; when the draft is published,
     we will force obtaining persistent ids for all the files in the version.

     If we go back to trying to register global ids on create, care will need to
     be taken to make sure the asynchronous changes below are not conflicting with
     the changes from file ingest (which may be happening in parallel, also
     asynchronously). We would also need to lock the dataset (similarly to how
     tabular ingest logs the dataset), to prevent the user from publishing the
     version before all the identifiers get assigned - otherwise more conflicts
     are likely. (It sounds like it would make sense to treat these two tasks -
     persistent identifiers for files and ingest - as one post-upload job, so that
     they can be run in sequence). -- L.A. Mar. 2018
    */
    @Asynchronous
    public void obtainPersistentIdentifiersForDatafiles(Dataset dataset) {
        GlobalIdServiceBean idServiceBean = GlobalIdServiceBean.getBean(dataset.getProtocol(), commandEngine.getContext());

        //If the Id type is sequential and Dependent then write file idenitifiers outside the command
        String datasetIdentifier = dataset.getIdentifier();
        Long maxIdentifier = null;

        if (systemConfig.isDataFilePIDSequentialDependent()) {
            maxIdentifier = getMaximumExistingDatafileIdentifier(dataset);
        }

        for (DataFile datafile : dataset.getFiles()) {
            logger.info("Obtaining persistent id for datafile id=" + datafile.getId());

            if (datafile.getIdentifier() == null || datafile.getIdentifier().isEmpty()) {

                logger.info("Obtaining persistent id for datafile id=" + datafile.getId());

                if (maxIdentifier != null) {
                    maxIdentifier++;
                    datafile.setIdentifier(datasetIdentifier + "/" + maxIdentifier.toString());
                } else {
                    datafile.setIdentifier(fileService.generateDataFileIdentifier(datafile, idServiceBean));
                }

                if (datafile.getProtocol() == null) {
                    datafile.setProtocol(settingsService.getValueForKey(SettingsServiceBean.Key.Protocol, ""));
                }
                if (datafile.getAuthority() == null) {
                    datafile.setAuthority(settingsService.getValueForKey(SettingsServiceBean.Key.Authority, ""));
                }

                logger.info("identifier: " + datafile.getIdentifier());

                String doiRetString;

                try {
                    logger.log(Level.FINE, "creating identifier");
                    doiRetString = idServiceBean.createIdentifier(datafile);
                } catch (Throwable e) {
                    logger.log(Level.WARNING, "Exception while creating Identifier: " + e.getMessage(), e);
                    doiRetString = "";
                }

                // Check return value to make sure registration succeeded
                if (!idServiceBean.registerWhenPublished() && doiRetString.contains(datafile.getIdentifier())) {
                    datafile.setIdentifierRegistered(true);
                    datafile.setGlobalIdCreateTime(new Date());
                }

                DataFile merged = em.merge(datafile);
                merged = null;
            }

        }
    }

    public long findStorageSize(Dataset dataset) throws IOException {
        return findStorageSize(dataset, false, GetDatasetStorageSizeCommand.Mode.STORAGE, null);
    }


    public long findStorageSize(Dataset dataset, boolean countCachedExtras) throws IOException {
        return findStorageSize(dataset, countCachedExtras, GetDatasetStorageSizeCommand.Mode.STORAGE, null);
    }

    /**
     * Returns the total byte size of the files in this dataset
     *
     * @param dataset
     * @param countCachedExtras boolean indicating if the cached disposable extras should also be counted
     * @param mode String indicating whether we are getting the result for storage (entire dataset) or download version based
     * @param version optional param for dataset version
     * @return total size
     * @throws IOException if it can't access the objects via StorageIO
     * (in practice, this can only happen when called with countCachedExtras=true; when run in the
     * default mode, the method doesn't need to access the storage system, as the
     * sizes of the main files are recorded in the database)
     */
    public long findStorageSize(Dataset dataset, boolean countCachedExtras, GetDatasetStorageSizeCommand.Mode mode, DatasetVersion version) throws IOException {
        long total = 0L;

        if (dataset.isHarvested()) {
            return 0L;
        }

        List<DataFile> filesToTally = new ArrayList();

        if (version == null || (mode != null &&  mode.equals("storage"))){
            filesToTally = dataset.getFiles();
        } else {
            List <FileMetadata>  fmds = version.getFileMetadatas();
            for (FileMetadata fmd : fmds){
                    filesToTally.add(fmd.getDataFile());
            }
        }


        //CACHED EXTRAS FOR DOWNLOAD?


        for (DataFile datafile : filesToTally) {
                total += datafile.getFilesize();

                if (!countCachedExtras) {
                    if (datafile.isTabularData()) {
                        // count the size of the stored original, in addition to the main tab-delimited file:
                        Long originalFileSize = datafile.getDataTable().getOriginalFileSize();
                        if (originalFileSize != null) {
                            total += originalFileSize;
                        }
                    }
                } else {
                    StorageIO<DataFile> storageIO = datafile.getStorageIO();
                    for (String cachedFileTag : storageIO.listAuxObjects()) {
                        total += storageIO.getAuxObjectSize(cachedFileTag);
                    }
                }
            }

        // and finally,
        if (countCachedExtras) {
            // count the sizes of the files cached for the dataset itself
            // (i.e., the metadata exports):
            StorageIO<Dataset> datasetSIO = DataAccess.getStorageIO(dataset);

            for (String[] exportProvider : ExportService.getInstance().getExportersLabels()) {
                String exportLabel = "export_" + exportProvider[1] + ".cached";
                try {
                    total += datasetSIO.getAuxObjectSize(exportLabel);
                } catch (IOException ioex) {
                    // safe to ignore; object not cached
                }
            }
        }

        return total;
    }

    /**
     * An optimized method for deleting a harvested dataset.
     *
     * @param dataset
     * @param request DataverseRequest (for initializing the DestroyDatasetCommand)
     * @param hdLogger logger object (in practice, this will be a separate log file created for a specific harvesting job)
     */
    @TransactionAttribute(TransactionAttributeType.REQUIRES_NEW)
    public void deleteHarvestedDataset(Dataset dataset, DataverseRequest request, Logger hdLogger) {
        // Purge all the SOLR documents associated with this client from the
        // index server:
        indexService.deleteHarvestedDocuments(dataset);

        try {
            // files from harvested datasets are removed unceremoniously,
            // directly in the database. no need to bother calling the
            // DeleteFileCommand on them.
            for (DataFile harvestedFile : dataset.getFiles()) {
                DataFile merged = em.merge(harvestedFile);
                em.remove(merged);
                harvestedFile = null;
            }
            dataset.setFiles(null);
            Dataset merged = em.merge(dataset);
            commandEngine.submit(new DestroyDatasetCommand(merged, request));
            hdLogger.info("Successfully destroyed the dataset");
        } catch (Exception ex) {
            hdLogger.warning("Failed to destroy the dataset");
        }
    }




    @Asynchronous
    public void globusUpload(String jsonData, ApiToken token, Dataset dataset, String httpRequestUrl, User authUser) throws ExecutionException, InterruptedException, MalformedURLException {

        Integer countAll = 0;
        Integer countSuccess = 0;
        Integer countError = 0;
        String logTimestamp = logFormatter.format(new Date());
        Logger globusLogger = Logger.getLogger("edu.harvard.iq.dataverse.upload.client.DatasetServiceBean." + "GlobusUpload" + logTimestamp);
        String logFileName = "../logs" + File.separator + "globusUpload_id_" + dataset.getId() + "_" + logTimestamp + ".log";
        FileHandler fileHandler;
        boolean fileHandlerSuceeded;
        try {
            fileHandler = new FileHandler(logFileName);
            globusLogger.setUseParentHandlers(false);
            fileHandlerSuceeded = true;
        } catch (IOException | SecurityException ex) {
            Logger.getLogger(DatasetServiceBean.class.getName()).log(Level.SEVERE, null, ex);
            return;
        }

        if (fileHandlerSuceeded) {
            globusLogger.addHandler(fileHandler);
        } else {
            globusLogger = logger;
        }

        globusLogger.info("Starting an globusUpload ");

        String datasetIdentifier = dataset.getStorageIdentifier();

        String storageType = datasetIdentifier.substring(0, datasetIdentifier.indexOf("://") + 3);
        datasetIdentifier = datasetIdentifier.substring(datasetIdentifier.indexOf("://") + 3);


        Thread.sleep(5000);

        JsonObject jsonObject = null;
        try (StringReader rdr = new StringReader(jsonData)) {
            jsonObject = Json.createReader(rdr).readObject();
        } catch (Exception jpe) {
            jpe.printStackTrace();
            logger.log(Level.SEVERE, "Error parsing dataset json. Json: {0}");
        }
        logger.fine("json: " + JsonUtil.prettyPrint(jsonObject));

        String taskIdentifier = jsonObject.getString("taskIdentifier");

        String ruleId = "";
        try {
            jsonObject.getString("ruleId");
        } catch (NullPointerException npe) {

        }

        //  globus task status check
        String taskStatus = globusStatusCheck(taskIdentifier, globusLogger);
        Boolean taskSkippedFiles = taskSkippedFiles(taskIdentifier, globusLogger);

        
        
        //ToDo - always "" from 1199
        if(ruleId.length() > 0) {
            globusServiceBean.deletePermision(ruleId, globusLogger);
        }

        if (taskStatus.startsWith("FAILED") || taskStatus.startsWith("INACTIVE")) {
            String comment = "Reason : " + taskStatus.split("#") [1] + "<br> Short Description : " + taskStatus.split("#")[2];
            userNotificationService.sendNotification((AuthenticatedUser) authUser, new Timestamp(new Date().getTime()), UserNotification.Type.GLOBUSUPLOADCOMPLETEDWITHERRORS, dataset.getId(),comment, true);
            globusLogger.info("Globus task failed ");

            DatasetLock dcmLock = dataset.getLockFor(DatasetLock.Reason.EditInProgress);
            if (dcmLock == null) {
                logger.log(Level.WARNING, "No lock found for dataset");
            } else {
                removeDatasetLocks(dataset, DatasetLock.Reason.EditInProgress);
                logger.log(Level.INFO, "Removed EditInProgress lock ");
                //dataset.removeLock(dcmLock);
            }
        }
        else {
            try {
                List<String> inputList = new ArrayList<String>();
                JsonArray filesJsonArray = jsonObject.getJsonArray("files");

                if (filesJsonArray != null) {

                    for (JsonObject fileJsonObject : filesJsonArray.getValuesAs(JsonObject.class)) {

                        //   storageIdentifier   s3://gcs5-bucket1:1781cfeb8a7-748c270a227c from externalTool
                        String storageIdentifier = fileJsonObject.getString("storageIdentifier");
                        String[] bits = storageIdentifier.split(":");
                        String bucketName = bits[1].replace("/", "");
                        String fileId = bits[bits.length - 1];

                        //  fullpath    s3://gcs5-bucket1/10.5072/FK2/3S6G2E/1781cfeb8a7-4ad9418a5873
                        String fullPath = storageType + bucketName + "/" + datasetIdentifier + "/" + fileId;
                        String fileName = fileJsonObject.getString("fileName");

                        inputList.add(fileId + "IDsplit" + fullPath + "IDsplit" + fileName);
                    }

                    // calculateMissingMetadataFields: checksum, mimetype
                    JsonObject newfilesJsonObject = calculateMissingMetadataFields(inputList, globusLogger);
                    JsonArray newfilesJsonArray = newfilesJsonObject.getJsonArray("files");

                    JsonArrayBuilder jsonDataSecondAPI = Json.createArrayBuilder();

                    for (JsonObject fileJsonObject : filesJsonArray.getValuesAs(JsonObject.class)) {

                        countAll++;
                        String storageIdentifier = fileJsonObject.getString("storageIdentifier");
                        String fileName = fileJsonObject.getString("fileName");
                        String directoryLabel = fileJsonObject.getString("directoryLabel");
                        String[] bits = storageIdentifier.split(":");
                        String fileId = bits[bits.length - 1];

                        List<JsonObject> newfileJsonObject = IntStream.range(0, newfilesJsonArray.size())
                                .mapToObj(index -> ((JsonObject) newfilesJsonArray.get(index)).getJsonObject(fileId))
                                .filter(Objects::nonNull).collect(Collectors.toList());

                        if (newfileJsonObject != null) {
                            if ( !newfileJsonObject.get(0).getString("hash").equalsIgnoreCase("null")) {
                                JsonPatch path = Json.createPatchBuilder().add("/md5Hash", newfileJsonObject.get(0).getString("hash")).build();
                                fileJsonObject = path.apply(fileJsonObject);
                                path = Json.createPatchBuilder().add("/mimeType", newfileJsonObject.get(0).getString("mime")).build();
                                fileJsonObject = path.apply(fileJsonObject);
                                jsonDataSecondAPI.add(stringToJsonObjectBuilder(fileJsonObject.toString()));
                                countSuccess++;
                            } else {
                                globusLogger.info(fileName + " will be skipped from adding to dataset by second API due to missing values ");
                                countError++;
                            }
                        } else {
                            globusLogger.info(fileName + " will be skipped from adding to dataset by second API due to missing values ");
                            countError++;
                        }
                    }

                    String newjsonData = jsonDataSecondAPI.build().toString();

                    globusLogger.info("Successfully generated new JsonData for Second API call");


                    String command = "curl -H \"X-Dataverse-key:" + token.getTokenString() + "\" -X POST " + httpRequestUrl + "/api/datasets/:persistentId/addFiles?persistentId=doi:" + datasetIdentifier + " -F jsonData='" + newjsonData + "'";
                    System.out.println("*******====command ==== " + command);

                    String output = addFilesAsync(command, globusLogger);
                    if (output.equalsIgnoreCase("ok")) {
                        //if(!taskSkippedFiles)
                        if (countError == 0 ){
                            userNotificationService.sendNotification((AuthenticatedUser) authUser, new Timestamp(new Date().getTime()), UserNotification.Type.GLOBUSUPLOADCOMPLETED, dataset.getId(), countSuccess + " files added out of "+ countAll , true);
                        }
                        else {
                            userNotificationService.sendNotification((AuthenticatedUser) authUser, new Timestamp(new Date().getTime()), UserNotification.Type.GLOBUSUPLOADCOMPLETEDWITHERRORS, dataset.getId(), countSuccess + " files added out of "+ countAll , true);
                        }
                        globusLogger.info("Successfully completed api/datasets/:persistentId/addFiles call ");
                    } else {
                        globusLogger.log(Level.SEVERE, "******* Error while executing api/datasets/:persistentId/add call ", command);
                    }

                }

                globusLogger.info("Files processed: " + countAll.toString());
                globusLogger.info("Files added successfully: " + countSuccess.toString());
                globusLogger.info("Files failures: " + countError.toString());
                globusLogger.info("Finished upload via Globus job.");

                if (fileHandlerSuceeded) {
                    fileHandler.close();
                }

            } catch (Exception e) {
                logger.info("Exception from globusUpload call ");
                e.printStackTrace();
                globusLogger.info("Exception from globusUpload call " + e.getMessage());
            }
        }
    }

    public static JsonObjectBuilder stringToJsonObjectBuilder(String str) {
        JsonReader jsonReader = Json.createReader(new StringReader(str));
        JsonObject jo = jsonReader.readObject();
        jsonReader.close();

        JsonObjectBuilder job = Json.createObjectBuilder();

        for (Map.Entry<String, JsonValue> entry : jo.entrySet()) {
            job.add(entry.getKey(), entry.getValue());
        }

        return job;
    }

    Executor executor = Executors.newFixedThreadPool(10);


    private String globusStatusCheck(String taskId, Logger globusLogger) throws MalformedURLException {
        boolean taskCompletion = false;
        String status = "";
        do {
            try {
                globusLogger.info("checking globus transfer task   " + taskId);
                Thread.sleep(50000);
                AccessToken clientTokenUser =  globusServiceBean.getClientToken();
                //success =  globusServiceBean.getSuccessfulTransfers(clientTokenUser, taskId);
                Task task = globusServiceBean.getTask(clientTokenUser,taskId, globusLogger);
                status = task.getStatus();
                if(status != null) {
                    //The task is in progress.
                    if (status.equalsIgnoreCase("ACTIVE")) {
                        if(task.getNice_status().equalsIgnoreCase("ok") || task.getNice_status().equalsIgnoreCase("queued")) {
                            taskCompletion = false;
                        }
                        else {
                            taskCompletion = true;
                            status = "FAILED" + "#" + task.getNice_status() + "#" + task.getNice_status_short_description();
                        }
                    } else {
                        //The task is either succeeded, failed or inactive.
                        taskCompletion = true;
                        status = status + "#" + task.getNice_status() + "#" + task.getNice_status_short_description();
                    }
                }
                else {
                    status = "FAILED";
                    taskCompletion = true;
                }
            } catch (Exception ex) {
                ex.printStackTrace();
            }

        } while (!taskCompletion);

        globusLogger.info("globus transfer task completed successfully");

        return status;
    }

    private Boolean taskSkippedFiles(String taskId, Logger globusLogger) throws MalformedURLException {

        try {
            globusLogger.info("checking globus transfer task   " + taskId);
            Thread.sleep(50000);
            AccessToken clientTokenUser =  globusServiceBean.getClientToken();
            return   globusServiceBean.getTaskSkippedErrors(clientTokenUser,taskId, globusLogger);

        } catch (Exception ex) {
            ex.printStackTrace();
        }

        return false;

    }


    public JsonObject calculateMissingMetadataFields(List<String> inputList, Logger globusLogger) throws InterruptedException, ExecutionException, IOException {

        List<CompletableFuture<fileDetailsHolder>> hashvalueCompletableFutures =
                inputList.stream().map(iD -> calculateDetailsAsync(iD,globusLogger)).collect(Collectors.toList());

        CompletableFuture<Void> allFutures = CompletableFuture
                .allOf(hashvalueCompletableFutures.toArray(new CompletableFuture[hashvalueCompletableFutures.size()]));

        CompletableFuture<List<fileDetailsHolder>> allCompletableFuture = allFutures.thenApply(future -> {
            return hashvalueCompletableFutures.stream()
                    .map(completableFuture -> completableFuture.join())
                    .collect(Collectors.toList());
        });

        CompletableFuture completableFuture = allCompletableFuture.thenApply(files -> {
            return files.stream().map(d -> json(d)).collect(toJsonArray());
        });

        JsonArrayBuilder filesObject = (JsonArrayBuilder) completableFuture.get();

        JsonObject output = Json.createObjectBuilder().add("files", filesObject).build();

        return output;

    }

    private CompletableFuture<fileDetailsHolder> calculateDetailsAsync(String id, Logger globusLogger) {
        //logger.info(" calcualte additional details for these globus id  ==== " + id);

        return CompletableFuture.supplyAsync( () -> {
            try {
                Thread.sleep(2000);
            } catch (InterruptedException e) {
                e.printStackTrace();
            }
            try {
                return ( calculateDetails(id,globusLogger) );
            } catch (InterruptedException | IOException e) {
                e.printStackTrace();
            }
            return null;
        }, executor).exceptionally(ex -> {
            return null;
        });
    }


    private fileDetailsHolder calculateDetails(String id, Logger globusLogger) throws InterruptedException, IOException {
        int count = 0;
        String checksumVal = "";
        InputStream in = null;
        String fileId = id.split("IDsplit")[0];
        String fullPath = id.split("IDsplit")[1];
        String fileName = id.split("IDsplit")[2];

        //ToDo: what if the file doesnot exists in s3
        //ToDo: what if checksum calculation failed

        do {
            try {
                StorageIO<DvObject> dataFileStorageIO = DataAccess.getDirectStorageIO(fullPath);
                in = dataFileStorageIO.getInputStream();
                checksumVal = FileUtil.calculateChecksum(in, DataFile.ChecksumType.MD5);
                count = 3;
            }catch (IOException ioex) {
                count = 3;
                logger.info(ioex.getMessage());
                globusLogger.info("S3AccessIO: DataFile (fullPAth " + fullPath + ") does not appear to be an S3 object associated with driver: " );
            }catch (Exception ex) {
                count = count + 1;
                ex.printStackTrace();
                logger.info(ex.getMessage());
                Thread.sleep(5000);
            }

        } while (count < 3);

        if(checksumVal.length() == 0 ) {
            checksumVal = "NULL";
        }

        String mimeType = calculatemime(fileName);
        globusLogger.info(" File Name " + fileName + "  File Details " + fileId + " checksum = " + checksumVal + " mimeType = " + mimeType);
        return new fileDetailsHolder(fileId, checksumVal, mimeType);
        //getBytes(in)+"" );
        // calculatemime(fileName));
    }

    public long getBytes(InputStream is) throws IOException {

        FileInputStream fileStream = (FileInputStream)is;
        return fileStream.getChannel().size();
    }

    public String calculatemime(String fileName) throws InterruptedException {

        String finalType = FileUtil.MIME_TYPE_UNDETERMINED_DEFAULT;
        String type = FileUtil.determineFileTypeByExtension(fileName);

        if (!StringUtils.isBlank(type)) {
            if (FileUtil.useRecognizedType(finalType, type)) {
                finalType = type;
            }
        }

        return finalType;
    }

    public String addFilesAsync(String curlCommand, Logger globusLogger) throws ExecutionException, InterruptedException {
        CompletableFuture<String> addFilesFuture =  CompletableFuture.supplyAsync(() -> {
            try {
                Thread.sleep(2000);
            } catch (InterruptedException e) {
                e.printStackTrace();
            }
            return (addFiles(curlCommand,   globusLogger));
        }, executor).exceptionally(ex -> {
            globusLogger.fine("Something went wrong : " +  ex.getLocalizedMessage());
            ex.printStackTrace();
            return null;
        });

        String result = addFilesFuture.get();

        return result ;
    }




    private String addFiles(String curlCommand, Logger globusLogger)
    {
        boolean success = false;
        ProcessBuilder processBuilder = new ProcessBuilder();
        Process process = null;
        String line;
        String  status = "";

        try {
            globusLogger.info("Call to :  " + curlCommand);
            processBuilder.command("bash", "-c", curlCommand);
            process = processBuilder.start();
            process.waitFor();

            BufferedReader br=new BufferedReader(new InputStreamReader(process.getInputStream()));

            StringBuilder sb = new StringBuilder();
            while((line=br.readLine())!=null) sb.append(line);
            globusLogger.info(" API Output :  " + sb.toString());
            JsonObject jsonObject = null;
            try (StringReader rdr = new StringReader(sb.toString())) {
                jsonObject = Json.createReader(rdr).readObject();
            } catch (Exception jpe) {
                jpe.printStackTrace();
                globusLogger.log(Level.SEVERE, "Error parsing dataset json.");
            }

              status = jsonObject.getString("status");
       } catch (Exception ex) {
            globusLogger.log(Level.SEVERE, "******* Unexpected Exception while executing api/datasets/:persistentId/add call ", ex);
        }


        return status;
    }

    @Asynchronous
    public void globusDownload(String jsonData, Dataset dataset, User authUser) throws MalformedURLException {

        String logTimestamp = logFormatter.format(new Date());
        Logger globusLogger = Logger.getLogger("edu.harvard.iq.dataverse.upload.client.DatasetServiceBean." + "GlobusDownload" + logTimestamp);

        String logFileName = "../logs" + File.separator + "globusDownload_id_" + dataset.getId() + "_" + logTimestamp + ".log";
        FileHandler fileHandler;
        boolean fileHandlerSuceeded;
        try {
            fileHandler = new FileHandler(logFileName);
            globusLogger.setUseParentHandlers(false);
            fileHandlerSuceeded = true;
        } catch (IOException | SecurityException ex) {
            Logger.getLogger(DatasetServiceBean.class.getName()).log(Level.SEVERE, null, ex);
            return;
        }

        if (fileHandlerSuceeded) {
            globusLogger.addHandler(fileHandler);
        } else {
            globusLogger = logger;
        }

        globusLogger.info("Starting an globusDownload ");

        JsonObject jsonObject = null;
        try (StringReader rdr = new StringReader(jsonData)) {
            jsonObject = Json.createReader(rdr).readObject();
        } catch (Exception jpe) {
            jpe.printStackTrace();
            globusLogger.log(Level.SEVERE, "Error parsing dataset json. Json: {0}");
        }

        String taskIdentifier = jsonObject.getString("taskIdentifier");
        String ruleId = "";

        try {
            jsonObject.getString("ruleId");
        }catch (NullPointerException npe){

        }

        //  globus task status check
        String taskStatus = globusStatusCheck(taskIdentifier,globusLogger);
        Boolean taskSkippedFiles = taskSkippedFiles(taskIdentifier, globusLogger);

        if(ruleId.length() > 0) {
            globusServiceBean.deletePermision(ruleId, globusLogger);
        }


        if (taskStatus.startsWith("FAILED") || taskStatus.startsWith("INACTIVE")) {
            String comment = "Reason : " + taskStatus.split("#") [1] + "<br> Short Description : " + taskStatus.split("#")[2];
            userNotificationService.sendNotification((AuthenticatedUser) authUser, new Timestamp(new Date().getTime()), UserNotification.Type.GLOBUSDOWNLOADCOMPLETEDWITHERRORS, dataset.getId(),comment, true);
            globusLogger.info("Globus task failed during download process");
        }
        else {
            if(!taskSkippedFiles) {
                userNotificationService.sendNotification((AuthenticatedUser) authUser, new Timestamp(new Date().getTime()), UserNotification.Type.GLOBUSDOWNLOADCOMPLETED, dataset.getId());
            }
            else {
                userNotificationService.sendNotification((AuthenticatedUser) authUser, new Timestamp(new Date().getTime()), UserNotification.Type.GLOBUSDOWNLOADCOMPLETEDWITHERRORS, dataset.getId(), "");
            }
        }

    }
}<|MERGE_RESOLUTION|>--- conflicted
+++ resolved
@@ -842,16 +842,6 @@
             if (!filePage) {
                 reminderString = reminderString + " " + BundleUtil.getStringFromBundle("dataset.message.publish.remind.draft");
             } else {
-<<<<<<< HEAD
-                reminderString = BundleUtil.getStringFromBundle("dataset.message.submit.remind.draft");
-            }
-        } else{
-            //messages for new version - post-publish
-            if (canPublishDataset){
-                reminderString = BundleUtil.getStringFromBundle("dataset.message.publish.remind.version");
-            } else {
-                reminderString = BundleUtil.getStringFromBundle("dataset.message.submit.remind.version");
-=======
                 reminderString = reminderString + " " + BundleUtil.getStringFromBundle("dataset.message.publish.remind.draft.filePage");
                 reminderString = reminderString.replace("{0}", "" + (dataset.getGlobalId().asString().concat("&version=DRAFT")));
             }
@@ -861,7 +851,6 @@
             } else {
                 reminderString = reminderString + " " + BundleUtil.getStringFromBundle("dataset.message.submit.remind.draft.filePage");
                 reminderString = reminderString.replace("{0}", "" + (dataset.getGlobalId().asString().concat("&version=DRAFT")));
->>>>>>> adf23053
             }
         }
 
@@ -1656,6 +1645,5 @@
                 userNotificationService.sendNotification((AuthenticatedUser) authUser, new Timestamp(new Date().getTime()), UserNotification.Type.GLOBUSDOWNLOADCOMPLETEDWITHERRORS, dataset.getId(), "");
             }
         }
-
     }
 }