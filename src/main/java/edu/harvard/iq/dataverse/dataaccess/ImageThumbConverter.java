/*
   Copyright (C) 2005-2012, by the President and Fellows of Harvard College.

   Licensed under the Apache License, Version 2.0 (the "License");
   you may not use this file except in compliance with the License.
   You may obtain a copy of the License at

         http://www.apache.org/licenses/LICENSE-2.0

   Unless required by applicable law or agreed to in writing, software
   distributed under the License is distributed on an "AS IS" BASIS,
   WITHOUT WARRANTIES OR CONDITIONS OF ANY KIND, either express or implied.
   See the License for the specific language governing permissions and
   limitations under the License.

   Dataverse Network - A web application to share, preserve and analyze research data.
   Developed at the Institute for Quantitative Social Science, Harvard University.
   Version 3.0.
 */
package edu.harvard.iq.dataverse.dataaccess;

import java.io.File;
import java.io.InputStream;
import java.io.FileInputStream;
import java.io.IOException;

import java.util.Iterator;

import java.awt.Graphics2D;
import java.awt.Image;
import java.awt.image.BufferedImage;

import javax.imageio.ImageIO;
import javax.imageio.ImageWriter;
import javax.imageio.stream.ImageOutputStream;

import edu.harvard.iq.dataverse.DataFile;
import edu.harvard.iq.dataverse.util.FileUtil;
import java.io.ByteArrayOutputStream;
import java.io.FileNotFoundException;
import java.io.FileOutputStream;
import java.io.OutputStream;
import java.nio.channels.Channel;
import java.nio.channels.Channels;
import java.nio.channels.FileChannel;
import java.nio.channels.ReadableByteChannel;
import java.nio.channels.WritableByteChannel;
import java.nio.file.Path;
import java.nio.file.Paths;
import java.util.logging.Logger;
import org.apache.commons.io.IOUtils;
import org.primefaces.util.Base64;

/**
 *
 * @author Leonid Andreev
 */
public class ImageThumbConverter {
    public static String THUMBNAIL_SUFFIX = "thumb";
    public static String WORLDMAP_IMAGE_SUFFIX = "img";
    public static String THUMBNAIL_MIME_TYPE = "image/png";

    public static int DEFAULT_CARDIMAGE_SIZE = 48;
    public static int DEFAULT_THUMBNAIL_SIZE = 64;
    public static int DEFAULT_PREVIEW_SIZE = 400;

    private static final Logger logger = Logger.getLogger(ImageThumbConverter.class.getCanonicalName());

    public ImageThumbConverter() {
    }

    public static boolean isThumbnailAvailable(DataFile file) {
        return isThumbnailAvailable(file, DEFAULT_THUMBNAIL_SIZE);
    }

    public static boolean isThumbnailAvailable(DataFile file, int size) {

        try {

            StorageIO<DataFile> storageIO = file.getStorageIO();
            return isThumbnailAvailable(storageIO, size);
        } catch (IOException ioEx) {
            return false;
        }

    }

    private static boolean isThumbnailAvailable(StorageIO<DataFile> storageIO, int size) {

        if (storageIO == null || storageIO.getDvObject() == null) {
            return false;
        }

        DataFile file = storageIO.getDataFile();

        // if thumbnails are not even supported on this file type, no need
        // to check anything else:
        if (!FileUtil.isThumbnailSupported(file)) {
            logger.fine("No thumbnail support for " + file.getContentType());
            return false;
        }

        // similarly, if this is a harvested file: 
        if (file.isHarvested()) {
            logger.fine("thumbnails are not supported on harvested files at this time.");
            return false;
        }

        if (isThumbnailCached(storageIO, size)) {
            return true;
        }

        logger.fine("Checking for thumbnail, file type: " + file.getContentType());

        if (file.getContentType().substring(0, 6).equalsIgnoreCase("image/")) {
            return generateImageThumbnail(storageIO, size);
        } else if (file.getContentType().equalsIgnoreCase("application/pdf")) {
            return generatePDFThumbnail(storageIO, size);
        } else if (file.getContentType().equalsIgnoreCase("application/zipped-shapefile") || (file.isTabularData() && file.hasGeospatialTag())) {
            return generateWorldMapThumbnail(storageIO, size);
        }

        return false;

    }

    // Note that this method works on ALL file types for which thumbnail 
    // generation is supported - image/*, pdf, worldmap and geo-tagged tabular; 
    // not just on images! The type differentiation is handled inside 
    // isThumbnailAvailable(); if the thumbnail is not yet cached, that 
    // method will attempt to generate and cache it. And once it's cached, 
    // it is the same "auxiliary file", or an extra file with the .thumb[size]
    // extension - which is the same for all supported types.
    // Note that this method is mainly used by the data access API methods. 
    // Whenever a page needs a thumbnail, we prefer to rely on the Base64
    // string version.
    public static InputStreamIO getImageThumbnailAsInputStream(StorageIO<DataFile> storageIO, int size) {

        if (!isThumbnailAvailable(storageIO, size)) {
            return null;
        }

        // If we got that far, it's now reasonable to expect that the thumbnail 
        // has been generated cached. 
        InputStream cachedThumbnailInputStream = null;

        try {
            storageIO.open();
            Channel cachedThumbnailChannel = storageIO.openAuxChannel(THUMBNAIL_SUFFIX + size);
            if (cachedThumbnailChannel == null) {
                logger.warning("Null channel for aux object " + THUMBNAIL_SUFFIX + size);
                return null;
            }
            cachedThumbnailInputStream = Channels.newInputStream((ReadableByteChannel) cachedThumbnailChannel);
            int cachedThumbnailSize = (int) storageIO.getAuxObjectSize(THUMBNAIL_SUFFIX + size);

            InputStreamIO inputStreamIO = new InputStreamIO(cachedThumbnailInputStream, cachedThumbnailSize);

            inputStreamIO.setMimeType(THUMBNAIL_MIME_TYPE);

            String fileName = storageIO.getFileName();
            if (fileName != null) {
                fileName = fileName.replaceAll("\\.[^\\.]*$", ".png");
                inputStreamIO.setFileName(fileName);
            }
            return inputStreamIO;
        } catch (Exception ioex) {
            if (cachedThumbnailInputStream != null) {
                try {
                    cachedThumbnailInputStream.close();
                } catch (IOException e) {
                }
            }
            return null;
        }
    }

    private static boolean generatePDFThumbnail(StorageIO<DataFile> storageIO, int size) {
        if (isPdfFileOverSizeLimit(storageIO.getDataFile().getFilesize())) {
            logger.fine("Image file too large (" + storageIO.getDataFile().getFilesize() + " bytes) - skipping");
            return false;
        }

        // We rely on ImageMagick to convert PDFs; so if it's not installed, 
        // better give up right away: 
        if (!isImageMagickInstalled()) {
            return false;
        }

        File sourcePdfFile = null;

        // We'll to get a local Path for this file - but if that is not available 
        // (i.e., if it's a file that's stored by a driver that does not provide 
        // direct file access - e.g., swift), we'll save this PDF in a temp file, 
        // will run the ImageMagick on it, and will save its output in another temp 
        // file, and will save it as an "auxiliary" file via the driver. 
        boolean tempFilesRequired = false;

        try {
            Path pdfFilePath = storageIO.getFileSystemPath();
            sourcePdfFile = pdfFilePath.toFile();
            logger.fine("Opened the source pdf file as a local File.");
        } catch (UnsupportedDataAccessOperationException uoex) {
            // this means there is no direct filesystem path for this object;
            logger.fine("Could not open source pdf file as a local file - will go the temp file route.");
            tempFilesRequired = true;

        } catch (IOException ioex) {
            // this on the other hand is likely a fatal condition :(
            return false;
        }

        if (tempFilesRequired) {
            ReadableByteChannel pdfFileChannel;

            try {
                storageIO.open();
                //inputStream = storageIO.getInputStream();
                pdfFileChannel = storageIO.getReadChannel();
            } catch (Exception ioex) {
                logger.warning("caught Exception trying to open an input stream for " + storageIO.getDataFile().getStorageIdentifier());
                return false;
            }

            File tempFile;
            FileChannel tempFileChannel = null;
            try {
                tempFile = File.createTempFile("tempFileToRescale", ".tmp");
                tempFileChannel = new FileOutputStream(tempFile).getChannel();

                tempFileChannel.transferFrom(pdfFileChannel, 0, storageIO.getSize());
            } catch (IOException ioex) {
                logger.warning("GenerateImageThumb: failed to save pdf bytes in a temporary file.");
                return false;
            } finally {
<<<<<<< HEAD
            	IOUtils.closeQuietly(tempFileChannel);
=======
                IOUtils.closeQuietly(tempFileChannel);
>>>>>>> add6c3b9
            }
            sourcePdfFile = tempFile;
        }

        String imageThumbFileName = generatePDFThumbnailFromFile(sourcePdfFile.getAbsolutePath(), size);

        if (imageThumbFileName == null) {
            return false;
        }

        // If there was a local Path to the permanent location of the PDF file on the 
        // filesystem, the generatePDFThumbnailFromFile() method must have already saved 
        // the generated thumbnail as that Path with the .thumb* extension. But 
        // if this file is stored without a local Path, we'll have to save the 
        // generated thumbnail with via the storage driver: 
        if (tempFilesRequired) {
            try {
                logger.fine("attempting to save generated pdf thumbnail, as AUX file " + THUMBNAIL_SUFFIX + size);
                storageIO.savePathAsAux(Paths.get(imageThumbFileName), THUMBNAIL_SUFFIX + size);
            } catch (IOException ioex) {
                logger.warning("failed to save generated pdf thumbnail, as AUX file " + THUMBNAIL_SUFFIX + size + "!");
                return false;
            }
        }

        return true;
    }

    private static boolean generateImageThumbnail(StorageIO<DataFile> storageIO, int size) {

        if (isImageOverSizeLimit(storageIO.getDataFile().getFilesize())) {
            logger.fine("Image file too large - skipping");
            return false;
        }

        try {
            storageIO.open();
        } catch (IOException ioex) {
            logger.warning("caught IOException trying to open an input stream for " + storageIO.getDataFile().getStorageIdentifier() + ioex);
            return false;
        }

        return generateImageThumbnailFromInputStream(storageIO, size, storageIO.getInputStream());
    }

    /*
     * Note that the "WorldMapThumbnail" generator does the exact same thing as the 
     * "regular image" thumbnail generator. 
     * The only difference is that the image generator uses the main file as 
     * as the source; and the one for the worldmap uses an auxiliary file 
     * with the ".img" extension (or the swift, etc. equivalent). This file is 
     * produced and dropped into the Dataset directory (Swift container, etc.)
     * the first time the user actually runs WorldMap on the main file. 
     * Also note that it works the exact same way for tabular-mapped-as-worldmap
     * files as well. 
     */
    private static boolean generateWorldMapThumbnail(StorageIO<DataFile> storageIO, int size) {

        InputStream worldMapImageInputStream = null;

        try {
            storageIO.open();

            Channel worldMapImageChannel = storageIO.openAuxChannel(WORLDMAP_IMAGE_SUFFIX);
            if (worldMapImageChannel == null) {
                logger.warning("Could not open channel for aux ." + WORLDMAP_IMAGE_SUFFIX + " object; (" + size + ")");
                return false;
            }
            worldMapImageInputStream = Channels.newInputStream((ReadableByteChannel) worldMapImageChannel);

            long worldMapImageSize = storageIO.getAuxObjectSize(WORLDMAP_IMAGE_SUFFIX);

            if (isImageOverSizeLimit(worldMapImageSize)) {
                logger.fine("WorldMap image too large - skipping");
                worldMapImageInputStream.close();
                return false;
            }
        } catch (FileNotFoundException fnfe) {
            logger.fine("No .img file for this worldmap file yet; giving up. Original Error: " + fnfe);
            return false;

        } catch (IOException ioex) {
            logger.warning("caught IOException trying to open an input stream for worldmap .img file (" + storageIO.getDataFile().getStorageIdentifier() + "). Original Error: " + ioex);
            return false;
        }

        return generateImageThumbnailFromInputStream(storageIO, size, worldMapImageInputStream);
    }

    /*
     * This is the actual workhorse method that does the rescaling of the full 
     * size image: 
     */
    private static boolean generateImageThumbnailFromInputStream(StorageIO<DataFile> storageIO, int size, InputStream inputStream) {

        BufferedImage fullSizeImage;

        try {
            logger.fine("attempting to read the image file with ImageIO.read(InputStream), " + storageIO.getDataFile().getStorageIdentifier());
            fullSizeImage = ImageIO.read(inputStream);
        } catch (Exception ioex) {
            logger.warning("Caught exception attempting to read the image file with ImageIO.read(InputStream)");
            return false;
        }

        if (fullSizeImage == null) {
            logger.warning("could not read image with ImageIO.read()");
            return false;
        }

        int width = fullSizeImage.getWidth(null);
        int height = fullSizeImage.getHeight(null);

        logger.fine("image dimensions: " + width + "x" + height + "(" + storageIO.getDataFile().getStorageIdentifier() + ")");

        OutputStream outputStream = null;

        // With some storage drivers, we can open a WritableChannel, or OutputStream 
        // to directly write the generated thumbnail that we want to cache; 
        // Some drivers (like Swift) do not support that, and will give us an
        // "operation not supported" exception. If that's the case, we'll have 
        // to save the output into a temp file, and then copy it over to the 
        // permanent storage using the DataAccess IO "save" command: 
        boolean tempFileRequired = false;
        File tempFile = null;

        try {
            Channel outputChannel = storageIO.openAuxChannel(THUMBNAIL_SUFFIX + size, DataAccessOption.WRITE_ACCESS);
            outputStream = Channels.newOutputStream((WritableByteChannel) outputChannel);
            logger.fine("Opened an auxiliary channel/output stream " + THUMBNAIL_SUFFIX + size + " on " + storageIO.getDataFile().getStorageIdentifier());
        } catch (Exception ioex) {
            logger.fine("Failed to open an auxiliary channel/output stream " + THUMBNAIL_SUFFIX + size + " on " + storageIO.getDataFile().getStorageIdentifier());
            tempFileRequired = true;
        }

        if (tempFileRequired) {
            try {
                tempFile = File.createTempFile("tempFileToRescale", ".tmp");
                outputStream = new FileOutputStream(tempFile);
            } catch (IOException ioex) {
                logger.fine("GenerateImageThumb: failed to open a temporary file.");
                return false;
            }
        }

        try {

            rescaleImage(fullSizeImage, width, height, size, outputStream);
            /*
            // while we are at it, let's make sure other size thumbnails are 
            // generated too:
            for (int s : (new int[]{DEFAULT_PREVIEW_SIZE, DEFAULT_THUMBNAIL_SIZE, DEFAULT_CARDIMAGE_SIZE})) {
                if (size != s && !thumbnailFileExists(fileLocation, s)) {
                    rescaleImage(fullSizeImage, width, height, s, fileLocation);
                }
            }
             */

            if (tempFileRequired) {
                storageIO.savePathAsAux(Paths.get(tempFile.getAbsolutePath()), THUMBNAIL_SUFFIX + size);
            }

        } catch (Exception ioex) {
            logger.warning("Failed to rescale and/or save the image: " + ioex.getMessage());
            return false;
        }

        return true;

    }

    private static boolean isThumbnailCached(StorageIO<DataFile> storageIO, int size) {
        boolean cached;
        try {
            cached = storageIO.isAuxObjectCached(THUMBNAIL_SUFFIX + size);
        } catch (Exception ioex) {
            logger.fine("caught Exception while checking for a cached thumbnail (file " + storageIO.getDataFile().getStorageIdentifier() + ")");
            return false;
        }

        if (cached) {
            logger.fine("thumbnail is cached for " + storageIO.getDataFile().getStorageIdentifier());
        } else {
            logger.fine("no thumbnail cached for " + storageIO.getDataFile().getStorageIdentifier());
        }

        return cached;
    }

    /**
     * This method is suitable for returning a string to embed in an HTML img
     * tag (or JSF h:graphicImage tag) because the string begins with
     * "data:image/png;base64," but it is not suitable for returning a
     * downloadable image via an API call.
     */
    public static String getImageThumbnailAsBase64(DataFile file, int size) {

        logger.fine("entering getImageThumbnailAsBase64, size " + size + ", for " + file.getStorageIdentifier());

        // if thumbnails are not even supported on this file type, no need
        // to check anything else:
        if (file == null || !FileUtil.isThumbnailSupported(file)) {
            logger.fine("No thumbnail support for " + file.getContentType());
            return null;
        }

        StorageIO<DataFile> storageIO = null;

        try {
            storageIO = file.getStorageIO();
        } catch (Exception ioEx) {
            logger.fine("Caught an exception while trying to obtain a thumbnail as Base64 string - could not open StorageIO on the datafile.");
            return null;
        }

        if (storageIO == null) {
            return null;
        }

        // skip the "isAvailable()" check - and just try to open the cached object. 
        // if we can't open it, then we'll try to generate it. In other words, we are doing it in 
        // the reverse order - and his way we can save one extra lookup, for a thumbnail 
        // that's already cached - and on some storage media (specifically, S3)
        // lookups are actually more expensive than reads. 
        // (an experiment...)
        //if (!isThumbnailAvailable(storageIO, size)) {
        //    logger.info("no thumbnail available for " + file.getStorageIdentifier());
        //    return null;
        //}
        // we are skipping this StorageIO.open() call as well - since this 
        // is another (potentially expensive) S3/swift lookup.
        //storageIO.open(); 
        
        Channel cachedThumbnailChannel = null;
        try {
            cachedThumbnailChannel = storageIO.openAuxChannel(THUMBNAIL_SUFFIX + size);
        } catch (Exception ioEx) {
            cachedThumbnailChannel = null;
        }

        if (cachedThumbnailChannel == null) {
            logger.fine("Null channel for aux object " + THUMBNAIL_SUFFIX + size);

            // try to generate, if not available: 
            boolean generated = false;
            if (file.getContentType().substring(0, 6).equalsIgnoreCase("image/")) {
                generated = generateImageThumbnail(storageIO, size);
            } else if (file.getContentType().equalsIgnoreCase("application/pdf")) {
                generated = generatePDFThumbnail(storageIO, size);
            } else if (file.getContentType().equalsIgnoreCase("application/zipped-shapefile") || (file.isTabularData() && file.hasGeospatialTag())) {
                generated = generateWorldMapThumbnail(storageIO, size);
            }

            if (generated) {
                // try to open again: 
                try {
                    cachedThumbnailChannel = storageIO.openAuxChannel(THUMBNAIL_SUFFIX + size);
                } catch (Exception ioEx) {
                    cachedThumbnailChannel = null;
                }
            }

            // if still null - give up:
            if (cachedThumbnailChannel == null) {
                return null;
            }
        }

        InputStream cachedThumbnailInputStream = Channels.newInputStream((ReadableByteChannel) cachedThumbnailChannel);

        return getImageAsBase64FromInputStream(cachedThumbnailInputStream); //, cachedThumbnailSize);

    }

    private static String getImageAsBase64FromInputStream(InputStream inputStream) { //, int thumbSize) {
        try {
            if (inputStream != null) {

                byte[] buffer = new byte[8192];
                ByteArrayOutputStream cachingByteStream = new ByteArrayOutputStream();
                int bytes = 0;
                int total = 0;

                // No, you don't want to try and inputStream.read() the entire thumbSize
                // bytes at once; it's a thumbnail, but it can still be several K in size. 
                // And with some input streams - notably, with swift - you CANNOT read 
                // more than 8192 bytes in one .read().
                
                while ((bytes = inputStream.read(buffer)) > -1) {
                    cachingByteStream.write(buffer, 0, bytes);
                    total += bytes;
                }
                logger.fine("inside getImageThumbnailAsBase64FromInputStream; read " + total + " bytes of raw thumbnail image.");

                if (buffer != null) {
                    String imageDataBase64 = Base64.encodeToString(cachingByteStream.toByteArray(), false);
                    return FileUtil.DATA_URI_SCHEME + imageDataBase64;
                }
            }
        } catch (IOException ex) {
            logger.warning("getImageAsBase64FromFile: Failed to read data from input stream.");
        } finally {
            if (inputStream != null) {
                try {
                    inputStream.close();
                } catch (Exception e) {
                }
            }
        }

        return null;
    }

    /**
     * This method is suitable for returning a string to embed in an HTML img
     * tag (or JSF h:graphicImage tag) because the string begins with
     * "data:image/png;base64," but it is not suitable for returning a
     * downloadable image via an API call.
     */
    /*
     * This is a version of the getImageAsBase64...() method that operates on 
     * a File; it's used for generating Dataverse and Dataset thumbnails 
     * from usr-uploaded images (i.e., from files not associated with datafiles)
     */
    public static String getImageAsBase64FromFile(File imageFile) {
        InputStream imageInputStream = null;
        try {

            int imageSize = (int) imageFile.length();

            imageInputStream = new FileInputStream(imageFile);

            return getImageAsBase64FromInputStream(imageInputStream); //, imageSize);
        } catch (IOException ex) {
            // too bad - but not fatal
            logger.warning("getImageAsBase64FromFile: Failed to read data from thumbnail file");
        } finally {
            if (imageInputStream != null) {
                try {
                    imageInputStream.close();
                } catch (Exception e) {
                }
            }
        }

        return null;
    }

    /*
     * This is a version of generateImageThumbnail...() that works directly on 
     * local files, for input and output. We still need it for various places 
     * in the application - when we process uploaded images that are not 
     * datafiles, etc. 
     * 
     */
    public static String generateImageThumbnailFromFile(String fileLocation, int size) {

        String thumbFileLocation = fileLocation + ".thumb" + size;

        // see if the thumb is already generated and saved:
        if (new File(thumbFileLocation).exists()) {
            return thumbFileLocation;
        }

        // if not, let's attempt to generate the thumb:
        // (but only if the size is below the limit, or there is no limit...
        long fileSize;

        try {
            fileSize = new File(fileLocation).length();
        } catch (Exception ex) {
            fileSize = 0;
        }

        if (isImageOverSizeLimit(fileSize)) {
            return null;
        }

        try {
            logger.fine("attempting to read the image file " + fileLocation + " with ImageIO.read()");
            BufferedImage fullSizeImage = ImageIO.read(new File(fileLocation));

            if (fullSizeImage == null) {
                logger.warning("could not read image with ImageIO.read()");
                return null;
            }

            int width = fullSizeImage.getWidth(null);
            int height = fullSizeImage.getHeight(null);

            logger.fine("image dimensions: " + width + "x" + height);

            thumbFileLocation = rescaleImage(fullSizeImage, width, height, size, fileLocation);

            if (thumbFileLocation != null) {
                return thumbFileLocation;
            }
        } catch (Exception e) {
            logger.warning("Failed to read in an image from " + fileLocation + ": " + e.getMessage());
        }
        return null;

    }

    /*
     * This is another public version of generateImageThumbnail...() that works directly on 
     * local files, for input and output. This one returns the output as Base64.
     * Used by the DatasetWidgetsPage, to rescale the uploaded dataset logo. 
     * 
     */
    public static String generateImageThumbnailFromFileAsBase64(File file, int size) {
        String thumbnailFileLocation = generateImageThumbnailFromFile(file.getAbsolutePath(), size);

        if (thumbnailFileLocation != null) {
            File thumbnailFile = new File(thumbnailFileLocation);
            if (thumbnailFile.exists()) {
                return getImageAsBase64FromFile(thumbnailFile);
            }
        }
        return null;
    }

    // Public version of the rescaleImage() method; it takes the location of the output
    // file as a string argument. This method is used by external utilities for 
    // rescaling the non-datafile Dataverse and Dataset logos. 
    public static String rescaleImage(BufferedImage fullSizeImage, int width, int height, int size, String fileLocation) {
        String outputLocation = fileLocation + "." + THUMBNAIL_SUFFIX + size;
        File outputFile = new File(outputLocation);
        OutputStream outputFileStream = null;

        try {
            outputFileStream = new FileOutputStream(outputFile);
        } catch (IOException ioex) {
            logger.warning("caught IO exception trying to open output stream for " + outputLocation);
            return null;
        }

        try {
            rescaleImage(fullSizeImage, width, height, size, outputFileStream);
        } catch (Exception ioex) {
            logger.warning("caught Exceptiopn trying to create rescaled image " + outputLocation);
            return null;
        } finally {
            IOUtils.closeQuietly(outputFileStream);
        }

        return outputLocation;
    }

    private static void rescaleImage(BufferedImage fullSizeImage, int width, int height, int size, OutputStream outputStream) throws IOException {

        double scaleFactor = 0.0;
        int thumbHeight = size;
        int thumbWidth = size;

        if (width > height) {
            scaleFactor = ((double) size) / (double) width;
            thumbHeight = (int) (height * scaleFactor);
        } else {
            scaleFactor = ((double) size) / (double) height;
            thumbWidth = (int) (width * scaleFactor);
        }

        logger.fine("scale factor: " + scaleFactor);
        logger.fine("thumbnail dimensions: " + thumbWidth + "x" + thumbHeight);

        // If we are willing to spend a few extra CPU cycles to generate
        // better-looking thumbnails, we can the SCALE_SMOOTH flag. 
        // SCALE_FAST trades quality for speed. 
        //logger.fine("Start image rescaling ("+size+" pixels), SCALE_FAST used;");
        Image thumbImage = fullSizeImage.getScaledInstance(thumbWidth, thumbHeight, java.awt.Image.SCALE_FAST);
        //logger.fine("Finished image rescaling.");

        // if transparency is defined, we should preserve it in the png:
        /*   
         OK, turns out *nothing* special needs to be done in order to preserve
         the transparency; the transparency is already there, because ImageIO.read()
         creates a BufferedImage with the color type BufferedImage.TYPE_INT_ARGB;
         all we need to do, is to create the output BufferedImage lowRes, 
         below, with this same color type. The transparency was getting lost 
         only because that BufferedImage was made with TYPE_INT_RGB, thus
         stripping the transparency off.
            
         BufferedImage bufferedImageForTransparency = new BufferedImage(thumbWidth, thumbgetHeight, BufferedImage.TYPE_INT_ARGB);
         Graphics2D g2 = bufferedImageForTransparency.createGraphics();
         g2.drawImage(thumbImage, 0, 0, null);
         g2.dispose();
            
         int color = bufferedImageForTransparency.getRGB(0, 0);
            
         logger.info("color we'll be using for transparency: "+color);
            
         thumbImage = makeColorTransparent(bufferedImageForTransparency, new Color(color));
         */
        ImageWriter writer = null;
        Iterator iter = ImageIO.getImageWritersByFormatName("png");
        if (iter.hasNext()) {
            writer = (ImageWriter) iter.next();
        } else {
            throw new IOException("Failed to locatie ImageWriter plugin for image type PNG");
        }

        BufferedImage lowRes = new BufferedImage(thumbWidth, thumbHeight, BufferedImage.TYPE_INT_ARGB);
        Graphics2D g2 = lowRes.createGraphics();
        g2.drawImage(thumbImage, 0, 0, null);
        g2.dispose();

        try {
            ImageOutputStream ios = ImageIO.createImageOutputStream(outputStream);
            writer.setOutput(ios);

            // finally, save thumbnail image:
            writer.write(lowRes);
            writer.dispose();

            ios.close();
            thumbImage.flush();
            //fullSizeImage.flush();
            lowRes.flush();
        } catch (Exception ex) {
            logger.warning("Caught exception trying to generate thumbnail: " + ex.getMessage());
            throw new IOException("Caught exception trying to generate thumbnail: " + ex.getMessage());
        }
    }

    public static String generatePDFThumbnailFromFile(String fileLocation, int size) {
        logger.fine("entering generatePDFThumb");

        String thumbFileLocation = fileLocation + ".thumb" + size;

        // see if the thumb is already generated and saved:
        if (new File(thumbFileLocation).exists()) {
            return thumbFileLocation;
        }

        // it it doesn't exist yet, let's attempt to generate it:
        long sizeLimit = getThumbnailSizeLimitPDF();

        /* 
         * sizeLimit set to -1 means that generation of thumbnails on the fly 
         * is disabled: 
         */
        logger.fine("pdf size limit: " + sizeLimit);

        if (sizeLimit < 0) {
            logger.fine("returning null!");
            return null;
        }

        /* 
         * sizeLimit set to 0 means no limit - generate thumbnails on the fly
         * for all files, regardless of size. 
         */
        if (sizeLimit > 0) {
            long fileSize = 0;

            try {
                fileSize = new File(fileLocation).length();
            } catch (Exception ex) {
                // 
            }

            if (fileSize == 0 || fileSize > sizeLimit) {
                logger.fine("file size: " + fileSize + ", skipping.");
                // this file is too large, exiting.
                return null;
            }
        }

        String imageMagickExec = System.getProperty("dataverse.path.imagemagick.convert");

        if (imageMagickExec != null) {
            imageMagickExec = imageMagickExec.trim();
        }

        // default location:
        if (imageMagickExec == null || imageMagickExec.equals("")) {
            imageMagickExec = "/usr/bin/convert";
        }

        if (new File(imageMagickExec).exists()) {

            // Based on the lessons recently learned in production: 
            //  - use "-thumbnail" instead of "-resize";
            //  - use "-flatten"
            //  - use "-strip"
            //  - (maybe?) use jpeg instead of png - ?
            //
            // (what we observed in production - 3.6.3, June 2014 - was that 
            // for very large TIFF images, when processed wihout the options
            // above, thumbnails produced were still obscenely *huge*; for ex.,
            // for a 100MB 3000x4000 px. TIFF file, the 275 px. PNG thumbnail 
            // produced was 5MB! - which, for a page with multiple high-res 
            // images (Grad. School of Design dv) resulted in taking forever 
            // to load... JPG thumbnails, similarly produced, were smaller, but 
            // still unnecessarily large. I was never able to figure out what 
            // was going on (full-rez color profiles still stored in the 
            // resized version - ??), but the combination above takes care of 
            // it and brings down the thumbnail size to under 50K, were it 
            // belongs. :)
            //          -- L.A. June 2014
            String previewFileLocation = null;

            // check if the "preview size" image is already available - and 
            // if not, generate it. this 400 pixel image will be used to 
            // generate smaller-size thumbnails.
            previewFileLocation = fileLocation + ".thumb" + DEFAULT_PREVIEW_SIZE;

            if (!((new File(previewFileLocation)).exists())) {
                previewFileLocation = runImageMagick(imageMagickExec, fileLocation, DEFAULT_PREVIEW_SIZE, "pdf");
            }

            if (previewFileLocation == null) {
                return null;
            }

            if (size == DEFAULT_PREVIEW_SIZE) {
                return previewFileLocation;
            }

            // generate the thumbnail for the requested size, *using the already scaled-down
            // 400x400 png version, above*:
            if (!((new File(thumbFileLocation)).exists())) {
                thumbFileLocation = runImageMagick(imageMagickExec, previewFileLocation, thumbFileLocation, size, "png");
            }

            return thumbFileLocation;

            /*
             An alternative way of handling it: 
             while we are at it, let's generate *all* the smaller thumbnail sizes:
            for (int s : (new int[]{DEFAULT_THUMBNAIL_SIZE, DEFAULT_CARDIMAGE_SIZE})) {
                String thisThumbLocation = fileLocation + ".thumb" + s;
                if (!(new File(thisThumbLocation).exists())) {
                    thisThumbLocation = runImageMagick(imageMagickExec, previewFileLocation, thisThumbLocation, s, "png");
                }
            }
                    
            // return the location of the thumbnail for the requested size:
            if (new File(thumbFileLocation).exists()) {
                return thumbFileLocation;
            }*/
        }

        logger.fine("returning null");
        return null;

    }

    /*
    private static boolean thumbnailFileExists(String fileLocation, int size) {
        String thumbFileLocation = fileLocation + ".thumb" + size;
        return new File(thumbFileLocation).exists();
    }*/
    private static String runImageMagick(String imageMagickExec, String fileLocation, int size, String format) {
        String thumbFileLocation = fileLocation + ".thumb" + size;
        return runImageMagick(imageMagickExec, fileLocation, thumbFileLocation, size, format);
    }

    private static String runImageMagick(String imageMagickExec, String fileLocation, String thumbFileLocation, int size, String format) {
        String imageMagickCmd = null;

        if ("pdf".equals(format)) {
            imageMagickCmd = imageMagickExec + " pdf:" + fileLocation + "[0] -thumbnail " + size + "x" + size + " -flatten -strip png:" + thumbFileLocation;
        } else {
            imageMagickCmd = imageMagickExec + " " + format + ":" + fileLocation + " -thumbnail " + size + "x" + size + " -flatten -strip png:" + thumbFileLocation;
        }

        logger.fine("ImageMagick command line: " + imageMagickCmd);
        int exitValue = 1;

        try {
            Runtime runtime = Runtime.getRuntime();
            Process process = runtime.exec(imageMagickCmd);
            exitValue = process.waitFor();
        } catch (Exception e) {
            exitValue = 1;
        }

        if (exitValue == 0 && new File(thumbFileLocation).exists()) {
            logger.fine("returning " + thumbFileLocation);
            return thumbFileLocation;
        }

        return null;
    }

    private static boolean isImageOverSizeLimit(long fileSize) {
        return isFileOverSizeLimit("Image", fileSize);
    }

    private static boolean isPdfFileOverSizeLimit(long fileSize) {
        return isFileOverSizeLimit("PDF", fileSize);
    }

    private static boolean isFileOverSizeLimit(String fileType, long fileSize) {
        long sizeLimit = getThumbnailSizeLimit(fileType);

        /* 
         * sizeLimit set to -1 means that generation of thumbnails on the fly 
         * is disabled: 
         */
        if (sizeLimit < 0) {
            return true;
        }

        /* 
         * sizeLimit set to 0 means no limit - generate thumbnails on the fly
         * for all files, regardless of size. 
         */
        if (sizeLimit == 0) {
            return false;
        }

        if (fileSize == 0 || fileSize > sizeLimit) {
            // this is a broken file of size 0, or 
            // this file is too large - no thumbnail:
            return true;
        }

        return false;
    }

    private static long getThumbnailSizeLimitPDF() {
        return getThumbnailSizeLimit("PDF");
    }

    private static long getThumbnailSizeLimit(String type) {
        String option = null;
        if ("Image".equals(type)) {
            option = System.getProperty("dataverse.dataAccess.thumbnail.image.limit");
        } else if ("PDF".equals(type)) {
            option = System.getProperty("dataverse.dataAccess.thumbnail.pdf.limit");
        }
        Long limit = null;

        if (option != null && !option.equals("")) {
            try {
                limit = new Long(option);
            } catch (NumberFormatException nfe) {
                limit = null;
            }
        }

        if (limit != null) {
            return limit.longValue();
        }

        return 0;
    }

    private static boolean isImageMagickInstalled() {
        return findImageMagickConvert() != null;
    }

    private static String findImageMagickConvert() {
        String imageMagickExec = System.getProperty("dataverse.path.imagemagick.convert");

        if (imageMagickExec != null) {
            imageMagickExec = imageMagickExec.trim();
        }

        // default/standard location:
        if (imageMagickExec == null || imageMagickExec.equals("")) {
            imageMagickExec = "/usr/bin/convert";
        }

        if (new File(imageMagickExec).exists()) {
            return imageMagickExec;
        }

        return null;
    }

    /*
       The method below takes a BufferedImage, and makes the specified color
       transparent. Turns out we don't really need to do this explicitly, since 
       the original transparency can easily be preserved. 
    
    private static Image makeColorTransparent(final BufferedImage im, final Color color) {
        final ImageFilter filter = new RGBImageFilter() {
            // the color we are looking for (white)... Alpha bits are set to opaque
            public int markerRGB = color.getRGB() | 0xFFFFFFFF;

            public final int filterRGB(final int x, final int y, final int rgb) {
                if ((rgb | 0xFF000000) == markerRGB) {
                    // Mark the alpha bits as zero - transparent
                    return 0x00FFFFFF & rgb;
                } else {
                    // nothing to do
                    return rgb;
                }
            }
        };

        final ImageProducer ip = new FilteredImageSource(im.getSource(), filter);
        return Toolkit.getDefaultToolkit().createImage(ip);
    }
     */
}<|MERGE_RESOLUTION|>--- conflicted
+++ resolved
@@ -233,11 +233,7 @@
                 logger.warning("GenerateImageThumb: failed to save pdf bytes in a temporary file.");
                 return false;
             } finally {
-<<<<<<< HEAD
-            	IOUtils.closeQuietly(tempFileChannel);
-=======
                 IOUtils.closeQuietly(tempFileChannel);
->>>>>>> add6c3b9
             }
             sourcePdfFile = tempFile;
         }
