package edu.harvard.iq.dataverse.api;

import edu.harvard.iq.dataverse.DOIEZIdServiceBean;
<<<<<<< HEAD
import edu.harvard.iq.dataverse.DataFileServiceBean;
=======
>>>>>>> ffc91db0
import edu.harvard.iq.dataverse.Dataset;
import edu.harvard.iq.dataverse.DatasetField;
import edu.harvard.iq.dataverse.DatasetFieldServiceBean;
import edu.harvard.iq.dataverse.DatasetFieldType;
import edu.harvard.iq.dataverse.DatasetServiceBean;
import edu.harvard.iq.dataverse.DatasetVersion;
import edu.harvard.iq.dataverse.DatasetVersionServiceBean;
import edu.harvard.iq.dataverse.Dataverse;
<<<<<<< HEAD
import edu.harvard.iq.dataverse.DataverseServiceBean;
import edu.harvard.iq.dataverse.EjbDataverseEngine;
import edu.harvard.iq.dataverse.MetadataBlock;
import edu.harvard.iq.dataverse.MetadataBlockServiceBean;
import edu.harvard.iq.dataverse.RoleAssignment;
import static edu.harvard.iq.dataverse.api.AbstractApiBean.errorResponse;
=======
import edu.harvard.iq.dataverse.MetadataBlock;
import edu.harvard.iq.dataverse.MetadataBlockServiceBean;
>>>>>>> ffc91db0
import edu.harvard.iq.dataverse.authorization.DataverseRole;
import edu.harvard.iq.dataverse.authorization.RoleAssignee;
import edu.harvard.iq.dataverse.authorization.users.User;
import edu.harvard.iq.dataverse.datasetutility.AddReplaceFileHelper;
import edu.harvard.iq.dataverse.datasetutility.DataFileTagException;
import edu.harvard.iq.dataverse.datasetutility.NoFilesException;
import edu.harvard.iq.dataverse.datasetutility.OptionalFileParams;
import edu.harvard.iq.dataverse.engine.command.Command;
import edu.harvard.iq.dataverse.engine.command.DataverseRequest;
import edu.harvard.iq.dataverse.engine.command.impl.AssignRoleCommand;
import edu.harvard.iq.dataverse.engine.command.impl.CreateDatasetVersionCommand;
import edu.harvard.iq.dataverse.engine.command.impl.CreatePrivateUrlCommand;
import edu.harvard.iq.dataverse.engine.command.impl.DeleteDatasetCommand;
import edu.harvard.iq.dataverse.engine.command.impl.DeleteDatasetVersionCommand;
import edu.harvard.iq.dataverse.engine.command.impl.DeletePrivateUrlCommand;
import edu.harvard.iq.dataverse.engine.command.impl.DestroyDatasetCommand;
import edu.harvard.iq.dataverse.engine.command.impl.GetDatasetCommand;
import edu.harvard.iq.dataverse.engine.command.impl.GetSpecificPublishedDatasetVersionCommand;
import edu.harvard.iq.dataverse.engine.command.impl.GetDraftDatasetVersionCommand;
import edu.harvard.iq.dataverse.engine.command.impl.GetLatestAccessibleDatasetVersionCommand;
import edu.harvard.iq.dataverse.engine.command.impl.GetLatestPublishedDatasetVersionCommand;
import edu.harvard.iq.dataverse.engine.command.impl.GetPrivateUrlCommand;
import edu.harvard.iq.dataverse.engine.command.impl.ListRoleAssignments;
import edu.harvard.iq.dataverse.engine.command.impl.ListVersionsCommand;
import edu.harvard.iq.dataverse.engine.command.impl.PublishDatasetCommand;
import edu.harvard.iq.dataverse.engine.command.impl.SetDatasetCitationDateCommand;
import edu.harvard.iq.dataverse.engine.command.impl.UpdateDatasetTargetURLCommand;
import edu.harvard.iq.dataverse.engine.command.impl.UpdateDatasetVersionCommand;
import edu.harvard.iq.dataverse.export.DDIExportServiceBean;
import edu.harvard.iq.dataverse.export.ExportService;
import edu.harvard.iq.dataverse.export.ddi.DdiExportUtil;
import edu.harvard.iq.dataverse.ingest.IngestServiceBean;
import edu.harvard.iq.dataverse.privateurl.PrivateUrl;
import edu.harvard.iq.dataverse.settings.SettingsServiceBean;
import edu.harvard.iq.dataverse.util.SystemConfig;
import edu.harvard.iq.dataverse.util.json.JsonParseException;
import static edu.harvard.iq.dataverse.util.json.JsonPrinter.*;
import java.io.ByteArrayOutputStream;
import java.io.OutputStream;
import java.io.StringReader;
import java.util.List;
import java.util.Map;
<<<<<<< HEAD
import java.util.ResourceBundle;
=======
>>>>>>> ffc91db0
import java.util.logging.Level;
import java.util.logging.Logger;
import javax.ejb.EJB;
import javax.json.Json;
import javax.json.JsonArrayBuilder;
import javax.json.JsonObject;
import javax.json.JsonObjectBuilder;
<<<<<<< HEAD
import javax.ws.rs.Consumes;
=======
>>>>>>> ffc91db0
import javax.ws.rs.DELETE;
import javax.ws.rs.GET;
import javax.ws.rs.POST;
import javax.ws.rs.PUT;
import javax.ws.rs.Path;
import javax.ws.rs.PathParam;
import javax.ws.rs.Produces;
import javax.ws.rs.QueryParam;
import javax.ws.rs.core.MediaType;
import javax.ws.rs.core.Response;
import static javax.ws.rs.core.Response.Status.BAD_REQUEST;
import org.glassfish.jersey.media.multipart.FormDataBodyPart;
import org.glassfish.jersey.media.multipart.FormDataContentDisposition;
import org.glassfish.jersey.media.multipart.FormDataParam;

@Path("datasets")
public class Datasets extends AbstractApiBean {

    private static final Logger LOGGER = Logger.getLogger(Datasets.class.getName());
    
    private static final String PERSISTENT_ID_KEY=":persistentId";
    
    @EJB
    DatasetServiceBean datasetService;

    @EJB
    DOIEZIdServiceBean doiEZIdServiceBean;

    @EJB
    DDIExportServiceBean ddiExportService;
    
    @EJB
    SystemConfig systemConfig;
    
    @EJB
    DatasetFieldServiceBean datasetfieldService;

    @EJB
    MetadataBlockServiceBean metadataBlockService;
    
    @EJB
    SettingsServiceBean settingsService;
    
    @EJB
    DataFileServiceBean fileService;
    
    @EJB
    DatasetVersionServiceBean datasetVersionService;

    @EJB
    IngestServiceBean ingestService;

    @EJB
    EjbDataverseEngine commandEngine;
     
    /**
     * Used to consolidate the way we parse and handle dataset versions.
     * @param <T> 
     */
    private interface DsVersionHandler<T> {
        T handleLatest();
        T handleDraft();
        T handleSpecific( long major, long minor );
        T handleLatestPublished();
    }
	
	@GET
	@Path("{id}")
    public Response getDataset(@PathParam("id") String id) {
        return response( req -> {
            final Dataset retrieved = execCommand(new GetDatasetCommand(req, findDatasetOrDie(id)));
            final DatasetVersion latest = execCommand(new GetLatestAccessibleDatasetVersionCommand(req, retrieved));
            final JsonObjectBuilder jsonbuilder = json(retrieved);

            return ok(jsonbuilder.add("latestVersion", (latest != null) ? json(latest) : null));
        });
    }
    
    // TODO: 
    // This API call should, ideally, call findUserOrDie() and the GetDatasetCommand 
    // to obtain the dataset that we are trying to export - which would handle
    // Auth in the process... For now, Auth isn't necessary - since export ONLY 
    // WORKS on published datasets, which are open to the world. -- L.A. 4.5
    
    @GET
    @Path("/export")
    @Produces({"application/xml", "application/json"})
    public Response exportDataset(@QueryParam("persistentId") String persistentId, @QueryParam("exporter") String exporter) {

        try {
            Dataset dataset = datasetService.findByGlobalId(persistentId);
            if (dataset == null) {
                return error(Response.Status.NOT_FOUND, "A dataset with the persistentId " + persistentId + " could not be found.");
            }
            
            ExportService instance = ExportService.getInstance();
            
            String xml = instance.getExportAsString(dataset, exporter);
            // I'm wondering if this going to become a performance problem 
            // with really GIANT datasets,
            // the fact that we are passing these exports, blobs of JSON, and, 
            // especially, DDI XML as complete strings. It would be nicer 
            // if we could stream instead - and the export service already can
            // give it to as as a stream; then we could start sending the 
            // output to the remote client as soon as we got the first bytes, 
            // without waiting for the whole thing to be generated and buffered... 
            // (the way Access API streams its output). 
            // -- L.A., 4.5
            
            LOGGER.fine("xml to return: " + xml);
            String mediaType = MediaType.TEXT_PLAIN;
            if (instance.isXMLFormat(exporter)){
                mediaType = MediaType.APPLICATION_XML;
            }
            return Response.ok()
                    .entity(xml)
                    .type(mediaType).
                    build();
        } catch (Exception wr) {
            return error(Response.Status.FORBIDDEN, "Export Failed");
        }
    }

	@DELETE
	@Path("{id}")
	public Response deleteDataset( @PathParam("id") String id) {
		return response( req -> {
			execCommand( new DeleteDatasetCommand(req, findDatasetOrDie(id)));
			return ok("Dataset " + id + " deleted");
        });
	}
        
	@DELETE
	@Path("{id}/destroy")
	public Response destroyDataset( @PathParam("id") String id) {
		return response( req -> {
			execCommand( new DestroyDatasetCommand(findDatasetOrDie(id), req) );
			return ok("Dataset " + id + " destroyed");
        });
	}
        
	@PUT
	@Path("{id}/citationdate")
	public Response setCitationDate( @PathParam("id") String id, String dsfTypeName) {
        return response( req -> {
            if ( dsfTypeName.trim().isEmpty() ){
                return badRequest("Please provide a dataset field type in the requst body.");
            }
            DatasetFieldType dsfType = null;
            if (!":publicationDate".equals(dsfTypeName)) {
                dsfType = datasetFieldSvc.findByName(dsfTypeName);
                if (dsfType == null) {
                    return badRequest("Dataset Field Type Name " + dsfTypeName + " not found.");
                }
            }

            execCommand(new SetDatasetCitationDateCommand(req, findDatasetOrDie(id), dsfType));
            return ok("Citation Date for dataset " + id + " set to: " + (dsfType != null ? dsfType.getDisplayName() : "default"));
        });
	}    
    
	@DELETE
	@Path("{id}/citationdate")
	public Response useDefaultCitationDate( @PathParam("id") String id) {
        return response( req -> {
            execCommand(new SetDatasetCitationDateCommand(req, findDatasetOrDie(id), null));
            return ok("Citation Date for dataset " + id + " set to default");
        });
	}         
	
	@GET
	@Path("{id}/versions")
    public Response listVersions( @PathParam("id") String id ) {
        return response( req -> {
            return ok( 
                    execCommand(
                        new ListVersionsCommand(req, findDatasetOrDie(id)) )
                        .stream()
                        .map( d -> json(d) )
                        .collect(toJsonArray()));});
    }
	
	@GET
	@Path("{id}/versions/{versionId}")
    public Response getVersion( @PathParam("id") String datasetId, @PathParam("versionId") String versionId) {
        return response( req -> {
            DatasetVersion dsv = getDatasetVersionOrDie(req, versionId, findDatasetOrDie(datasetId));            
            return (dsv == null || dsv.getId() == null) ? notFound("Dataset version not found")
                                                        : ok(json(dsv));
        });
    }
	
    @GET
	@Path("{id}/versions/{versionId}/files")
    public Response getVersionFiles( @PathParam("id") String datasetId, @PathParam("versionId") String versionId) {
        return response( req -> ok( jsonFileMetadatas(
                         getDatasetVersionOrDie(req, versionId, findDatasetOrDie(datasetId)).getFileMetadatas())) );
    }
    
    @GET
    @Path("{id}/versions/{versionId}/metadata")
    public Response getVersionMetadata( @PathParam("id") String datasetId, @PathParam("versionId") String versionId) {
		return response( req -> ok(
                    jsonByBlocks(
                        getDatasetVersionOrDie(req, versionId, findDatasetOrDie(datasetId) )
                                .getDatasetFields())));
    }
    
    @GET
	@Path("{id}/versions/{versionNumber}/metadata/{block}")
    public Response getVersionMetadataBlock( @PathParam("id") String datasetId, 
                                             @PathParam("versionNumber") String versionNumber, 
                                             @PathParam("block") String blockName ) {
		
        return response( req -> {
            DatasetVersion dsv = getDatasetVersionOrDie(req, versionNumber, findDatasetOrDie(datasetId) );
            
            Map<MetadataBlock, List<DatasetField>> fieldsByBlock = DatasetField.groupByBlock(dsv.getDatasetFields());
            for ( Map.Entry<MetadataBlock, List<DatasetField>> p : fieldsByBlock.entrySet() ) {
                if ( p.getKey().getName().equals(blockName) ) {
                    return ok( json(p.getKey(), p.getValue()) );
                }
            }
            return notFound("metadata block named " + blockName + " not found");
        });
    }
	
    @DELETE
	@Path("{id}/versions/{versionId}")
	public Response deleteDraftVersion( @PathParam("id") String id,  @PathParam("versionId") String versionId ){
        if ( ! ":draft".equals(versionId) ) {
            return badRequest("Only the :draft version can be deleted");
        }

        return response( req -> {
            execCommand( new DeleteDatasetVersionCommand(req, findDatasetOrDie(id)) );
            return ok("Draft version of dataset " + id + " deleted");
        });
    }
        
    
    @GET
    @Path("{id}/modifyRegistration")
    public Response updateDatasetTargetURL(@PathParam("id") String id ) {
        return response( req -> {
            execCommand(new UpdateDatasetTargetURLCommand(findDatasetOrDie(id), req));
            return ok("Dataset " + id + " target url updated");
        });
    }
    
    @GET
    @Path("/modifyRegistrationAll")
    public Response updateDatasetTargetURLAll() {
        return response( req -> {
            datasetService.findAll().forEach( ds -> {
                try {
                    execCommand(new UpdateDatasetTargetURLCommand(findDatasetOrDie(ds.getId().toString()), req));
                } catch (WrappedResponse ex) {
                    Logger.getLogger(Datasets.class.getName()).log(Level.SEVERE, null, ex);
                }
            });
            return ok("Update All Dataset target url completed");
        });
    }
  
    @PUT
	@Path("{id}/versions/{versionId}")
	public Response updateDraftVersion( String jsonBody, @PathParam("id") String id,  @PathParam("versionId") String versionId ){
        
        if ( ! ":draft".equals(versionId) ) {
            return error( Response.Status.BAD_REQUEST, "Only the :draft version can be updated");
        }
        
        try ( StringReader rdr = new StringReader(jsonBody) ) {
            DataverseRequest req = createDataverseRequest(findUserOrDie());
            Dataset ds = findDatasetOrDie(id);
            JsonObject json = Json.createReader(rdr).readObject();
            DatasetVersion incomingVersion = jsonParser().parseDatasetVersion(json);
            
            // clear possibly stale fields from the incoming dataset version.
            // creation and modification dates are updated by the commands.
            incomingVersion.setId(null);
            incomingVersion.setVersionNumber(null);
            incomingVersion.setMinorVersionNumber(null);
            incomingVersion.setVersionState(DatasetVersion.VersionState.DRAFT);
            incomingVersion.setDataset(ds);
            incomingVersion.setCreateTime(null);
            incomingVersion.setLastUpdateTime(null);
            boolean updateDraft = ds.getLatestVersion().isDraft();
            DatasetVersion managedVersion = execCommand( updateDraft
                                                             ? new UpdateDatasetVersionCommand(req, incomingVersion)
                                                             : new CreateDatasetVersionCommand(req, ds, incomingVersion));
            return ok( json(managedVersion) );
                    
        } catch (JsonParseException ex) {
            LOGGER.log(Level.SEVERE, "Semantic error parsing dataset version Json: " + ex.getMessage(), ex);
            return error( Response.Status.BAD_REQUEST, "Error parsing dataset version: " + ex.getMessage() );
            
        } catch (WrappedResponse ex) {
            return ex.getResponse();
            
        }
    }
    
    @GET
    @Path("{id}/actions/:publish") 
    public Response publishDataset( @PathParam("id") String id, @QueryParam("type") String type ) {
        try {
            if ( type == null ) {
                return error( Response.Status.BAD_REQUEST, "Missing 'type' parameter (either 'major' or 'minor').");
            }
            
            type = type.toLowerCase();
            boolean isMinor;
            switch ( type ) {
                case "minor": isMinor = true; break;
                case "major": isMinor = false; break;
                default: return error( Response.Status.BAD_REQUEST, "Illegal 'type' parameter value '" + type + "'. It needs to be either 'major' or 'minor'.");
            }
            long dsId;
            try {
                dsId = Long.parseLong(id);
            } catch ( NumberFormatException nfe ) {
                return error( Response.Status.BAD_REQUEST, "Bad dataset id. Please provide a number.");
            }
            
            Dataset ds = datasetService.find(dsId);
            
            return ( ds == null ) ? notFound("Can't find dataset with id '" + id + "'")
                                  : ok( json(execCommand(new PublishDatasetCommand(ds, 
                                                                            createDataverseRequest(findAuthenticatedUserOrDie()),
                                                                            isMinor))) );
        
        }  catch (WrappedResponse ex) {
            return ex.getResponse();
        }
    }

    @GET
    @Path("{id}/links")
    public Response getLinks(@PathParam("id") String idSupplied ) {
        try {
            User u = findUserOrDie();
            if (!u.isSuperuser()) {
                return error(Response.Status.FORBIDDEN, "Not a superuser");
            }
            Dataset dataset = findDatasetOrDie(idSupplied);

            long datasetId = dataset.getId();
            List<Dataverse> dvsThatLinkToThisDatasetId = dataverseSvc.findDataversesThatLinkToThisDatasetId(datasetId);
            JsonArrayBuilder dataversesThatLinkToThisDatasetIdBuilder = Json.createArrayBuilder();
            for (Dataverse dataverse : dvsThatLinkToThisDatasetId) {
                dataversesThatLinkToThisDatasetIdBuilder.add(dataverse.getAlias() + " (id " + dataverse.getId() + ")");
            }
            JsonObjectBuilder response = Json.createObjectBuilder();
            response.add("dataverses that link to dataset id " + datasetId, dataversesThatLinkToThisDatasetIdBuilder);
            return ok(response);
        } catch (WrappedResponse wr) {
            return wr.getResponse();
        }
    }

    /**
     * @todo Implement this for real as part of
     * https://github.com/IQSS/dataverse/issues/2579
     */
    @GET
    @Path("ddi")
    @Produces({"application/xml", "application/json"})
    @Deprecated
    public Response getDdi(@QueryParam("id") long id, @QueryParam("persistentId") String persistentId, @QueryParam("dto") boolean dto) {
        boolean ddiExportEnabled = systemConfig.isDdiExportEnabled();
        if (!ddiExportEnabled) {
            return error(Response.Status.FORBIDDEN, "Disabled");
        }
        try {
            User u = findUserOrDie();
            if (!u.isSuperuser()) {
                return error(Response.Status.FORBIDDEN, "Not a superuser");
            }

            LOGGER.fine("looking up " + persistentId);
            Dataset dataset = datasetService.findByGlobalId(persistentId);
            if (dataset == null) {
                return error(Response.Status.NOT_FOUND, "A dataset with the persistentId " + persistentId + " could not be found.");
            }

            String xml = "<codeBook>XML_BEING_COOKED</codeBook>";
            if (dto) {
                /**
                 * @todo We can only assume that this should not be hard-coded
                 * to getLatestVersion
                 */
                final JsonObjectBuilder datasetAsJson = jsonAsDatasetDto(dataset.getLatestVersion());
                xml = DdiExportUtil.datasetDtoAsJson2ddi(datasetAsJson.toString());
            } else {
                OutputStream outputStream = new ByteArrayOutputStream();
                ddiExportService.exportDataset(dataset.getId(), outputStream, null, null);
                xml = outputStream.toString();
            }
            LOGGER.fine("xml to return: " + xml);

            return Response.ok()
                    .entity(xml)
                    .type(MediaType.APPLICATION_XML).
                    build();
        } catch (WrappedResponse wr) {
            return wr.getResponse();
        }
    }
    
    /**
     * @todo Make this real. Currently only used for API testing. Copied from
     * the equivalent API endpoint for dataverses and simplified with values
     * hard coded.
     */
    @POST
    @Path("{identifier}/assignments")
    public Response createAssignment(String userOrGroup, @PathParam("identifier") String id, @QueryParam("key") String apiKey) {
        boolean apiTestingOnly = true;
        if (apiTestingOnly) {
            return error(Response.Status.FORBIDDEN, "This is only for API tests.");
        }
        try {
            Dataset dataset = findDatasetOrDie(id);
            RoleAssignee assignee = findAssignee(userOrGroup);
            if (assignee == null) {
                return error(Response.Status.BAD_REQUEST, "Assignee not found");
            }
            DataverseRole theRole = rolesSvc.findBuiltinRoleByAlias("admin");
            String privateUrlToken = null;
            return ok(
                    json(execCommand(new AssignRoleCommand(assignee, theRole, dataset, createDataverseRequest(findUserOrDie()), privateUrlToken))));
        } catch (WrappedResponse ex) {
            LOGGER.log(Level.WARNING, "Can''t create assignment: {0}", ex.getMessage());
            return ex.getResponse();
        }
    }

    @GET
    @Path("{identifier}/assignments")
    public Response getAssignments(@PathParam("identifier") String id) {
        return response( req -> 
            ok( execCommand(
                       new ListRoleAssignments(req, findDatasetOrDie(id)))
                     .stream().map(ra->json(ra)).collect(toJsonArray())) );
    }

    @GET
    @Path("{id}/privateUrl")
    public Response getPrivateUrlData(@PathParam("id") String idSupplied) {
        return response( req -> {
            PrivateUrl privateUrl = execCommand(new GetPrivateUrlCommand(req, findDatasetOrDie(idSupplied)));
            return (privateUrl != null) ? ok(json(privateUrl)) 
                                        : error(Response.Status.NOT_FOUND, "Private URL not found.");
        });
    }

    @POST
    @Path("{id}/privateUrl")
    public Response createPrivateUrl(@PathParam("id") String idSupplied) {
        return response( req -> 
                ok(json(execCommand(
                        new CreatePrivateUrlCommand(req, findDatasetOrDie(idSupplied))))));
    }

    @DELETE
    @Path("{id}/privateUrl")
    public Response deletePrivateUrl(@PathParam("id") String idSupplied) {
        return response( req -> {
            Dataset dataset = findDatasetOrDie(idSupplied);
            PrivateUrl privateUrl = execCommand(new GetPrivateUrlCommand(req, dataset));
            if (privateUrl != null) {
                execCommand(new DeletePrivateUrlCommand(req, dataset));
                return ok("Private URL deleted.");
            } else {
                return notFound("No Private URL to delete.");
            }
        });
    }
    
    private Dataset findDatasetOrDie( String id ) throws WrappedResponse {
        Dataset dataset;
        if ( id.equals(PERSISTENT_ID_KEY) ) {
            String persistentId = getRequestParameter(PERSISTENT_ID_KEY.substring(1));
            if ( persistentId == null ) {
                throw new WrappedResponse( 
                        badRequest("When accessing a dataset based on persistent id, "
                                + "a " + PERSISTENT_ID_KEY.substring(1) + " query parameter "
                                + "must be present"));
            }
            dataset = datasetService.findByGlobalId(persistentId);
            if (dataset == null) {
                throw new WrappedResponse( notFound("dataset " + persistentId + " not found") );
            }   
            return dataset;
            
        } else {
            try {
                dataset = datasetService.find( Long.parseLong(id) );
                if (dataset == null) {
                    throw new WrappedResponse( notFound("dataset " + id + " not found") );
                }   
                return dataset;
            } catch ( NumberFormatException nfe ) {
                throw new WrappedResponse( 
                        badRequest("Bad dataset id number: '" + id + "'"));
            }
        }
        
    }
    
    
    private <T> T handleVersion( String versionId, DsVersionHandler<T> hdl )
        throws WrappedResponse {
        switch (versionId) {
			case ":latest": return hdl.handleLatest();
			case ":draft": return hdl.handleDraft();
            case ":latest-published": return hdl.handleLatestPublished();
			default:
                try {
                    String[] versions = versionId.split("\\.");
                    switch (versions.length) {
                        case 1:
                            return hdl.handleSpecific(Long.parseLong(versions[0]), (long)0.0);
                        case 2:
                            return hdl.handleSpecific( Long.parseLong(versions[0]), Long.parseLong(versions[1]) );
                        default:
                            throw new WrappedResponse(error( Response.Status.BAD_REQUEST, "Illegal version identifier '" + versionId + "'"));
                    }
                } catch ( NumberFormatException nfe ) {
                    throw new WrappedResponse( error( Response.Status.BAD_REQUEST, "Illegal version identifier '" + versionId + "'") );
                }
		}
    }
    
    private DatasetVersion getDatasetVersionOrDie( final DataverseRequest req, String versionNumber, final Dataset ds ) throws WrappedResponse {
        DatasetVersion dsv = execCommand( handleVersion(versionNumber, new DsVersionHandler<Command<DatasetVersion>>(){

                @Override
                public Command<DatasetVersion> handleLatest() {
                    return new GetLatestAccessibleDatasetVersionCommand(req, ds);
                }

                @Override
                public Command<DatasetVersion> handleDraft() {
                    return new GetDraftDatasetVersionCommand(req, ds);
                }

<<<<<<< HEAD
    
    
    /**
     * Add a File to an existing Dataset
     * 
     * @param datasetId
     * @param testFileInputStream
     * @param contentDispositionHeader
     * @param formDataBodyPart
     * @return 
     */
    @POST
    @Path("{id}/add")
    @Consumes(MediaType.MULTIPART_FORM_DATA)
    public Response addFileToDataset(@PathParam("id") String idSupplied,
                    @FormDataParam("jsonData") String jsonData,
                    @FormDataParam("file") InputStream testFileInputStream,
                    @FormDataParam("file") FormDataContentDisposition contentDispositionHeader,
                    @FormDataParam("file") final FormDataBodyPart formDataBodyPart
                    ){

          
        // -------------------------------------
        // (1) Get the user from the API key
        // -------------------------------------
        User authUser;
        try {
            authUser = this.findUserOrDie();
        } catch (WrappedResponse ex) {
            return errorResponse(Response.Status.FORBIDDEN,
                    ResourceBundle.getBundle("Bundle").getString("file.addreplace.error.auth")
                    );
        }
        
        // -------------------------------------
        // (2) Get the Dataset Id
        //  
        // -------------------------------------
        Dataset dataset;
        
        try{
            dataset = findDatasetOrDie(idSupplied);
        }catch (WrappedResponse wr) {
            String errMsg;
            if (idSupplied==null){
                errMsg = ResourceBundle.getBundle("Bundle").getString("file.addreplace.error.dataset_id_is_null");
               return errorResponse(Response.Status.BAD_REQUEST, errMsg);

            }else if (idSupplied.equals(Datasets.PERSISTENT_ID_KEY)){
              return wr.getResponse();
            }else{
               errMsg = ResourceBundle.getBundle("Bundle").getString("file.addreplace.error.dataset_id_not_found") + " " + idSupplied;
               return errorResponse(Response.Status.BAD_REQUEST, errMsg);
            }
        }
        
        Long datasetId = dataset.getId();

        
        // -------------------------------------
        // (3) Get the file name and content type
        // -------------------------------------
        String newFilename = contentDispositionHeader.getFileName();
        String newFileContentType = formDataBodyPart.getMediaType().toString();
      
        
        // (2a) Load up optional params via JSON
        //---------------------------------------
        OptionalFileParams optionalFileParams = null;
        msgt("(api) jsonData: " +  jsonData);

        try {
            optionalFileParams = new OptionalFileParams(jsonData);
        } catch (DataFileTagException ex) {
            return errorResponse( Response.Status.BAD_REQUEST, ex.getMessage());            
        }

        
        //-------------------
        // (3) Create the AddReplaceFileHelper object
        //-------------------
        msg("ADD!");

        DataverseRequest dvRequest2 = createDataverseRequest(authUser);
        AddReplaceFileHelper addFileHelper = new AddReplaceFileHelper(dvRequest2,
                                                this.ingestService,
                                                this.datasetService,
                                                this.fileService,
                                                this.permissionSvc,
                                                this.commandEngine);


        //-------------------
        // (4) Run "runAddFileByDatasetId"
        //-------------------
        addFileHelper.runAddFileByDatasetId(datasetId,
                                newFilename,
                                newFileContentType,
                                testFileInputStream,
                                optionalFileParams);


        if (addFileHelper.hasError()){
            return errorResponse(addFileHelper.getHttpErrorCode(), addFileHelper.getErrorMessagesAsString("\n"));
        }else{
            String successMsg = ResourceBundle.getBundle("Bundle").getString("file.addreplace.success.add");        
            try {
                msgt("as String: " + addFileHelper.getSuccessResult());

                return okResponseGsonObject(successMsg,
                        addFileHelper.getSuccessResultAsGsonObject());
                //"Look at that!  You added a file! (hey hey, it may have worked)");
            } catch (NoFilesException ex) {
                Logger.getLogger(Files.class.getName()).log(Level.SEVERE, null, ex);
                return errorResponse(Response.Status.BAD_REQUEST, "NoFileException!  Serious Error! See administrator!");

            }
        }
            
    } // end: addFileToDataset


    
    private void msg(String m){
        System.out.println(m);
    }
    private void dashes(){
        msg("----------------");
    }
    private void msgt(String m){
        dashes(); msg(m); dashes();
    }


=======
                @Override
                public Command<DatasetVersion> handleSpecific(long major, long minor) {
                    return new GetSpecificPublishedDatasetVersionCommand(req, ds, major, minor);
                }

                @Override
                public Command<DatasetVersion> handleLatestPublished() {
                    return new GetLatestPublishedDatasetVersionCommand(req, ds);
                }
            }));
        if ( dsv == null || dsv.getId() == null ) {
            throw new WrappedResponse( notFound("Dataset version " + versionNumber + " of dataset " + ds.getId() + " not found") );
        }
        return dsv;
    }
    
>>>>>>> ffc91db0
}<|MERGE_RESOLUTION|>--- conflicted
+++ resolved
@@ -1,10 +1,7 @@
 package edu.harvard.iq.dataverse.api;
 
 import edu.harvard.iq.dataverse.DOIEZIdServiceBean;
-<<<<<<< HEAD
 import edu.harvard.iq.dataverse.DataFileServiceBean;
-=======
->>>>>>> ffc91db0
 import edu.harvard.iq.dataverse.Dataset;
 import edu.harvard.iq.dataverse.DatasetField;
 import edu.harvard.iq.dataverse.DatasetFieldServiceBean;
@@ -13,17 +10,13 @@
 import edu.harvard.iq.dataverse.DatasetVersion;
 import edu.harvard.iq.dataverse.DatasetVersionServiceBean;
 import edu.harvard.iq.dataverse.Dataverse;
-<<<<<<< HEAD
 import edu.harvard.iq.dataverse.DataverseServiceBean;
 import edu.harvard.iq.dataverse.EjbDataverseEngine;
 import edu.harvard.iq.dataverse.MetadataBlock;
 import edu.harvard.iq.dataverse.MetadataBlockServiceBean;
 import edu.harvard.iq.dataverse.RoleAssignment;
-import static edu.harvard.iq.dataverse.api.AbstractApiBean.errorResponse;
-=======
 import edu.harvard.iq.dataverse.MetadataBlock;
 import edu.harvard.iq.dataverse.MetadataBlockServiceBean;
->>>>>>> ffc91db0
 import edu.harvard.iq.dataverse.authorization.DataverseRole;
 import edu.harvard.iq.dataverse.authorization.RoleAssignee;
 import edu.harvard.iq.dataverse.authorization.users.User;
@@ -62,14 +55,12 @@
 import edu.harvard.iq.dataverse.util.json.JsonParseException;
 import static edu.harvard.iq.dataverse.util.json.JsonPrinter.*;
 import java.io.ByteArrayOutputStream;
+import java.io.InputStream;
 import java.io.OutputStream;
 import java.io.StringReader;
 import java.util.List;
 import java.util.Map;
-<<<<<<< HEAD
 import java.util.ResourceBundle;
-=======
->>>>>>> ffc91db0
 import java.util.logging.Level;
 import java.util.logging.Logger;
 import javax.ejb.EJB;
@@ -77,10 +68,7 @@
 import javax.json.JsonArrayBuilder;
 import javax.json.JsonObject;
 import javax.json.JsonObjectBuilder;
-<<<<<<< HEAD
 import javax.ws.rs.Consumes;
-=======
->>>>>>> ffc91db0
 import javax.ws.rs.DELETE;
 import javax.ws.rs.GET;
 import javax.ws.rs.POST;
@@ -147,8 +135,8 @@
         T handleLatestPublished();
     }
 	
-	@GET
-	@Path("{id}")
+    @GET
+    @Path("{id}")
     public Response getDataset(@PathParam("id") String id) {
         return response( req -> {
             final Dataset retrieved = execCommand(new GetDatasetCommand(req, findDatasetOrDie(id)));
@@ -347,8 +335,8 @@
     }
   
     @PUT
-	@Path("{id}/versions/{versionId}")
-	public Response updateDraftVersion( String jsonBody, @PathParam("id") String id,  @PathParam("versionId") String versionId ){
+    @Path("{id}/versions/{versionId}")
+    public Response updateDraftVersion( String jsonBody, @PathParam("id") String id,  @PathParam("versionId") String versionId ){
         
         if ( ! ":draft".equals(versionId) ) {
             return error( Response.Status.BAD_REQUEST, "Only the :draft version can be updated");
@@ -561,6 +549,141 @@
             }
         });
     }
+    
+    
+    
+    /**
+     * Add a File to an existing Dataset
+     * 
+     * @param datasetId
+     * @param testFileInputStream
+     * @param contentDispositionHeader
+     * @param formDataBodyPart
+     * @return 
+     */
+    @POST
+    @Path("{id}/add")
+    @Consumes(MediaType.MULTIPART_FORM_DATA)
+    public Response addFileToDataset(@PathParam("id") String idSupplied,
+                    @FormDataParam("jsonData") String jsonData,
+                    @FormDataParam("file") InputStream testFileInputStream,
+                    @FormDataParam("file") FormDataContentDisposition contentDispositionHeader,
+                    @FormDataParam("file") final FormDataBodyPart formDataBodyPart
+                    ){
+
+          
+        // -------------------------------------
+        // (1) Get the user from the API key
+        // -------------------------------------
+        User authUser;
+        try {
+            authUser = findUserOrDie();
+        } catch (WrappedResponse ex) {
+            return error(Response.Status.FORBIDDEN,
+                    ResourceBundle.getBundle("Bundle").getString("file.addreplace.error.auth")
+                    );
+        }
+        
+        // -------------------------------------
+        // (2) Get the Dataset Id
+        //  
+        // -------------------------------------
+        Dataset dataset;
+        
+        try{
+            dataset = findDatasetOrDie(idSupplied);
+        }catch (WrappedResponse wr) {
+            String errMsg;
+            if (idSupplied==null){
+                errMsg = ResourceBundle.getBundle("Bundle").getString("file.addreplace.error.dataset_id_is_null");
+               return error(Response.Status.BAD_REQUEST, errMsg);
+
+            }else if (idSupplied.equals(Datasets.PERSISTENT_ID_KEY)){
+              return wr.getResponse();
+            }else{
+               errMsg = ResourceBundle.getBundle("Bundle").getString("file.addreplace.error.dataset_id_not_found") + " " + idSupplied;
+               return error(Response.Status.BAD_REQUEST, errMsg);
+            }
+        }
+        
+        Long datasetId = dataset.getId();
+
+        
+        // -------------------------------------
+        // (3) Get the file name and content type
+        // -------------------------------------
+        String newFilename = contentDispositionHeader.getFileName();
+        String newFileContentType = formDataBodyPart.getMediaType().toString();
+      
+        
+        // (2a) Load up optional params via JSON
+        //---------------------------------------
+        OptionalFileParams optionalFileParams = null;
+        msgt("(api) jsonData: " +  jsonData);
+
+        try {
+            optionalFileParams = new OptionalFileParams(jsonData);
+        } catch (DataFileTagException ex) {
+            return error( Response.Status.BAD_REQUEST, ex.getMessage());            
+        }
+
+        
+        //-------------------
+        // (3) Create the AddReplaceFileHelper object
+        //-------------------
+        msg("ADD!");
+
+        DataverseRequest dvRequest2 = createDataverseRequest(authUser);
+        AddReplaceFileHelper addFileHelper = new AddReplaceFileHelper(dvRequest2,
+                                                ingestService,
+                                                datasetService,
+                                                fileService,
+                                                permissionSvc,
+                                                commandEngine);
+
+
+        //-------------------
+        // (4) Run "runAddFileByDatasetId"
+        //-------------------
+        addFileHelper.runAddFileByDatasetId(datasetId,
+                                newFilename,
+                                newFileContentType,
+                                testFileInputStream,
+                                optionalFileParams);
+
+
+        if (addFileHelper.hasError()){
+            return error(addFileHelper.getHttpErrorCode(), addFileHelper.getErrorMessagesAsString("\n"));
+        }else{
+            String successMsg = ResourceBundle.getBundle("Bundle").getString("file.addreplace.success.add");        
+            try {
+                msgt("as String: " + addFileHelper.getSuccessResult());
+
+                return okResponseGsonObject(successMsg,
+                        addFileHelper.getSuccessResultAsGsonObject());
+                //"Look at that!  You added a file! (hey hey, it may have worked)");
+            } catch (NoFilesException ex) {
+                Logger.getLogger(Files.class.getName()).log(Level.SEVERE, null, ex);
+                return error(Response.Status.BAD_REQUEST, "NoFileException!  Serious Error! See administrator!");
+
+            }
+        }
+            
+    } // end: addFileToDataset
+
+
+    
+    private void msg(String m){
+        //System.out.println(m);
+    }
+    private void dashes(){
+        msg("----------------");
+    }
+    private void msgt(String m){
+        dashes(); msg(m); dashes();
+    }
+
+
     
     private Dataset findDatasetOrDie( String id ) throws WrappedResponse {
         Dataset dataset;
@@ -629,143 +752,7 @@
                 public Command<DatasetVersion> handleDraft() {
                     return new GetDraftDatasetVersionCommand(req, ds);
                 }
-
-<<<<<<< HEAD
-    
-    
-    /**
-     * Add a File to an existing Dataset
-     * 
-     * @param datasetId
-     * @param testFileInputStream
-     * @param contentDispositionHeader
-     * @param formDataBodyPart
-     * @return 
-     */
-    @POST
-    @Path("{id}/add")
-    @Consumes(MediaType.MULTIPART_FORM_DATA)
-    public Response addFileToDataset(@PathParam("id") String idSupplied,
-                    @FormDataParam("jsonData") String jsonData,
-                    @FormDataParam("file") InputStream testFileInputStream,
-                    @FormDataParam("file") FormDataContentDisposition contentDispositionHeader,
-                    @FormDataParam("file") final FormDataBodyPart formDataBodyPart
-                    ){
-
-          
-        // -------------------------------------
-        // (1) Get the user from the API key
-        // -------------------------------------
-        User authUser;
-        try {
-            authUser = this.findUserOrDie();
-        } catch (WrappedResponse ex) {
-            return errorResponse(Response.Status.FORBIDDEN,
-                    ResourceBundle.getBundle("Bundle").getString("file.addreplace.error.auth")
-                    );
-        }
-        
-        // -------------------------------------
-        // (2) Get the Dataset Id
-        //  
-        // -------------------------------------
-        Dataset dataset;
-        
-        try{
-            dataset = findDatasetOrDie(idSupplied);
-        }catch (WrappedResponse wr) {
-            String errMsg;
-            if (idSupplied==null){
-                errMsg = ResourceBundle.getBundle("Bundle").getString("file.addreplace.error.dataset_id_is_null");
-               return errorResponse(Response.Status.BAD_REQUEST, errMsg);
-
-            }else if (idSupplied.equals(Datasets.PERSISTENT_ID_KEY)){
-              return wr.getResponse();
-            }else{
-               errMsg = ResourceBundle.getBundle("Bundle").getString("file.addreplace.error.dataset_id_not_found") + " " + idSupplied;
-               return errorResponse(Response.Status.BAD_REQUEST, errMsg);
-            }
-        }
-        
-        Long datasetId = dataset.getId();
-
-        
-        // -------------------------------------
-        // (3) Get the file name and content type
-        // -------------------------------------
-        String newFilename = contentDispositionHeader.getFileName();
-        String newFileContentType = formDataBodyPart.getMediaType().toString();
-      
-        
-        // (2a) Load up optional params via JSON
-        //---------------------------------------
-        OptionalFileParams optionalFileParams = null;
-        msgt("(api) jsonData: " +  jsonData);
-
-        try {
-            optionalFileParams = new OptionalFileParams(jsonData);
-        } catch (DataFileTagException ex) {
-            return errorResponse( Response.Status.BAD_REQUEST, ex.getMessage());            
-        }
-
-        
-        //-------------------
-        // (3) Create the AddReplaceFileHelper object
-        //-------------------
-        msg("ADD!");
-
-        DataverseRequest dvRequest2 = createDataverseRequest(authUser);
-        AddReplaceFileHelper addFileHelper = new AddReplaceFileHelper(dvRequest2,
-                                                this.ingestService,
-                                                this.datasetService,
-                                                this.fileService,
-                                                this.permissionSvc,
-                                                this.commandEngine);
-
-
-        //-------------------
-        // (4) Run "runAddFileByDatasetId"
-        //-------------------
-        addFileHelper.runAddFileByDatasetId(datasetId,
-                                newFilename,
-                                newFileContentType,
-                                testFileInputStream,
-                                optionalFileParams);
-
-
-        if (addFileHelper.hasError()){
-            return errorResponse(addFileHelper.getHttpErrorCode(), addFileHelper.getErrorMessagesAsString("\n"));
-        }else{
-            String successMsg = ResourceBundle.getBundle("Bundle").getString("file.addreplace.success.add");        
-            try {
-                msgt("as String: " + addFileHelper.getSuccessResult());
-
-                return okResponseGsonObject(successMsg,
-                        addFileHelper.getSuccessResultAsGsonObject());
-                //"Look at that!  You added a file! (hey hey, it may have worked)");
-            } catch (NoFilesException ex) {
-                Logger.getLogger(Files.class.getName()).log(Level.SEVERE, null, ex);
-                return errorResponse(Response.Status.BAD_REQUEST, "NoFileException!  Serious Error! See administrator!");
-
-            }
-        }
-            
-    } // end: addFileToDataset
-
-
-    
-    private void msg(String m){
-        System.out.println(m);
-    }
-    private void dashes(){
-        msg("----------------");
-    }
-    private void msgt(String m){
-        dashes(); msg(m); dashes();
-    }
-
-
-=======
+  
                 @Override
                 public Command<DatasetVersion> handleSpecific(long major, long minor) {
                     return new GetSpecificPublishedDatasetVersionCommand(req, ds, major, minor);
@@ -782,5 +769,4 @@
         return dsv;
     }
     
->>>>>>> ffc91db0
 }