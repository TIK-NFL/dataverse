--- conflicted
+++ resolved
@@ -158,7 +158,6 @@
                         // transfer
 
                         messageDigest = MessageDigest.getInstance("MD5");
-<<<<<<< HEAD
                         try (PipedInputStream in = new PipedInputStream(100000);
                                 DigestInputStream digestInputStream2 = new DigestInputStream(in, messageDigest)) {
                             Thread bagThread = startBagThread(dv, in, digestInputStream2, dataciteXml, token);
@@ -167,29 +166,6 @@
                             if (success) {
                                 logger.fine("Content: " + fileName + " added with checksum: " + checksum);
                                 localchecksum = Hex.encodeHexString(digestInputStream2.getMessageDigest().digest());
-=======
-                        try (PipedInputStream in = new PipedInputStream();  DigestInputStream digestInputStream2 = new DigestInputStream(in, messageDigest)) {
-                            new Thread(new Runnable() {
-                                public void run() {
-                                    try (PipedOutputStream out = new PipedOutputStream(in)){
-                                        // Generate bag
-                                        BagGenerator bagger = new BagGenerator(new OREMap(dv, false), dataciteXml);
-                                        bagger.setNumConnections(getNumberOfBagGeneratorThreads());
-                                        bagger.setAuthenticationKey(token.getTokenString());
-                                        bagger.generateBag(out);
-                                    } catch (Exception e) {
-                                        logger.severe("Error creating bag: " + e.getMessage());
-                                        // TODO Auto-generated catch block
-                                        e.printStackTrace();
-                                        throw new RuntimeException("Error creating bag: " + e.getMessage());
-                                    }
-                                }
-                            }).start();
-                            i=0;
-                            while(digestInputStream.available()<=0 && i<100) {
-                                Thread.sleep(10);
-                                i++;
->>>>>>> a4712d80
                             }
                             if (!success || !checksum.equals(localchecksum)) {
                                 logger.severe("Failure on " + fileName);
