package edu.harvard.iq.dataverse.settings;

import edu.harvard.iq.dataverse.actionlogging.ActionLogRecord;
import edu.harvard.iq.dataverse.actionlogging.ActionLogServiceBean;
import edu.harvard.iq.dataverse.api.ApiBlockingFilter;
import edu.harvard.iq.dataverse.util.StringUtil;
import java.util.HashSet;
import java.util.Set;
import java.util.logging.Level;
import java.util.logging.Logger;
import javax.ejb.EJB;
import javax.ejb.Stateless;
import javax.inject.Named;
import javax.persistence.EntityManager;
import javax.persistence.PersistenceContext;

/**
 * Service bean accessing a persistent hash map, used as settings in the application.
 * @author michael
 */
@Stateless
@Named
public class SettingsServiceBean {
    
    private static final Logger logger = Logger.getLogger(SettingsServiceBean.class.getCanonicalName());
    
    /**
     * Some convenient keys for the settings. Note that the setting's 
     * name is really a {@code String}, but it's good to have the compiler look
     * over your shoulder when typing strings in various places of a large app. 
     * So there.
     */
    public enum Key {
        AllowApiTokenLookupViaApi,
        /**
         * Ordered, comma-separated list of custom fields to show above the fold
         * on dataset page such as "data_type,sample,pdb"
         */
        CustomDatasetSummaryFields,
        /**
         * Defines a public installation -- all datafiles are unrestricted
         */
        PublicInstall,
        /**
         * Sets the name of your cloud computing environment.
         * For example, "Massachusetts Open Cloud"
         */
        CloudEnvironmentName,
        /**
         * Defines the base for a computing environment URL.
         * The container name will be appended to this on the "Compute" button 
         */
        ComputeBaseUrl,
        /**
         * Enables the provenance collection popup.
         * Allows users to store their provenance json and description
         */
        ProvCollectionEnabled,
        /**
         * For example, https://datacapture.example.org
         */
        DataCaptureModuleUrl,
        RepositoryStorageAbstractionLayerUrl,
        UploadMethods,
        DownloadMethods,
        /**
         * If the data replicated around the world using RSAL (Repository
         * Storage Abstraction Layer) is locally available, this is its file
         * path, such as "/programs/datagrid".
         *
         * TODO: Think about if it makes sense to make this a column in the
         * StorageSite database table.
         */
        LocalDataAccessPath,
        IdentifierGenerationStyle,
        OAuth2CallbackUrl,
        DefaultAuthProvider,
        FooterCopyright,
        FileFixityChecksumAlgorithm,
        MinutesUntilConfirmEmailTokenExpires,
        /**
         * Override Solr highlighting "fragsize"
         * https://wiki.apache.org/solr/HighlightingParameters#hl.fragsize
         */
        SearchHighlightFragmentSize,
       /**
        * Domain name specific code for Google Analytics
        *//**
        * Domain name specific code for Google Analytics
        */
        GoogleAnalyticsCode,

        /**
         * Revert to MyData *not* using the Solr "permission documents" which
         * was the behavior in Dataverse 4.2. Starting to use Solr permission
         * documents in MyData has been introduced in 4.2.1 as a fix for
         * https://github.com/IQSS/dataverse/issues/2649 where the "File
         * Downloader" role was exposing cards for unpublished datasets when it
         * shouldn't.
         */
        MyDataDoesNotUseSolrPermissionDocs,
        /**
         * Experimental: Allow non-public search with a key/token using the
         * Search API. See also https://github.com/IQSS/dataverse/issues/1299
         */
        SearchApiNonPublicAllowed,
        /**
         * In Dataverse 4.7 and earlier, an API token was required to use the
         * Search API. Tokens are no longer required but you can revert to the
         * old behavior by setting this to false.
         */
        SearchApiRequiresToken,
        /**
         * Experimental: Use Solr to power the file listing on the dataset page.
         */
        FilesOnDatasetPageFromSolr,

        /**
         * API endpoints that are not accessible. Comma separated list.
         */
        BlockedApiEndpoints,
        
        /**
         * A key that, with the right {@link ApiBlockingFilter.BlockPolicy},
         * allows calling blocked APIs.
         */
        BlockedApiKey,
        
        
        /**
         * How to treat blocked APIs. One of drop, localhost-only, unblock-key
         */
        BlockedApiPolicy,
        
        /**
         * For development only (see dev guide for details). Backed by an enum
         * of possible account types.
         */
        DebugShibAccountType,
        DebugOAuthAccountType,
        /** Application-wide Terms of Use per installation. */
        ApplicationTermsOfUse,
        /** Terms of Use specific to API per installation. */
        ApiTermsOfUse,
        /**
         * URL for the application-wide Privacy Policy per installation, linked
         * to from the footer.
         */
        ApplicationPrivacyPolicyUrl,
        /**
         * A boolean defining if indexing and search should respect the concept
         * of "permission root".
         *
         * <p>
         *
         * If we ignore permissionRoot at index time, we should blindly give
         * search ("discoverability") access to people and group who have access
         * defined in a parent dataverse, all the way back to the root.
         *
         * <p>
         *
         * If we respect permissionRoot, this means that the dataverse being
         * indexed is an island of permissions all by itself. We should not look
         * to its parent to see if more people and groups might be able to
         * search the DvObjects within it. We would assume no implicit
         * inheritance of permissions. In this mode, all permissions must be
         * explicitly defined on DvObjects. No implied inheritance.
         *
         */
        SearchRespectPermissionRoot,
        /** Solr hostname and port, such as "localhost:8983". */
        SolrHostColonPort,
        /** Enable full-text indexing in solr up to max file size */
        SolrFullTextIndexing, //true or false (default)
        SolrMaxFileSizeForFullTextIndexing, //long - size in bytes (default unset/no limit)
        /** Key for limiting the number of bytes uploaded via the Data Deposit API, UI (web site and . */
        MaxFileUploadSizeInBytes,
        /** Key for if ScrubMigrationData is enabled or disabled. */
        ScrubMigrationData,
        /** Key for the url to send users who want to sign up to. */
        SignUpUrl,
        /** Key for whether we allow users to sign up */
        AllowSignUp,
        /** protocol for global id */
        Protocol,
        /** authority for global id */
        Authority,
        /** DoiProvider for global id */
        DoiProvider,
        /** Shoulder for global id - used to create a common prefix on identifiers */
        Shoulder,
        /* Removed for now - tried to add here but DOI Service Bean didn't like it at start-up
        DoiUsername,
        DoiPassword,
        DoiBaseurlstring,
        */
        /** Optionally override http://guides.dataverse.org . */
        GuidesBaseUrl,

        /**
         * A link to an installation of https://github.com/IQSS/miniverse or
         * some other metrics app.
         */
        MetricsUrl,
        
        /**
         * Number of minutes before a metrics query can be rerun. Otherwise a cached value is returned.
         * Previous month dates always return cache. Only applies to new internal caching system (not miniverse).
         */
        MetricsCacheTimeoutMinutes,
        /* zip download size limit */
        /** Optionally override version number in guides. */
        GuidesVersion,
        ZipDownloadLimit,
        /* zip upload number of files limit */
        ZipUploadFilesLimit,
        /* the number of files the GUI user is allowed to upload in one batch, 
            via drag-and-drop, or through the file select dialog */
        MultipleUploadFilesLimit,
        /* Size limits for generating thumbnails on the fly */
        /* (i.e., we'll attempt to generate a thumbnail on the fly if the 
         * size of the file is less than this)
        */
        ThumbnailSizeLimitImage,
        ThumbnailSizeLimitPDF,
        /* status message that will appear on the home page */
        StatusMessageHeader,
        /* full text of status message, to appear in popup */
        StatusMessageText,
        /* return email address for system emails such as notifications */
        SystemEmail, 
        /* size limit for Tabular data file ingests */
        /* (can be set separately for specific ingestable formats; in which 
        case the actual stored option will be TabularIngestSizeLimit:{FORMAT_NAME}
        where {FORMAT_NAME} is the format identification tag returned by the 
        getFormatName() method in the format-specific plugin; "sav" for the 
        SPSS/sav format, "RData" for R, etc.
        for example: :TabularIngestSizeLimit:RData */
        TabularIngestSizeLimit,
        /**
        Whether to allow user to create GeoConnect Maps
        This boolean effects whether the user sees the map button on 
        the dataset page and if the ingest will create a shape file
        Default is false
        */
        GeoconnectCreateEditMaps,
        /**
        Whether to allow a user to view existing maps
        This boolean effects whether a user may see the 
        Explore World Map Button
        Default is false;
        */
        GeoconnectViewMaps,
        /**
         The message added to a popup upon dataset publish
         * 
         */
        DatasetPublishPopupCustomText,
        /*
        Whether to display the publish text for every published version
        */
        DatasetPublishPopupCustomTextOnAllVersions,
        /*
        Whether Harvesting (OAI) service is enabled
        */
        OAIServerEnabled,
        
        /**
        * Whether Shibboleth passive authentication mode is enabled
        */
        ShibPassiveLoginEnabled,
        /**
         * Whether Export should exclude FieldType.EMAIL
         */
        ExcludeEmailFromExport,
        /*
         Location and name of HomePage customization file
        */
        HomePageCustomizationFile,
        /*
         Location and name of Header customization file
        */
        HeaderCustomizationFile,
        /*
         Location and name of Footer customization file
        */
        FooterCustomizationFile,
        /*
         Location and name of CSS customization file
        */
        StyleCustomizationFile,
        /*
         Location and name of installation logo customization file
        */
        LogoCustomizationFile,
        
        // Option to override the navbar url underlying the "About" link
        NavbarAboutUrl,
        
        // Option to override multiple guides with a single url
        NavbarGuidesUrl,

        // Option to overide the feedback dialog display with a link to an external page via its url
        NavbarSupportUrl,

        /**
         * The theme for the root dataverse can get in the way when you try make
         * use of HeaderCustomizationFile and LogoCustomizationFile so this is a
         * way to disable it.
         */
        DisableRootDataverseTheme,
        // Limit on how many guestbook entries to display on the guestbook-responses page:
        GuestbookResponsesPageDisplayLimit,

        /**
         * The dictionary filepaths separated by a pipe (|)
         */
        PVDictionaries,

//        /**
//         * The days and minimum length for when to apply an expiration date.
//         */
//        PVExpirationDays,
//        PVValidatorExpirationMaxLength,

        /**
         * The minimum length of a good, long, strong password.
         */
        PVGoodStrength,

        /**
         * A password minimum and maximum length
         */
        PVMinLength,
        PVMaxLength,

        /**
         * One letter, 2 special characters, etc.
         */
        PVCharacterRules,

        /**
         * The number of M characteristics
         */
        PVNumberOfCharacteristics,
        
        /**
         * The number of consecutive digits allowed for a password
         */
        PVNumberOfConsecutiveDigitsAllowed,
        /**
         * Configurable text for alert/info message on passwordreset.xhtml when users are required to update their password.
         */
        PVCustomPasswordResetAlertMessage,
        /*
        String to describe DOI format for data files. Default is DEPENDENT. 
        'DEPENEDENT' means the DOI will be the Dataset DOI plus a file DOI with a slash in between.
        'INDEPENDENT' means a new global id, completely independent from the dataset-level global id.
        */
        DataFilePIDFormat, 
        /* Json array of supported languages
        */
        Languages,
        /*
        Number for the minimum number of files to send PID registration to asynchronous workflow
        */
        PIDAsynchRegFileCount,
        /**
         * 
         */
        FilePIDsEnabled,
<<<<<<< HEAD
        
        /**
         * Providing a Duracloud host (and optional port) enables manual submission of archival copies of published dataset versions
         * to that host, e.g. as the first step in archiving through the Digital Preservation Network (DPN.org).
         * Note: 
         * Configuration also requires adding the username and password as jvm-options in glassfish.
         * To automate this step as part of publication, a post-publication workflow must also be configured.
         * 
         * DuraCloudHost , eg. "qdr.duracloud.org", a non-null value enables submission
         * DuraCloudPort, default is 443
         * DuraCloudContext, default is "durastore"
         */
        
        DuraCloudHost,
        DuraCloudPort,
        DuraCloudContext
=======
        /**
         * A comma-separated list of roles for which new dataverses should inherit the
         * corresponding role assignments from the parent dataverse. Also affects
         * /api/admin/dataverse/{alias}/addRolesToChildren. Default is "", no
         * inheritance. "*" means inherit assignments for all roles
         */
        InheritParentRoleAssignments
        
>>>>>>> 296e22aa
        ;

        @Override
        public String toString() {
            return ":" + name();
        }
    }
    
    @PersistenceContext
    EntityManager em;
    
    @EJB
    ActionLogServiceBean actionLogSvc;
    
    /**
     * Basic functionality - get the name, return the setting, or {@code null}.
     * @param name of the setting
     * @return the actual setting, or {@code null}.
     */
    public String get( String name ) {
        Setting s = em.find( Setting.class, name );
        return (s!=null) ? s.getContent() : null;
    }
    
    /**
     * Same as {@link #get(java.lang.String)}, but with static checking.
     * @param key Enum value of the name.
     * @return The setting, or {@code null}.
     */
    public String getValueForKey( Key key ) {
        return get(key.toString());
    }
    
    
    /**
     * Attempt to convert the value to an integer
     *  - Applicable for keys such as MaxFileUploadSizeInBytes
     * 
     * On failure (key not found or string not convertible to a long), returns null
     * @param key
     * @return 
     */
       public Long getValueForKeyAsLong(Key key){
        
        String val = this.getValueForKey(key);

        if (val == null){
            return null;
        }

        try {
            long valAsInt = Long.parseLong(val);
            return valAsInt;
        } catch (NumberFormatException ex) {
            logger.log(Level.WARNING, "Incorrect setting.  Could not convert \"{0}\" from setting {1} to long.", new Object[]{val, key.toString()});
            return null;
        }
        
    }
    
    
    /**
     * Return the value stored, or the default value, in case no setting by that
     * name exists. The main difference between this method and the other {@code get()}s
     * is that is never returns null (unless {@code defaultValue} is {@code null}.
     * 
     * @param name Name of the setting.
     * @param defaultValue The value to return if no setting is found in the DB.
     * @return Either the stored value, or the default value.
     */
    public String get( String name, String defaultValue ) {
        String val = get(name);
        return (val!=null) ? val : defaultValue;
    }
    
    public String getValueForKey( Key key, String defaultValue ) {
        return get( key.toString(), defaultValue );
    }
     
    public Setting set( String name, String content ) {
        Setting s = new Setting( name, content );
        s = em.merge(s);
        actionLogSvc.log( new ActionLogRecord(ActionLogRecord.ActionType.Setting, "set")
                            .setInfo(name + ": " + content));
        return s;
    }
    
    public Setting setValueForKey( Key key, String content ) {
        return set( key.toString(), content );
    }
    
    /**
     * The correct way to decide whether a string value in the
     * settings table should be considered as {@code true}.
     * @param name name of the setting.
     * @param defaultValue logical value of {@code null}.
     * @return boolean value of the setting.
     */
    public boolean isTrue( String name, boolean defaultValue ) {
        String val = get(name);
        return ( val==null ) ? defaultValue : StringUtil.isTrue(val);
    }
    
    public boolean isTrueForKey( Key key, boolean defaultValue ) {
        return isTrue( key.toString(), defaultValue );
    }

    public boolean isFalseForKey( Key key, boolean defaultValue ) {
        return ! isTrue( key.toString(), defaultValue );
    }
            
    public void deleteValueForKey( Key name ) {
        delete( name.toString() );
    }
    
    public void delete( String name ) {
        actionLogSvc.log( new ActionLogRecord(ActionLogRecord.ActionType.Setting, "delete")
                            .setInfo(name));
        em.createNamedQuery("Setting.deleteByName")
                .setParameter("name", name)
                .executeUpdate();
    }
    
    public Set<Setting> listAll() {
        return new HashSet<>(em.createNamedQuery("Setting.findAll", Setting.class).getResultList());
    }
    
    
}<|MERGE_RESOLUTION|>--- conflicted
+++ resolved
@@ -369,7 +369,6 @@
          * 
          */
         FilePIDsEnabled,
-<<<<<<< HEAD
         
         /**
          * Providing a Duracloud host (and optional port) enables manual submission of archival copies of published dataset versions
@@ -385,8 +384,7 @@
         
         DuraCloudHost,
         DuraCloudPort,
-        DuraCloudContext
-=======
+        DuraCloudContext,
         /**
          * A comma-separated list of roles for which new dataverses should inherit the
          * corresponding role assignments from the parent dataverse. Also affects
@@ -395,7 +393,6 @@
          */
         InheritParentRoleAssignments
         
->>>>>>> 296e22aa
         ;
 
         @Override
