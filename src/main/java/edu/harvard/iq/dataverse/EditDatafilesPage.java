package edu.harvard.iq.dataverse;

import edu.harvard.iq.dataverse.provenance.ProvPopupFragmentBean;
import edu.harvard.iq.dataverse.DataFile.ChecksumType;
import edu.harvard.iq.dataverse.api.AbstractApiBean;
import edu.harvard.iq.dataverse.authorization.AuthenticationServiceBean;
import edu.harvard.iq.dataverse.authorization.Permission;
import edu.harvard.iq.dataverse.authorization.users.AuthenticatedUser;
import edu.harvard.iq.dataverse.branding.BrandingUtil;
import edu.harvard.iq.dataverse.datasetutility.AddReplaceFileHelper;
import edu.harvard.iq.dataverse.datasetutility.FileSizeChecker;
import edu.harvard.iq.dataverse.datasetutility.FileReplaceException;
import edu.harvard.iq.dataverse.datasetutility.FileReplacePageHelper;
import edu.harvard.iq.dataverse.dataaccess.DataAccess;
import edu.harvard.iq.dataverse.dataaccess.DataAccessOption;
import edu.harvard.iq.dataverse.dataaccess.ImageThumbConverter;
import edu.harvard.iq.dataverse.dataaccess.S3AccessIO;
import edu.harvard.iq.dataverse.dataaccess.StorageIO;
import edu.harvard.iq.dataverse.datacapturemodule.DataCaptureModuleUtil;
import edu.harvard.iq.dataverse.datacapturemodule.ScriptRequestResponse;
import edu.harvard.iq.dataverse.dataset.DatasetThumbnail;
import edu.harvard.iq.dataverse.dataset.DatasetUtil;
import edu.harvard.iq.dataverse.engine.command.Command;
import edu.harvard.iq.dataverse.engine.command.exception.CommandException;
import edu.harvard.iq.dataverse.engine.command.exception.IllegalCommandException;
import edu.harvard.iq.dataverse.engine.command.impl.RequestRsyncScriptCommand;
import edu.harvard.iq.dataverse.engine.command.impl.UpdateDatasetThumbnailCommand;
import edu.harvard.iq.dataverse.engine.command.impl.UpdateDatasetVersionCommand;
import edu.harvard.iq.dataverse.ingest.IngestRequest;
import edu.harvard.iq.dataverse.ingest.IngestServiceBean;
import edu.harvard.iq.dataverse.ingest.IngestUtil;
import edu.harvard.iq.dataverse.license.LicenseServiceBean;
import edu.harvard.iq.dataverse.search.IndexServiceBean;
import edu.harvard.iq.dataverse.settings.Setting;
import edu.harvard.iq.dataverse.settings.SettingsServiceBean;
import edu.harvard.iq.dataverse.util.FileUtil;
import edu.harvard.iq.dataverse.util.JsfHelper;
import edu.harvard.iq.dataverse.util.SystemConfig;
import edu.harvard.iq.dataverse.util.BundleUtil;
import edu.harvard.iq.dataverse.util.EjbUtil;
import edu.harvard.iq.dataverse.util.FileMetadataUtil;

import static edu.harvard.iq.dataverse.util.JsfHelper.JH;
import java.io.File;
import java.io.FileOutputStream;
import java.io.IOException;
import java.io.InputStream;
import java.io.StringReader;
import java.util.ArrayList;
import java.util.HashMap;
import java.util.Iterator;
import java.util.List;
import java.util.Map;
import java.util.logging.Logger;
import javax.ejb.EJB;
import javax.ejb.EJBException;
import javax.faces.application.FacesMessage;
import javax.faces.context.FacesContext;
import javax.faces.event.ActionEvent;
import javax.faces.view.ViewScoped;
import javax.inject.Inject;
import javax.inject.Named;
import org.primefaces.event.FileUploadEvent;
import org.primefaces.model.file.UploadedFile;
import javax.json.Json;
import javax.json.JsonObject;
import javax.json.JsonObjectBuilder;
import javax.json.JsonArray;
import javax.json.JsonReader;
import org.apache.commons.httpclient.HttpClient;
import org.apache.commons.io.IOUtils;
import org.apache.commons.httpclient.methods.GetMethod;
import java.util.Arrays;
import java.util.Collection;
import java.util.Set;
import java.util.logging.Level;
import javax.faces.event.AjaxBehaviorEvent;
import javax.faces.event.FacesEvent;
import javax.servlet.ServletOutputStream;
import javax.servlet.http.HttpServletResponse;
import org.apache.commons.lang3.StringUtils;
import org.apache.commons.lang3.mutable.MutableBoolean;
import org.primefaces.PrimeFaces;

/**
 *
 * @author Leonid Andreev
 */
@ViewScoped
@Named("EditDatafilesPage")
public class EditDatafilesPage implements java.io.Serializable {

    private static final Logger logger = Logger.getLogger(EditDatafilesPage.class.getCanonicalName());

    public enum FileEditMode {

        EDIT, UPLOAD, CREATE, REPLACE
    };

    public enum Referrer {
        DATASET, FILE
    };

    @EJB
    DatasetServiceBean datasetService;
    @EJB
    DataverseServiceBean dataverseService;
    @EJB
    DatasetVersionServiceBean datasetVersionService;
    @EJB
    DataFileServiceBean datafileService;
    @EJB
    PermissionServiceBean permissionService;
    @EJB
    IngestServiceBean ingestService;
    @EJB
    EjbDataverseEngine commandEngine;
    @Inject
    DataverseSession session;
    @EJB
    UserNotificationServiceBean userNotificationService;
    @EJB
    SettingsServiceBean settingsService;
    @EJB
    AuthenticationServiceBean authService;
    @EJB
    SystemConfig systemConfig;
    @EJB
    DataverseLinkingServiceBean dvLinkingService;
    @EJB
    IndexServiceBean indexService;
    @Inject
    DataverseRequestServiceBean dvRequestService;
    @Inject
    PermissionsWrapper permissionsWrapper;
    @Inject
    FileDownloadHelper fileDownloadHelper;
    @Inject
    ProvPopupFragmentBean provPopupFragmentBean;
    @Inject
    SettingsWrapper settingsWrapper;
    @Inject
    LicenseServiceBean licenseServiceBean;
    @Inject
    DataFileCategoryServiceBean dataFileCategoryService;

    private Dataset dataset = new Dataset();

    private FileReplacePageHelper fileReplacePageHelper;

    private String selectedFileIdsString = null;
    private FileEditMode mode;
    private Referrer referrer = Referrer.DATASET;
    private List<Long> selectedFileIdsList = new ArrayList<>();
    private List<FileMetadata> fileMetadatas = new ArrayList<>();
    ;

    
    private Long ownerId;
    private Long versionId;
    private List<DataFile> newFiles = new ArrayList<>();
    private List<DataFile> uploadedFiles = new ArrayList<>();
    private List<DataFile> uploadedInThisProcess = new ArrayList<>();

    private DatasetVersion workingVersion;
    private DatasetVersion clone;
    private String dropBoxSelection = "";
    private String displayCitation;
    private boolean tabularDataTagsUpdated = false;

    private String persistentId;

    private String versionString = "";

    private boolean saveEnabled = false;

    // Used to store results of permissions checks
    private final Map<String, Boolean> datasetPermissionMap = new HashMap<>(); // { Permission human_name : Boolean }

    private Long maxFileUploadSizeInBytes = null;
    private Long maxIngestSizeInBytes = null;
    // CSV: 4.8 MB, DTA: 976.6 KB, XLSX: 5.7 MB, etc.
    private String humanPerFormatTabularLimits = null;
    private Integer multipleUploadFilesLimit = null; 
    
    //MutableBoolean so it can be passed from DatasetPage, supporting DatasetPage.cancelCreate()
    private MutableBoolean uploadInProgress = null;

    private final int NUMBER_OF_SCROLL_ROWS = 25;

    private DataFile singleFile = null;

    public DataFile getSingleFile() {
        return singleFile;
    }

    public void setSingleFile(DataFile singleFile) {
        this.singleFile = singleFile;
    }

    public String getSelectedFileIds() {
        return selectedFileIdsString;
    }

    public DataFile getFileToReplace() {
        if (!this.isFileReplaceOperation()) {
            return null;
        }
        if (this.fileReplacePageHelper == null) {
            return null;
        }
        return this.fileReplacePageHelper.getFileToReplace();
    }

    public void setSelectedFileIds(String selectedFileIds) {
        selectedFileIdsString = selectedFileIds;
    }

    public FileEditMode getMode() {
        return mode;
    }

    public void setMode(FileEditMode mode) {
        this.mode = mode;
    }

    public Referrer getReferrer() {
        return referrer;
    }

    public void setReferrer(Referrer referrer) {
        this.referrer = referrer;
    }

    public List<FileMetadata> getFileMetadatas() {

        // -------------------------------------
        // Handle a Replace operation
        //  - The List<FileMetadata> comes from a different source
        // -------------------------------------
        if (isFileReplaceOperation()) {
            if (fileReplacePageHelper.wasPhase1Successful()) {
                logger.fine("Replace: File metadatas 'list' of 1 from the fileReplacePageHelper.");
                return fileReplacePageHelper.getNewFileMetadatasBeforeSave();
            } else {
                logger.fine("Replace: replacement file not yet uploaded.");
                return null;
            }
        }

        if (fileMetadatas != null) {
            logger.fine("Returning a list of " + fileMetadatas.size() + " file metadatas.");
        } else {
            logger.fine("File metadatas list hasn't been initialized yet.");
        }
        // [experimental] 
        // this would be a way to hide any already-uploaded files from the page
        // while a new upload is happening:
        // (the uploadStarted button on the page needs the update="filesTable"
        // attribute added for this to work)
        //if (uploadInProgress) {
        //    return null; 
        //}

        return fileMetadatas;
    }

    public void setFileMetadatas(List<FileMetadata> fileMetadatas) {
        this.fileMetadatas = fileMetadatas;
    }

    /* 
        The 2 methods below are for setting up the PrimeFaces:dataTabe component
        used to display the uploaded files, or the files selected for editing. 
    
        - isScrollable(): 
          this supplies the value of the component attribute "scrollable". 
          When we have more than NUMBER_OF_SCROLL_ROWS worth of files (currently
          set to 25), we will add a scroller to the table, showing NUMBER_OF_SCROLL_ROWS
          at a time; thus making the page a little bit more useable. 
          When there is fewer rows, however, the attribute needs to be set to 
          "false" - because otherwise some (idiosyncratic) amount of white space 
          is added to the bottom of the table, making the page look silly. 
    
        - getScrollHeightPercentage():
          this method calculates the *percentage* of the total length of the 
          list of files, such that the resulting table is always NUMBER_OF_SCROLL_ROWS 
          high. This is *the only way* to keep the number of files shown in the 
          table fixed as the size of the list grows! (the "scrollRows" attribute
          of the p:dataTable component only applies when "liveScroll=true" is being
          used). 
     */
    public boolean isScrollable() {
        return !(fileMetadatas == null || fileMetadatas.size() <= NUMBER_OF_SCROLL_ROWS + 1);
    }

    public String getScrollHeightPercentage() {
        int perc;
        if (fileMetadatas == null || fileMetadatas.size() < NUMBER_OF_SCROLL_ROWS) {
            perc = 100;
        } else {
            perc = NUMBER_OF_SCROLL_ROWS * 100 / fileMetadatas.size();
        }

        if (perc == 0) {
            perc = 1;
        } else if (perc > 100) {
            perc = 100;
        }

        logger.fine("scroll height percentage: " + perc);
        return perc + "%";
    }

    /*
        Any settings, such as the upload size limits, should be saved locally - 
        so that the db doesn't get hit repeatedly. (this setting is initialized 
        in the init() method)
    
        This may be "null", signifying unlimited download size.
     */
    public Long getMaxFileUploadSizeInBytes() {
        return this.maxFileUploadSizeInBytes;
    }

    public String getHumanMaxFileUploadSizeInBytes() {
        return FileSizeChecker.bytesToHumanReadable(this.maxFileUploadSizeInBytes);
    }

    public boolean isUnlimitedUploadFileSize() {

        return this.maxFileUploadSizeInBytes == null;
    }

    public Long getMaxIngestSizeInBytes() {
        return maxIngestSizeInBytes;
    }

    public String getHumanMaxIngestSizeInBytes() {
        return FileSizeChecker.bytesToHumanReadable(this.maxIngestSizeInBytes);
    }

    public String getHumanPerFormatTabularLimits() {
        return humanPerFormatTabularLimits;
    }

    public String populateHumanPerFormatTabularLimits() {
        String keyPrefix = ":TabularIngestSizeLimit:";
        List<String> formatLimits = new ArrayList<>();
        for (Setting setting : settingsService.listAll()) {
            String name = setting.getName();
            if (!name.startsWith(keyPrefix)) {
                continue;
            }
            String tabularName = setting.getName().substring(keyPrefix.length());
            String bytes = setting.getContent();
            String humanReadableSize = FileSizeChecker.bytesToHumanReadable(Long.valueOf(bytes));
            formatLimits.add(tabularName + ": " + humanReadableSize);
        }
        return String.join(", ", formatLimits);
    }

    /*
        The number of files the GUI user is allowed to upload in one batch, 
        via drag-and-drop, or through the file select dialog. Now configurable 
        in the Settings table. 
     */
    public Integer getMaxNumberOfFiles() {
        return this.multipleUploadFilesLimit;
    }

    /**
     * Check Dataset related permissions
     *
     * @param permissionToCheck
     * @return
     */
    public boolean doesSessionUserHaveDataSetPermission(Permission permissionToCheck) {
        if (permissionToCheck == null) {
            return false;
        }

        String permName = permissionToCheck.getHumanName();

        // Has this check already been done? 
        // 
        if (this.datasetPermissionMap.containsKey(permName)) {
            // Yes, return previous answer
            return this.datasetPermissionMap.get(permName);
        }

        // Check the permission
        //
        boolean hasPermission = this.permissionService.userOn(this.session.getUser(), this.dataset).has(permissionToCheck);

        // Save the permission
        this.datasetPermissionMap.put(permName, hasPermission);

        // return true/false
        return hasPermission;
    }

    public void reset() {
        // ?
    }

    public String getGlobalId() {
        return persistentId;
    }

    public String getPersistentId() {
        return persistentId;
    }

    public void setPersistentId(String persistentId) {
        this.persistentId = persistentId;
    }

    public String getDisplayCitation() {
        //displayCitation = dataset.getCitation(false, workingVersion);
        return displayCitation;
    }

    public void setDisplayCitation(String displayCitation) {
        this.displayCitation = displayCitation;
    }

    public String getDropBoxSelection() {
        return dropBoxSelection;
    }

    public String getDropBoxKey() {
        // Site-specific DropBox application registration key is configured 
        // via a JVM option under glassfish.
        //if (true)return "some-test-key";  // for debugging

        String configuredDropBoxKey = System.getProperty("dataverse.dropbox.key");
        if (configuredDropBoxKey != null) {
            return configuredDropBoxKey;
        }
        return "";
    }

    public void setDropBoxSelection(String dropBoxSelection) {
        this.dropBoxSelection = dropBoxSelection;
    }

    public Dataset getDataset() {
        return dataset;
    }

    public void setDataset(Dataset dataset) {
        this.dataset = dataset;
    }

    public DatasetVersion getWorkingVersion() {
        return workingVersion;
    }

    public Long getOwnerId() {
        return ownerId;
    }

    public void setOwnerId(Long ownerId) {
        this.ownerId = ownerId;
    }

    public Long getVersionId() {
        return versionId;
    }

    public void setVersionId(Long versionId) {
        this.versionId = versionId;
    }

    public String initCreateMode(String modeToken, DatasetVersion version, MutableBoolean inProgress, List<DataFile> newFilesList, List<DataFile> uploadedFilesList, List<FileMetadata> selectedFileMetadatasList) {
        if (modeToken == null) {
            logger.fine("Request to initialize Edit Files page with null token (aborting).");
            return null;
        }

        if (!modeToken.equals("CREATE")) {
            logger.fine("Request to initialize Edit Files page with token " + modeToken + " (aborting).");
            return null;
        }

        logger.fine("Initializing Edit Files page in CREATE mode;");

        if (version == null) {
            return permissionsWrapper.notFound();
        }

        workingVersion = version;
        dataset = version.getDataset();
        mode = FileEditMode.CREATE;
        uploadInProgress = inProgress;
        newFiles = newFilesList;
        uploadedFiles = uploadedFilesList;
        selectedFiles = selectedFileMetadatasList;

        this.maxFileUploadSizeInBytes = systemConfig.getMaxFileUploadSizeForStore(dataset.getEffectiveStorageDriverId());
        this.maxIngestSizeInBytes = systemConfig.getTabularIngestSizeLimit();
        this.humanPerFormatTabularLimits = populateHumanPerFormatTabularLimits();
        this.multipleUploadFilesLimit = systemConfig.getMultipleUploadFilesLimit();

        logger.fine("done");

        saveEnabled = true;
        return null;
    }

    public String init() {
        // default mode should be EDIT
        if (mode == null) {
            mode = FileEditMode.EDIT;
        }

        newFiles = new ArrayList<>();
        uploadedFiles = new ArrayList<>();
        uploadInProgress = new MutableBoolean(false);

        if (dataset.getId() != null) {
            // Set Working Version and Dataset by Datasaet Id and Version
            //retrieveDatasetVersionResponse = datasetVersionService.retrieveDatasetVersionById(dataset.getId(), null);
            dataset = datasetService.find(dataset.getId());
            // Is the Dataset harvested? (because we don't allow editing of harvested 
            // files!)
            if (dataset == null || dataset.isHarvested()) {
                return permissionsWrapper.notFound();
            }
        } else {
            // It could be better to show an error page of some sort, explaining
            // that the dataset id is mandatory... But 404 will do for now.
            return permissionsWrapper.notFound();
        }

        workingVersion = dataset.getEditVersion();

        //TODO: review if we we need this check; 
        // as getEditVersion should either return the exisiting draft or create a new one      
        if (workingVersion == null || !workingVersion.isDraft()) {
            // Sorry, we couldn't find/obtain a draft version for this dataset!
            return permissionsWrapper.notFound();
        }

        // Check if they have permission to modify this dataset: 
        if (!permissionService.on(dataset).has(Permission.EditDataset)) {
            return permissionsWrapper.notAuthorized();
        }
        
        clone = workingVersion.cloneDatasetVersion();
        this.maxFileUploadSizeInBytes = systemConfig.getMaxFileUploadSizeForStore(dataset.getEffectiveStorageDriverId());
        this.maxIngestSizeInBytes = systemConfig.getTabularIngestSizeLimit();
        this.humanPerFormatTabularLimits = populateHumanPerFormatTabularLimits();
        this.multipleUploadFilesLimit = systemConfig.getMultipleUploadFilesLimit();        
        this.maxFileUploadSizeInBytes = systemConfig.getMaxFileUploadSizeForStore(dataset.getEffectiveStorageDriverId());
        
        hasValidTermsOfAccess = isHasValidTermsOfAccess();
        if (!hasValidTermsOfAccess) {
            PrimeFaces.current().executeScript("PF('blockDatasetForm').show()");
            PrimeFaces.current().executeScript("PF('accessPopup').show()");
            JH.addMessage(FacesMessage.SEVERITY_INFO, BundleUtil.getStringFromBundle("dataset.message.editTerms.label"), BundleUtil.getStringFromBundle("dataset.message.editTerms.message"));
            return "";
        }
        // -------------------------------------------
        //  Is this a file replacement operation?
        // -------------------------------------------
        if (mode == FileEditMode.REPLACE) {
            /*
            http://localhost:8080/editdatafiles.xhtml?mode=REPLACE&datasetId=26&fid=726
             */
            DataFile fileToReplace = loadFileToReplace();
            if (fileToReplace == null) {
                return permissionsWrapper.notFound();
            }

            //DataverseRequest dvRequest2 = createDataverseRequest(authUser);
            AddReplaceFileHelper addReplaceFileHelper = new AddReplaceFileHelper(dvRequestService.getDataverseRequest(),
                                                ingestService,
                                                datasetService,
                                                datafileService,
                                                permissionService,
                                                commandEngine,
                                                systemConfig,
                                                licenseServiceBean);
                        
            fileReplacePageHelper = new FileReplacePageHelper(addReplaceFileHelper,
                    dataset,
                    fileToReplace);

            populateFileMetadatas();
            singleFile = getFileToReplace();
        } else if (mode == FileEditMode.EDIT) {

            if (selectedFileIdsString != null) {
                String[] ids = selectedFileIdsString.split(",");

                for (String id : ids) {
                    Long test = null;
                    try {
                        test = new Long(id);
                    } catch (NumberFormatException nfe) {
                        // do nothing...
                        test = null;
                    }
                    if (test != null) {
                        if (FileEditMode.EDIT == mode && Referrer.FILE == referrer) {
                            singleFile = datafileService.find(test);
                        }
                        selectedFileIdsList.add(test);
                    }
                }
            }

            if (selectedFileIdsList.size() < 1) {
                logger.fine("No numeric file ids supplied to the page, in the edit mode. Redirecting to the 404 page.");
                // If no valid file IDs specified, send them to the 404 page...
                return permissionsWrapper.notFound();
            }

            logger.fine("The page is called with " + selectedFileIdsList.size() + " file ids.");

            populateFileMetadatas();
            setUpRsync();
            // and if no filemetadatas can be found for the specified file ids 
            // and version id - same deal, send them to the "not found" page. 
            // (at least for now; ideally, we probably want to show them a page 
            // with a more informative error message; something alonog the lines 
            // of - could not find the files for the ids specified; or, these 
            // datafiles are not present in the version specified, etc.
            if (fileMetadatas.size() < 1) {
                return permissionsWrapper.notFound();
            }

            if (FileEditMode.EDIT == mode && Referrer.FILE == referrer) {
                if (fileMetadatas.get(0).getDatasetVersion().getId() != null) {
                    versionString = "DRAFT";
                }
            }

        }

        saveEnabled = true;
        if (mode == FileEditMode.UPLOAD && workingVersion.getFileMetadatas().isEmpty() && rsyncUploadSupported()) {
            setUpRsync();
        }

        if (settingsService.isTrueForKey(SettingsServiceBean.Key.PublicInstall, false)){
            JH.addMessage(FacesMessage.SEVERITY_WARN, getBundleString("dataset.message.publicInstall"));
        }

        return null;
    }

    private void msg(String s) {
        System.out.println(s);
    }

    /**
     * For single file replacement, load the file to replace
     *
     * @return
     */
    private DataFile loadFileToReplace() {

        Map<String, String> params = FacesContext.getCurrentInstance().
                getExternalContext().getRequestParameterMap();

        if (params.containsKey("fid")) {
            String fid = params.get("fid");
            if ((!fid.isEmpty()) && (StringUtils.isNumeric(fid))) {
                selectedFileIdsList.add(Long.parseLong(fid));
                return datafileService.find(Long.parseLong(fid));
            }
        }
        return null;

    } // loadFileToReplace

    private List<FileMetadata> selectedFiles; // = new ArrayList<>();

    public List<FileMetadata> getSelectedFiles() {
        return selectedFiles;
    }

    public void setSelectedFiles(List<FileMetadata> selectedFiles) {
        this.selectedFiles = selectedFiles;
    }

    private boolean selectAllFiles;

    public boolean isSelectAllFiles() {
        return selectAllFiles;
    }

    public void setSelectAllFiles(boolean selectAllFiles) {
        this.selectAllFiles = selectAllFiles;
    }

    public String getVersionString() {
        return versionString;
    }

    public void setVersionString(String versionString) {
        this.versionString = versionString;
    }

    public void restrictFiles(boolean restricted) throws UnsupportedOperationException {

        if (restricted) { // get values from access popup
            workingVersion.getTermsOfUseAndAccess().setTermsOfAccess(termsOfAccess);
            workingVersion.getTermsOfUseAndAccess().setFileAccessRequest(fileAccessRequest);
        }

        String fileNames = null;

        for (FileMetadata fmd : this.getSelectedFiles()) {
            if (restricted && !fmd.isRestricted()) {
                // collect the names of the newly-restrticted files, 
                // to show in the success message:
                if (fileNames == null) {
                    fileNames = fmd.getLabel();
                } else {
                    fileNames = fileNames.concat(", " + fmd.getLabel());
                }
            }
            fmd.setRestricted(restricted);

            if (workingVersion.isDraft() && !fmd.getDataFile().isReleased()) {
                // We do not really need to check that the working version is 
                // a draft here - it must be a draft, if we've gotten this
                // far. But just in case. -- L.A. 4.2.1
                fmd.getDataFile().setRestricted(restricted);
            }
        }
        if (fileNames != null) {
            String successMessage = getBundleString("file.restricted.success");
            logger.fine(successMessage);
            successMessage = successMessage.replace("{0}", fileNames);
            JsfHelper.addSuccessMessage(successMessage);
        }
    }

    public int getRestrictedFileCount() {
        int restrictedFileCount = 0;
        for (FileMetadata fmd : workingVersion.getFileMetadatas()) {
            if (fmd.isRestricted()) {
                restrictedFileCount++;
            }
        }

        return restrictedFileCount;
    }

    private List<FileMetadata> filesToBeDeleted = new ArrayList<>();

    public void deleteReplacementFile() throws FileReplaceException {
        if (!isFileReplaceOperation()) {
            throw new FileReplaceException("Only use this for File Replace Operations");
        }

        if (!fileReplacePageHelper.wasPhase1Successful()) {
            throw new FileReplaceException("Should only be called if Phase 1 was successful");
        }

        fileReplacePageHelper.resetReplaceFileHelper();

        String successMessage = getBundleString("file.deleted.replacement.success");
        logger.fine(successMessage);
        JsfHelper.addFlashMessage(successMessage);

    }

    private Boolean hasValidTermsOfAccess = null;

    public Boolean isHasValidTermsOfAccess() {
        //cache in page to limit processing
        if (hasValidTermsOfAccess != null) {
            return hasValidTermsOfAccess;
        } else {
            if (!isHasRestrictedFiles()) {
                hasValidTermsOfAccess = true;
                return hasValidTermsOfAccess;
            } else {
                hasValidTermsOfAccess = TermsOfUseAndAccessValidator.isTOUAValid(workingVersion.getTermsOfUseAndAccess(), null);
                return hasValidTermsOfAccess;
            }
        }
    }
    
    public boolean getHasValidTermsOfAccess(){
        return isHasValidTermsOfAccess(); //HasValidTermsOfAccess
    }
    
    public void setHasValidTermsOfAccess(boolean value){
        //dummy for ui
    }

    private Boolean hasRestrictedFiles = null;

    public Boolean isHasRestrictedFiles() {
        //cache in page to limit processing
        if (hasRestrictedFiles != null) {
            return hasRestrictedFiles;
        } else {
            hasRestrictedFiles = workingVersion.isHasRestrictedFile();
            return hasRestrictedFiles;
        }
    }

    /**
     *
     * @param msgName - from the bundle e.g. "file.deleted.success"
     * @return
     */
    private String getBundleString(String msgName) {

        return BundleUtil.getStringFromBundle(msgName);
    }

    // This deleteFilesCompleted method is used in editFilesFragment.xhtml
    public void deleteFilesCompleted() {

    }

    public void deleteFiles() {
        deleteFiles(this.selectedFiles);
    }

    public void deleteDuplicateFiles() {
        List<FileMetadata> filesForDelete = new ArrayList();
        for (DataFile df : newFiles) {
            if (df.isMarkedAsDuplicate()) {
                filesForDelete.add(df.getFileMetadata());
            }
        }
        deleteFiles(filesForDelete);
    }

    private void deleteFiles(List<FileMetadata> filesForDelete) {
        logger.fine("entering bulk file delete (EditDataFilesPage)");
        if (isFileReplaceOperation()) {
            try {
                deleteReplacementFile();
            } catch (FileReplaceException ex) {
                Logger.getLogger(EditDatafilesPage.class.getName()).log(Level.SEVERE, null, ex);
            }
            return;
        }

        /*
        If selected files are empty it means that we are dealing 
        with a duplicate files delete situation
        so we are adding the marked as dup files as selected
        and moving on accordingly.
         */
        String fileNames = null;
        for (FileMetadata fmd : filesForDelete) {
            // collect the names of the files, 
            // to show in the success message:
            if (fileNames == null) {
                fileNames = fmd.getLabel();
            } else {
                fileNames = fileNames.concat(", " + fmd.getLabel());
            }
        }

        for (FileMetadata markedForDelete : filesForDelete) {
            logger.fine("delete requested on file " + markedForDelete.getLabel());
            logger.fine("file metadata id: " + markedForDelete.getId());
            logger.fine("datafile id: " + markedForDelete.getDataFile().getId());
            logger.fine("page is in edit mode " + mode.name());

            // has this filemetadata been saved already? (or is it a brand new
            // filemetadata, created as part of a brand new version, created when 
            // the user clicked 'delete', that hasn't been saved in the db yet?)
            if (markedForDelete.getId() != null) {
                logger.fine("this is a filemetadata from an existing draft version");
                // so all we remove is the file from the fileMetadatas (from the
                // file metadatas attached to the editVersion, and from the
                // display list of file metadatas that are being edited)
                // and let the delete be handled in the command (by adding it to the
                // filesToBeDeleted list):

                // ToDo - FileMetadataUtil.removeFileMetadataFromList should handle these two
                // removes so they could be put after this if clause and the else clause could
                // be removed.
                dataset.getEditVersion().getFileMetadatas().remove(markedForDelete);
                fileMetadatas.remove(markedForDelete);

                filesToBeDeleted.add(markedForDelete);
            } else {
                logger.fine("this is a brand-new (unsaved) filemetadata");
                // ok, this is a brand-new DRAFT version. 

                // if (mode != FileEditMode.CREATE) {
                // If the bean is in the 'CREATE' mode, the page is using
                // dataset.getEditVersion().getFileMetadatas() directly,
                // so there's no need to delete this meta from the local
                // fileMetadatas list. (but doing both just adds a no-op and won't cause an
                // error)
                // 1. delete the filemetadata from the local display list: 
                FileMetadataUtil.removeFileMetadataFromList(fileMetadatas, markedForDelete);
                // 2. delete the filemetadata from the version: 
                FileMetadataUtil.removeFileMetadataFromList(dataset.getEditVersion().getFileMetadatas(), markedForDelete);
            }

            if (markedForDelete.getDataFile().getId() == null) {
                logger.fine("this is a brand new file.");
                // the file was just added during this step, so in addition to 
                // removing it from the fileMetadatas lists (above), we also remove it from
                // the newFiles list and the dataset's files, so it never gets saved.

                FileMetadataUtil.removeDataFileFromList(dataset.getFiles(), markedForDelete.getDataFile());
                FileMetadataUtil.removeDataFileFromList(newFiles, markedForDelete.getDataFile());
                FileUtil.deleteTempFile(markedForDelete.getDataFile(), dataset, ingestService);
                // Also remove checksum from the list of newly uploaded checksums (perhaps odd
                // to delete and then try uploading the same file again, but it seems like it
                // should be allowed/the checksum list is part of the state to clean-up
                if (checksumMapNew != null && markedForDelete.getDataFile().getChecksumValue() != null) {
                    checksumMapNew.remove(markedForDelete.getDataFile().getChecksumValue());
                }

            }
        }

        if (fileNames != null) {
            String successMessage;
            if (mode == FileEditMode.UPLOAD) {
                if (fileNames.contains(", ")) {
                    successMessage = getBundleString("file.deleted.upload.success.multiple");
                } else {
                    successMessage = getBundleString("file.deleted.upload.success.single");
                }
            } else {
                successMessage = getBundleString("file.deleted.success");
                successMessage = successMessage.replace("{0}", fileNames);
            }
            logger.fine(successMessage);
            JsfHelper.addFlashMessage(successMessage);
        }
    }

    /**
     * Save for File Replace operations
     *
     * @return
     * @throws FileReplaceException
     */
    public String saveReplacementFile() throws FileReplaceException {

        // Ahh, make sure it's a file replace operation
        //
        if (!isFileReplaceOperation()) {
            throw new FileReplaceException("Only use this for File Replace Operations");
        }

        // Can we do a save?  
        //  (redundant but ok, also called in main "save" event before forking here)      
        //
        if (!saveEnabled) {
            return "";
        }
        // Sanity check 1
        //
        if (fileReplacePageHelper == null) {
            throw new NullPointerException("fileReplacePageHelper cannot be null");
        }

        // Make sure phase 1 ran -- button shouldn't be visible if it did not
        //
        if (!fileReplacePageHelper.wasPhase1Successful()) {
            throw new FileReplaceException("Save should only be called when a replacement file has been chosen.  (Phase 1 has to have completed)");

        }

        // Run save!!
        //
        if (fileReplacePageHelper.runSaveReplacementFile_Phase2()) {
            JsfHelper.addSuccessMessage(getBundleString("file.message.replaceSuccess"));
            // It worked!!!  Go to page of new file!!
            if (Referrer.FILE == referrer) {
                return returnToFileLandingPageAfterReplace(fileReplacePageHelper.getFirstNewlyAddedFile());
            } else {
                return returnToDraftVersion();
            }
        } else {
            // Uh oh.
            String errMsg = fileReplacePageHelper.getErrorMessages();

            FacesContext.getCurrentInstance().addMessage(null, new FacesMessage(FacesMessage.SEVERITY_ERROR, getBundleString("dataset.save.fail"), errMsg));
            logger.severe("Dataset save failed for replace operation: " + errMsg);
            return null;
        }

    }

    public String save() {

        Collection<String> duplicates = IngestUtil.findDuplicateFilenames(workingVersion, newFiles);
        if (!duplicates.isEmpty()) {
            JH.addMessage(FacesMessage.SEVERITY_ERROR, BundleUtil.getStringFromBundle("dataset.message.filesFailure"), BundleUtil.getStringFromBundle("dataset.message.editMetadata.duplicateFilenames", new ArrayList<>(duplicates)));
            return null;
        }
        if (!saveEnabled) {
            return "";
        }
        //Mirroring the checks for DcmUpload, make sure that the db version of the dataset is not locked. 
        //Also checking local version to save time - if data.isLocked() is true, the UpdateDatasetVersionCommand below would fail
        if (dataset.getId() != null) {
            Dataset lockTest = datasetService.find(dataset.getId());
            if (dataset.isLockedFor(DatasetLock.Reason.EditInProgress) || lockTest.isLockedFor(DatasetLock.Reason.EditInProgress)) {
                logger.log(Level.INFO, "Couldn''t save dataset: {0}", "It is locked."
                        + "");
                JH.addMessage(FacesMessage.SEVERITY_FATAL, getBundleString("dataset.locked.editInProgress.message"), BundleUtil.getStringFromBundle("dataset.locked.editInProgress.message.details", Arrays.asList(BrandingUtil.getSupportTeamName(null))));
                return null;
            }
        }

        if (isFileReplaceOperation()) {
            try {
                return saveReplacementFile();
            } catch (FileReplaceException ex) {
                String errMsg = ex.getMessage();
                FacesContext.getCurrentInstance().addMessage(null, new FacesMessage(FacesMessage.SEVERITY_ERROR, getBundleString("dataset.save.fail"), errMsg));
                logger.log(Level.SEVERE, "Dataset save failed for replace operation: {0}", errMsg);
                return null;
            }
        }

        int nOldFiles = workingVersion.getFileMetadatas().size();
        int nNewFiles = newFiles.size();
        int nExpectedFilesTotal = nOldFiles + nNewFiles;

        if (nNewFiles > 0) {
            //SEK 10/15/2018 only apply the following tests if dataset has already been saved.
            if (dataset.getId() != null) {
                Dataset lockTest = datasetService.find(dataset.getId());
                //SEK 09/19/18 Get Dataset again to test for lock just in case the user downloads the rsync script via the api while the 
                // edit files page is open and has already loaded a file in http upload for Dual Mode
                if (dataset.isLockedFor(DatasetLock.Reason.DcmUpload) || lockTest.isLockedFor(DatasetLock.Reason.DcmUpload)) {
                    logger.log(Level.INFO, "Couldn''t save dataset: {0}", "DCM script has been downloaded for this dataset. Additonal files are not permitted."
                            + "");
                    populateDatasetUpdateFailureMessage();
                    return null;
                }
                for (DatasetVersion dv : lockTest.getVersions()) {
                    if (dv.isHasPackageFile()) {
                        logger.log(Level.INFO, BundleUtil.getStringFromBundle("file.api.alreadyHasPackageFile")
                                + "");
                        populateDatasetUpdateFailureMessage();
                        return null;
                    }
                }
            }

            // Try to save the NEW files permanently: 
            List<DataFile> filesAdded = ingestService.saveAndAddFilesToDataset(workingVersion, newFiles, null, true);
            
            // reset the working list of fileMetadatas, as to only include the ones
            // that have been added to the version successfully: 
            fileMetadatas.clear();
            for (DataFile addedFile : filesAdded) {
                fileMetadatas.add(addedFile.getFileMetadata());
            }
            filesAdded = null;
        }
        //boolean newDraftVersion = false;    

        Boolean provJsonChanges = false;

        if (systemConfig.isProvCollectionEnabled()) {
            Boolean provFreeChanges = provPopupFragmentBean.updatePageMetadatasWithProvFreeform(fileMetadatas);

            try {
                // Note that the user may have uploaded provenance metadata file(s)
                // for some of the new files that have since failed to be permanently saved 
                // in storage (in the ingestService.saveAndAddFilesToDataset() step, above); 
                // these files have been dropped from the fileMetadatas list, and we 
                // are not adding them to the dataset; but the 
                // provenance update set still has entries for these failed files,
                // so we are passing the fileMetadatas list to the saveStagedProvJson()
                // method below - so that it doesn't attempt to save the entries 
                // that are no longer valid. 
                provJsonChanges = provPopupFragmentBean.saveStagedProvJson(false, fileMetadatas);
            } catch (AbstractApiBean.WrappedResponse ex) {
                JsfHelper.addErrorMessage(getBundleString("file.metadataTab.provenance.error"));
                Logger.getLogger(EditDatafilesPage.class.getName()).log(Level.SEVERE, null, ex);
            }
        }
        logger.fine("issuing the dataset update command");
        // We are creating a new draft version or updating an existing draft;
        // We'll use an Update command for this:
        if (workingVersion.getId() != null) {
            for (int i = 0; i < workingVersion.getFileMetadatas().size(); i++) {
                for (FileMetadata fileMetadata : fileMetadatas) {
                    if (fileMetadata.getDataFile().getStorageIdentifier() != null) {
                        if (fileMetadata.getDataFile().getStorageIdentifier().equals(workingVersion.getFileMetadatas().get(i).getDataFile().getStorageIdentifier())) {
                            workingVersion.getFileMetadatas().set(i, fileMetadata);
                        }
                    }
                }
            }
        }
        // Moves DataFile updates from popupFragment to page for saving
        // This does not seem to collide with the tags updating below
        if (systemConfig.isProvCollectionEnabled() && provJsonChanges) {
            HashMap<String, ProvPopupFragmentBean.UpdatesEntry> provenanceUpdates = provPopupFragmentBean.getProvenanceUpdates();
            for (int i = 0; i < dataset.getFiles().size(); i++) {
                for (ProvPopupFragmentBean.UpdatesEntry ue : provenanceUpdates.values()) {
                    if (ue.dataFile.getStorageIdentifier() != null) {
                        if (ue.dataFile.getStorageIdentifier().equals(dataset.getFiles().get(i).getStorageIdentifier())) {
                            dataset.getFiles().set(i, ue.dataFile);
                        }
                    }
                }
            }
        }

        // Tabular data tags are assigned to datafiles, not to
        // version-specfic filemetadatas!
        // So if tabular tags have been modified, we also need to
        // refresh the list of datafiles, as found in dataset.getFiles(),
        // similarly to what we've just done, above, for the filemetadatas.
        // Otherwise, when we call UpdateDatasetCommand, it's not going
        // to update the tags in the database (issue #2798).
        // TODO: Is the above still true/is this still necessary?
        // (and why?...)
        if (tabularDataTagsUpdated) {
            for (int i = 0; i < dataset.getFiles().size(); i++) {
                for (FileMetadata fileMetadata : fileMetadatas) {
                    if (fileMetadata.getDataFile().getStorageIdentifier() != null) {
                        if (fileMetadata.getDataFile().getStorageIdentifier().equals(dataset.getFiles().get(i).getStorageIdentifier())) {
                            dataset.getFiles().set(i, fileMetadata.getDataFile());
                        }
                    }
                }
            }
            tabularDataTagsUpdated = false;
        }

        Map<Long, String> deleteStorageLocations = null;

        if (!filesToBeDeleted.isEmpty()) {
            deleteStorageLocations = datafileService.getPhysicalFilesToDelete(filesToBeDeleted);
        }

        Command<Dataset> cmd;
        try {
            cmd = new UpdateDatasetVersionCommand(dataset, dvRequestService.getDataverseRequest(), filesToBeDeleted, clone);
            ((UpdateDatasetVersionCommand) cmd).setValidateLenient(true);
            dataset = commandEngine.submit(cmd);

        } catch (EJBException ex) {
            StringBuilder error = new StringBuilder();
            error.append(ex).append(" ");
            error.append(ex.getMessage()).append(" ");
            Throwable cause = ex;
            while (cause.getCause() != null) {
                cause = cause.getCause();
                error.append(cause).append(" ");
                error.append(cause.getMessage()).append(" ");
            }
            logger.log(Level.INFO, "Couldn''t save dataset: {0}", error.toString());
            populateDatasetUpdateFailureMessage();
            return null;
        } catch (CommandException ex) {
            // FacesContext.getCurrentInstance().addMessage(null, new
            // FacesMessage(FacesMessage.SEVERITY_ERROR, "Dataset Save Failed", " - " +
            // ex.toString()));
            logger.log(Level.INFO, "Couldn''t save dataset: {0}", ex.getMessage());
            populateDatasetUpdateFailureMessage();
            return null;
        }

        // Have we just deleted some draft datafiles (successfully)?
        // finalize the physical file deletes:
        // (DataFileService will double-check that the datafiles no
        // longer exist in the database, before attempting to delete
        // the physical files)
        if (deleteStorageLocations != null) {
            datafileService.finalizeFileDeletes(deleteStorageLocations);
        }
        saveEnabled = false;

        if (newFiles.size() > 0) {
            logger.fine("clearing newfiles list.");
            newFiles.clear();
            /*
             - We decided not to bother obtaining persistent ids for new files 
             as they are uploaded and created. The identifiers will be assigned 
             later, when the version is published. 
             
            logger.info("starting async job for obtaining persistent ids for files.");
            datasetService.obtainPersistentIdentifiersForDatafiles(dataset);
             */
        }

        workingVersion = dataset.getEditVersion();
        logger.fine("working version id: " + workingVersion.getId());

        if (FileEditMode.EDIT == mode && Referrer.FILE == referrer) {
            JsfHelper.addSuccessMessage(getBundleString("file.message.editSuccess"));

        } else {
            int nFilesTotal = workingVersion.getFileMetadatas().size();
            if (nNewFiles == 0 || nFilesTotal == nExpectedFilesTotal) {
                JsfHelper.addSuccessMessage(getBundleString("dataset.message.filesSuccess").concat(" ").concat(datasetService.getReminderString(dataset, canPublishDataset())));
            } else if (nFilesTotal == nOldFiles) {
                JsfHelper.addErrorMessage(getBundleString("dataset.message.addFiles.Failure"));
            } else {
                String warningMessage = getBundleString("dataset.message.addFiles.partialSuccess");
                warningMessage = warningMessage.replace("{0}", "" + (nFilesTotal - nOldFiles));
                warningMessage = warningMessage.replace("{1}", "" + nNewFiles);
                JsfHelper.addWarningMessage(warningMessage);
            }
        }

        // Call Ingest Service one more time, to 
        // queue the data ingest jobs for asynchronous execution:
        if (mode == FileEditMode.UPLOAD) {
            ingestService.startIngestJobsForDataset(dataset, (AuthenticatedUser) session.getUser());
        }

        if (FileEditMode.EDIT == mode && Referrer.FILE == referrer && fileMetadatas.size() > 0) {
            // If this was a "single file edit", i.e. an edit request sent from 
            // the individual File Landing page, we want to redirect back to 
            // the landing page. BUT ONLY if the file still exists - i.e., if 
            // the user hasn't just deleted it!
            versionString = "DRAFT";
            return returnToFileLandingPage();
        }

        logger.fine("Redirecting to the dataset page, from the edit/upload page.");
        return returnToDraftVersion();
    }

    public boolean canPublishDataset() {
        return permissionsWrapper.canIssuePublishDatasetCommand(dataset);
    }

    private void populateDatasetUpdateFailureMessage() {

        JH.addMessage(FacesMessage.SEVERITY_FATAL, getBundleString("dataset.message.filesFailure"));
    }

    private String returnToDraftVersion() {
        return "/dataset.xhtml?persistentId=" + dataset.getGlobalId().asString() + "&version=DRAFT&faces-redirect=true";
    }

    private String returnToDatasetOnly() {
        dataset = datasetService.find(dataset.getId());
        return "/dataset.xhtml?persistentId=" + dataset.getGlobalId().asString() + "&faces-redirect=true";
    }

    private String returnToFileLandingPage() {
        Long fileId = fileMetadatas.get(0).getDataFile().getId();
        if (versionString != null && versionString.equals("DRAFT")) {
            return "/file.xhtml?fileId=" + fileId + "&version=DRAFT&faces-redirect=true";
        }
        return "/file.xhtml?fileId=" + fileId + "&faces-redirect=true";

    }

    private String returnToFileLandingPageAfterReplace(DataFile newFile) {

        if (newFile == null) {
            throw new NullPointerException("newFile cannot be null!");
        }
        //Long datasetVersionId = newFile.getOwner().getLatestVersion().getId();
        return "/file.xhtml?fileId=" + newFile.getId() + "&version=DRAFT&faces-redirect=true";
    }

    public String cancel() {
        uploadInProgress.setValue(false);
        //Files that have been finished and are now in the lower list on the page
        for (DataFile newFile : newFiles) {
            FileUtil.deleteTempFile(newFile, dataset, ingestService);
        }

        //Files in the upload process but not yet finished
        for (DataFile newFile : uploadedFiles) {
            FileUtil.deleteTempFile(newFile, dataset, ingestService);
        }

        if (Referrer.FILE == referrer) {
            return returnToFileLandingPage();
        }
        if (workingVersion.getId() != null) {
            return returnToDraftVersion();
        }
        return returnToDatasetOnly();
    }

    /* deprecated; super inefficient, when called repeatedly on a long list 
       of files! 
       leaving the code here, commented out, for illustration purposes. -- 4.6
    public boolean isDuplicate(FileMetadata fileMetadata) {

        Map<String, Integer> MD5Map = new HashMap<String, Integer>();

        // TODO: 
        // think of a way to do this that doesn't involve populating this 
        // map for every file on the page? 
        // may not be that much of a problem, if we paginate and never display 
        // more than a certain number of files... Still, needs to be revisited
        // before the final 4.0. 
        // -- L.A. 4.0

        // make a "defensive copy" to avoid java.util.ConcurrentModificationException from being thrown
        // when uploading 100+ files
        List<FileMetadata> wvCopy = new ArrayList<>(workingVersion.getFileMetadatas());
        Iterator<FileMetadata> fmIt = wvCopy.iterator();

        while (fmIt.hasNext()) {
            FileMetadata fm = fmIt.next();
            String md5 = fm.getDataFile().getChecksumValue();
            if (md5 != null) {
                if (MD5Map.get(md5) != null) {
                    MD5Map.put(md5, MD5Map.get(md5).intValue() + 1);
                } else {
                    MD5Map.put(md5, 1);
                }
            }
        }

        return MD5Map.get(thisMd5) != null && MD5Map.get(thisMd5).intValue() > 1;
    }*/
    private HttpClient getClient() {
        // TODO: 
        // cache the http client? -- L.A. 4.0 alpha
        return new HttpClient();
    }

    /**
     * Is this page in File Replace mode
     *
     * @return
     */
    public boolean isFileReplaceOperation() {
        return (mode == FileEditMode.REPLACE) && (fileReplacePageHelper != null);
    }

    public boolean allowMultipleFileUpload() {

        return !isFileReplaceOperation();
    }

    public boolean showFileUploadFragment() {
        return mode == FileEditMode.UPLOAD || mode == FileEditMode.CREATE || mode == FileEditMode.REPLACE;
    }

    public boolean showFileUploadComponent() {
        if (mode == FileEditMode.UPLOAD || mode == FileEditMode.CREATE) {
            return true;
        }

        if (isFileReplaceOperation()) {
            //msg("fileReplacePageHelper.showFileUploadComponent(): "+ fileReplacePageHelper.showFileUploadComponent());
            return fileReplacePageHelper.showFileUploadComponent();
        }

        return false;
        //return false;
    }

    /**
     * Download a file from drop box
     *
     * @param fileLink
     * @return
     */
    private InputStream getDropBoxInputStream(String fileLink, GetMethod dropBoxMethod) {

        if (fileLink == null) {
            return null;
        }

        // -----------------------------------------------------------
        // Make http call, download the file: 
        // -----------------------------------------------------------
        int status = 0;
        //InputStream dropBoxStream = null;

        try {
            status = getClient().executeMethod(dropBoxMethod);
            if (status == 200) {
                return dropBoxMethod.getResponseBodyAsStream();
            }
        } catch (IOException ex) {
            logger.log(Level.WARNING, "Failed to access DropBox url: {0}!", fileLink);
            return null;
        }

        logger.log(Level.WARNING, "Failed to get DropBox InputStream for file: {0}", fileLink);
        return null;
    } // end: getDropBoxInputStream

    /**
     * Using information from the DropBox choose, ingest the chosen files
     * https://www.dropbox.com/developers/dropins/chooser/js
     *
     * @param event
     */
    public void handleDropBoxUpload(ActionEvent event) {
        if (uploadInProgress.isFalse()) {
            uploadInProgress.setValue(true);
        }
        logger.fine("handleDropBoxUpload");
        uploadComponentId = event.getComponent().getClientId();

        // -----------------------------------------------------------
        // Read JSON object from the output of the DropBox Chooser: 
        // -----------------------------------------------------------
        JsonReader dbJsonReader = Json.createReader(new StringReader(dropBoxSelection));
        JsonArray dbArray = dbJsonReader.readArray();
        dbJsonReader.close();

        // -----------------------------------------------------------
        // Iterate through the Dropbox file information (JSON)
        // -----------------------------------------------------------
        DataFile dFile = null;
        GetMethod dropBoxMethod = null;
        String localWarningMessage = null;
        for (int i = 0; i < dbArray.size(); i++) {
            JsonObject dbObject = dbArray.getJsonObject(i);

            // -----------------------------------------------------------
            // Parse information for a single file
            // -----------------------------------------------------------
            String fileLink = dbObject.getString("link");
            String fileName = dbObject.getString("name");
            int fileSize = dbObject.getInt("bytes");

            logger.fine("DropBox url: " + fileLink + ", filename: " + fileName + ", size: " + fileSize);


            /* ----------------------------
                Check file size
                - Max size NOT specified in db: default is unlimited
                - Max size specified in db: check too make sure file is within limits
            // ---------------------------- */
            if ((!this.isUnlimitedUploadFileSize()) && (fileSize > this.getMaxFileUploadSizeInBytes())) {
                String warningMessage = "Dropbox file \"" + fileName + "\" exceeded the limit of " + fileSize + " bytes and was not uploaded.";
                //msg(warningMessage);
                //FacesContext.getCurrentInstance().addMessage(event.getComponent().getClientId(), new FacesMessage(FacesMessage.SEVERITY_ERROR, "upload failure", warningMessage));
                if (localWarningMessage == null) {
                    localWarningMessage = warningMessage;
                } else {
                    localWarningMessage = localWarningMessage.concat("; " + warningMessage);
                }
                continue; // skip to next file, and add error mesage
            }

            dFile = null;
            dropBoxMethod = new GetMethod(fileLink);

            // -----------------------------------------------------------
            // Download the file
            // -----------------------------------------------------------
            InputStream dropBoxStream = this.getDropBoxInputStream(fileLink, dropBoxMethod);
            if (dropBoxStream == null) {
                logger.severe("Could not retrieve dropgox input stream for: " + fileLink);
                continue;  // Error skip this file
            }

            // -----------------------------------------------------------
            // Is this a FileReplaceOperation?  If so, then diverge!
            // -----------------------------------------------------------
            if (this.isFileReplaceOperation()) {
                this.handleReplaceFileUpload(event, dropBoxStream, fileName, FileUtil.MIME_TYPE_UNDETERMINED_DEFAULT, null, event);
                this.setFileMetadataSelectedForTagsPopup(fileReplacePageHelper.getNewFileMetadatasBeforeSave().get(0));
                return;
            }
            // -----------------------------------------------------------

            List<DataFile> datafiles = new ArrayList<>();

            // -----------------------------------------------------------
            // Send it through the ingest service
            // -----------------------------------------------------------
            try {

                // Note: A single uploaded file may produce multiple datafiles - 
                // for example, multiple files can be extracted from an uncompressed
                // zip file.
                //datafiles = ingestService.createDataFiles(workingVersion, dropBoxStream, fileName, "application/octet-stream");
                datafiles = FileUtil.createDataFiles(workingVersion, dropBoxStream, fileName, "application/octet-stream", null, null, systemConfig);

            } catch (IOException ex) {
                this.logger.log(Level.SEVERE, "Error during ingest of DropBox file {0} from link {1}", new Object[]{fileName, fileLink});
                continue;
            }/*catch (FileExceedsMaxSizeException ex){
                this.logger.log(Level.SEVERE, "Error during ingest of DropBox file {0} from link {1}: {2}", new Object[]{fileName, fileLink, ex.getMessage()});
                continue;
            }*/ finally {
                // -----------------------------------------------------------
                // release connection for dropBoxMethod
                // -----------------------------------------------------------

                if (dropBoxMethod != null) {
                    dropBoxMethod.releaseConnection();
                }

                // -----------------------------------------------------------
                // close the  dropBoxStream
                // -----------------------------------------------------------
                try {
                    dropBoxStream.close();
                } catch (IOException ex) {
                    logger.log(Level.WARNING, "Failed to close the dropBoxStream for file: {0}", fileLink);
                }
            }

            if (datafiles == null) {
                this.logger.log(Level.SEVERE, "Failed to create DataFile for DropBox file {0} from link {1}", new Object[]{fileName, fileLink});
                continue;
            } else {
                // -----------------------------------------------------------
                // Check if there are duplicate files or ingest warnings
                // -----------------------------------------------------------
                uploadWarningMessage = processUploadedFileList(datafiles);
                logger.fine("Warning message during upload: " + uploadWarningMessage);
                /*if (warningMessage != null){
                     logger.fine("trying to send faces message to " + event.getComponent().getClientId());
                     FacesContext.getCurrentInstance().addMessage(event.getComponent().getClientId(), new FacesMessage(FacesMessage.SEVERITY_ERROR, "upload failure", warningMessage));
                     if (uploadWarningMessage == null) {
                         uploadWarningMessage = warningMessage;
                     } else {
                         uploadWarningMessage = uploadWarningMessage.concat("; "+warningMessage);
                     }
                }*/
            }
            if (uploadInProgress.isFalse()) {
                logger.warning("Upload in progress cancelled");
                for (DataFile newFile : datafiles) {
                    FileUtil.deleteTempFile(newFile, dataset, ingestService);
                }
            }
        }

        if (localWarningMessage != null) {
            if (uploadWarningMessage == null) {
                uploadWarningMessage = localWarningMessage;
            } else {
                uploadWarningMessage = localWarningMessage.concat("; " + uploadWarningMessage);
            }
        }
    }

    public void uploadStarted() {
        // uploadStarted() is triggered by PrimeFaces <p:upload onStart=... when an upload is 
        // started. It will be called *once*, even if it is a multiple file upload 
        // (either through drag-and-drop or select menu). 
        logger.fine("upload started");

        uploadInProgress.setValue(true);
    }

    private Boolean hasRsyncScript = false;

    public Boolean isHasRsyncScript() {
        return hasRsyncScript;
    }

    public void setHasRsyncScript(Boolean hasRsyncScript) {
        this.hasRsyncScript = hasRsyncScript;
    }

    private void setUpRsync() {
        logger.fine("setUpRsync called...");
        if (DataCaptureModuleUtil.rsyncSupportEnabled(settingsWrapper.getValueForKey(SettingsServiceBean.Key.UploadMethods))
                && dataset.getFiles().isEmpty()) { //only check for rsync if no files exist
            try {
                ScriptRequestResponse scriptRequestResponse = commandEngine.submit(new RequestRsyncScriptCommand(dvRequestService.getDataverseRequest(), dataset));
                logger.fine("script: " + scriptRequestResponse.getScript());
                if (scriptRequestResponse.getScript() != null && !scriptRequestResponse.getScript().isEmpty()) {
                    setRsyncScript(scriptRequestResponse.getScript());
                    rsyncScriptFilename = DataCaptureModuleUtil.getScriptName(workingVersion);
                    setHasRsyncScript(true);
                } else {
                    setHasRsyncScript(false);
                }
            } catch (EJBException ex) {
                logger.warning("Problem getting rsync script (EJBException): " + EjbUtil.ejbExceptionToString(ex));
                FacesContext.getCurrentInstance().addMessage(uploadComponentId,
                        new FacesMessage(FacesMessage.SEVERITY_ERROR,
                                "Problem getting rsync script (EJBException): " + EjbUtil.ejbExceptionToString(ex),
                                "Problem getting rsync script (EJBException):"));
            } catch (RuntimeException ex) {
                logger.warning("Problem getting rsync script (RuntimeException): " + ex.getLocalizedMessage());
                FacesContext.getCurrentInstance().addMessage(uploadComponentId,
                        new FacesMessage(FacesMessage.SEVERITY_ERROR,
                                "Problem getting rsync script (RuntimeException): " + ex.getMessage(),
                                "Problem getting rsync script (RuntimeException):"));
            } catch (CommandException cex) {
                logger.warning("Problem getting rsync script (Command Exception): " + cex.getLocalizedMessage());
                FacesContext.getCurrentInstance().addMessage(uploadComponentId,
                        new FacesMessage(FacesMessage.SEVERITY_ERROR,
                                "Problem getting rsync script (Command Exception): " + cex.getMessage(),
                                "Problem getting rsync script (Command Exception):"));
            }
        }
    }

    public void downloadRsyncScript() {

        FacesContext ctx = FacesContext.getCurrentInstance();
        HttpServletResponse response = (HttpServletResponse) ctx.getExternalContext().getResponse();
        response.setContentType("application/download");

        String contentDispositionString;

        contentDispositionString = "attachment;filename=" + rsyncScriptFilename;
        response.setHeader("Content-Disposition", contentDispositionString);

        try {
            ServletOutputStream out = response.getOutputStream();
            out.write(getRsyncScript().getBytes());
            out.flush();
            ctx.responseComplete();
        } catch (IOException e) {
            String error = "Problem getting bytes from rsync script: " + e;
            logger.warning(error);
            return;
        }

        // If the script has been successfully downloaded, lock the dataset:
        String lockInfoMessage = "script downloaded";
        DatasetLock lock = datasetService.addDatasetLock(dataset.getId(), DatasetLock.Reason.DcmUpload, session.getUser() != null ? ((AuthenticatedUser) session.getUser()).getId() : null, lockInfoMessage);
        if (lock != null) {
            dataset.addLock(lock);
        } else {
            logger.log(Level.WARNING, "Failed to lock the dataset (dataset id={0})", dataset.getId());
        }

    }

    /**
     * The contents of the script.
     */
    private String rsyncScript = "";

    public String getRsyncScript() {
        return rsyncScript;
    }

    public void setRsyncScript(String rsyncScript) {
        this.rsyncScript = rsyncScript;
    }

    private String rsyncScriptFilename;

    public String getRsyncScriptFilename() {
        return rsyncScriptFilename;
    }

    @Deprecated
    public void requestDirectUploadUrl() {

        S3AccessIO<?> s3io = FileUtil.getS3AccessForDirectUpload(dataset);
        if (s3io == null) {
            FacesContext.getCurrentInstance().addMessage(uploadComponentId, new FacesMessage(FacesMessage.SEVERITY_ERROR, BundleUtil.getStringFromBundle("dataset.file.uploadWarning"), "Direct upload not supported for this dataset"));
        }
        String url = null;
        String storageIdentifier = null;
        try {
            url = s3io.generateTemporaryS3UploadUrl();
            storageIdentifier = FileUtil.getStorageIdentifierFromLocation(s3io.getStorageLocation());
        } catch (IOException io) {
            logger.warning(io.getMessage());
            FacesContext.getCurrentInstance().addMessage(uploadComponentId, new FacesMessage(FacesMessage.SEVERITY_ERROR, BundleUtil.getStringFromBundle("dataset.file.uploadWarning"), "Issue in connecting to S3 store for direct upload"));
        }

        PrimeFaces.current().executeScript("uploadFileDirectly('" + url + "','" + storageIdentifier + "')");
    }

    public void requestDirectUploadUrls() {

        Map<String, String> paramMap = FacesContext.getCurrentInstance().getExternalContext().getRequestParameterMap();

        String sizeString = paramMap.get("fileSize");
        long fileSize = Long.parseLong(sizeString);

        S3AccessIO<?> s3io = FileUtil.getS3AccessForDirectUpload(dataset);
        if (s3io == null) {
            FacesContext.getCurrentInstance().addMessage(uploadComponentId,
                    new FacesMessage(FacesMessage.SEVERITY_ERROR,
                            BundleUtil.getStringFromBundle("dataset.file.uploadWarning"),
                            "Direct upload not supported for this dataset"));
        }
        JsonObjectBuilder urls = null;
        String storageIdentifier = null;
        try {
            storageIdentifier = FileUtil.getStorageIdentifierFromLocation(s3io.getStorageLocation());
            urls = s3io.generateTemporaryS3UploadUrls(dataset.getGlobalId().asString(), storageIdentifier, fileSize);

        } catch (IOException io) {
            logger.warning(io.getMessage());
            FacesContext.getCurrentInstance().addMessage(uploadComponentId,
                    new FacesMessage(FacesMessage.SEVERITY_ERROR,
                            BundleUtil.getStringFromBundle("dataset.file.uploadWarning"),
                            "Issue in connecting to S3 store for direct upload"));
        }

        PrimeFaces.current().executeScript(
                "uploadFileDirectly('" + urls.build().toString() + "','" + storageIdentifier + "','" + fileSize + "')");
    }

    public void uploadFinished() {
        // This method is triggered from the page, by the <p:upload ... onComplete=...
        // attribute. 
        // Note that its behavior is different from that of of <p:upload ... onStart=...
        // that's triggered only once, even for a multiple file upload. In contrast, 
        // onComplete=... gets executed for each of the completed multiple upload events. 
        // So when you drag-and-drop a bunch of files, you CANNOT rely on onComplete=...
        // to notify the page when the batch finishes uploading! There IS a way 
        // to detect ALL the current uploads completing: the p:upload widget has 
        // the property "files", that contains the list of all the files currently 
        // uploading; so checking on the size of the list tells you if any uploads
        // are still in progress. Once it's zero, you know it's all done. 
        // This is super important - because if the user is uploading 1000 files 
        // via drag-and-drop, you don't want to re-render the entire page each 
        // time every single of the 1000 uploads finishes!
        // (check editFilesFragment.xhtml for the exact code handling this; and 
        // http://stackoverflow.com/questions/20747201/when-multiple-upload-is-finished-in-pfileupload
        // for more info). -- 4.6
        logger.fine("upload finished");

        // Add the file(s) added during this last upload event, single or multiple, 
        // to the full list of new files, and the list of filemetadatas 
        // used to render the page:
        for (DataFile dataFile : uploadedFiles) {
            fileMetadatas.add(dataFile.getFileMetadata());
            newFiles.add(dataFile);
        }

        if (uploadInProgress.isTrue()) {
            uploadedFiles.clear();
            uploadInProgress.setValue(false);
        }
        // refresh the warning message below the upload component, if exists:
        if (uploadComponentId != null) {
            if (uploadWarningMessage != null) {
                if (existingFilesWithDupeContent != null || newlyUploadedFilesWithDupeContent != null) {
                    setWarningMessageForAlreadyExistsPopUp(uploadWarningMessage);
                    setHeaderForAlreadyExistsPopUp();
                    setLabelForDeleteFilesPopup();
                    PrimeFaces.current().ajax().update("datasetForm:fileAlreadyExistsPopup");
                    PrimeFaces.current().executeScript("PF('fileAlreadyExistsPopup').show();");
                } else {
                    //adding back warnings in non-replace situations
                    FacesContext.getCurrentInstance().addMessage(uploadComponentId, new FacesMessage(FacesMessage.SEVERITY_WARN, BundleUtil.getStringFromBundle("dataset.file.uploadWarning"), uploadWarningMessage));
                }

            } else if (uploadSuccessMessage != null) {
                FacesContext.getCurrentInstance().addMessage(uploadComponentId, new FacesMessage(FacesMessage.SEVERITY_INFO, BundleUtil.getStringFromBundle("dataset.file.uploadWorked"), uploadSuccessMessage));
            }
        }

        if (isFileReplaceOperation() && fileReplacePageHelper.wasPhase1Successful() && fileReplacePageHelper.hasContentTypeWarning()) {
            //RequestContext context = RequestContext.getCurrentInstance();
            //RequestContext.getCurrentInstance().update("datasetForm:fileTypeDifferentPopup");
            PrimeFaces.current().ajax().update("datasetForm:fileTypeDifferentPopup");
            //context.execute("PF('fileTypeDifferentPopup').show();");
            PrimeFaces.current().executeScript("PF('fileTypeDifferentPopup').show();");
        }

        if (isFileReplaceOperation() && fileReplacePageHelper.getAddReplaceFileHelper().isDuplicateFileErrorFound()) {
            FacesContext.getCurrentInstance().addMessage(uploadComponentId, new FacesMessage(FacesMessage.SEVERITY_ERROR, fileReplacePageHelper.getAddReplaceFileHelper().getDuplicateFileErrorString(), fileReplacePageHelper.getAddReplaceFileHelper().getDuplicateFileErrorString()));
        }

        if (isFileReplaceOperation() && !fileReplacePageHelper.getAddReplaceFileHelper().isDuplicateFileErrorFound() && fileReplacePageHelper.getAddReplaceFileHelper().isDuplicateFileWarningFound()) {
            setWarningMessageForAlreadyExistsPopUp(fileReplacePageHelper.getAddReplaceFileHelper().getDuplicateFileWarningString());
            setHeaderForAlreadyExistsPopUp();
            setLabelForDeleteFilesPopup();
            PrimeFaces.current().ajax().update("datasetForm:fileAlreadyExistsPopup");
            PrimeFaces.current().executeScript("PF('fileAlreadyExistsPopup').show();");
        }
        // We clear the following duplicate warning labels, because we want to 
        // only inform the user of the duplicates dropped in the current upload 
        // attempt - for ex., one batch of drag-and-dropped files, or a single 
        // file uploaded through the file chooser. 
        newlyUploadedFilesWithDupeContent = null;
        existingFilesWithDupeContent = null;
        multipleDupesExisting = false;
        multipleDupesNew = false;
        uploadWarningMessage = null;
        uploadSuccessMessage = null;
    }

    private String warningMessageForFileTypeDifferentPopUp;

    public String getWarningMessageForFileTypeDifferentPopUp() {
        return warningMessageForFileTypeDifferentPopUp;
    }

    public void setWarningMessageForFileTypeDifferentPopUp(String warningMessageForPopUp) {
        this.warningMessageForFileTypeDifferentPopUp = warningMessageForPopUp;
    }

    private String warningMessageForAlreadyExistsPopUp;

    public String getWarningMessageForAlreadyExistsPopUp() {
        return warningMessageForAlreadyExistsPopUp;
    }

    public void setWarningMessageForAlreadyExistsPopUp(String warningMessageForAlreadyExistsPopUp) {
        this.warningMessageForAlreadyExistsPopUp = warningMessageForAlreadyExistsPopUp;
    }

    private String headerForAlreadyExistsPopUp;

    public String getHeaderForAlreadyExistsPopUp() {
        return headerForAlreadyExistsPopUp;
    }

    public void setHeaderForAlreadyExistsPopUp(String headerForAlreadyExistsPopUp) {
        this.headerForAlreadyExistsPopUp = headerForAlreadyExistsPopUp;
    }

    private String labelForDeleteFilesPopup;

    public String getLabelForDeleteFilesPopup() {
        return labelForDeleteFilesPopup;
    }

    public void setLabelForDeleteFilesPopup(String labelForDeleteFilesPopup) {
        this.labelForDeleteFilesPopup = labelForDeleteFilesPopup;
    }

    public void setLabelForDeleteFilesPopup() {
        this.labelForDeleteFilesPopup = ((multipleDupesExisting || multipleDupesNew) ? BundleUtil.getStringFromBundle("file.delete.duplicate.multiple")
                : BundleUtil.getStringFromBundle("file.delete.duplicate.single"));
    }

    //((multipleDupesExisting|| multipleDupesNew) ? BundleUtil.getStringFromBundle("file.addreplace.already_exists.header.multiple"):  BundleUtil.getStringFromBundle("file.addreplace.already_exists.header"));
    public void setHeaderForAlreadyExistsPopUp() {

        this.headerForAlreadyExistsPopUp = ((multipleDupesExisting || multipleDupesNew) ? BundleUtil.getStringFromBundle("file.addreplace.already_exists.header.multiple") : BundleUtil.getStringFromBundle("file.addreplace.already_exists.header"));
    }

    private void handleReplaceFileUpload(FacesEvent event, InputStream inputStream,
            String fileName,
            String contentType,
            FileUploadEvent nativeUploadEvent,
            ActionEvent dropboxUploadEvent
    ) {

        fileReplacePageHelper.resetReplaceFileHelper();

        saveEnabled = false;

        uploadComponentId = event.getComponent().getClientId();

        if (fileReplacePageHelper.handleNativeFileUpload(inputStream, null,
                fileName,
                contentType,
                null,
                null
        )) {
            saveEnabled = true;

            /**
             * If the file content type changed, let the user know
             */
            if (fileReplacePageHelper.hasContentTypeWarning()) {
                //Add warning to popup instead of page for Content Type Difference
                setWarningMessageForFileTypeDifferentPopUp(fileReplacePageHelper.getContentTypeWarning());
                /* 
                    Note on the info messages - upload errors, warnings and success messages:
                    Instead of trying to display the message here (commented out code below),
                    we only save the message, as a string - and it will be displayed by 
                    the uploadFinished() method, triggered next, after the upload event
                    is processed and, as the name suggests, finished. 
                    This is done in 2 stages like this so that when the upload component
                    is called for large numbers of files, in multiple mode, the page could 
                    be updated and re-rendered just once, after all the uploads are finished - 
                    and not after each individual upload. Of course for the "replace" upload
                    there is always only one... but we have to use this scheme for 
                    consistency. -- L.A. 4.6.1
                   
                 */
                //FacesContext.getCurrentInstance().addMessage(
                //        uploadComponentId,                         
                //        new FacesMessage(FacesMessage.SEVERITY_ERROR, "upload warning", uploadWarningMessage));
            }
            // See the comment above, on how upload messages are displayed.

            // Commented out the success message below - since we probably don't
            // need it - the state of the page will indicate the success fairly 
            // unambiguously: the primefaces upload and the dropbox upload components
            // will become disabled, and the uploaded file will appear on the page. 
            // But feel free to un-comment it, if you feel it could be useful. 
            // -- L.A. 4.6.1
            //uploadSuccessMessage = "Hey! It worked!";
        } else {
            // See the comment above, on how upload messages are displayed.
            uploadWarningMessage = fileReplacePageHelper.getErrorMessages();
//            uploadWarningMessage += " ******* ";

            if (nativeUploadEvent != null) {
//                uploadWarningMessage += " nativeUploadEvent ";

            }
            if (dropboxUploadEvent != null) {
//                uploadWarningMessage += " dropboxUploadEvent ";
            }
            //FacesContext.getCurrentInstance().addMessage(
            //    uploadComponentId,                         
            //    new FacesMessage(FacesMessage.SEVERITY_ERROR, "upload failure", uploadWarningMessage));
        }
    }
<<<<<<< HEAD
    
    private void handleReplaceFileUpload(String fullStorageLocation, 
    		String fileName, 
    		String contentType, 
    		String checkSumValue,
    		ChecksumType checkSumType){

    	fileReplacePageHelper.resetReplaceFileHelper();
    	saveEnabled = false;
    	String storageIdentifier = DataAccess.getStorageIdFromLocation(fullStorageLocation);
    	if (fileReplacePageHelper.handleNativeFileUpload(null, storageIdentifier, fileName, contentType, checkSumValue, checkSumType)){
    		saveEnabled = true;

    		/**
    		 * If the file content type changed, let the user know
    		 */
    		if (fileReplacePageHelper.hasContentTypeWarning()){
    			//Add warning to popup instead of page for Content Type Difference
    			setWarningMessageForFileTypeDifferentPopUp(fileReplacePageHelper.getContentTypeWarning());
    		}
    	} else {
    		uploadWarningMessage = fileReplacePageHelper.getErrorMessages();
    	}
    }

    private String uploadWarningMessage = null; 
    private String uploadSuccessMessage = null; 
    private String uploadComponentId = null; 
    
=======

    private void handleReplaceFileUpload(String fullStorageLocation,
            String fileName,
            String contentType,
            String checkSumValue,
            ChecksumType checkSumType) {

        fileReplacePageHelper.resetReplaceFileHelper();
        saveEnabled = false;
        String storageIdentifier = DataAccess.getStorarageIdFromLocation(fullStorageLocation);
        if (fileReplacePageHelper.handleNativeFileUpload(null, storageIdentifier, fileName, contentType, checkSumValue, checkSumType)) {
            saveEnabled = true;

            /**
             * If the file content type changed, let the user know
             */
            if (fileReplacePageHelper.hasContentTypeWarning()) {
                //Add warning to popup instead of page for Content Type Difference
                setWarningMessageForFileTypeDifferentPopUp(fileReplacePageHelper.getContentTypeWarning());
            }
        } else {
            uploadWarningMessage = fileReplacePageHelper.getErrorMessages();
        }
    }

    private String uploadWarningMessage = null;
    private String uploadSuccessMessage = null;
    private String uploadComponentId = null;

>>>>>>> e713194c
    /**
     * Handle native file replace
     *
     * @param event
     * @throws java.io.IOException
     */
    public void handleFileUpload(FileUploadEvent event) throws IOException {

        if (uploadInProgress.isFalse()) {
            uploadInProgress.setValue(true);
        }

        //resetting marked as dup in case there are multiple uploads 
        //we only want to delete as dupes those that we uploaded in this 
        //session
        newFiles.forEach((df) -> {
            df.setMarkedAsDuplicate(false);
        });

        if (event == null) {
            throw new NullPointerException("event cannot be null");
        }

        UploadedFile uFile = event.getFile();
        if (uFile == null) {
            throw new NullPointerException("uFile cannot be null");
        }

        /**
         * For File Replace, take a different code path
         */
        if (isFileReplaceOperation()) {

            handleReplaceFileUpload(event, uFile.getInputStream(),
                    uFile.getFileName(),
                    uFile.getContentType(),
                    event,
                    null);
            if (fileReplacePageHelper.wasPhase1Successful() && fileReplacePageHelper.hasContentTypeWarning()) {
                //RequestContext context = RequestContext.getCurrentInstance();
                //RequestContext.getCurrentInstance().update("datasetForm:fileTypeDifferentPopup");
                //context.execute("PF('fileTypeDifferentPopup').show();");
                PrimeFaces.current().ajax().update("datasetForm:fileTypeDifferentPopup");
                PrimeFaces.current().executeScript("PF('fileTypeDifferentPopup').show();");
            }
            /*
            

            if(fileReplacePageHelper.){
                    //RequestContext context = RequestContext.getCurrentInstance();
                    //RequestContext.getCurrentInstance().update("datasetForm:fileTypeDifferentPopup");
                    //context.execute("PF('fileTypeDifferentPopup').show();");
                    PrimeFaces.current().ajax().update("datasetForm:fileTypeDifferentPopup");
                    PrimeFaces.current().executeScript("PF('fileTypeDifferentPopup').show();");
            }
             */
            return;

        }

        List<DataFile> dFileList = null;

        try {
            // Note: A single uploaded file may produce multiple datafiles - 
            // for example, multiple files can be extracted from an uncompressed
            // zip file. 
            dFileList = FileUtil.createDataFiles(workingVersion, uFile.getInputStream(), uFile.getFileName(), uFile.getContentType(), null, null, systemConfig);

        } catch (IOException ioex) {
            logger.warning("Failed to process and/or save the file " + uFile.getFileName() + "; " + ioex.getMessage());
            return;
        }
        /*catch (FileExceedsMaxSizeException ex) {
            logger.warning("Failed to process and/or save the file " + uFile.getFileName() + "; " + ex.getMessage());
            return;
        }*/

        // -----------------------------------------------------------
        // These raw datafiles are then post-processed, in order to drop any files 
        // already in the dataset/already uploaded, and to correct duplicate file names, etc. 
        // -----------------------------------------------------------
        String warningMessage = processUploadedFileList(dFileList);

        if (warningMessage != null) {
            uploadWarningMessage = warningMessage;
            FacesContext.getCurrentInstance().addMessage(event.getComponent().getClientId(), new FacesMessage(FacesMessage.SEVERITY_ERROR, BundleUtil.getStringFromBundle("dataset.file.uploadWarning"), warningMessage));
            // save the component id of the p:upload widget, so that we could 
            // send an info message there, from elsewhere in the code:
            uploadComponentId = event.getComponent().getClientId();
        }

        if (uploadInProgress.isFalse()) {
            logger.warning("Upload in progress cancelled");
            for (DataFile newFile : dFileList) {
                FileUtil.deleteTempFile(newFile, dataset, ingestService);
            }
        }
    }

    /**
     * Using information from the DropBox choose, ingest the chosen files
     * https://www.dropbox.com/developers/dropins/chooser/js
     *
     * @param event
     */
    public void handleExternalUpload() {
        Map<String, String> paramMap = FacesContext.getCurrentInstance().getExternalContext().getRequestParameterMap();

        this.uploadComponentId = paramMap.get("uploadComponentId");
        String fullStorageIdentifier = paramMap.get("fullStorageIdentifier");
        String fileName = paramMap.get("fileName");
        String contentType = paramMap.get("contentType");
        String checksumTypeString = paramMap.get("checksumType");
        String checksumValue = paramMap.get("checksumValue");
        ChecksumType checksumType = null;
        if (!checksumTypeString.isBlank()) {
            checksumType = ChecksumType.fromString(checksumTypeString);
        }

        //Should only be one colon with curent design
        int lastColon = fullStorageIdentifier.lastIndexOf(':');
<<<<<<< HEAD
        String storageLocation = fullStorageIdentifier.substring(0,lastColon) + "/" + dataset.getAuthorityForFileStorage() + "/" + dataset.getIdentifierForFileStorage() + "/" + fullStorageIdentifier.substring(lastColon+1);
        storageLocation = DataAccess.expandStorageIdentifierIfNeeded(storageLocation);

    	if (uploadInProgress.isFalse()) {
    		uploadInProgress.setValue(true);
    	}
    	logger.fine("handleExternalUpload");
    	
    	StorageIO<DvObject> sio;
    	String localWarningMessage = null;
    	try {
    		sio = DataAccess.getDirectStorageIO(storageLocation);

    		//Populate metadata
    		sio.open(DataAccessOption.READ_ACCESS);
    		//get file size
    		long fileSize = sio.getSize();

			if(StringUtils.isEmpty(contentType)) {
				contentType = FileUtil.MIME_TYPE_UNDETERMINED_DEFAULT;
			}
			
    		/* ----------------------------
=======
        String storageLocation = fullStorageIdentifier.substring(0, lastColon) + "/" + dataset.getAuthorityForFileStorage() + "/" + dataset.getIdentifierForFileStorage() + "/" + fullStorageIdentifier.substring(lastColon + 1);
        if (uploadInProgress.isFalse()) {
            uploadInProgress.setValue(true);
        }
        logger.fine("handleExternalUpload");

        StorageIO<DvObject> sio;
        String localWarningMessage = null;
        try {
            sio = DataAccess.getDirectStorageIO(storageLocation);

            //Populate metadata
            sio.open(DataAccessOption.READ_ACCESS);
            //get file size
            long fileSize = sio.getSize();

            if (StringUtils.isEmpty(contentType)) {
                contentType = FileUtil.MIME_TYPE_UNDETERMINED_DEFAULT;
            }

            /* ----------------------------
>>>>>>> e713194c
                Check file size
                - Max size NOT specified in db: default is unlimited
                - Max size specified in db: check too make sure file is within limits
            // ---------------------------- */
            if ((!this.isUnlimitedUploadFileSize()) && (fileSize > this.getMaxFileUploadSizeInBytes())) {
                String warningMessage = "Uploaded file \"" + fileName + "\" exceeded the limit of " + fileSize + " bytes and was not uploaded.";
                sio.delete();
                localWarningMessage = warningMessage;
            } else {
                // -----------------------------------------------------------
                // Is this a FileReplaceOperation?  If so, then diverge!
                // -----------------------------------------------------------
                if (this.isFileReplaceOperation()) {
                    this.handleReplaceFileUpload(storageLocation, fileName, contentType, checksumValue, checksumType);
                    if (fileReplacePageHelper.getNewFileMetadatasBeforeSave() != null) {
                        this.setFileMetadataSelectedForTagsPopup(fileReplacePageHelper.getNewFileMetadatasBeforeSave().get(0));
                    }
                    return;
                }
                // -----------------------------------------------------------
                List<DataFile> datafiles = new ArrayList<>();

                // -----------------------------------------------------------
                // Send it through the ingest service
                // -----------------------------------------------------------
                try {

                    // Note: A single uploaded file may produce multiple datafiles - 
                    // for example, multiple files can be extracted from an uncompressed
                    // zip file.
                    //datafiles = ingestService.createDataFiles(workingVersion, dropBoxStream, fileName, "application/octet-stream");
                    datafiles = FileUtil.createDataFiles(workingVersion, null, fileName, contentType, fullStorageIdentifier, checksumValue, checksumType, systemConfig);
                } catch (IOException ex) {
                    logger.log(Level.SEVERE, "Error during ingest of file {0}", new Object[]{fileName});
                }

                if (datafiles == null) {
                    logger.log(Level.SEVERE, "Failed to create DataFile for file {0}", new Object[]{fileName});
                } else {
                    // -----------------------------------------------------------
                    // Check if there are duplicate files or ingest warnings
                    // -----------------------------------------------------------
                    uploadWarningMessage = processUploadedFileList(datafiles);
                }
                if (uploadInProgress.isFalse()) {
                    logger.warning("Upload in progress cancelled");
                    for (DataFile newFile : datafiles) {
                        FileUtil.deleteTempFile(newFile, dataset, ingestService);
                    }
                }
            }
        } catch (IOException e) {
            logger.log(Level.SEVERE, "Failed to create DataFile for file {0}: {1}", new Object[]{fileName, e.getMessage()});
        }
        if (localWarningMessage != null) {
            if (uploadWarningMessage == null) {
                uploadWarningMessage = localWarningMessage;
            } else {
                uploadWarningMessage = localWarningMessage.concat("; " + uploadWarningMessage);
            }
        }
    }

    /**
     * After uploading via the site or Dropbox, check the list of DataFile
     * objects
     *
     * @param dFileList
     */
    private String existingFilesWithDupeContent = null;
    private String uploadedFilesWithDupeContentToExisting = null;
    private String uploadedFilesWithDupeContentToNewlyUploaded = null;
    private String newlyUploadedFilesWithDupeContent = null;

    private boolean multipleDupesExisting = false;
    private boolean multipleDupesNew = false;

    public String getExistingFilesWithDupeContent() {
        return existingFilesWithDupeContent;
    }

    public void setExistingFilesWithDupeContent(String existingFilesWithDupeContent) {
        this.existingFilesWithDupeContent = existingFilesWithDupeContent;
    }

    public String getUploadedFilesWithDupeContentToExisting() {
        return uploadedFilesWithDupeContentToExisting;
    }

    public void setUploadedFilesWithDupeContentToExisting(String uploadedFilesWithDupeContentToExisting) {
        this.uploadedFilesWithDupeContentToExisting = uploadedFilesWithDupeContentToExisting;
    }

    public String getUploadedFilesWithDupeContentToNewlyUploaded() {
        return uploadedFilesWithDupeContentToNewlyUploaded;
    }

    public void setUploadedFilesWithDupeContentToNewlyUploaded(String uploadedFilesWithDupeContentToNewlyUploaded) {
        this.uploadedFilesWithDupeContentToNewlyUploaded = uploadedFilesWithDupeContentToNewlyUploaded;
    }

    public String getNewlyUploadedFilesWithDupeContent() {
        return newlyUploadedFilesWithDupeContent;
    }

    public void setNewlyUploadedFilesWithDupeContent(String newlyUploadedFilesWithDupeContent) {
        this.newlyUploadedFilesWithDupeContent = newlyUploadedFilesWithDupeContent;
    }

    public boolean isMultipleDupesExisting() {
        return multipleDupesExisting;
    }

    public void setMultipleDupesExisting(boolean multipleDupesExisting) {
        this.multipleDupesExisting = multipleDupesExisting;
    }

    public boolean isMultipleDupesNew() {
        return multipleDupesNew;
    }

    public void setMultipleDupesNew(boolean multipleDupesNew) {
        this.multipleDupesNew = multipleDupesNew;
    }

    private String processUploadedFileList(List<DataFile> dFileList) {
        if (dFileList == null) {
            return null;
        }

        uploadedInThisProcess = new ArrayList();

        DataFile dataFile;
        String warningMessage = null;

        // NOTE: for native file uploads, the dFileList will only 
        // contain 1 file--method is called for every file even if the UI shows "simultaneous uploads"
        // -----------------------------------------------------------
        // Iterate through list of DataFile objects
        // -----------------------------------------------------------
        for (DataFile dFileList1 : dFileList) {
            dataFile = dFileList1;
            // -----------------------------------------------------------
            // Check for ingest warnings
            // -----------------------------------------------------------
            if (dataFile.isIngestProblem()) {
                if (dataFile.getIngestReportMessage() != null) {
                    if (warningMessage == null) {
                        warningMessage = dataFile.getIngestReportMessage();
                    } else {
                        warningMessage = warningMessage.concat("; " + dataFile.getIngestReportMessage());
                    }
                }
                dataFile.setIngestDone();
            }

            // -----------------------------------------------------------
            // Check for duplicates -- e.g. file is already in the dataset, 
            // or if another file with the same checksum has already been 
            // uploaded.
            // -----------------------------------------------------------
            if (isFileAlreadyInDataset(dataFile)) {
                DataFile existingFile = fileAlreadyExists.get(dataFile);

                // String alreadyExists = dataFile.getFileMetadata().getLabel() + " at " + existingFile.getDirectoryLabel() != null ? existingFile.getDirectoryLabel() + "/" + existingFile.getDisplayName() : existingFile.getDisplayName();
                String uploadedDuplicateFileName = dataFile.getFileMetadata().getLabel();
                String existingFileName = existingFile.getDisplayName();
                List<String> args = Arrays.asList(existingFileName);
                String inLineMessage = BundleUtil.getStringFromBundle("dataset.file.inline.message", args);

                if (existingFilesWithDupeContent == null) {
                    existingFilesWithDupeContent = existingFileName;
                    uploadedFilesWithDupeContentToExisting = uploadedDuplicateFileName;
                } else {
                    existingFilesWithDupeContent = existingFilesWithDupeContent.concat(", " + existingFileName);
                    uploadedFilesWithDupeContentToExisting = uploadedFilesWithDupeContentToExisting.concat(", " + uploadedDuplicateFileName);
                    multipleDupesExisting = true;
                }
                //now we are marking as duplicate and
                //allowing the user to decide whether to delete
                //   deleteTempFile(dataFile);
                dataFile.setMarkedAsDuplicate(true);
                dataFile.setDuplicateFilename(inLineMessage);

            } else if (isFileAlreadyUploaded(dataFile)) {
                DataFile existingFile = checksumMapNew.get(dataFile.getChecksumValue());
                String alreadyUploadedWithSame = existingFile.getDisplayName();
                String newlyUploadedDupe = dataFile.getFileMetadata().getLabel();
                if (newlyUploadedFilesWithDupeContent == null) {
                    newlyUploadedFilesWithDupeContent = newlyUploadedDupe;
                    uploadedFilesWithDupeContentToNewlyUploaded = alreadyUploadedWithSame;
                } else {
                    newlyUploadedFilesWithDupeContent = newlyUploadedFilesWithDupeContent.concat(", " + newlyUploadedDupe);
                    uploadedFilesWithDupeContentToNewlyUploaded = uploadedFilesWithDupeContentToNewlyUploaded.concat(", " + alreadyUploadedWithSame);
                    multipleDupesNew = true;
                }
                //now we are marking as duplicate and
                //allowing the user to decide whether to delete
                dataFile.setMarkedAsDuplicate(true);
                List<String> args = Arrays.asList(existingFile.getDisplayName());
                String inLineMessage = BundleUtil.getStringFromBundle("dataset.file.inline.message", args);
                dataFile.setDuplicateFilename(inLineMessage);
            } else {
                // OK, this one is not a duplicate, we want it. 
                // But let's check if its filename is a duplicate of another 
                // file already uploaded, or already in the dataset:
                /*
                dataFile.getFileMetadata().setLabel(duplicateFilenameCheck(dataFile.getFileMetadata()));
                if (isTemporaryPreviewAvailable(dataFile.getStorageIdentifier(), dataFile.getContentType())) {
                    dataFile.setPreviewImageAvailable(true);
                }
                uploadedFiles.add(dataFile);
                 */
                // We are NOT adding the fileMetadata to the list that is being used
                // to render the page; we'll do that once we know that all the individual uploads
                // in this batch (as in, a bunch of drag-and-dropped files) have finished. 
                //fileMetadatas.add(dataFile.getFileMetadata());
            }

            dataFile.getFileMetadata().setLabel(duplicateFilenameCheck(dataFile.getFileMetadata()));
            if (isTemporaryPreviewAvailable(dataFile.getStorageIdentifier(), dataFile.getContentType())) {
                dataFile.setPreviewImageAvailable(true);
            }
            uploadedFiles.add(dataFile);
            uploadedInThisProcess.add(dataFile);
            /*
             preserved old, pre 4.6 code - mainly as an illustration of how we used to do this. 
            
            if (!isDuplicate(dataFile.getFileMetadata())) {
                newFiles.add(dataFile);        // looks good
                fileMetadatas.add(dataFile.getFileMetadata());
            } else {
                if (duplicateFileNames == null) {
                    duplicateFileNames = dataFile.getFileMetadata().getLabel();
                } else {
                    duplicateFileNames = duplicateFileNames.concat(", " + dataFile.getFileMetadata().getLabel());
                    multipleDupes = true;
                }

                // remove the file from the dataset (since createDataFiles has already linked
                // it to the dataset!
                // first, through the filemetadata list, then through tht datafiles list:
                Iterator<FileMetadata> fmIt = dataset.getEditVersion().getFileMetadatas().iterator();
                while (fmIt.hasNext()) {
                    FileMetadata fm = fmIt.next();
                    if (fm.getId() == null && dataFile.getStorageIdentifier().equals(fm.getDataFile().getStorageIdentifier())) {
                        fmIt.remove();
                        break;
                    }
                }

                Iterator<DataFile> dfIt = dataset.getFiles().iterator();
                while (dfIt.hasNext()) {
                    DataFile dfn = dfIt.next();
                    if (dfn.getId() == null && dataFile.getStorageIdentifier().equals(dfn.getStorageIdentifier())) {
                        dfIt.remove();
                        break;
                    }
                }
            } */
        }

        // -----------------------------------------------------------
        // Format error message for duplicate files
        // (note the separate messages for the files already in the dataset, 
        // and the newly uploaded ones)
        // -----------------------------------------------------------
        if (existingFilesWithDupeContent != null) {
            String duplicateFilesErrorMessage = null;
            List<String> args = Arrays.asList(uploadedFilesWithDupeContentToExisting, existingFilesWithDupeContent);

            if (multipleDupesExisting) {
                duplicateFilesErrorMessage = BundleUtil.getStringFromBundle("dataset.files.exist", args);
            } else {
                duplicateFilesErrorMessage = BundleUtil.getStringFromBundle("dataset.file.exist", args);
            }
            if (warningMessage == null) {
                warningMessage = duplicateFilesErrorMessage;
            } else {
                warningMessage = warningMessage.concat(" " + duplicateFilesErrorMessage);
            }
        }

        if (newlyUploadedFilesWithDupeContent != null) {
            String duplicateFilesErrorMessage = null;
            List<String> args = Arrays.asList(newlyUploadedFilesWithDupeContent, uploadedFilesWithDupeContentToNewlyUploaded);

            if (multipleDupesNew) {
                duplicateFilesErrorMessage = BundleUtil.getStringFromBundle("dataset.files.duplicate", args);
            } else {
                duplicateFilesErrorMessage = BundleUtil.getStringFromBundle("dataset.file.duplicate", args);
            }
            if (warningMessage == null) {
                warningMessage = duplicateFilesErrorMessage;
            } else {
                warningMessage = warningMessage.concat(" " + duplicateFilesErrorMessage);
            }
        }

        if (warningMessage != null) {
            logger.severe(warningMessage);
            return warningMessage;
        }

        return null;
    }

    private Map<String, String> temporaryThumbnailsMap = new HashMap<>();

    public boolean isTemporaryPreviewAvailable(String fileSystemId, String mimeType) {
        if (temporaryThumbnailsMap.get(fileSystemId) != null && !temporaryThumbnailsMap.get(fileSystemId).isEmpty()) {
            return true;
        }

        if ("".equals(temporaryThumbnailsMap.get(fileSystemId))) {
            // we've already looked once - and there's no thumbnail.
            return false;
        }

        String filesRootDirectory = System.getProperty("dataverse.files.directory");
        if (filesRootDirectory == null || filesRootDirectory.isEmpty()) {
            filesRootDirectory = "/tmp/files";
        }

        String fileSystemName = filesRootDirectory + "/temp/" + fileSystemId;

        String imageThumbFileName = null;

        // ATTENTION! TODO: the current version of the method below may not be checking if files are already cached!
        if ("application/pdf".equals(mimeType)) {
            imageThumbFileName = ImageThumbConverter.generatePDFThumbnailFromFile(fileSystemName, ImageThumbConverter.DEFAULT_THUMBNAIL_SIZE);
        } else if (mimeType != null && mimeType.startsWith("image/")) {
            imageThumbFileName = ImageThumbConverter.generateImageThumbnailFromFile(fileSystemName, ImageThumbConverter.DEFAULT_THUMBNAIL_SIZE);
        }

        if (imageThumbFileName != null) {
            File imageThumbFile = new File(imageThumbFileName);
            if (imageThumbFile.exists()) {
                String previewAsBase64 = ImageThumbConverter.getImageAsBase64FromFile(imageThumbFile);
                if (previewAsBase64 != null) {
                    temporaryThumbnailsMap.put(fileSystemId, previewAsBase64);
                    return true;
                } else {
                    temporaryThumbnailsMap.put(fileSystemId, "");
                }
            }
        }

        return false;
    }

    public String getTemporaryPreviewAsBase64(String fileSystemId) {
        return temporaryThumbnailsMap.get(fileSystemId);
    }

    private Set<String> fileLabelsExisting = null;

    private String duplicateFilenameCheck(FileMetadata fileMetadata) {
        if (fileLabelsExisting == null) {
            fileLabelsExisting = IngestUtil.existingPathNamesAsSet(workingVersion);
        }

        return IngestUtil.duplicateFilenameCheck(fileMetadata, fileLabelsExisting);
    }

    private Map<String, DataFile> checksumMapOld = null; // checksums of the files already in the dataset
    private Map<String, DataFile> checksumMapNew = null; // checksums of the new files already uploaded
    private Map<DataFile, DataFile> fileAlreadyExists = null;

    private void initChecksumMap() {
        checksumMapOld = new HashMap<>();

        Iterator<FileMetadata> fmIt = workingVersion.getFileMetadatas().iterator();

        while (fmIt.hasNext()) {
            FileMetadata fm = fmIt.next();
            if (fm.getDataFile() != null && fm.getDataFile().getId() != null) {
                String chksum = fm.getDataFile().getChecksumValue();
                if (chksum != null) {
                    checksumMapOld.put(chksum, fm.getDataFile());

                }
            }
        }

    }

    private boolean isFileAlreadyInDataset(DataFile dataFile) {
        if (checksumMapOld == null) {
            initChecksumMap();
        }

        if (fileAlreadyExists == null) {
            fileAlreadyExists = new HashMap<>();
        }

        String chksum = dataFile.getChecksumValue();

        if (checksumMapOld.get(chksum) != null) {
            fileAlreadyExists.put(dataFile, checksumMapOld.get(chksum));
        }

        return chksum == null ? false : checksumMapOld.get(chksum) != null;
    }

    private boolean isFileAlreadyUploaded(DataFile dataFile) {

        if (checksumMapNew == null) {
            checksumMapNew = new HashMap<>();
        }

        return FileUtil.isFileAlreadyUploaded(dataFile, checksumMapNew, fileAlreadyExists);

    }

    public boolean isLocked() {
        if (dataset != null) {
            logger.log(Level.FINE, "checking lock status of dataset {0}", dataset.getId());
            if (dataset.isLocked()) {
                // refresh the dataset and version, if the current working
                // version of the dataset is locked:
            }
            Dataset lookedupDataset = datasetService.find(dataset.getId());

            if ((lookedupDataset != null) && lookedupDataset.isLocked()) {
                logger.fine("locked!");
                return true;
            }
        }
        return false;
    }

    private Boolean lockedFromEditsVar;

    public boolean isLockedFromEdits() {
        if (null == lockedFromEditsVar) {
            try {
                permissionService.checkEditDatasetLock(dataset, dvRequestService.getDataverseRequest(), new UpdateDatasetVersionCommand(dataset, dvRequestService.getDataverseRequest()));
                lockedFromEditsVar = false;
            } catch (IllegalCommandException ex) {
                lockedFromEditsVar = true;
            }
        }
        return lockedFromEditsVar;
    }

    // Methods for edit functions that are performed on one file at a time, 
    // in popups that block the rest of the page:
    private FileMetadata fileMetadataSelected = null;

    public void setFileMetadataSelected(FileMetadata fm) {
        setFileMetadataSelected(fm, null);
    }

    public void setFileMetadataSelected(FileMetadata fm, String guestbook) {

        fileMetadataSelected = fm;
        logger.log(Level.FINE, "set the file for the advanced options popup ({0})", fileMetadataSelected.getLabel());
    }

    public FileMetadata getFileMetadataSelected() {
        if (fileMetadataSelected != null) {
            logger.log(Level.FINE, "returning file metadata for the advanced options popup ({0})", fileMetadataSelected.getLabel());
        } else {
            logger.fine("file metadata for the advanced options popup is null.");
        }
        return fileMetadataSelected;
    }

    public void clearFileMetadataSelected() {
        fileMetadataSelected = null;
    }

    public boolean isDesignatedDatasetThumbnail(FileMetadata fileMetadata) {
        if (fileMetadata != null) {
            if (fileMetadata.getDataFile() != null) {
                if (fileMetadata.getDataFile().getId() != null) {
                    //if (fileMetadata.getDataFile().getOwner() != null) {
                    if (fileMetadata.getDataFile().equals(dataset.getThumbnailFile())) {
                        return true;
                    }
                    //}
                }
            }
        }
        return false;
    }

    /* 
     * Items for the "Designated this image as the Dataset thumbnail: 
     */
    private FileMetadata fileMetadataSelectedForThumbnailPopup = null;

    /**
     * @param fm
     * @todo For consistency, we should disallow users from setting the
     * thumbnail to a restricted file. We enforce this rule in the newer
     * workflow in dataset-widgets.xhtml. The logic to show the "Set Thumbnail"
     * button is in editFilesFragment.xhtml and it would be nice to move it to
     * Java since it's getting long and a bit complicated.
     */
    public void setFileMetadataSelectedForThumbnailPopup(FileMetadata fm) {
        fileMetadataSelectedForThumbnailPopup = fm;
        alreadyDesignatedAsDatasetThumbnail = getUseAsDatasetThumbnail();

    }

    public FileMetadata getFileMetadataSelectedForThumbnailPopup() {
        return fileMetadataSelectedForThumbnailPopup;
    }

    public void clearFileMetadataSelectedForThumbnailPopup() {
        fileMetadataSelectedForThumbnailPopup = null;
    }

    private boolean alreadyDesignatedAsDatasetThumbnail = false;

    public boolean getUseAsDatasetThumbnail() {

        return isDesignatedDatasetThumbnail(fileMetadataSelectedForThumbnailPopup);
    }

    public void setUseAsDatasetThumbnail(boolean useAsThumbnail) {
        if (fileMetadataSelectedForThumbnailPopup != null) {
            if (fileMetadataSelectedForThumbnailPopup.getDataFile() != null) {
                if (useAsThumbnail) {
                    dataset.setThumbnailFile(fileMetadataSelectedForThumbnailPopup.getDataFile());
                } else if (getUseAsDatasetThumbnail()) {
                    dataset.setThumbnailFile(null);
                }
            }
        }
    }

    public void saveAsDesignatedThumbnail() {
        logger.fine("saving as the designated thumbnail");
        // We don't need to do anything specific to save this setting, because
        // the setUseAsDatasetThumbnail() method, above, has already updated the
        // file object appropriately. 
        // However, once the "save" button is pressed, we want to show a success message, if this is 
        // a new image has been designated as such:
        if (getUseAsDatasetThumbnail() && !alreadyDesignatedAsDatasetThumbnail) {
            String successMessage = getBundleString("file.assignedDataverseImage.success");
            logger.fine(successMessage);
            successMessage = successMessage.replace("{0}", fileMetadataSelectedForThumbnailPopup.getLabel());
            JsfHelper.addFlashMessage(successMessage);
        }

        // And reset the selected fileMetadata:
        fileMetadataSelectedForThumbnailPopup = null;
    }

    public void deleteDatasetLogoAndUseThisDataFileAsThumbnailInstead() {
        logger.log(Level.FINE, "For dataset id {0} the current thumbnail is from a dataset logo rather than a dataset file, blowing away the logo and using this FileMetadata id instead: {1}", new Object[]{dataset.getId(), fileMetadataSelectedForThumbnailPopup});
        /**
         * @todo Rather than deleting and merging right away, try to respect how
         * this page seems to stage actions and giving the user a chance to
         * review before clicking "Save Changes".
         */
        try {
            DatasetThumbnail datasetThumbnail = commandEngine.submit(new UpdateDatasetThumbnailCommand(dvRequestService.getDataverseRequest(), dataset, UpdateDatasetThumbnailCommand.UserIntent.setDatasetFileAsThumbnail, fileMetadataSelectedForThumbnailPopup.getDataFile().getId(), null));
            // look up the dataset again because the UpdateDatasetThumbnailCommand mutates (merges) the dataset
            dataset = datasetService.find(dataset.getId());
        } catch (CommandException ex) {
            String error = "Problem setting thumbnail for dataset id " + dataset.getId() + ".: " + ex;
            // show this error to the user?
            logger.info(error);
        }
    }

    public boolean isThumbnailIsFromDatasetLogoRatherThanDatafile() {
        DatasetThumbnail datasetThumbnail = dataset.getDatasetThumbnail(ImageThumbConverter.DEFAULT_CARDIMAGE_SIZE);
        return datasetThumbnail != null && !datasetThumbnail.isFromDataFile();
    }

    /* 
     * Items for the "Tags (Categories)" popup.
     *
     */
    private FileMetadata fileMetadataSelectedForTagsPopup = null;

    public void setFileMetadataSelectedForTagsPopup(FileMetadata fm) {
        fileMetadataSelectedForTagsPopup = fm;
    }

    public FileMetadata getFileMetadataSelectedForTagsPopup() {
        return fileMetadataSelectedForTagsPopup;
    }

    public void clearFileMetadataSelectedForTagsPopup() {
        fileMetadataSelectedForTagsPopup = null;
    }

    /*
     * 1. Tabular File Tags: 
     */
    private List<String> tabFileTags = null;

    public List<String> getTabFileTags() {
        if (tabFileTags == null) {
            tabFileTags = DataFileTag.listTags();
        }
        return tabFileTags;
    }

    public void setTabFileTags(List<String> tabFileTags) {
        this.tabFileTags = tabFileTags;
    }

    private String[] selectedTabFileTags = {};

    public String[] getSelectedTabFileTags() {
        return selectedTabFileTags;
    }

    public void setSelectedTabFileTags(String[] selectedTabFileTags) {
        this.selectedTabFileTags = selectedTabFileTags;
    }

    private String[] selectedTags = {};

    public void refreshTagsPopUp(FileMetadata fm) {
                if(!isHasValidTermsOfAccess()){
                PrimeFaces.current().executeScript("PF('blockDatasetForm').show()");
                PrimeFaces.current().executeScript("PF('accessPopup').show()");
                JH.addMessage(FacesMessage.SEVERITY_INFO, BundleUtil.getStringFromBundle("dataset.message.editTerms.label"), BundleUtil.getStringFromBundle("dataset.message.editTerms.message"));
                return; 
        }
        setFileMetadataSelectedForTagsPopup(fm);
        refreshCategoriesByName();
        refreshTabFileTagsByName();
        PrimeFaces.current().executeScript("PF('editFileTagsPopup').show()");
    }

    private List<String> tabFileTagsByName;

    public List<String> getTabFileTagsByName() {
        return tabFileTagsByName;
    }

    public void setTabFileTagsByName(List<String> tabFileTagsByName) {
        this.tabFileTagsByName = tabFileTagsByName;
    }

    private void refreshTabFileTagsByName() {
        tabFileTagsByName = new ArrayList<>();
        if (fileMetadataSelectedForTagsPopup.getDataFile().getTags() != null) {
            for (int i = 0; i < fileMetadataSelectedForTagsPopup.getDataFile().getTags().size(); i++) {
                tabFileTagsByName.add(fileMetadataSelectedForTagsPopup.getDataFile().getTags().get(i).getTypeLabel());
            }
        }
        refreshSelectedTabFileTags();
    }

    private void refreshSelectedTabFileTags() {
        selectedTabFileTags = null;
        selectedTabFileTags = new String[0];
        if (tabFileTagsByName.size() > 0) {
            selectedTabFileTags = new String[tabFileTagsByName.size()];
            for (int i = 0; i < tabFileTagsByName.size(); i++) {
                selectedTabFileTags[i] = tabFileTagsByName.get(i);
            }
        }
        Arrays.sort(selectedTabFileTags);
    }
    
    private void refreshCategoriesByName(){
        categoriesByName= new ArrayList<>();
        List<String> datasetFileCategories = dataFileCategoryService.mergeDatasetFileCategories(dataset.getCategories());
        for (String category: datasetFileCategories ){
            categoriesByName.add(category);
        }
        refreshSelectedTags();
    }

    private List<String> categoriesByName;

    public List<String> getCategoriesByName() {
        return categoriesByName;
    }

    public void setCategoriesByName(List<String> categoriesByName) {
        this.categoriesByName = categoriesByName;
    }

    private void refreshSelectedTags() {
        selectedTags = null;
        selectedTags = new String[0];
        List<String> selectedCategoriesByName = new ArrayList<>();

        if (fileMetadataSelectedForTagsPopup.getCategories() != null) {
            for (int i = 0; i < fileMetadataSelectedForTagsPopup.getCategories().size(); i++) {
                if (!selectedCategoriesByName.contains(fileMetadataSelectedForTagsPopup.getCategories().get(i).getName())) {
                    selectedCategoriesByName.add(fileMetadataSelectedForTagsPopup.getCategories().get(i).getName());
                }
            }
        }

        if (selectedCategoriesByName.size() > 0) {
            selectedTags = new String[selectedCategoriesByName.size()];
            for (int i = 0; i < selectedCategoriesByName.size(); i++) {
                selectedTags[i] = selectedCategoriesByName.get(i);
            }
        }
        Arrays.sort(selectedTags);
    }

    public String[] getSelectedTags() {
        return selectedTags;
    }

    public void setSelectedTags(String[] selectedTags) {
        this.selectedTags = selectedTags;
    }

    /*
     * "File Tags" (aka "File Categories"): 
     */
    private String newCategoryName = null;

    public String getNewCategoryName() {
        return newCategoryName;
    }

    public void setNewCategoryName(String newCategoryName) {
        this.newCategoryName = newCategoryName;
    }

    public String saveNewCategory() {

        if (newCategoryName != null && !newCategoryName.isEmpty()) {
            categoriesByName.add(newCategoryName);
        }
        //Now increase size of selectedTags and add new category
        String[] temp = new String[selectedTags.length + 1];
        System.arraycopy(selectedTags, 0, temp, 0, selectedTags.length);
        selectedTags = temp;
        selectedTags[selectedTags.length - 1] = newCategoryName;
        //Blank out added category
        newCategoryName = "";
        return "";
    }
    
    public void handleSelection(final AjaxBehaviorEvent event) {
        if (selectedTags != null) {
            selectedTags = selectedTags.clone();
        }
    }

    /* This method handles saving both "tabular file tags" and 
     * "file categories" (which are also considered "tags" in 4.0)
     */
    public void saveFileTagsAndCategories() {
        if (fileMetadataSelectedForTagsPopup == null) {
            logger.fine("No FileMetadata selected for the categories popup");
            return;
        }
        // 1. File categories:
        /*
        In order to get the cancel button to work we had to separate the selected tags 
        from the file metadata and re-add them on save
        
         */

        fileMetadataSelectedForTagsPopup.setCategories(new ArrayList<>());

        // New, custom file category (if specified):
        if (newCategoryName != null) {
            logger.fine("Adding new category, " + newCategoryName + " for file " + fileMetadataSelectedForTagsPopup.getLabel());
            fileMetadataSelectedForTagsPopup.addCategoryByName(newCategoryName);
        } else {
            logger.fine("no category specified");
        }
        newCategoryName = null;

        // File Categories selected from the list of existing categories: 
        if (selectedTags != null) {
            for (String selectedTag : selectedTags) {

                fileMetadataSelectedForTagsPopup.addCategoryByName(selectedTag);
            }
        }

        // 2. Tabular DataFile Tags: 
        if (fileMetadataSelectedForTagsPopup.getDataFile() != null && tabularDataTagsUpdated && selectedTabFileTags != null) {
            fileMetadataSelectedForTagsPopup.getDataFile().setTags(null);
            for (String selectedTabFileTag : selectedTabFileTags) {
                DataFileTag tag = new DataFileTag();
                try {
                    tag.setTypeByLabel(selectedTabFileTag);
                    tag.setDataFile(fileMetadataSelectedForTagsPopup.getDataFile());
                    fileMetadataSelectedForTagsPopup.getDataFile().addTag(tag);

                } catch (IllegalArgumentException iax) {
                    // ignore 
                }
            }
        }

        fileMetadataSelectedForTagsPopup = null;

    }

    public void handleFileCategoriesSelection(final AjaxBehaviorEvent event) {
        if (selectedTags != null) {
            selectedTags = selectedTags.clone();
        }
    }

    public void handleTabularTagsSelection(final AjaxBehaviorEvent event) {
        tabularDataTagsUpdated = true;
    }

    /* 
     * Items for the "Advanced (Ingest) Options" popup. 
     * 
     */
    private FileMetadata fileMetadataSelectedForIngestOptionsPopup = null;

    public void setFileMetadataSelectedForIngestOptionsPopup(FileMetadata fm) {
        fileMetadataSelectedForIngestOptionsPopup = fm;
    }

    public FileMetadata getFileMetadataSelectedForIngestOptionsPopup() {
        return fileMetadataSelectedForIngestOptionsPopup;
    }

    public void clearFileMetadataSelectedForIngestOptionsPopup() {
        fileMetadataSelectedForIngestOptionsPopup = null;
    }

    private String ingestLanguageEncoding = null;

    public String getIngestLanguageEncoding() {
        if (ingestLanguageEncoding == null) {
            return BundleUtil.getStringFromBundle("editdatafilepage.defaultLanguageEncoding");
        }
        return ingestLanguageEncoding;
    }

    public void setIngestLanguageEncoding(String ingestLanguageEncoding) {
        this.ingestLanguageEncoding = ingestLanguageEncoding;
    }

    public void setIngestEncoding(String ingestEncoding) {
        ingestLanguageEncoding = ingestEncoding;
    }

    private String savedLabelsTempFile = null;

    public void handleLabelsFileUpload(FileUploadEvent event) {
        logger.fine("entering handleUpload method.");
        UploadedFile file = event.getFile();

        if (file != null) {

            InputStream uploadStream = null;
            try {
                uploadStream = file.getInputStream();
            } catch (IOException ioex) {
                logger.info("the file " + file.getFileName() + " failed to upload!");
                List<String> args = Arrays.asList(file.getFileName());
                String msg = BundleUtil.getStringFromBundle("dataset.file.uploadFailure.detailmsg", args);
                FacesMessage message = new FacesMessage(FacesMessage.SEVERITY_WARN, BundleUtil.getStringFromBundle("dataset.file.uploadFailure"), msg);
                FacesContext.getCurrentInstance().addMessage(null, message);
                return;
            }

            savedLabelsTempFile = saveTempFile(uploadStream);

            logger.fine(file.getFileName() + " is successfully uploaded.");
            List<String> args = Arrays.asList(file.getFileName());
            FacesMessage message = new FacesMessage(BundleUtil.getStringFromBundle("dataset.file.upload", args));
            FacesContext.getCurrentInstance().addMessage(null, message);
        }

        // process file (i.e., just save it in a temp location; for now):
    }

    private String saveTempFile(InputStream input) {
        if (input == null) {
            return null;
        }
        byte[] buffer = new byte[8192];
        int bytesRead = 0;
        File labelsFile = null;
        FileOutputStream output = null;
        try {
            labelsFile = File.createTempFile("tempIngestLabels.", ".txt");
            output = new FileOutputStream(labelsFile);
            while ((bytesRead = input.read(buffer)) > -1) {
                output.write(buffer, 0, bytesRead);
            }
        } catch (IOException ioex) {
            return null;
        } finally {
            IOUtils.closeQuietly(input);
            IOUtils.closeQuietly(output);
        }
        if (labelsFile != null) {
            return labelsFile.getAbsolutePath();
        }
        return null;
    }

    public void saveAdvancedOptions() {

        // Language encoding for SPSS SAV (and, possibly, other tabular ingests:) 
        if (ingestLanguageEncoding != null) {
            if (fileMetadataSelectedForIngestOptionsPopup != null && fileMetadataSelectedForIngestOptionsPopup.getDataFile() != null) {
                if (fileMetadataSelectedForIngestOptionsPopup.getDataFile().getIngestRequest() == null) {
                    IngestRequest ingestRequest = new IngestRequest();
                    ingestRequest.setDataFile(fileMetadataSelectedForIngestOptionsPopup.getDataFile());
                    fileMetadataSelectedForIngestOptionsPopup.getDataFile().setIngestRequest(ingestRequest);

                }
                fileMetadataSelectedForIngestOptionsPopup.getDataFile().getIngestRequest().setTextEncoding(ingestLanguageEncoding);
            }
        }
        ingestLanguageEncoding = null;

        // Extra labels for SPSS POR (and, possibly, other tabular ingests:)
        // (we are adding this parameter to the IngestRequest now, instead of back
        // when it was uploaded. This is because we want the user to be able to 
        // hit cancel and bail out, until they actually click 'save' in the 
        // "advanced options" popup) -- L.A. 4.0 beta 11
        if (savedLabelsTempFile != null) {
            if (fileMetadataSelectedForIngestOptionsPopup != null && fileMetadataSelectedForIngestOptionsPopup.getDataFile() != null) {
                if (fileMetadataSelectedForIngestOptionsPopup.getDataFile().getIngestRequest() == null) {
                    IngestRequest ingestRequest = new IngestRequest();
                    ingestRequest.setDataFile(fileMetadataSelectedForIngestOptionsPopup.getDataFile());
                    fileMetadataSelectedForIngestOptionsPopup.getDataFile().setIngestRequest(ingestRequest);
                }
                fileMetadataSelectedForIngestOptionsPopup.getDataFile().getIngestRequest().setLabelsFile(savedLabelsTempFile);
            }
        }
        savedLabelsTempFile = null;

        fileMetadataSelectedForIngestOptionsPopup = null;
    }

    public boolean rsyncUploadSupported() {
        // ToDo - rsync was written before multiple store support and currently is hardcoded to use the "s3" store. 
        // When those restrictions are lifted/rsync can be configured per store, the test in the 
        // Dataset Util method should be updated
        if (settingsWrapper.isRsyncUpload() && !DatasetUtil.isAppropriateStorageDriver(dataset)) {
            //dataset.file.upload.setUp.rsync.failed.detail
            FacesMessage message = new FacesMessage(FacesMessage.SEVERITY_ERROR, BundleUtil.getStringFromBundle("dataset.file.upload.setUp.rsync.failed"), BundleUtil.getStringFromBundle("dataset.file.upload.setUp.rsync.failed.detail"));
            FacesContext.getCurrentInstance().addMessage(null, message);
        }

        return settingsWrapper.isRsyncUpload() && DatasetUtil.isAppropriateStorageDriver(dataset);
    }

    private void populateFileMetadatas() {
        fileMetadatas = new ArrayList<>();
        if (selectedFileIdsList == null || selectedFileIdsList.isEmpty()) {
            return;
        }

        for (FileMetadata fmd : workingVersion.getFileMetadatas()) {
            for (Long id : selectedFileIdsList) {
                if (id.intValue() == fmd.getDataFile().getId().intValue()) {
                    fileMetadatas.add(fmd);
                }
            }
        }
    }

    private String termsOfAccess;
    private boolean fileAccessRequest;

    public String getTermsOfAccess() {
        return termsOfAccess;
    }

    public void setTermsOfAccess(String termsOfAccess) {
        this.termsOfAccess = termsOfAccess;
    }

    public boolean isFileAccessRequest() {
        return fileAccessRequest;
    }

    public void setFileAccessRequest(boolean fileAccessRequest) {
        this.fileAccessRequest = fileAccessRequest;
    }   
}<|MERGE_RESOLUTION|>--- conflicted
+++ resolved
@@ -1911,37 +1911,6 @@
             //    new FacesMessage(FacesMessage.SEVERITY_ERROR, "upload failure", uploadWarningMessage));
         }
     }
-<<<<<<< HEAD
-    
-    private void handleReplaceFileUpload(String fullStorageLocation, 
-    		String fileName, 
-    		String contentType, 
-    		String checkSumValue,
-    		ChecksumType checkSumType){
-
-    	fileReplacePageHelper.resetReplaceFileHelper();
-    	saveEnabled = false;
-    	String storageIdentifier = DataAccess.getStorageIdFromLocation(fullStorageLocation);
-    	if (fileReplacePageHelper.handleNativeFileUpload(null, storageIdentifier, fileName, contentType, checkSumValue, checkSumType)){
-    		saveEnabled = true;
-
-    		/**
-    		 * If the file content type changed, let the user know
-    		 */
-    		if (fileReplacePageHelper.hasContentTypeWarning()){
-    			//Add warning to popup instead of page for Content Type Difference
-    			setWarningMessageForFileTypeDifferentPopUp(fileReplacePageHelper.getContentTypeWarning());
-    		}
-    	} else {
-    		uploadWarningMessage = fileReplacePageHelper.getErrorMessages();
-    	}
-    }
-
-    private String uploadWarningMessage = null; 
-    private String uploadSuccessMessage = null; 
-    private String uploadComponentId = null; 
-    
-=======
 
     private void handleReplaceFileUpload(String fullStorageLocation,
             String fileName,
@@ -1951,7 +1920,7 @@
 
         fileReplacePageHelper.resetReplaceFileHelper();
         saveEnabled = false;
-        String storageIdentifier = DataAccess.getStorarageIdFromLocation(fullStorageLocation);
+        String storageIdentifier = DataAccess.getStorageIdFromLocation(fullStorageLocation);
         if (fileReplacePageHelper.handleNativeFileUpload(null, storageIdentifier, fileName, contentType, checkSumValue, checkSumType)) {
             saveEnabled = true;
 
@@ -1971,7 +1940,6 @@
     private String uploadSuccessMessage = null;
     private String uploadComponentId = null;
 
->>>>>>> e713194c
     /**
      * Handle native file replace
      *
@@ -2090,34 +2058,7 @@
         if (!checksumTypeString.isBlank()) {
             checksumType = ChecksumType.fromString(checksumTypeString);
         }
-
-        //Should only be one colon with curent design
         int lastColon = fullStorageIdentifier.lastIndexOf(':');
-<<<<<<< HEAD
-        String storageLocation = fullStorageIdentifier.substring(0,lastColon) + "/" + dataset.getAuthorityForFileStorage() + "/" + dataset.getIdentifierForFileStorage() + "/" + fullStorageIdentifier.substring(lastColon+1);
-        storageLocation = DataAccess.expandStorageIdentifierIfNeeded(storageLocation);
-
-    	if (uploadInProgress.isFalse()) {
-    		uploadInProgress.setValue(true);
-    	}
-    	logger.fine("handleExternalUpload");
-    	
-    	StorageIO<DvObject> sio;
-    	String localWarningMessage = null;
-    	try {
-    		sio = DataAccess.getDirectStorageIO(storageLocation);
-
-    		//Populate metadata
-    		sio.open(DataAccessOption.READ_ACCESS);
-    		//get file size
-    		long fileSize = sio.getSize();
-
-			if(StringUtils.isEmpty(contentType)) {
-				contentType = FileUtil.MIME_TYPE_UNDETERMINED_DEFAULT;
-			}
-			
-    		/* ----------------------------
-=======
         String storageLocation = fullStorageIdentifier.substring(0, lastColon) + "/" + dataset.getAuthorityForFileStorage() + "/" + dataset.getIdentifierForFileStorage() + "/" + fullStorageIdentifier.substring(lastColon + 1);
         if (uploadInProgress.isFalse()) {
             uploadInProgress.setValue(true);
@@ -2139,7 +2080,6 @@
             }
 
             /* ----------------------------
->>>>>>> e713194c
                 Check file size
                 - Max size NOT specified in db: default is unlimited
                 - Max size specified in db: check too make sure file is within limits
