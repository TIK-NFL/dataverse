--- conflicted
+++ resolved
@@ -553,13 +553,6 @@
         this.selectedTabIndex = selectedTabIndex;
     }
     
-<<<<<<< HEAD
-=======
-    public Boolean isS3Storage () {
-        return file.getStorageIdentifier().startsWith("s3://");
-    }
-    
->>>>>>> 096abb47
     public Boolean isSwiftStorage () {
         return file.getStorageIdentifier().startsWith("swift://");
     }
