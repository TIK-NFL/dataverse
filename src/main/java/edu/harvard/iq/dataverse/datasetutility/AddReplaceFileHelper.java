/*
 * To change this license header, choose License Headers in Project Properties.
 * To change this template file, choose Tools | Templates
 * and open the template in the editor.
 */
package edu.harvard.iq.dataverse.datasetutility;

import edu.harvard.iq.dataverse.DataFile;
import edu.harvard.iq.dataverse.DataFileServiceBean;
import edu.harvard.iq.dataverse.Dataset;
import edu.harvard.iq.dataverse.DatasetServiceBean;
import edu.harvard.iq.dataverse.DatasetVersion;
import edu.harvard.iq.dataverse.EjbDataverseEngine;
import edu.harvard.iq.dataverse.FileMetadata;
import edu.harvard.iq.dataverse.PermissionServiceBean;
import edu.harvard.iq.dataverse.api.Util;
import edu.harvard.iq.dataverse.authorization.users.User;
import edu.harvard.iq.dataverse.engine.command.Command;
import edu.harvard.iq.dataverse.engine.command.DataverseRequest;
import edu.harvard.iq.dataverse.engine.command.exception.CommandException;
import edu.harvard.iq.dataverse.engine.command.impl.AbstractCreateDatasetCommand;
import edu.harvard.iq.dataverse.engine.command.impl.CreateNewDatasetCommand;
import edu.harvard.iq.dataverse.engine.command.impl.RestrictFileCommand;
import edu.harvard.iq.dataverse.engine.command.impl.UpdateDatasetVersionCommand;
import edu.harvard.iq.dataverse.ingest.IngestServiceBean;
import edu.harvard.iq.dataverse.util.BundleUtil;
import edu.harvard.iq.dataverse.util.FileUtil;
import edu.harvard.iq.dataverse.util.SystemConfig;
import edu.harvard.iq.dataverse.util.json.JsonPrinter;
import java.io.IOException;
import java.io.InputStream;
import java.util.ArrayList;
import java.util.Arrays;
import java.util.Collections;
import java.util.Iterator;
import java.util.List;
import java.util.Objects;
import java.util.ResourceBundle;
import java.util.Set;
import java.util.logging.Level;
import java.util.logging.Logger;
import javax.ejb.EJBException;
import javax.json.JsonObjectBuilder;
import javax.validation.ConstraintViolation;
import javax.ws.rs.core.Response;
import org.apache.commons.lang.StringUtils;
import org.apache.commons.io.IOUtils;
import org.ocpsoft.common.util.Strings;

/**
 *  Methods to add or replace a single file.
 * 
 *  Usage example:
 *
 * // (1) Instantiate the class
 * 
 *  AddReplaceFileHelper addFileHelper = new AddReplaceFileHelper(dvRequest2,
 *                                               this.ingestService,
 *                                               this.datasetService,
 *                                               this.fileService,
 *                                               this.permissionSvc,
 *                                               this.commandEngine);
 * 
 * // (2) Run file "ADD"
 *
 *  addFileHelper.runAddFileByDatasetId(datasetId,
 *                               newFileName,
 *                               newFileContentType,
 *                               newFileInputStream);
 *  // (2a) Check for errors
 *  if (addFileHelper.hasError()){
 *      // get some errors
 *      System.out.println(addFileHelper.getErrorMessagesAsString("\n"));
 *  }
 * 
 *
 * // OR (3) Run file "REPLACE"
 *
 *  addFileHelper.runReplaceFile(datasetId,
 *                               newFileName,
 *                               newFileContentType,
 *                               newFileInputStream,
 *                               fileToReplaceId);
 *  // (2a) Check for errors
 *  if (addFileHelper.hasError()){
 *      // get some errors
 *      System.out.println(addFileHelper.getErrorMessagesAsString("\n"));
 *  }
 *
 * 
 * 
 * @author rmp553
 */
public class AddReplaceFileHelper{
    
    private static final Logger logger = Logger.getLogger(AddReplaceFileHelper.class.getCanonicalName());
    
    public static String FILE_ADD_OPERATION = "FILE_ADD_OPERATION";
    public static String FILE_REPLACE_OPERATION = "FILE_REPLACE_OPERATION";
    public static String FILE_REPLACE_FORCE_OPERATION = "FILE_REPLACE_FORCE_OPERATION";
    
            
    private String currentOperation;
    
    // -----------------------------------
    // All the needed EJBs, passed to the constructor
    // -----------------------------------
    private IngestServiceBean ingestService;
    private DatasetServiceBean datasetService;
    private DataFileServiceBean fileService;        
    private PermissionServiceBean permissionService;
    private EjbDataverseEngine commandEngine;
    private SystemConfig systemConfig;
    
    // -----------------------------------
    // Instance variables directly added
    // -----------------------------------
    private Dataset dataset;                    // constructor (for add, not replace)
    private DataverseRequest dvRequest;         // constructor
    private InputStream newFileInputStream;     // step 20
    private String newFileName;                 // step 20
    private String newFileContentType;          // step 20
    // -- Optional  
    private DataFile fileToReplace;             // step 25
    
    
    // -----------------------------------
    // Instance variables derived from other input
    // -----------------------------------
    private User user;
    private DatasetVersion workingVersion;
    List<DataFile> initialFileList; 
    List<DataFile> finalFileList;
    
    // -----------------------------------
    // Ingested files
    // -----------------------------------
    private List<DataFile> newlyAddedFiles; 
    private List<FileMetadata> newlyAddedFileMetadatas;
    // -----------------------------------
    // For error handling
    // -----------------------------------
    
    private boolean errorFound;
    private List<String> errorMessages;
    private Response.Status httpErrorCode; // optional
    
    // For Force Replace, this becomes a warning rather than an error
    //
    private boolean contentTypeWarningFound;
    private String contentTypeWarningString;
    
    public void resetFileHelper(){
        
        initErrorHandling();
        
        // operation
        currentOperation = null;
        
        // dataset level
        dataset = null;
        
        // file to replace
        fileToReplace = null;
        
        newFileInputStream = null;    
        newFileName = null;    
        newFileContentType = null;    
    
        // file lists
        initialFileList = null;
        finalFileList = null;
        
        // final files
        newlyAddedFiles = null;
        newlyAddedFileMetadatas = null;
        
    }
    
    /** 
     * MAIN CONSTRUCTOR -- minimal requirements
     * 
     * @param dataset
     * @param ingestService
     * @param datasetService
     * @param dvRequest 
     */
    public AddReplaceFileHelper(DataverseRequest dvRequest, 
                            IngestServiceBean ingestService,                            
                            DatasetServiceBean datasetService,
                            DataFileServiceBean fileService,
                            PermissionServiceBean permissionService,
                            EjbDataverseEngine commandEngine,
                            SystemConfig systemConfig){

        // ---------------------------------
        // make sure DataverseRequest isn't null and has a user
        // ---------------------------------
        if (dvRequest == null){
            throw new NullPointerException("dvRequest cannot be null");
        }
        if (dvRequest.getUser() == null){
            throw new NullPointerException("dvRequest cannot have a null user");
        }

        // ---------------------------------
        // make sure services aren't null
        // ---------------------------------
        if (ingestService == null){
            throw new NullPointerException("ingestService cannot be null");
        }
        if (datasetService == null){
            throw new NullPointerException("datasetService cannot be null");
        }
        if (fileService == null){
            throw new NullPointerException("fileService cannot be null");
        }
        if (permissionService == null){
            throw new NullPointerException("ingestService cannot be null");
        }
        if (commandEngine == null){
            throw new NullPointerException("commandEngine cannot be null");
        }
        if (systemConfig == null) {
            throw new NullPointerException("systemConfig cannot be null");
        }

        // ---------------------------------
        
        this.ingestService = ingestService;
        this.datasetService = datasetService;
        this.fileService = fileService;
        this.permissionService = permissionService;
        this.commandEngine = commandEngine;
        this.systemConfig = systemConfig;
        
        
        
        initErrorHandling();
        
        // Initiate instance vars
        this.dataset = null;
        this.dvRequest = dvRequest;
        this.user = dvRequest.getUser();
        
    }
    
    /**
     * 
     * @param chosenDataset
     * @param newFileName
     * @param newFileContentType
     * @param newFileInputStream
     * @param optionalFileParams
     * @return 
     */
    public boolean runAddFileByDataset(Dataset chosenDataset, 
            String newFileName, 
            String newFileContentType, 
            InputStream newFileInputStream,
            OptionalFileParams optionalFileParams){
        
        msgt(">> runAddFileByDatasetId");

        initErrorHandling();
        
        this.currentOperation = FILE_ADD_OPERATION;
        
        if (!this.step_001_loadDataset(chosenDataset)){
            return false;
        }
        
        //return this.runAddFile(this.dataset, newFileName, newFileContentType, newFileInputStream, optionalFileParams);
        return this.runAddReplaceFile(dataset, newFileName, newFileContentType, newFileInputStream, optionalFileParams);

    }
    
    
    /**
     * After the constructor, this method is called to add a file
     * 
     * @param dataset
     * @param newFileName
     * @param newFileContentType
     * @param newFileInputStream
     * @return 
     */
    /*
    public boolean runAddFile(Dataset dataset,
                            String newFileName, 
                            String newFileContentType, 
                            InputStream newFileInputStream, 
                            OptionalFileParams optionalFileParams){
        msgt(">> runAddFile");
        
        initErrorHandling();
        
        if (this.hasError()){
            return false;
        }
        this.currentOperation = FILE_ADD_OPERATION;
        
        return this.runAddReplaceFile(dataset, newFileName, newFileContentType, newFileInputStream, optionalFileParams);
    }*/
    

    /**
     * After the constructor, this method is called to replace a file
     * 
     * @param dataset
     * @param newFileName
     * @param newFileContentType
     * @param newFileInputStream
     * @return 
     */
    public boolean runForceReplaceFile(Long oldFileId,
                        String newFileName, 
                        String newFileContentType, 
                        InputStream newFileInputStream,
                        OptionalFileParams optionalFileParams){
        
        msgt(">> runForceReplaceFile");
        initErrorHandling();

        this.currentOperation = FILE_REPLACE_FORCE_OPERATION;

               
        if (oldFileId==null){
            this.addErrorSevere(getBundleErr("existing_file_to_replace_id_is_null"));
            return false;
        }
       
        // Loads local variable "fileToReplace"
        //
        if (!this.step_005_loadFileToReplaceById(oldFileId)){
            return false;
        }

        
        return this.runAddReplaceFile(fileToReplace.getOwner(), newFileName, newFileContentType, newFileInputStream, optionalFileParams);
    }
    


    
    public boolean runReplaceFile(Long oldFileId,
                            String newFileName, 
                            String newFileContentType, 
                            InputStream newFileInputStream,
                            OptionalFileParams optionalFileParams){
    
        msgt(">> runReplaceFile");

        initErrorHandling();
        this.currentOperation = FILE_REPLACE_OPERATION;
        
        if (oldFileId==null){
            this.addErrorSevere(getBundleErr("existing_file_to_replace_id_is_null"));
            return false;
        }
        
         
        // Loads local variable "fileToReplace"
        //
        if (!this.step_005_loadFileToReplaceById(oldFileId)){
            return false;
        }

        return this.runAddReplaceFile(fileToReplace.getOwner(), newFileName, newFileContentType, newFileInputStream, optionalFileParams);
    }
    
    
    
    /**
     * Here we're going to run through the steps to ADD or REPLACE a file
     * 
     * The difference between ADD and REPLACE (add/delete) is:
     * 
     *  oldFileId - For ADD, set to null
     *  oldFileId - For REPLACE, set to id of file to replace 
     * 
     * This has now been broken into Phase 1 and Phase 2
     * 
     * The APIs will use this method and call Phase 1 & Phase 2 consecutively
     * 
     * The UI will call Phase 1 on initial upload and 
     *   then run Phase 2 if the user chooses to save the changes.
     * 
     * 
     * @return 
     */
    private boolean runAddReplaceFile(Dataset dataset,  
            String newFileName, String newFileContentType, 
            InputStream newFileInputStream,
            OptionalFileParams optionalFileParams){
        
        // Run "Phase 1" - Initial ingest of file + error check
        // But don't save the dataset version yet
        //
        boolean phase1Success = runAddReplacePhase1(dataset,  
                                        newFileName,  
                                        newFileContentType,  
                                        newFileInputStream,
                                        optionalFileParams
                                        );
        
        if (!phase1Success){
            return false;
        }
        
       
        return runAddReplacePhase2();
        
    }

    /**
     * Note: UI replace is always a "force replace" which means
     *  the replacement file can have a different content type
     * 
     * @param oldFileId
     * @param newFileName
     * @param newFileContentType
     * @param newFileInputStream
     * @param optionalFileParams
     * @return 
     */
    public boolean runReplaceFromUI_Phase1(Long oldFileId,  
            String newFileName, 
            String newFileContentType,
            InputStream newFileInputStream,
            OptionalFileParams optionalFileParams){
        
        
        initErrorHandling();
        this.currentOperation = FILE_REPLACE_FORCE_OPERATION;
        
        if (oldFileId==null){
            this.addErrorSevere(getBundleErr("existing_file_to_replace_id_is_null"));
            return false;
        }
        
         
        // Loads local variable "fileToReplace"
        //
        if (!this.step_005_loadFileToReplaceById(oldFileId)){
            return false;
        }

        return this.runAddReplacePhase1(fileToReplace.getOwner(), 
                newFileName, 
                newFileContentType, 
                newFileInputStream, 
                optionalFileParams);

       
    }
    
    
    /**
     * For the UI: File add/replace has been broken into 2 steps
     * 
     * Phase 1 (here): Add/replace the file and make sure there are no errors
     *          But don't update the Dataset (yet)
     * 
     * @return 
     */
    private boolean runAddReplacePhase1(Dataset dataset,  
            String newFileName, 
            String newFileContentType,
            InputStream newFileInputStream,
            OptionalFileParams optionalFileParams){
        
        if (this.hasError()){
            return false;   // possible to have errors already...
        }

        msgt("step_001_loadDataset");
        if (!this.step_001_loadDataset(dataset)){
            return false;
        }
        
        msgt("step_010_VerifyUserAndPermissions");
        if (!this.step_010_VerifyUserAndPermissions()){
            return false;
            
        }

        msgt("step_020_loadNewFile");
        if (!this.step_020_loadNewFile(newFileName, newFileContentType, newFileInputStream)){
            return false;
            
        }
        
        msgt("step_030_createNewFilesViaIngest");
        if (!this.step_030_createNewFilesViaIngest()){
            return false;
            
        }

        msgt("step_050_checkForConstraintViolations");
        if (!this.step_050_checkForConstraintViolations()){
            return false;            
        }
        
        msgt("step_055_loadOptionalFileParams");
        if (!this.step_055_loadOptionalFileParams(optionalFileParams)){
            return false;            
        }
        
        return true;
    }
    
    
    public boolean runReplaceFromUI_Phase2(){
        return runAddReplacePhase2();
    }
    

    /**
     * Called from the UI backing bean
     * 
     * @param categoriesList
     * @return 
     */
    public boolean updateCategoriesFromUI(List<String> categoriesList){
        if (hasError()){
            logger.severe("Should not be calling this method");
            return false;
        }
        
        if ((finalFileList==null)||(finalFileList.size()==0)){
            throw new NullPointerException("finalFileList needs at least 1 file!!");
        }
        
        // don't need to make updates
        //
        if (categoriesList ==null){
            return true;           
        }
        
        // remove nulls, dupes, etc.
        //
        categoriesList = Util.removeDuplicatesNullsEmptyStrings(categoriesList);
        if (categoriesList.isEmpty()){
            return true;
        }
        
        for (DataFile df : finalFileList){
            
            df.getFileMetadata().setCategoriesByName(categoriesList);
        }
        
        return true;
    }
    
    /**
     * Called from the UI backing bean

     * @param label
     * @param description
     * @param restricted
     * @return 
     */
    public boolean updateLabelDescriptionRestrictedFromUI(String label, String description, Boolean restricted){
                
        if (hasError()){
            logger.severe("Should not be calling this method");
            return false;
        }
        
        if ((finalFileList==null)||(finalFileList.size()==0)){
            throw new NullPointerException("finalFileList needs at least 1 file!!");
        }
        
        
        for (DataFile df : finalFileList){
            
            // update description
            if (description != null){
                df.getFileMetadata().setDescription(description.trim());
            }        

            // update label
            if (label != null){
                df.getFileMetadata().setLabel(label.trim());
            }               
            
            // update restriction
            if (restricted == null){
                restricted = false;
            }
            
            df.getFileMetadata().setRestricted(restricted);
        }
        
        return true;
    }
    
    /**
     * For the UI: File add/replace has been broken into 2 steps
     * 
     * Phase 2 (here): Phase 1 has run ok, Update the Dataset -- issue the commands!
     * 
     * @return 
     */
    private boolean runAddReplacePhase2(){
        
        if (this.hasError()){
            return false;   // possible to have errors already...
        }

        if ((finalFileList ==  null)||(finalFileList.isEmpty())){
            addError(getBundleErr("phase2_called_early_no_new_files"));
            return false;
        }
        
         msgt("step_060_addFilesViaIngestService");
        if (!this.step_060_addFilesViaIngestService()){
            return false;
            
        }
        
        if (this.isFileReplaceOperation()){
            msgt("step_080_run_update_dataset_command_for_replace");
            if (!this.step_080_run_update_dataset_command_for_replace()){
                return false;            
            }
            
        }else{
            msgt("step_070_run_update_dataset_command");
            if (!this.step_070_run_update_dataset_command()){
                return false;            
            }
        }
        
        msgt("step_090_notifyUser");
        if (!this.step_090_notifyUser()){
            return false;            
        }

        msgt("step_100_startIngestJobs");
        if (!this.step_100_startIngestJobs()){
            return false;            
        }

        return true;
    }
    
    
    /**
     *  Get for currentOperation
     *  @return String
     */
    public String getCurrentOperation(){
        return this.currentOperation;
    }

    
    /**
     * Is this a file FORCE replace operation?
     * 
     * Only overrides warnings of content type change
     * 
     * @return 
     */
    public boolean isForceFileOperation(){
        
        return this.currentOperation.equals(FILE_REPLACE_FORCE_OPERATION);
    }
    
    /**
     * Is this a file replace operation?
     * @return 
     */
    public boolean isFileReplaceOperation(){
    
        if (this.currentOperation.equals(FILE_REPLACE_OPERATION)){
            return true;
        }else if (this.currentOperation.equals(FILE_REPLACE_FORCE_OPERATION)){
            return true;
        }
        return false;
    }
    
    /**
     * Is this a file add operation?
     * 
     * @return 
     */
    public boolean isFileAddOperation(){
    
        return this.currentOperation.equals(FILE_ADD_OPERATION);
    }

    /**
     * Initialize error handling vars
     */
    private void initErrorHandling(){

        this.errorFound = false;
        this.errorMessages = new ArrayList<>();
        this.httpErrorCode = null;
        
        
        contentTypeWarningFound = false;
        contentTypeWarningString = null;
    }
         
    

    /**
     * Add error message
     * 
     * @param errMsg 
     */
    private void addError(String errMsg){
        
        if (errMsg == null){
            throw new NullPointerException("errMsg cannot be null");
        }
        this.errorFound = true;
 
        logger.fine(errMsg);
        this.errorMessages.add(errMsg);
    }
    
    /**
     * Add Error mesage and, if it's known, the HTTP response code
     * 
     * @param badHttpResponse, e.g. Response.Status.FORBIDDEN
     * @param errMsg 
     */
    private void addError(Response.Status badHttpResponse, String errMsg){
        
        if (badHttpResponse == null){
            throw new NullPointerException("badHttpResponse cannot be null");
        }
        if (errMsg == null){
            throw new NullPointerException("errMsg cannot be null");
        }
      
        this.httpErrorCode = badHttpResponse;
        
        this.addError(errMsg);
                
        
    }
    
    
    private void addErrorSevere(String errMsg){
        
        if (errMsg == null){
            throw new NullPointerException("errMsg cannot be null");
        }
        this.errorFound = true;
 
        logger.severe(errMsg);
        this.errorMessages.add(errMsg);
    }

    
    /**
     * Was an error found?
     * 
     * @return 
     */
    public boolean hasError(){
        return this.errorFound;
        
    }
    
    /**
     * get error messages
     * 
     * @return 
     */
    public List<String> getErrorMessages(){
        return this.errorMessages;
    }   

    /**
     * get error messages as string 
     * 
     * @param joinString
     * @return 
     */
    public String getErrorMessagesAsString(String joinString){
        if (joinString==null){
            joinString = "\n";
        }
        return String.join(joinString, this.errorMessages);
    }   

   
    /**
     * For API use, return the HTTP error code
     * 
     * Default is BAD_REQUEST
     * 
     * @return 
     */
    public Response.Status getHttpErrorCode(){
       
        if (!hasError()){
            logger.severe("Do not call this method unless there is an error!  check '.hasError()'");
        }
        
        if (httpErrorCode == null){
            return Response.Status.BAD_REQUEST;
        }else{
            return httpErrorCode;
        }
    }
    
    
    /**
     * Convenience method for getting bundle properties
     * 
     * @param msgName
     * @return 
     * @deprecated This method is deprecated because you have to know to search
     * only part of a bundle key ("add_file_error") rather than the full bundle
     * key ("file.addreplace.error.add.add_file_error") leading you to believe
     * that the bundle key is not used.
     */
    @Deprecated
    private String getBundleMsg(String msgName, boolean isErr){
        if (msgName == null){
            throw new NullPointerException("msgName cannot be null");
        }
        if (isErr){        
            return ResourceBundle.getBundle("Bundle").getString("file.addreplace.error." + msgName);
        }else{
            return ResourceBundle.getBundle("Bundle").getString("file.addreplace.success." + msgName);
        }
       
    }
    
    /**
     * Convenience method for getting bundle error message
     * 
     * @param msgName
     * @return 
     */
    private String getBundleErr(String msgName){
        return this.getBundleMsg(msgName, true);
    }
    
    
     
    /**
     * 
     */
    private boolean step_001_loadDataset(Dataset selectedDataset){

        if (this.hasError()){
            return false;
        }

        if (selectedDataset == null){
            this.addErrorSevere(getBundleErr("dataset_is_null"));
            return false;
        }

        dataset = selectedDataset;
        
        return true;
    }
    
    
    
    /**
     *  Step 10 Verify User and Permissions
     * 
     * 
     * @return 
     */
    private boolean step_010_VerifyUserAndPermissions(){
        
        if (this.hasError()){
            return false;
        }
                
        return step_015_auto_check_permissions(dataset);

    }
    
    private boolean step_015_auto_check_permissions(Dataset datasetToCheck){
        
        if (this.hasError()){
            return false;
        }
        
        if (datasetToCheck == null){
            addError(getBundleErr("dataset_is_null"));
            return false;
        }
        
        // Make a temp. command
        //
        Command createDatasetCommand = new CreateNewDatasetCommand(datasetToCheck, dvRequest);
        
        // Can this user run the command?
        //
        if (!permissionService.isUserAllowedOn(dvRequest.getUser(), createDatasetCommand, datasetToCheck)) {
            addError(Response.Status.FORBIDDEN,getBundleErr("no_edit_dataset_permission"));
           return false;
        }
        
        return true;
        
    }
    
    
    private boolean step_020_loadNewFile(String fileName, String fileContentType, InputStream fileInputStream){
        
        if (this.hasError()){
            return false;
        }
        
        if (fileName == null){
            this.addErrorSevere(getBundleErr("filename_undetermined"));
            return false;
            
        }

        if (fileContentType == null){
            this.addErrorSevere(getBundleErr("file_content_type_undetermined"));
            return false;
            
        }
        
        if (fileInputStream == null){
            this.addErrorSevere(getBundleErr("file_upload_failed"));
            return false;
        }
       
        newFileName = fileName;
        newFileContentType = fileContentType;
        newFileInputStream = fileInputStream;
        
        return true;
    }
    
    
    /**
     * Optional: old file to replace
     * 
     * @param oldFile
     * @return 
     */
    private boolean step_005_loadFileToReplaceById(Long dataFileId){
        
        if (this.hasError()){
            return false;
        }
        
        //  Check for Null
        //
        if (dataFileId == null){
            this.addErrorSevere(getBundleErr("existing_file_to_replace_id_is_null"));
            return false;
        }
        
        // Does the file exist?
        //
        DataFile existingFile = fileService.find(dataFileId);

        if (existingFile == null){           
            this.addError(BundleUtil.getStringFromBundle("file.addreplace.error.existing_file_to_replace_not_found_by_id", Collections.singletonList(dataFileId.toString())));
            return false;
        } 
        

        // Do we have permission to replace this file? e.g. Edit the file's dataset
        //
        if (!step_015_auto_check_permissions(existingFile.getOwner())){
            return false;
        };

        
        
        // Is the file published?
        //
        if (!existingFile.isReleased()){
            addError(getBundleErr("unpublished_file_cannot_be_replaced"));
            return false;            
        }
        
        // Is the file in the latest dataset version?
        //
        if (!step_007_auto_isReplacementInLatestVersion(existingFile)){
            return false;
        }
        
        fileToReplace = existingFile;
        
        return true;        

    }
    
    /**
     * Make sure the file to replace is in the workingVersion
     *  -- e.g. that it wasn't deleted from a previous Version
     * 
     * @return 
     */
    private boolean step_007_auto_isReplacementInLatestVersion(DataFile existingFile){
        
        if (existingFile == null){
            throw new NullPointerException("existingFile cannot be null!");
        }

        if (this.hasError()){
            return false;
        }
        
        
        DatasetVersion latestVersion = existingFile.getOwner().getLatestVersion();
        
        boolean fileInLatestVersion = false;
        for (FileMetadata fm : latestVersion.getFileMetadatas()){
            if (fm.getDataFile().getId() != null){
                if (Objects.equals(existingFile.getId(),fm.getDataFile().getId())){
                    fileInLatestVersion = true;
                }
            }
        }
        if (!fileInLatestVersion){
            addError(getBundleErr("existing_file_not_in_latest_published_version"));
            return false;                        
        }
        return true;
    }
    
    
    private boolean step_030_createNewFilesViaIngest(){
        
        if (this.hasError()){
            return false;
        }

        // Load the working version of the Dataset
        workingVersion = dataset.getEditVersion();
                
        try {
            initialFileList = FileUtil.createDataFiles(workingVersion,
                    this.newFileInputStream,
                    this.newFileName,
                    this.newFileContentType,
                    this.systemConfig);

        } catch (IOException ex) {
            if (!Strings.isNullOrEmpty(ex.getMessage())) {
                this.addErrorSevere(getBundleErr("ingest_create_file_err") + " " + ex.getMessage());
            } else {
                this.addErrorSevere(getBundleErr("ingest_create_file_err"));
            }
            logger.severe(ex.toString());
            this.runMajorCleanup(); 
            return false;
        } finally {
            IOUtils.closeQuietly(this.newFileInputStream);
<<<<<<< HEAD
        }
        
        
        /**
=======
         }
         /**
>>>>>>> add6c3b9
         * This only happens:
         *  (1) the dataset was empty
         *  (2) the new file (or new file unzipped) did not ingest via "createDataFiles"
         */
        if (initialFileList.isEmpty()){
            this.addErrorSevere(getBundleErr("initial_file_list_empty"));
            this.runMajorCleanup();
            return false;
        }
        
        /**
         * REPLACE: File replacement is limited to a single file!!
         * 
         * ADD: When adding files, some types of individual files
         * are broken into several files--which is OK
         */
        if (isFileReplaceOperation()){
            if (initialFileList.size() > 1){
                this.addError(getBundleErr("initial_file_list_more_than_one"));
                this.runMajorCleanup();
                return false;

            }
        }
        
        if (this.step_040_auto_checkForDuplicates()){
            return true;
        }
                       

        /*
            commenting out. see the comment in the source of the method below.
        if (this.step_045_auto_checkForFileReplaceDuplicate()) {
            return true;
        }*/
        
        return false;
    }
    
    
    /**
     * Create a "final file list" 
     * 
     * This is always run after step 30 -- the ingest
     * 
     * @return 
     */
    private boolean step_040_auto_checkForDuplicates(){
        
        msgt("step_040_auto_checkForDuplicates");
        if (this.hasError()){
            return false;
        }
        
        // Double checked -- this check also happens in step 30
        //
        if (initialFileList.isEmpty()){
            this.addErrorSevere(getBundleErr("initial_file_list_empty"));
            return false;
        }

        // Initialize new file list
        this.finalFileList = new ArrayList<>();

        String warningMessage  = null;
        

        if (isFileReplaceOperation() && this.fileToReplace == null){
            // This error shouldn't happen if steps called correctly
            this.addErrorSevere(getBundleErr("existing_file_to_replace_is_null") + " (This error shouldn't happen if steps called in sequence....checkForFileReplaceDuplicate)");
            return false;
        }
        
        // -----------------------------------------------------------
        // Iterate through the recently ingest files
        // -----------------------------------------------------------
        for (DataFile df : initialFileList){
             msg("Checking file: " + df.getFileMetadata().getLabel());

            // -----------------------------------------------------------
            // (1) Check for ingest warnings
            // -----------------------------------------------------------
            if (df.isIngestProblem()) {
                if (df.getIngestReportMessage() != null) {
                    // may collect multiple error messages
                    this.addError(df.getIngestReportMessage());
                }
                df.setIngestDone();
            }
          
            
            // -----------------------------------------------------------
            // (2) Check for duplicates
            // -----------------------------------------------------------     
            if (isFileReplaceOperation() && Objects.equals(df.getChecksumValue(), fileToReplace.getChecksumValue())){
                this.addErrorSevere(getBundleErr("replace.new_file_same_as_replacement"));                                
                break;
            } else if (DuplicateFileChecker.isDuplicateOriginalWay(workingVersion, df.getFileMetadata())){
                String dupeName = df.getFileMetadata().getLabel();
                //removeUnSavedFilesFromWorkingVersion();
                //removeLinkedFileFromDataset(dataset, df);
                //abandonOperationRemoveAllNewFilesFromDataset();
                this.addErrorSevere(getBundleErr("duplicate_file") + " " + dupeName);   
                //return false;
            } else {
                finalFileList.add(df);
            }
        }
        
        if (this.hasError()){
            // We're recovering from the duplicate check.
            msg("We're recovering from a duplicate check 1");
            runMajorCleanup();
            msg("We're recovering from a duplicate check 2");
            finalFileList.clear();           
            return false;
        }
        
       /**
         * REPLACE: File replacement is limited to a single file!!
         * 
         * ADD: When adding files, some types of individual files
         * are broken into several files--which is OK
         */
            
       /**
        *  Also: check that the file is being replaced with the same content type
        *  file. Treat this as a fatal error, unless this is a "force replace" 
        *  operation; then it should be treated as merely a warning.
        */
        if (isFileReplaceOperation()){
        
            if (finalFileList.size() > 1){     
                String errMsg = "(This shouldn't happen -- error should have been detected in 030_createNewFilesViaIngest)";
                this.addErrorSevere(getBundleErr("initial_file_list_more_than_one") + " " + errMsg);            
                return false;
            }
            
            // Has the content type of the file changed?
            //
            if (!finalFileList.get(0).getContentType().equalsIgnoreCase(fileToReplace.getContentType())){
            
                List<String> errParams = Arrays.asList(fileToReplace.getFriendlyType(),
                                                finalFileList.get(0).getFriendlyType());
                
                String contentTypeErr = BundleUtil.getStringFromBundle("file.addreplace.error.replace.new_file_has_different_content_type", 
                                errParams);
                                        
                if (isForceFileOperation()){
                    // for force replace, just give a warning
                    this.setContentTypeWarning(contentTypeErr);
                }else{
                    // not a force replace? it's an error
                    this.addError(contentTypeErr);
                    runMajorCleanup();
                    return false;
                }
            }
        }
        
        if (finalFileList.isEmpty()){
            this.addErrorSevere("There are no files to add.  (This error shouldn't happen if steps called in sequence....step_040_auto_checkForDuplicates)");                
            return false;
        }
        
        
        return true;
    } // end step_040_auto_checkForDuplicates
    
    
    /**
     * This is always checked.   
     * 
     * For ADD: If there is not replacement file, then the check is considered a success
     * For REPLACE: The checksum is examined against the "finalFileList" list
     * 
     * NOTE: this method was always called AFTER the main duplicate check; 
     * So we would never detect this condition - of the file being replaced with 
     * the same file... because it would always be caught as simply an attempt
     * to replace a file with a file alraedy in the dataset! 
     * So I commented it out, instead modifying the method above, step_040_auto_checkForDuplicates()
     * to do both - check (first) if a file is being replaced with the exact same file;
     * and check if a file, or files being uploaded are duplicates of files already 
     * in the dataset. AND the replacement content type too. -- L.A. Jan 16 2017
     * 
     */
    /*private boolean step_045_auto_checkForFileReplaceDuplicate(){
        
        if (this.hasError()){
            return false;
        }

        // Not a FILE REPLACE operation -- skip this step!!
        //
        if (!isFileReplaceOperation()){
            return true;
        }

        
        if (finalFileList.isEmpty()){
            // This error shouldn't happen if steps called in sequence....
            this.addErrorSevere("There are no files to add.  (This error shouldn't happen if steps called in sequence....checkForFileReplaceDuplicate)");                
            return false;
        }
        
        
        if (this.fileToReplace == null){
            // This error shouldn't happen if steps called correctly
            this.addErrorSevere(getBundleErr("existing_file_to_replace_is_null") + " (This error shouldn't happen if steps called in sequence....checkForFileReplaceDuplicate)");
            return false;
        }
    
        for (DataFile df : finalFileList){
            
            if (Objects.equals(df.getChecksumValue(), fileToReplace.getChecksumValue())){
                this.addError(getBundleErr("replace.new_file_same_as_replacement"));                                
                break;
            }

            // Has the content type of the file changed?
            //
            if (!df.getContentType().equalsIgnoreCase(fileToReplace.getContentType())){
            
                List<String> errParams = Arrays.asList(fileToReplace.getFriendlyType(),
                                                df.getFriendlyType());
                
                String contentTypeErr = BundleUtil.getStringFromBundle("file.addreplace.error.replace.new_file_has_different_content_type", 
                                errParams);
                                        
                if (isForceFileOperation()){
                    // for force replace, just give a warning
                    this.setContentTypeWarning(contentTypeErr);
                }else{
                    // not a force replace? it's an error
                    this.addError(contentTypeErr);
                }
            }

        }
        
        if (hasError()){
            runMajorCleanup();
            return false;
        }
        
        return true;
        
    } // end step_045_auto_checkForFileReplaceDuplicate
    */
    
    
    
    private boolean step_050_checkForConstraintViolations(){
                
        if (this.hasError()){
            return false;
        }
        
        if (finalFileList.isEmpty()){
            // This error shouldn't happen if steps called in sequence....
            this.addErrorSevere(getBundleErr("final_file_list_empty"));
            return false;
        }

        // -----------------------------------------------------------
        // Iterate through checking for constraint violations
        //  Gather all error messages
        // -----------------------------------------------------------   
        Set<ConstraintViolation> constraintViolations = workingVersion.validate();    

        // -----------------------------------------------------------   
        // No violations found
        // -----------------------------------------------------------   
        if (constraintViolations.isEmpty()){
            return true;
        }
        
        // -----------------------------------------------------------   
        // violations found: gather all error messages
        // -----------------------------------------------------------   
        List<String> errMsgs = new ArrayList<>();
        for (ConstraintViolation violation : constraintViolations){
            this.addError(violation.getMessage());
        }
        
        return this.hasError();
    }
    
    
    /**
     * Load optional file params such as description, tags, fileDataTags, etc..
     * 
     * @param optionalFileParams
     * @return 
     */
    private boolean step_055_loadOptionalFileParams(OptionalFileParams optionalFileParams){
        
        if (hasError()){
            return false;
        }

        // --------------------------------------------
        // OK, the object may be null
        // --------------------------------------------
        if (optionalFileParams == null){
            return true;
        }
        
            
        // --------------------------------------------
        // Iterate through files (should only be 1 for now)
        // Add tags, description, etc
        // --------------------------------------------
        for (DataFile df : finalFileList){
            try {
                optionalFileParams.addOptionalParams(df);
                
                // call restriction command here
                boolean restrict = optionalFileParams.getRestriction();
                if (restrict != df.getFileMetadata().isRestricted()) {
                    commandEngine.submit(new RestrictFileCommand(df, dvRequest, restrict));
                }
                
            } catch (DataFileTagException ex) {
                Logger.getLogger(AddReplaceFileHelper.class.getName()).log(Level.SEVERE, null, ex);
                addError(ex.getMessage());
                return false;
            } catch (CommandException ex) {
                addError(ex.getMessage());
            }
        }
        
        
        return true;
    }
    
    private boolean step_060_addFilesViaIngestService(){
                       
        if (this.hasError()){
            return false;
        }
                
        if (finalFileList.isEmpty()){
            // This error shouldn't happen if steps called in sequence....
            this.addErrorSevere(getBundleErr("final_file_list_empty"));                
            return false;
        }
        
        int nFiles = finalFileList.size();
        finalFileList = ingestService.saveAndAddFilesToDataset(workingVersion, finalFileList);

        if (nFiles != finalFileList.size()) {
            if (nFiles == 1) {
                addError("Failed to save the content of the uploaded file.");
            } else {
                addError("Failed to save the content of at least one of the uploaded files.");
            }
            return false;
        }
        
        return true;
    }
    
    
    /**
     * Create and run the update dataset command
     * 
     * @return 
     */
    private boolean step_070_run_update_dataset_command(){
        
        if (this.hasError()){
            return false;
        }

        Command<Dataset> update_cmd;
        update_cmd = new UpdateDatasetVersionCommand(dataset, dvRequest);
        ((UpdateDatasetVersionCommand) update_cmd).setValidateLenient(true);  
        
        try {            
            // Submit the update dataset command 
            // and update the local dataset object
            //
            dataset = commandEngine.submit(update_cmd);
        } catch (CommandException ex) {
            /**
             * @todo Add a test to exercise this error.
             */
            this.addErrorSevere(getBundleErr("add.add_file_error"));
            logger.severe(ex.getMessage());
            return false;
        }catch (EJBException ex) {
            /**
             * @todo Add a test to exercise this error.
             */
            this.addErrorSevere("add.add_file_error (see logs)");
            logger.severe(ex.getMessage());
            return false;
        } 
        return true;
    }

    
    /**
     * Go through the working DatasetVersion and remove the
     * FileMetadata of the file to replace
     * 
     * @return 
     */
    private boolean step_085_auto_remove_filemetadata_to_replace_from_working_version(){

        msgt("step_085_auto_remove_filemetadata_to_replace_from_working_version 1");

        if (!isFileReplaceOperation()){
            // Shouldn't happen!
            this.addErrorSevere(getBundleErr("only_replace_operation") + " (step_085_auto_remove_filemetadata_to_replace_from_working_version");
            return false;
        }
        msg("step_085_auto_remove_filemetadata_to_replace_from_working_version 2");

        if (this.hasError()){
            return false;
        }

        
        msgt("File to replace getId: " + fileToReplace.getId());
        
        Iterator<FileMetadata> fmIt = workingVersion.getFileMetadatas().iterator();
        msgt("Clear file to replace");
        int cnt = 0;
        while (fmIt.hasNext()) {
            cnt++;

            FileMetadata fm = fmIt.next();
            msg(cnt + ") next file: " + fm);
            msg("   getDataFile().getId(): " + fm.getDataFile().getId());
            if (fm.getDataFile().getId() != null) {
                if (Objects.equals(fm.getDataFile().getId(), fileToReplace.getId())) {
                    msg("Let's remove it!");

                    // If this is a tabular data file with a UNF, we'll need 
                    // to recalculate the version UNF, once the file is removed: 
                    
                    boolean recalculateUNF = !StringUtils.isEmpty(fm.getDataFile().getUnf());

                    if (workingVersion.getId() != null) {
                        // If this is an existing draft (i.e., this draft version 
                        // is already saved in the dataset, we'll also need to remove this filemetadata 
                        // explicitly:
                        msg(" this is an existing draft version...");
                        fileService.removeFileMetadata(fm);

                        // remove the filemetadata from the list of filemetadatas
                        // attached to the datafile object as well, for a good 
                        // measure: 
                        fileToReplace.getFileMetadatas().remove(fm);
                        // (and yes, we can do .remove(fm) safely - if this released
                        // file is part of an existing draft, we know that the 
                        // filemetadata object also exists in the database, and thus
                        // has the id, and can be identified unambiguously. 
                    }

                    // and remove it from the list of filemetadatas attached
                    // to the version object, via the iterator:
                    fmIt.remove();

                    if (recalculateUNF) {
                        msg("recalculating the UNF");
                        ingestService.recalculateDatasetVersionUNF(workingVersion);
                        msg("UNF recalculated: "+workingVersion.getUNF());
                    }
                    
                    return true;
                }
            }
        }
        
        msg("No matches found!");
        addErrorSevere(getBundleErr("failed_to_remove_old_file_from_dataset"));
        runMajorCleanup();
        return false;
    }
    

    private boolean runMajorCleanup(){
        
        // (1) remove unsaved files from the working version
        removeUnSavedFilesFromWorkingVersion();
        
        // ----------------------------------------------------
        // (2) if the working version is brand new, delete it
        //      It doesn't have an "id" so you can't use the DeleteDatasetVersionCommand
        // ----------------------------------------------------
        // Remove this working version from the dataset
        Iterator<DatasetVersion> versionIterator = dataset.getVersions().iterator();
        msgt("Clear Files");
        while (versionIterator.hasNext()) {
            DatasetVersion dsv = versionIterator.next();
            if (dsv.getId() == null){
                versionIterator.remove();
            }
        }
        
        return true;
        
    }
    
    /**
     * We are outta here!  Remove everything unsaved from the edit version!
     * 
     * @return 
     */
    private boolean removeUnSavedFilesFromWorkingVersion(){
        msgt("Clean up: removeUnSavedFilesFromWorkingVersion");
        
        // -----------------------------------------------------------
        // (1) Remove all new FileMetadata objects
        // -----------------------------------------------------------                        
        //Iterator<FileMetadata> fmIt = dataset.getEditVersion().getFileMetadatas().iterator();//  
        Iterator<FileMetadata> fmIt = workingVersion.getFileMetadatas().iterator(); //dataset.getEditVersion().getFileMetadatas().iterator();//  
        while (fmIt.hasNext()) {
            FileMetadata fm = fmIt.next();
            if (fm.getDataFile().getId() == null){
                fmIt.remove();
            }
        }
        
        // -----------------------------------------------------------
        // (2) Remove all new DataFile objects
        // -----------------------------------------------------------                        
        Iterator<DataFile> dfIt = dataset.getFiles().iterator();
        msgt("Clear Files");
        while (dfIt.hasNext()) {
            DataFile df = dfIt.next();
            if (df.getId() == null){
                dfIt.remove();
            }
        }
        return true;
        
    }
    
    
    private boolean step_080_run_update_dataset_command_for_replace(){

        if (!isFileReplaceOperation()){
            // Shouldn't happen!
            this.addErrorSevere(getBundleErr("only_replace_operation") + " (step_080_run_update_dataset_command_for_replace)");
            return false;
        }

        if (this.hasError()){
            return false;
        }

        // -----------------------------------------------------------
        // Remove the "fileToReplace" from the current working version
        // -----------------------------------------------------------
        if (!step_085_auto_remove_filemetadata_to_replace_from_working_version()){
            return false;
        }
        
        // -----------------------------------------------------------
        // Set the "root file ids" and "previous file ids"
        // THIS IS A KEY STEP - SPLIT IT OUT
        //  (1) Old file: Set the Root File Id on the original file  
        //  (2) New file: Set the previousFileId to the id of the original file
        //  (3) New file: Set the rootFileId to the rootFileId of the original file
        // -----------------------------------------------------------
 
        
        /*
            Check the root file id on fileToReplace, updating it if necessary
        */
        if (fileToReplace.getRootDataFileId().equals(DataFile.ROOT_DATAFILE_ID_DEFAULT)){

            fileToReplace.setRootDataFileId(fileToReplace.getId());
            fileToReplace = fileService.save(fileToReplace);
        }
        
        /*
            Go through the final file list, settting the rootFileId and previousFileId
        */
        for (DataFile df : finalFileList){            
            df.setPreviousDataFileId(fileToReplace.getId());
            
            df.setRootDataFileId(fileToReplace.getRootDataFileId());
            
        }

        // Call the update dataset command
        //
        return step_070_run_update_dataset_command();
        
       
    }
            
    /**
     * We want the version of the newly added file that has an id set
     * 
     * TODO: This is inefficient/expensive.  Need to redo it in a sane way
     *      - e.g. Query to find 
     *          (1) latest dataset version in draft
     *          (2) pick off files that are NOT released
     *          (3) iterate through only those files
     *      - or an alternate/better version
     * 
     * @param df 
     */
    private void setNewlyAddedFiles(List<DataFile> datafiles){
        
        if (hasError()){
            return;
        }
            
        // Init. newly added file list
        newlyAddedFiles = new ArrayList<>();
        newlyAddedFileMetadatas = new ArrayList<>();
        
        // Loop of uglinesss...but expect 1 to 4 files in final file list
        List<FileMetadata> latestFileMetadatas = dataset.getEditVersion().getFileMetadatas();
        
        
        for (DataFile newlyAddedFile : finalFileList){
            
             for (FileMetadata fm : latestFileMetadatas){
                 if (newlyAddedFile.getChecksumValue().equals(fm.getDataFile().getChecksumValue())){
                    if (newlyAddedFile.getStorageIdentifier().equals(fm.getDataFile().getStorageIdentifier())){
                        newlyAddedFiles.add(fm.getDataFile());
                        newlyAddedFileMetadatas.add(fm);
                    }
                }
             }
        }
        /*
       
        newlyAddedFile = df;
        
        for (FileMetadata fm : dataset.getEditVersion().getFileMetadatas()){
            
            // Find a file where the checksum value and identifiers are the same..
            //
            if (newlyAddedFile.getChecksumValue().equals(fm.getDataFile().getChecksumValue())){
                if (newlyAddedFile.getStorageIdentifier().equals(fm.getDataFile().getStorageIdentifier())){
                    newlyAddedFile = fm.getDataFile();
                    break;
                }
            }
        }
        */
        
    }

    /**
     * For a successful replace operation, return a the first newly added file
     * @return 
     */
    public DataFile getFirstNewlyAddedFile(){
        
        if ((newlyAddedFiles == null)||(newlyAddedFiles.size() == 0)){
            return null;
        }
        return newlyAddedFiles.get(0);
    }
        
    public List<DataFile> getNewlyAddedFiles(){
        
        return newlyAddedFiles;
    }
    
    public List<FileMetadata> getNewlyAddedFileMetadatas(){
        
        return newlyAddedFileMetadatas;
    }
    
    
    public String getSuccessResult() throws NoFilesException{
        if (hasError()){
            throw new NoFilesException("Don't call this method if an error exists!! First check 'hasError()'");
        }

        if (newlyAddedFiles == null){
            throw new NullPointerException("newlyAddedFiles is null!");
        }
        
        return getSuccessResultAsJsonObjectBuilder().toString();
        
    }
    
    public JsonObjectBuilder getSuccessResultAsJsonObjectBuilder() throws NoFilesException{
        
        if (hasError()){
            throw new NoFilesException("Don't call this method if an error exists!! First check 'hasError()'");
        }
        
        if (newlyAddedFiles == null){
            throw new NullPointerException("newlyAddedFiles is null!");
        }
        
        if (newlyAddedFiles.isEmpty()){
            throw new NoFilesException("newlyAddedFiles is empty!");
        }
        
        return JsonPrinter.jsonDataFileList(newlyAddedFiles);
    }
    
    
    /**
     * Currently this is a placeholder if we decide to send
     * user notifications.
     * 
     */
    private boolean step_090_notifyUser(){
        if (this.hasError()){
            return false;
        }
       
        // Create a notification!
       
        // skip for now, may be part of dataset update listening
        //
        return true;
    }
    

    private boolean step_100_startIngestJobs(){
        if (this.hasError()){
            return false;
        }
                
        // Should only be one file in the list
        setNewlyAddedFiles(finalFileList);
        
        // clear old file list
        //
        finalFileList.clear();

        // TODO: Need to run ingwest async......
        //if (true){
            //return true;
        //}
        
        msg("pre ingest start");
        // start the ingest!
        //
               
        ingestService.startIngestJobsForDataset(dataset, dvRequest.getAuthenticatedUser());
        
        msg("post ingest start");
        return true;
    }

    
    private void msg(String m){
        logger.fine(m);
        //System.out.println(m);
    }
    private void dashes(){
        msg("----------------");
    }
    private void msgt(String m){
        dashes(); msg(m); dashes();
    }
    
    
    /**
     * Return file list before saving
     * 
     * Used for UI display
     * 
     * @return 
     */
    public List<DataFile> getFileListBeforeSave(){
        
        return this.finalFileList;
    }
    
    public Boolean isFinalFileListEmpty (){
        return this.finalFileList.isEmpty();
    }
    
    
    /**
     * Return file list before saving
     * 
     * Used for UI display
     * 
     * @return 
     */
    public List<FileMetadata> getNewFileMetadatasBeforeSave(){
        
        if (this.finalFileList.size() == 0){
            return null;
        }
        
        List<FileMetadata> fileMetadatas = new ArrayList<>();
        for (DataFile df : finalFileList){
            fileMetadatas.add(df.getFileMetadata());
        }
        
        return fileMetadatas;
        
    }
    
    public void setContentTypeWarning(String warningString){
        
        if ((warningString == null)||(warningString.isEmpty())){
            throw new NullPointerException("warningString cannot be null");
        }
        
        contentTypeWarningFound = true;
        contentTypeWarningString = warningString;
    }
    
    public boolean hasContentTypeWarning(){
        return this.contentTypeWarningFound;
    }
    
    public String getContentTypeWarningString(){
        if (!hasContentTypeWarning()){
            // not really a NullPointerException but want to blow up here without adding try/catch everywhere
            //
            throw new NullPointerException("Don't call this method without checking 'hasContentTypeWarning()'");
        }
        return contentTypeWarningString;
    }
    
} // end class
  /*
    DatasetPage sequence:
    
    (A) editFilesFragment.xhtml -> EditDataFilesPage.handleFileUpload
    (B) EditDataFilesPage.java -> handleFileUpload
        (1) UploadedFile uf  event.getFile() // UploadedFile
            --------
                UploadedFile interface:
                    public String getFileName()
                    public InputStream getInputstream() throws IOException;
                    public long getSize();
                    public byte[] getContents();
                    public String getContentType();
                    public void write(String string) throws Exception;
            --------
        (2) List<DataFile> dFileList = null;     
        try {
            // Note: A single file may be unzipped into multiple files
            dFileList = ingestService.createDataFiles(workingVersion, uFile.getInputstream(), uFile.getFileName(), uFile.getContentType());
        }
    
        (3) processUploadedFileList(dFileList);

    (C) EditDataFilesPage.java -> processUploadedFileList
        - iterate through list of DataFile objects -- which COULD happen with a single .zip
            - isDuplicate check
            - if good:
                - newFiles.add(dataFile);        // looks good
                - fileMetadatas.add(dataFile.getFileMetadata());
            - return null;    // looks good, return null
    (D) save()  // in the UI, user clicks the button.  API is automatic if no errors
        
        (1) Look for constraintViolations:
            // DatasetVersion workingVersion;
            Set<ConstraintViolation> constraintViolations = workingVersion.validate();
                if (!constraintViolations.isEmpty()) {
                 //JsfHelper.addFlashMessage(JH.localize("dataset.message.validationError"));
                 JH.addMessage(FacesMessage.SEVERITY_ERROR, JH.localize("dataset.message.validationError"));
                //FacesContext.getCurrentInstance().addMessage(null, new FacesMessage(FacesMessage.SEVERITY_ERROR, "Validation Error", "See below for details."));
                return "";
            }
    
         (2) Use the ingestService for a final check
            // ask Leonid if this is needed for API
            // One last check before we save the files - go through the newly-uploaded 
            // ones and modify their names so that there are no duplicates. 
            // (but should we really be doing it here? - maybe a better approach to do it
            // in the ingest service bean, when the files get uploaded.)
            // Finally, save the files permanently: 
            ingestService.saveAndAddFilesToDataset(workingVersion, newFiles);

         (3) Use the API to save the dataset
            - make new CreateDatasetCommand
                - check if dataset has a template
            - creates UserNotification message
    
    */  
    // Checks:
    //   - Does the md5 already exist in the dataset?
    //   - If it's a replace, has the name and/or extension changed?
    //   On failure, send back warning
    //
    // - All looks good
    // - Create a DataFile
    // - Create a FileMetadata
    // - Copy the Dataset version, making a new DRAFT
    //      - If it's replace, don't copy the file being replaced
    // - Add this new file.
    // ....
    
    

/*
    1) Recovery from adding same file and duplicate being found
        - draft ok
        - published verion - nope
*/<|MERGE_RESOLUTION|>--- conflicted
+++ resolved
@@ -1061,15 +1061,8 @@
             return false;
         } finally {
             IOUtils.closeQuietly(this.newFileInputStream);
-<<<<<<< HEAD
-        }
-        
-        
-        /**
-=======
          }
          /**
->>>>>>> add6c3b9
          * This only happens:
          *  (1) the dataset was empty
          *  (2) the new file (or new file unzipped) did not ingest via "createDataFiles"
