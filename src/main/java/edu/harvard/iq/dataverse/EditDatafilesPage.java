package edu.harvard.iq.dataverse;

import edu.harvard.iq.dataverse.provenance.ProvPopupFragmentBean;
import edu.harvard.iq.dataverse.api.AbstractApiBean;
import edu.harvard.iq.dataverse.authorization.AuthenticationServiceBean;
import edu.harvard.iq.dataverse.authorization.Permission;
import edu.harvard.iq.dataverse.authorization.users.AuthenticatedUser;
import edu.harvard.iq.dataverse.datasetutility.AddReplaceFileHelper;
import edu.harvard.iq.dataverse.datasetutility.FileReplaceException;
import edu.harvard.iq.dataverse.datasetutility.FileReplacePageHelper;
import edu.harvard.iq.dataverse.dataaccess.ImageThumbConverter;
import edu.harvard.iq.dataverse.datacapturemodule.DataCaptureModuleUtil;
import edu.harvard.iq.dataverse.datacapturemodule.ScriptRequestResponse;
import edu.harvard.iq.dataverse.dataset.DatasetThumbnail;
import edu.harvard.iq.dataverse.engine.command.Command;
import edu.harvard.iq.dataverse.engine.command.exception.CommandException;
import edu.harvard.iq.dataverse.engine.command.exception.IllegalCommandException;
import edu.harvard.iq.dataverse.engine.command.impl.DeleteDataFileCommand;
import edu.harvard.iq.dataverse.engine.command.impl.RequestRsyncScriptCommand;
import edu.harvard.iq.dataverse.engine.command.impl.UpdateDatasetThumbnailCommand;
import edu.harvard.iq.dataverse.engine.command.impl.UpdateDatasetVersionCommand;
import edu.harvard.iq.dataverse.ingest.IngestRequest;
import edu.harvard.iq.dataverse.ingest.IngestServiceBean;
import edu.harvard.iq.dataverse.ingest.IngestUtil;
import edu.harvard.iq.dataverse.search.FileView;
import edu.harvard.iq.dataverse.search.IndexServiceBean;
import edu.harvard.iq.dataverse.settings.SettingsServiceBean;
import edu.harvard.iq.dataverse.util.FileUtil;
import edu.harvard.iq.dataverse.util.JsfHelper;
import edu.harvard.iq.dataverse.util.SystemConfig;
import edu.harvard.iq.dataverse.util.BundleUtil;
import edu.harvard.iq.dataverse.util.EjbUtil;
import static edu.harvard.iq.dataverse.util.JsfHelper.JH;
import java.io.File;
import java.io.FileOutputStream;
import java.io.IOException;
import java.io.InputStream;
import java.io.StringReader;
import java.nio.file.Files;
import java.nio.file.Path;
import java.nio.file.Paths;
import java.sql.Timestamp;
import java.util.ArrayList;
import java.util.Date;
import java.util.HashMap;
import java.util.Iterator;
import java.util.List;
import java.util.Map;
import java.util.logging.Logger;
import javax.ejb.EJB;
import javax.ejb.EJBException;
import javax.faces.application.FacesMessage;
import javax.faces.context.FacesContext;
import javax.faces.event.ActionEvent;
import javax.faces.view.ViewScoped;
import javax.inject.Inject;
import javax.inject.Named;
import org.primefaces.event.FileUploadEvent;
import org.primefaces.model.UploadedFile;
import javax.json.Json;
import javax.json.JsonObject;
import javax.json.JsonArray;
import javax.json.JsonReader;
import org.apache.commons.httpclient.HttpClient;
import org.apache.commons.io.IOUtils;
import org.apache.commons.httpclient.methods.GetMethod;
import java.text.DateFormat;
import java.util.Arrays;
import java.util.HashSet;
import java.util.ResourceBundle;
import java.util.Set;
import java.util.logging.Level;
import javax.faces.component.UIComponent;
import javax.faces.component.UIInput;
import javax.faces.event.AjaxBehaviorEvent;
import javax.faces.event.FacesEvent;
import javax.faces.event.ValueChangeEvent;
import javax.faces.validator.ValidatorException;
import javax.servlet.ServletOutputStream;
import javax.servlet.http.HttpServletResponse;
import javax.validation.ConstraintViolation;
import javax.validation.Validation;
import javax.validation.Validator;
import javax.validation.ValidatorFactory;
import org.apache.commons.lang.StringUtils;
import org.primefaces.context.RequestContext;

/**
 *
 * @author Leonid Andreev
 */
@ViewScoped
@Named("EditDatafilesPage")
public class EditDatafilesPage implements java.io.Serializable {

    private static final Logger logger = Logger.getLogger(EditDatafilesPage.class.getCanonicalName());
    private FileView fileView;
    private boolean uploadWarningMessageIsNotAnError;

    public enum FileEditMode {

        EDIT, UPLOAD, CREATE, SINGLE, SINGLE_REPLACE
    };
    
    @EJB
    DatasetServiceBean datasetService;
    @EJB
    DatasetVersionServiceBean datasetVersionService;
    @EJB
    DataFileServiceBean datafileService;
    @EJB
    PermissionServiceBean permissionService;
    @EJB
    IngestServiceBean ingestService;
    @EJB
    EjbDataverseEngine commandEngine;
    @Inject
    DataverseSession session;
    @EJB
    UserNotificationServiceBean userNotificationService;
    @EJB
    SettingsServiceBean settingsService;
    @EJB
    AuthenticationServiceBean authService;
    @EJB
    SystemConfig systemConfig;
    @EJB
    DataverseLinkingServiceBean dvLinkingService;
    @EJB
    IndexServiceBean indexService;
    @Inject
    DataverseRequestServiceBean dvRequestService;
    @Inject PermissionsWrapper permissionsWrapper;
    @Inject FileDownloadHelper fileDownloadHelper;
    @Inject ProvPopupFragmentBean provPopupFragmentBean;
    @Inject
    SettingsWrapper settingsWrapper;
    private final DateFormat displayDateFormat = DateFormat.getDateInstance(DateFormat.MEDIUM);

    private Dataset dataset = new Dataset();
    
    private FileReplacePageHelper fileReplacePageHelper;


    private String selectedFileIdsString = null; 
    private FileEditMode mode = FileEditMode.EDIT; 
    private List<Long> selectedFileIdsList = new ArrayList<>(); 
    private List<FileMetadata> fileMetadatas = new ArrayList<>();;

    
    private Long ownerId;
    private Long versionId;
<<<<<<< HEAD
    private List<DataFile> newFiles = new ArrayList<>();;
    private List<DataFile> uploadedFiles = new ArrayList<>();;
=======
    private List<DataFile> newFiles = new ArrayList<>();
    private List<DataFile> uploadedFiles = new ArrayList<>();
>>>>>>> 8454b9fd
    private DatasetVersion workingVersion;
    private DatasetVersion clone;
    private String dropBoxSelection = "";
    private String displayCitation;
    private boolean datasetUpdateRequired = false; 
    private boolean tabularDataTagsUpdated = false; 
    
    private String persistentId;
    
    private String versionString = "";
            
    
    private boolean saveEnabled = false; 

    // Used to store results of permissions checks
    private final Map<String, Boolean> datasetPermissionMap = new HashMap<>(); // { Permission human_name : Boolean }

    private Long maxFileUploadSizeInBytes = null;
    private Integer multipleUploadFilesLimit = null; 
    
    private final int NUMBER_OF_SCROLL_ROWS = 25;
    
    private DataFile singleFile = null;

    public DataFile getSingleFile() {
        return singleFile;
    }

    public void setSingleFile(DataFile singleFile) {
        this.singleFile = singleFile;
    }
    
    public String getSelectedFileIds() {
        return selectedFileIdsString;
    }
    
    public DataFile getFileToReplace(){
        if (!this.isFileReplaceOperation()){
            return null;
        }
        if (this.fileReplacePageHelper == null){
            return null;
        }
        return this.fileReplacePageHelper.getFileToReplace();
    }
    
    public void setSelectedFileIds(String selectedFileIds) {
        selectedFileIdsString = selectedFileIds;
    }
    
    public FileEditMode getMode() {
        return mode;
    }
    
    public void setMode(FileEditMode mode) {
        this.mode = mode;
    }
    
    public List<FileMetadata> getFileMetadatas() {
        
        // -------------------------------------
        // Handle a Replace operation
        //  - The List<FileMetadata> comes from a different source
        // -------------------------------------
        if (isFileReplaceOperation()){
            if (fileReplacePageHelper.wasPhase1Successful()){
                logger.fine("Replace: File metadatas 'list' of 1 from the fileReplacePageHelper.");
                return fileReplacePageHelper.getNewFileMetadatasBeforeSave();
            } else {
                logger.fine("Replace: replacement file not yet uploaded.");
                return null;
            }            
        }
        
        if (fileMetadatas != null) {
            logger.fine("Returning a list of "+fileMetadatas.size()+" file metadatas.");
        } else {
            logger.fine("File metadatas list hasn't been initialized yet.");
        }
        // [experimental] 
        // this would be a way to hide any already-uploaded files from the page
        // while a new upload is happening:
        // (the uploadStarted button on the page needs the update="filesTable"
        // attribute added for this to work)
        //if (uploadInProgress) {
        //    return null; 
        //}
        
        return fileMetadatas;
    }
  
    public void setFileMetadatas(List<FileMetadata> fileMetadatas) {
        this.fileMetadatas = fileMetadatas;
    }
    
    /* 
        The 2 methods below are for setting up the PrimeFaces:dataTabe component
        used to display the uploaded files, or the files selected for editing. 
    
        - isScrollable(): 
          this supplies the value of the component attribute "scrollable". 
          When we have more than NUMBER_OF_SCROLL_ROWS worth of files (currently
          set to 25), we will add a scroller to the table, showing NUMBER_OF_SCROLL_ROWS
          at a time; thus making the page a little bit more useable. 
          When there is fewer rows, however, the attribute needs to be set to 
          "false" - because otherwise some (idiosyncratic) amount of white space 
          is added to the bottom of the table, making the page look silly. 
    
        - getScrollHeightPercentage():
          this method calculates the *percentage* of the total length of the 
          list of files, such that the resulting table is always NUMBER_OF_SCROLL_ROWS 
          high. This is *the only way* to keep the number of files shown in the 
          table fixed as the size of the list grows! (the "scrollRows" attribute
          of the p:dataTable component only applies when "liveScroll=true" is being
          used). 
    */
    
    public boolean isScrollable() {
        return !(fileMetadatas == null || fileMetadatas.size() <= NUMBER_OF_SCROLL_ROWS + 1);
    }
    
    public String getScrollHeightPercentage() {
        int perc; 
        if (fileMetadatas == null || fileMetadatas.size() < NUMBER_OF_SCROLL_ROWS) {
            perc = 100;
        } else {
            perc = NUMBER_OF_SCROLL_ROWS * 100 / fileMetadatas.size();
        }
        
        if (perc == 0) {
            perc = 1;
        } else if (perc > 100) {
            perc = 100;
        }
        
        logger.fine("scroll height percentage: "+perc);
        return perc + "%";
    }
    
    /*
        Any settings, such as the upload size limits, should be saved locally - 
        so that the db doesn't get hit repeatedly. (this setting is initialized 
        in the init() method)
    
        This may be "null", signifying unlimited download size.
    */
    
    public Long getMaxFileUploadSizeInBytes() {
        return this.maxFileUploadSizeInBytes;
    }
    
    public boolean isUnlimitedUploadFileSize() {
        
        return this.maxFileUploadSizeInBytes == null;
    }
    
    /*
        The number of files the GUI user is allowed to upload in one batch, 
        via drag-and-drop, or through the file select dialog. Now configurable 
        in the Settings table. 
    */
    public Integer getMaxNumberOfFiles() {
        return this.multipleUploadFilesLimit;
    }
    /**
     * Check Dataset related permissions
     * 
     * @param permissionToCheck
     * @return 
     */
    public boolean doesSessionUserHaveDataSetPermission(Permission permissionToCheck){
        if (permissionToCheck == null){
            return false;
        }
               
        String permName = permissionToCheck.getHumanName();
       
        // Has this check already been done? 
        // 
        if (this.datasetPermissionMap.containsKey(permName)){
            // Yes, return previous answer
            return this.datasetPermissionMap.get(permName);
        }
        
        // Check the permission
        //
        boolean hasPermission = this.permissionService.userOn(this.session.getUser(), this.dataset).has(permissionToCheck);

        // Save the permission
        this.datasetPermissionMap.put(permName, hasPermission);
        
        // return true/false
        return hasPermission;
    }
    
    public void reset() {
        // ?
    }

    public String getGlobalId() {
        return persistentId;
    }
        
    public String getPersistentId() {
        return persistentId;
    }

    public void setPersistentId(String persistentId) {
        this.persistentId = persistentId;
    }

    public String getDisplayCitation() {
        //displayCitation = dataset.getCitation(false, workingVersion);
        return displayCitation;
    }

    public void setDisplayCitation(String displayCitation) {
        this.displayCitation = displayCitation;
    }

    public String getDropBoxSelection() {
        return dropBoxSelection;
    }

    public String getDropBoxKey() {
        // Site-specific DropBox application registration key is configured 
        // via a JVM option under glassfish.
        //if (true)return "some-test-key";  // for debugging

        String configuredDropBoxKey = System.getProperty("dataverse.dropbox.key");
        if (configuredDropBoxKey != null) {
            return configuredDropBoxKey;
        }
        return "";
    }

    public void setDropBoxSelection(String dropBoxSelection) {
        this.dropBoxSelection = dropBoxSelection;
    }

    public Dataset getDataset() {
        return dataset;
    }

    public void setDataset(Dataset dataset) {
        this.dataset = dataset;
    }

    public DatasetVersion getWorkingVersion() {
        return workingVersion;
    }

    public Long getOwnerId() {
        return ownerId;
    }

    public void setOwnerId(Long ownerId) {
        this.ownerId = ownerId;
    }

    public Long getVersionId() {
        return versionId;
    }

    public void setVersionId(Long versionId) {
        this.versionId = versionId;
    }

    public String initCreateMode(String modeToken, DatasetVersion version, List<DataFile> newFilesList, List<FileMetadata> selectedFileMetadatasList) {
        if (modeToken == null) {
            logger.fine("Request to initialize Edit Files page with null token (aborting).");
            return null;
        }
        
        if (!modeToken.equals("CREATE")) {
            logger.fine("Request to initialize Edit Files page with token " + modeToken + " (aborting).");
            return null; 
        }
        
        logger.fine("Initializing Edit Files page in CREATE mode;");
        
        if (version == null) {
            return permissionsWrapper.notFound();
        }
        
        this.maxFileUploadSizeInBytes = systemConfig.getMaxFileUploadSize();
        this.multipleUploadFilesLimit = systemConfig.getMultipleUploadFilesLimit();
        
        workingVersion = version; 
        dataset = version.getDataset();
        mode = FileEditMode.CREATE;
        newFiles = newFilesList;
        uploadedFiles = new ArrayList<>();
        selectedFiles = selectedFileMetadatasList;
        
        logger.fine("done");
        
        saveEnabled = true;
        return null; 
    }
    

    public String init() {
        
        newFiles = new ArrayList<>();
        uploadedFiles = new ArrayList<>(); 
        
        this.maxFileUploadSizeInBytes = systemConfig.getMaxFileUploadSize();
        this.multipleUploadFilesLimit = systemConfig.getMultipleUploadFilesLimit();
        
        if (dataset.getId() != null){
            // Set Working Version and Dataset by Datasaet Id and Version
            //retrieveDatasetVersionResponse = datasetVersionService.retrieveDatasetVersionById(dataset.getId(), null);
            dataset = datasetService.find(dataset.getId());
            // Is the Dataset harvested? (because we don't allow editing of harvested 
            // files!)
            if (dataset == null || dataset.isHarvested()) {
                return permissionsWrapper.notFound();
            }
        } else {
            // It could be better to show an error page of some sort, explaining
            // that the dataset id is mandatory... But 404 will do for now.
            return permissionsWrapper.notFound();
        }
                
        workingVersion = dataset.getEditVersion();
        clone = workingVersion.cloneDatasetVersion();
        if (workingVersion == null || !workingVersion.isDraft()) {
            // Sorry, we couldn't find/obtain a draft version for this dataset!
            return permissionsWrapper.notFound();
        }
        
        // Check if they have permission to modify this dataset: 
        
        if (!permissionService.on(dataset).has(Permission.EditDataset)) {
            return permissionsWrapper.notAuthorized();
        }

        // -------------------------------------------
        //  Is this a file replacement operation?
        // -------------------------------------------
        if (mode == FileEditMode.SINGLE_REPLACE){
            /*
            http://localhost:8080/editdatafiles.xhtml?mode=SINGLE_REPLACE&datasetId=26&fid=726
            */        
            DataFile fileToReplace = loadFileToReplace();
            if (fileToReplace == null){
                return permissionsWrapper.notFound();
            }
            
            //DataverseRequest dvRequest2 = createDataverseRequest(authUser);
            AddReplaceFileHelper addReplaceFileHelper = new AddReplaceFileHelper(dvRequestService.getDataverseRequest(),
                                                ingestService,
                                                datasetService,
                                                datafileService,
                                                permissionService,
                                                commandEngine,
                                                systemConfig);
                        
            fileReplacePageHelper = new FileReplacePageHelper(addReplaceFileHelper,
                                                dataset, 
                                                fileToReplace);

            populateFileMetadatas();
            singleFile = getFileToReplace();
        }else if (mode == FileEditMode.EDIT || mode == FileEditMode.SINGLE) {

            if (selectedFileIdsString != null) {
                String[] ids = selectedFileIdsString.split(",");

                for (String id : ids) {
                    Long test = null;
                    try {
                        test = new Long(id);
                    } catch (NumberFormatException nfe) {
                        // do nothing...
                        test = null;
                    }
                    if (test != null) {
                        if (mode == FileEditMode.SINGLE) {
                            singleFile = datafileService.find(test);
                        }
                        selectedFileIdsList.add(test);
                    }
                }
            }

            if (selectedFileIdsList.size() < 1) {
                logger.fine("No numeric file ids supplied to the page, in the edit mode. Redirecting to the 404 page.");
                // If no valid file IDs specified, send them to the 404 page...
                return permissionsWrapper.notFound();
            }

            logger.fine("The page is called with " + selectedFileIdsList.size() + " file ids.");

            populateFileMetadatas();
            setUpRsync();
            // and if no filemetadatas can be found for the specified file ids 
            // and version id - same deal, send them to the "not found" page. 
            // (at least for now; ideally, we probably want to show them a page 
            // with a more informative error message; something alonog the lines 
            // of - could not find the files for the ids specified; or, these 
            // datafiles are not present in the version specified, etc.
            if (fileMetadatas.size() < 1) {
                return permissionsWrapper.notFound();
            }
            
            if (FileEditMode.SINGLE == mode){
                if (fileMetadatas.get(0).getDatasetVersion().getId() != null){
                    versionString = "DRAFT";
                }
            }           
                       
        }
        
        saveEnabled = true; 
        if (mode == FileEditMode.UPLOAD && workingVersion.getFileMetadatas().isEmpty() && settingsWrapper.isRsyncUpload())  {
            setUpRsync();
        }

        if (mode == FileEditMode.UPLOAD) {
            if (settingsWrapper.getUploadMethodsCount() == 1){
                JH.addMessage(FacesMessage.SEVERITY_INFO, BundleUtil.getStringFromBundle("dataset.message.uploadFiles.label"), BundleUtil.getStringFromBundle("dataset.message.uploadFilesSingle.message", Arrays.asList(systemConfig.getGuidesBaseUrl(), systemConfig.getGuidesVersion())));
            } else if (settingsWrapper.getUploadMethodsCount() > 1) {
                JH.addMessage(FacesMessage.SEVERITY_INFO, BundleUtil.getStringFromBundle("dataset.message.uploadFiles.label"), BundleUtil.getStringFromBundle("dataset.message.uploadFilesMultiple.message", Arrays.asList(systemConfig.getGuidesBaseUrl(), systemConfig.getGuidesVersion())));
            }
            
        }
        
        if (settingsService.isTrueForKey(SettingsServiceBean.Key.PublicInstall, false)){
            JH.addMessage(FacesMessage.SEVERITY_WARN, getBundleString("dataset.message.publicInstall"));
        }   
        
        return null;
    }
    
    
    private void msg(String s){
        System.out.println(s);
    }
    
    /**
     * For single file replacement, load the file to replace
     * 
     * @return 
     */
    private DataFile loadFileToReplace(){
        
        Map<String, String> params =FacesContext.getCurrentInstance().
                                getExternalContext().getRequestParameterMap();
        
        if (params.containsKey("fid")){
            String fid = params.get("fid");
            if ((!fid.isEmpty()) && (StringUtils.isNumeric(fid))){
                selectedFileIdsList.add(Long.parseLong(fid));
                return datafileService.find(Long.parseLong(fid));
            }
        }
        return null;
        
    } // loadFileToReplace
    
    private List<FileMetadata> selectedFiles; // = new ArrayList<>();

    public List<FileMetadata> getSelectedFiles() {
        return selectedFiles;
    }

    public void setSelectedFiles(List<FileMetadata> selectedFiles) {
        this.selectedFiles = selectedFiles;
    }
    
    private boolean selectAllFiles;

    public boolean isSelectAllFiles() {
        return selectAllFiles;
    }

    public void setSelectAllFiles(boolean selectAllFiles) {
        this.selectAllFiles = selectAllFiles;
    }
    
    public String getVersionString() {
        return versionString;
    }

    public void setVersionString(String versionString) {
        this.versionString = versionString;
    }
    
    /*
    public void toggleSelectedFiles(){
        this.selectedFiles = new ArrayList<>();
        if(this.selectAllFiles){
            if (mode == FileEditMode.CREATE) {
                for (FileMetadata fmd : workingVersion.getFileMetadatas()) {
                    this.selectedFiles.add(fmd);
                }
            } else {
                for (FileMetadata fmd : fileMetadatas) {
                    this.selectedFiles.add(fmd);
                }
            }
        }
    }
    */
    /*
    public String getSelectedFilesIdsString() {        
        String downloadIdString = "";
        for (FileMetadata fmd : this.selectedFiles){
            if (!StringUtil.isEmpty(downloadIdString)) {
                downloadIdString += ",";
            }
            downloadIdString += fmd.getDataFile().getId();
        }
        return downloadIdString;
      
    }
*/
    /*
    public void updateFileCounts(){
        
        setSelectedUnrestrictedFiles(new ArrayList<FileMetadata>());
        setSelectedRestrictedFiles(new ArrayList<FileMetadata>());
        for (FileMetadata fmd : this.selectedFiles){
            if(fmd.isRestricted()){
                getSelectedRestrictedFiles().add(fmd);
            } else {
                getSelectedUnrestrictedFiles().add(fmd);
            }
        }
    }*/
    
    List<FileMetadata> previouslyRestrictedFiles = null;
    
    public boolean isShowAccessPopup() {
        for (FileMetadata fmd : this.fileMetadatas) {
            if (fmd.isRestricted()) {
            
                if (fmd.getDataFile().getId() == null) {
                    // if this is a brand new file, it's definitely not 
                    // of a previously restricted kind!
                    return true; 
                }
            
                if (previouslyRestrictedFiles != null) {
                    boolean contains = false;
                    for (FileMetadata fmp : previouslyRestrictedFiles) {
                        // OK, we've already checked if it's a brand new file - 
                        // above. So we can safely assume that this datafile
                        // has a valid db id... so it is safe to use the 
                        // equals() method:
                        if (fmp.getDataFile().equals(fmd.getDataFile())) {
                            contains = true;
                            break;
                        }
                    }
                    if (!contains) {
                        return true;
                    }
                }
            }
        }
        return false;
    }
    
    public void setShowAccessPopup(boolean showAccessPopup) {} // dummy set method
     
    //This function was reverted to its pre-commands state as the current command
    //requires editDataset privlidges. If a non-admin user with only createDataset privlidges
    //attempts to restrict a datafile before the dataset is created, the operation
    //fails silently. This is because they are only granted editDataset permissions
    //for that scope after the creation is completed.  -Matthew 4.7.1
    public void restrictFiles(boolean restricted) throws UnsupportedOperationException{

        // since we are restricted files, first set the previously restricted file list, so we can compare for
        // determining whether to show the access popup
        previouslyRestrictedFiles = new ArrayList<>();
        for (FileMetadata fmd : workingVersion.getFileMetadatas()) {
            if (fmd.isRestricted()) {
                previouslyRestrictedFiles.add(fmd);
            }
        }
        
        String fileNames = null;
        
        for (FileMetadata fmd : this.getSelectedFiles()) {
            if (restricted && !fmd.isRestricted()) {
                // collect the names of the newly-restrticted files, 
                // to show in the success message:
                if (fileNames == null) {
                    fileNames = fmd.getLabel();
                } else {
                    fileNames = fileNames.concat(", " + fmd.getLabel());
                }
            }
            fmd.setRestricted(restricted);
            
//            Command cmd;
//            cmd = new RestrictFileCommand(fmd.getDataFile(), dvRequestService.getDataverseRequest(), restricted);
//            commandEngine.submit(cmd);
            
                                  
            if (workingVersion.isDraft() && !fmd.getDataFile().isReleased()) {
                // We do not really need to check that the working version is 
                // a draft here - it must be a draft, if we've gotten this
                // far. But just in case. -- L.A. 4.2.1
                  fmd.getDataFile().setRestricted(restricted);              
            }
        }
        if (fileNames != null) {
            String successMessage = getBundleString("file.restricted.success");
            logger.fine(successMessage);
            successMessage = successMessage.replace("{0}", fileNames);
            JsfHelper.addFlashMessage(successMessage);    
        }
    } 

    public void restrictFilesDP(boolean restricted) {
        // since we are restricted files, first set the previously restricted file list, so we can compare for
        // determinin whether to show the access popup
        if (previouslyRestrictedFiles == null) {
            previouslyRestrictedFiles = new ArrayList<>();
            for (FileMetadata fmd : workingVersion.getFileMetadatas()) {
                if (fmd.isRestricted()) {
                    previouslyRestrictedFiles.add(fmd);
                }
            }
        }        
        
        String fileNames = null;       
        for (FileMetadata fmw : workingVersion.getFileMetadatas()) {
            for (FileMetadata fmd : this.getSelectedFiles()) {
                if (restricted && !fmw.isRestricted()) {
                // collect the names of the newly-restrticted files, 
                    // to show in the success message:
                    if (fileNames == null) {
                        fileNames = fmd.getLabel();
                    } else {
                        fileNames = fileNames.concat(", " + fmd.getLabel());
                    }
                }
                if (fmd.getDataFile().equals(fmw.getDataFile())) {
                    fmw.setRestricted(restricted);
                }
            }
        }
        if (fileNames != null) {
            String successMessage = getBundleString("file.restricted.success");
            logger.fine(successMessage);
            successMessage = successMessage.replace("{0}", fileNames);
            JsfHelper.addFlashMessage(successMessage);    
        }
    } 
    
    public int getRestrictedFileCount() {
        int restrictedFileCount = 0;
        for (FileMetadata fmd : workingVersion.getFileMetadatas()) {
            if (fmd.isRestricted()) {
                restrictedFileCount++;
            }
        }

        return restrictedFileCount;
    }

    private List<FileMetadata> filesToBeDeleted = new ArrayList<>();

    
    public void deleteReplacementFile() throws FileReplaceException{
        if (!isFileReplaceOperation()){
            throw new FileReplaceException("Only use this for File Replace Operations");            
        }

        if (!fileReplacePageHelper.wasPhase1Successful()){
            throw new FileReplaceException("Should only be called if Phase 1 was successful");                        
        }
        
        fileReplacePageHelper.resetReplaceFileHelper();


        
        String successMessage = getBundleString("file.deleted.replacement.success");
        logger.fine(successMessage);
        JsfHelper.addFlashMessage(successMessage);
        
    }
    
    
    /**
     * 
     * @param msgName - from the bundle e.g. "file.deleted.success"
     * @return 
     */
    private String getBundleString(String msgName){
        
       return BundleUtil.getStringFromBundle(msgName);
    }
    
    // This deleteFilesCompleted method is used in editFilesFragment.xhtml
    public void deleteFilesCompleted(){
        
    }
        
    public void deleteFiles() {
        logger.fine("entering bulk file delete (EditDataFilesPage)");
        if (isFileReplaceOperation()){
            try {
                deleteReplacementFile();
            } catch (FileReplaceException ex) {
                Logger.getLogger(EditDatafilesPage.class.getName()).log(Level.SEVERE, null, ex);
            }
            return;
        }
        
        String fileNames = null;
        for (FileMetadata fmd : this.getSelectedFiles()) {
                // collect the names of the files, 
            // to show in the success message:
            if (fileNames == null) {
                fileNames = fmd.getLabel();
            } else {
                fileNames = fileNames.concat(", " + fmd.getLabel());
            }
        }

        for (FileMetadata markedForDelete : this.getSelectedFiles()) {
            logger.fine("delete requested on file "+markedForDelete.getLabel());
            logger.fine("file metadata id: "+markedForDelete.getId());
            logger.fine("datafile id: "+markedForDelete.getDataFile().getId());
            logger.fine("page is in edit mode "+mode.name());
            
                // has this filemetadata been saved already? (or is it a brand new
                // filemetadata, created as part of a brand new version, created when 
                // the user clicked 'delete', that hasn't been saved in the db yet?)
                if (markedForDelete.getId() != null) {
                    logger.fine("this is a filemetadata from an existing draft version");
                // so all we remove is the file from the fileMetadatas (from the
                // file metadatas attached to the editVersion, and from the
                // display list of file metadatas that are being edited)
                // and let the delete be handled in the command (by adding it to the
                // filesToBeDeleted list):

                    dataset.getEditVersion().getFileMetadatas().remove(markedForDelete);
                    fileMetadatas.remove(markedForDelete);
                    filesToBeDeleted.add(markedForDelete);
                } else {
                    logger.fine("this is a brand-new (unsaved) filemetadata");
                    // ok, this is a brand-new DRAFT version. 

                // if (mode != FileEditMode.CREATE) {
                // If the bean is in the 'CREATE' mode, the page is using
                // dataset.getEditVersion().getFileMetadatas() directly,
                // so there's no need to delete this meta from the local
                // fileMetadatas list. (but doing both just adds a no-op and won't cause an
                // error)

                    // 1. delete the filemetadata from the local display list: 
                removeFileMetadataFromList(fileMetadatas, markedForDelete);
                    // 2. delete the filemetadata from the version: 
                removeFileMetadataFromList(dataset.getEditVersion().getFileMetadatas(), markedForDelete);
                        }


            if (markedForDelete.getDataFile().getId() == null) {
                logger.fine("this is a brand new file.");
                // the file was just added during this step, so in addition to 
                // removing it from the fileMetadatas lists (above), we also remove it from
                // the newFiles list and the dataset's files, so it never gets saved.
                
                removeDataFileFromList(dataset.getFiles(), markedForDelete.getDataFile());
                removeDataFileFromList(newFiles, markedForDelete.getDataFile());
                deleteTempFile(markedForDelete.getDataFile());
                // Also remove checksum from the list of newly uploaded checksums (perhaps odd
                // to delete and then try uploading the same file again, but it seems like it
                // should be allowed/the checksum list is part of the state to clean-up
                checksumMapNew.remove(markedForDelete.getDataFile().getChecksumValue());
                    
                        }
                    }
        if (fileNames != null) {
            String successMessage = getBundleString("file.deleted.success");
            logger.fine(successMessage);
            successMessage = successMessage.replace("{0}", fileNames);
            JsfHelper.addFlashMessage(successMessage);
                    }
                }
                
    private void deleteTempFile(DataFile dataFile) {
                        // Before we remove the file from the list and forget about 
                        // it:
                        // The physical uploaded file is still sitting in the temporary
                        // directory. If it were saved, it would be moved into its 
                        // permanent location. But since the user chose not to save it,
                        // we have to delete the temp file too. 
                        // 
                        // Eventually, we will likely add a dedicated mechanism
                        // for managing temp files, similar to (or part of) the storage 
                        // access framework, that would allow us to handle specialized
                        // configurations - highly sensitive/private data, that 
                        // has to be kept encrypted even in temp files, and such. 
                        // But for now, we just delete the file directly on the 
                        // local filesystem: 

                        try {
            List<Path> generatedTempFiles = ingestService.listGeneratedTempFiles(
                    Paths.get(FileUtil.getFilesTempDirectory()), dataFile.getStorageIdentifier());
            if (generatedTempFiles != null) {
                for (Path generated : generatedTempFiles) {
                    logger.fine("(Deleting generated thumbnail file " + generated.toString() + ")");
                    try {
                        Files.delete(generated);
                    } catch (IOException ioex) {
                        logger.warning("Failed to delete generated file " + generated.toString());
                    }
                }
            }
            Files.delete(Paths.get(FileUtil.getFilesTempDirectory() + "/" + dataFile.getStorageIdentifier()));
                        } catch (IOException ioEx) {
                            // safe to ignore - it's just a temp file. 
            logger.warning("Failed to delete temporary file " + FileUtil.getFilesTempDirectory() + "/"
                    + dataFile.getStorageIdentifier());
        }
                        }
                        
    private void removeFileMetadataFromList(List<FileMetadata> fmds, FileMetadata fmToDelete) {
        Iterator<FileMetadata> fmit = fmds.iterator();
        while (fmit.hasNext()) {
            FileMetadata fmd = fmit.next();
            if (fmToDelete.getDataFile().getStorageIdentifier().equals(fmd.getDataFile().getStorageIdentifier())) {
                fmit.remove();
                break;
                    }
                }
                }                
                
    private void removeDataFileFromList(List<DataFile> dfs, DataFile dfToDelete) {
        Iterator<DataFile> dfit = dfs.iterator();
        while (dfit.hasNext()) {
            DataFile df = dfit.next();
            if (dfToDelete.getStorageIdentifier().equals(df.getStorageIdentifier())) {
                dfit.remove();
                break;
            }
        }
    }

    public String saveWithTermsOfUse() {
        logger.fine("saving terms of use, and the dataset version");
        //Set update required only if dataset already exists
        if (dataset.getId() != null){
             datasetUpdateRequired = true; 
        }
        return save();
    }
    
    
    /**
     * Save for File Replace operations
     * @return
     * @throws FileReplaceException 
     */
    public String saveReplacementFile() throws FileReplaceException{
        
        // Ahh, make sure it's a file replace operation
        //
        if (!isFileReplaceOperation()){
            throw new FileReplaceException("Only use this for File Replace Operations");
        }

        // Can we do a save?  
        //  (redundant but ok, also called in main "save" event before forking here)      
        //
        if (!saveEnabled) {
            return "";
        }
        // Sanity check 1
        //
        if (fileReplacePageHelper == null){
            throw new NullPointerException("fileReplacePageHelper cannot be null");
        }
        
        // Make sure phase 1 ran -- button shouldn't be visible if it did not
        //
        if (!fileReplacePageHelper.wasPhase1Successful()){
            throw new FileReplaceException("Save should only be called when a replacement file has been chosen.  (Phase 1 has to have completed)");
            
        }

        // Run save!!
        //
        if (fileReplacePageHelper.runSaveReplacementFile_Phase2()){
            JsfHelper.addSuccessMessage(getBundleString("file.message.replaceSuccess"));
            // It worked!!!  Go to page of new file!!
            return returnToFileLandingPageAfterReplace(fileReplacePageHelper.getFirstNewlyAddedFile());
        }else{
            // Uh oh.
            String errMsg = fileReplacePageHelper.getErrorMessages();
            
            FacesContext.getCurrentInstance().addMessage(null, new FacesMessage(FacesMessage.SEVERITY_ERROR, getBundleString("dataset.save.fail"), errMsg));
            logger.severe("Dataset save failed for replace operation: " + errMsg);
            return null;
        }
        
    }    
        
    public String save() {
        if (!saveEnabled) {
            return "";
        }
        if (isFileReplaceOperation()){
            try {
                return saveReplacementFile();
            } catch (FileReplaceException ex) {
                String errMsg = ex.getMessage();
                FacesContext.getCurrentInstance().addMessage(null, new FacesMessage(FacesMessage.SEVERITY_ERROR, getBundleString("dataset.save.fail"), errMsg));
                logger.log(Level.SEVERE, "Dataset save failed for replace operation: {0}", errMsg);
                return null;
            }            
        }

                
        int nOldFiles = workingVersion.getFileMetadatas().size();
        int nNewFiles = newFiles.size();
        int nExpectedFilesTotal = nOldFiles + nNewFiles; 
        
        if (nNewFiles > 0) {
            //SEK 10/15/2018 only apply the following tests if dataset has already been saved.
            if (dataset.getId() != null) {
                Dataset lockTest = datasetService.find(dataset.getId());
                //SEK 09/19/18 Get Dataset again to test for lock just in case the user downloads the rsync script via the api while the 
                // edit files page is open and has already loaded a file in http upload for Dual Mode
                if (dataset.isLockedFor(DatasetLock.Reason.DcmUpload) || lockTest.isLockedFor(DatasetLock.Reason.DcmUpload)) {
                    logger.log(Level.INFO, "Couldn''t save dataset: {0}", "DCM script has been downloaded for this dataset. Additonal files are not permitted."
                            + "");
                    populateDatasetUpdateFailureMessage();
                    return null;
                }
                for (DatasetVersion dv : lockTest.getVersions()) {
                    if (dv.isHasPackageFile()) {
                        logger.log(Level.INFO, BundleUtil.getStringFromBundle("file.api.alreadyHasPackageFile")
                                + "");
                        populateDatasetUpdateFailureMessage();
                        return null;
                    }
                }
            }
                                
            // Try to save the NEW files permanently: 
            List<DataFile> filesAdded = ingestService.saveAndAddFilesToDataset(workingVersion, newFiles);
            
            // reset the working list of fileMetadatas, as to only include the ones
            // that have been added to the version successfully: 
            fileMetadatas.clear();
            for (DataFile addedFile : filesAdded) {
                fileMetadatas.add(addedFile.getFileMetadata());
            }
            filesAdded = null; 
        }
        //boolean newDraftVersion = false;    

        Boolean provJsonChanges = false;
        
        if(systemConfig.isProvCollectionEnabled()) {
            Boolean provFreeChanges = provPopupFragmentBean.updatePageMetadatasWithProvFreeform(fileMetadatas);

            try {
                // Note that the user may have uploaded provenance metadata file(s)
                // for some of the new files that have since failed to be permanently saved 
                // in storage (in the ingestService.saveAndAddFilesToDataset() step, above); 
                // these files have been dropped from the fileMetadatas list, and we 
                // are not adding them to the dataset; but the 
                // provenance update set still has entries for these failed files,
                // so we are passing the fileMetadatas list to the saveStagedProvJson()
                // method below - so that it doesn't attempt to save the entries 
                // that are no longer valid. 
                provJsonChanges = provPopupFragmentBean.saveStagedProvJson(false, fileMetadatas);
            } catch (AbstractApiBean.WrappedResponse ex) {
                JsfHelper.addErrorMessage(getBundleString("file.metadataTab.provenance.error"));
                Logger.getLogger(EditDatafilesPage.class.getName()).log(Level.SEVERE, null, ex);
            }
            //Always update the whole dataset if updating prov
            //The flow that happens when datasetUpdateRequired is false has problems with doing saving actions after its merge
            //This was the simplest way to work around this issue for prov. --MAD 4.8.6.
            datasetUpdateRequired = datasetUpdateRequired || provFreeChanges || provJsonChanges;
        }
                
        if (workingVersion.getId() == null  || datasetUpdateRequired) {
            logger.fine("issuing the dataset update command");
            // We are creating a new draft version; 
            // (OR, a full update of the dataset has been explicitly requested, 
            // because of the nature of the updates the user has made).
            // We'll use an Update command for this: 
            
            //newDraftVersion = true;
            
            if (datasetUpdateRequired) {
                for (int i = 0; i < workingVersion.getFileMetadatas().size(); i++) {
                    for (FileMetadata fileMetadata : fileMetadatas) {
                        if (fileMetadata.getDataFile().getStorageIdentifier() != null) {
                            if (fileMetadata.getDataFile().getStorageIdentifier().equals(workingVersion.getFileMetadatas().get(i).getDataFile().getStorageIdentifier())) {
                                workingVersion.getFileMetadatas().set(i, fileMetadata);
                            }
                        }
                    }
                }
                
                
                //Moves DataFile updates from popupFragment to page for saving
                //This does not seem to collide with the tags updating below
                if(systemConfig.isProvCollectionEnabled() && provJsonChanges) {
                    HashMap<String,ProvPopupFragmentBean.UpdatesEntry> provenanceUpdates = provPopupFragmentBean.getProvenanceUpdates();
                    for (int i = 0; i < dataset.getFiles().size(); i++) {
                        for (ProvPopupFragmentBean.UpdatesEntry ue : provenanceUpdates.values()) { 
                            if (ue.dataFile.getStorageIdentifier() != null ) {
                                if (ue.dataFile.getStorageIdentifier().equals(dataset.getFiles().get(i).getStorageIdentifier())) {
                                    dataset.getFiles().set(i, ue.dataFile);
                                }
                            }
                        }
                    }
                }
                
                // Tabular data tags are assigned to datafiles, not to  
                // version-specfic filemetadatas!
                // So if tabular tags have been modified, we also need to 
                // refresh the list of datafiles, as found in dataset.getFiles(),
                // similarly to what we've just done, above, for the filemetadatas.
                // Otherwise, when we call UpdateDatasetCommand, it's not going 
                // to update the tags in the database (issue #2798). 
                // TODO: Is the above still true/is this still necessary?
                // (and why?...)
                
                if (tabularDataTagsUpdated) {
                    for (int i = 0; i < dataset.getFiles().size(); i++) {
                        for (FileMetadata fileMetadata : fileMetadatas) {
                            if (fileMetadata.getDataFile().getStorageIdentifier() != null) {
                                if (fileMetadata.getDataFile().getStorageIdentifier().equals(dataset.getFiles().get(i).getStorageIdentifier())) {
                                    dataset.getFiles().set(i, fileMetadata.getDataFile());
                                }
                            }
                        }
                    }
                    tabularDataTagsUpdated = false;
                }
            }
            
            Map<Long, String> deleteStorageLocations = null;
            
            if (!filesToBeDeleted.isEmpty()) {
                deleteStorageLocations = datafileService.getPhysicalFilesToDelete(filesToBeDeleted);
            }

            Command<Dataset> cmd;
            try {
                cmd = new UpdateDatasetVersionCommand(dataset, dvRequestService.getDataverseRequest(), filesToBeDeleted, clone);
                ((UpdateDatasetVersionCommand) cmd).setValidateLenient(true);
                dataset = commandEngine.submit(cmd);
            
            } catch (EJBException ex) {
                StringBuilder error = new StringBuilder();
                error.append(ex).append(" ");
                error.append(ex.getMessage()).append(" ");
                Throwable cause = ex;
                while (cause.getCause()!= null) {
                    cause = cause.getCause();
                    error.append(cause).append(" ");
                    error.append(cause.getMessage()).append(" ");
                }
                logger.log(Level.INFO, "Couldn''t save dataset: {0}", error.toString());
                populateDatasetUpdateFailureMessage();
                return null;
            } catch (CommandException ex) {
                //FacesContext.getCurrentInstance().addMessage(null, new FacesMessage(FacesMessage.SEVERITY_ERROR, "Dataset Save Failed", " - " + ex.toString()));
                logger.log(Level.INFO, "Couldn''t save dataset: {0}", ex.getMessage());
                populateDatasetUpdateFailureMessage();
                return null;
            }
            
            // Have we just deleted some draft datafiles (successfully)? 
            // finalize the physical file deletes:
            // (DataFileService will double-check that the datafiles no 
            // longer exist in the database, before attempting to delete 
            // the physical files)
            if (deleteStorageLocations != null) {
                datafileService.finalizeFileDeletes(deleteStorageLocations);
            }

            datasetUpdateRequired = false;
            saveEnabled = false; 
        } else {
            // This is an existing Draft version (and nobody has explicitly 
            // requested that the entire dataset is updated). So we'll try to update 
            // only the filemetadatas and/or files affected, and not the 
            // entire version. 
            Timestamp updateTime = new Timestamp(new Date().getTime());
        
            workingVersion.setLastUpdateTime(updateTime);
            dataset.setModificationTime(updateTime);
        
            StringBuilder saveError = new StringBuilder();
        
            for (FileMetadata fileMetadata : fileMetadatas) {

                if (fileMetadata.getDataFile().getCreateDate() == null) {
                    fileMetadata.getDataFile().setCreateDate(updateTime);
                    fileMetadata.getDataFile().setCreator((AuthenticatedUser) session.getUser());
                }
                fileMetadata.getDataFile().setModificationTime(updateTime);
                try {
                    //DataFile savedDatafile = datafileService.save(fileMetadata.getDataFile());
                    fileMetadata = datafileService.mergeFileMetadata(fileMetadata);
                    logger.fine("Successfully saved DataFile "+fileMetadata.getLabel()+" in the database.");
                } catch (EJBException ex) {
                    saveError.append(ex).append(" ");
                    saveError.append(ex.getMessage()).append(" ");
                    Throwable cause = ex;
                    while (cause.getCause() != null) {
                        cause = cause.getCause();
                        saveError.append(cause).append(" ");
                        saveError.append(cause.getMessage()).append(" ");
                    }
                }
            }

            // Remove / delete any files that were removed
            for (FileMetadata fmd : filesToBeDeleted) {
                //  check if this file is being used as the default thumbnail
                if (fmd.getDataFile().equals(dataset.getThumbnailFile())) {
                    logger.fine("deleting the dataset thumbnail designation");
                    dataset.setThumbnailFile(null);
                }

                if (!fmd.getDataFile().isReleased()) {
                    // if file is draft (ie. new to this version, delete; otherwise just remove filemetadata object)
                    boolean deleteCommandSuccess = false;
                    Long dataFileId = fmd.getDataFile().getId();
                    String deleteStorageLocation = null;

                    if (dataFileId != null) { // is this check necessary?
                        
                        deleteStorageLocation = datafileService.getPhysicalFileToDelete(fmd.getDataFile());
                        
                        try {
                            commandEngine.submit(new DeleteDataFileCommand(fmd.getDataFile(), dvRequestService.getDataverseRequest()));
                            dataset.getFiles().remove(fmd.getDataFile());
                            workingVersion.getFileMetadatas().remove(fmd);
                            // added this check to handle an issue where you could not delete a file that shared a category with a new file
                            // the relationship does not seem to cascade, yet somehow it was trying to merge the filemetadata
                            // todo: clean this up some when we clean the create / update dataset methods
                            for (DataFileCategory cat : dataset.getCategories()) {
                                cat.getFileMetadatas().remove(fmd);
                            }
                            deleteCommandSuccess = true;
                        } catch (CommandException cmde) {
                            // TODO: 
                            // add diagnostics reporting for individual data files that 
                            // we failed to delete.
                            logger.warning("Failed to delete DataFile id=" + dataFileId + " from the database; " + cmde.getMessage());
                        }
                        if (deleteCommandSuccess) {
                            if (deleteStorageLocation != null) {
                                // Finalize the delete of the physical file 
                                // (File service will double-check that the datafile no 
                                // longer exists in the database, before proceeding to 
                                // delete the physical file)
                                try {
                                    datafileService.finalizeFileDelete(dataFileId, deleteStorageLocation);
                                } catch (IOException ioex) {
                                    logger.warning("Failed to delete the physical file associated with the deleted datafile id="
                                            + dataFileId + ", storage location: " + deleteStorageLocation);
                                }
                            }
                        }
                    }
                } else {
                    datafileService.removeFileMetadata(fmd);
                    fmd.getDataFile().getFileMetadatas().remove(fmd);
                    workingVersion.getFileMetadatas().remove(fmd);
                }
            }
            
            String saveErrorString = saveError.toString();
            if (saveErrorString != null && !saveErrorString.isEmpty()) {
                logger.log(Level.INFO, "Couldn''t save dataset: {0}", saveErrorString);
                populateDatasetUpdateFailureMessage();
                return null;
            }

            
            // Refresh the instance of the dataset object:
            // (being in the UPLOAD mode more or less guarantees that the 
            // dataset object already exists in the database, but we'll check 
            // the id for null, just in case)
            if (mode == FileEditMode.UPLOAD) {
                if (dataset.getId() != null) {
                    dataset = datasetService.find(dataset.getId());
                }
            }
        }
        

        if (newFiles.size() > 0) {
            logger.fine("clearing newfiles list.");
            newFiles.clear();
            /*
             - We decided not to bother obtaining persistent ids for new files 
             as they are uploaded and created. The identifiers will be assigned 
             later, when the version is published. 
             
            logger.info("starting async job for obtaining persistent ids for files.");
            datasetService.obtainPersistentIdentifiersForDatafiles(dataset);
            */
        }
                
        workingVersion = dataset.getEditVersion();
        logger.fine("working version id: "+workingVersion.getId());
       
        if (mode == FileEditMode.SINGLE){
            JsfHelper.addSuccessMessage(getBundleString("file.message.editSuccess"));
            
        } else {
            int nFilesTotal = workingVersion.getFileMetadatas().size();
            if (nNewFiles == 0 || nFilesTotal == nExpectedFilesTotal) {
                JsfHelper.addSuccessMessage(getBundleString("dataset.message.filesSuccess"));
            } else if (nFilesTotal == nOldFiles) {
                JsfHelper.addErrorMessage(getBundleString("dataset.message.addFiles.Failure"));
            } else {
                String warningMessage = getBundleString("dataset.message.addFiles.partialSuccess");
                warningMessage = warningMessage.replace("{0}", "" + (nFilesTotal - nOldFiles));
                warningMessage = warningMessage.replace("{1}", "" + nNewFiles);
                JsfHelper.addWarningMessage(warningMessage);
            }
        }
        

        // Call Ingest Service one more time, to 
        // queue the data ingest jobs for asynchronous execution:
        if (mode == FileEditMode.UPLOAD) {
            ingestService.startIngestJobsForDataset(dataset, (AuthenticatedUser) session.getUser());
        }

        if (mode == FileEditMode.SINGLE && fileMetadatas.size() > 0) {
            // If this was a "single file edit", i.e. an edit request sent from 
            // the individual File Landing page, we want to redirect back to 
            // the landing page. BUT ONLY if the file still exists - i.e., if 
            // the user hasn't just deleted it!
            versionString = "DRAFT";
            return returnToFileLandingPage();
        }
        
        //if (newDraftVersion) {
        //    return returnToDraftVersionById();
        //}
        indexService.indexDataset(dataset, true);
        logger.fine("Redirecting to the dataset page, from the edit/upload page.");
        return returnToDraftVersion();
    }
    
    private void populateDatasetUpdateFailureMessage(){
            
        JH.addMessage(FacesMessage.SEVERITY_FATAL, getBundleString("dataset.message.filesFailure"));
    }
    
    
    
    private String returnToDraftVersion(){      
         return "/dataset.xhtml?persistentId=" + dataset.getGlobalId().asString() + "&version=DRAFT&faces-redirect=true";    
    }
    
    private String returnToDatasetOnly(){
         dataset = datasetService.find(dataset.getId());
         return "/dataset.xhtml?persistentId=" + dataset.getGlobalId().asString()  +  "&faces-redirect=true";       
    }
    
    private String returnToFileLandingPage() {
        Long fileId = fileMetadatas.get(0).getDataFile().getId();   
        if (versionString != null && versionString.equals("DRAFT")){
            return  "/file.xhtml?fileId=" + fileId  +  "&version=DRAFT&faces-redirect=true";
        }
        return  "/file.xhtml?fileId=" + fileId  +  "&faces-redirect=true";

    }

    private String returnToFileLandingPageAfterReplace(DataFile newFile) {
        
        if (newFile == null){
            throw new NullPointerException("newFile cannot be null!");
        }
        //Long datasetVersionId = newFile.getOwner().getLatestVersion().getId();
        return "/file.xhtml?fileId=" + newFile.getId()  + "&version=DRAFT&faces-redirect=true";
    }

    
    public String cancel() {
        uploadInProgress = false;
        if (mode == FileEditMode.SINGLE || mode == FileEditMode.SINGLE_REPLACE ) {
            return returnToFileLandingPage();
        }
        //Files that have been finished and are now in the lower list on the page
        for (DataFile newFile : newFiles) {
            deleteTempFile(newFile);
        }

        //Files in the upload process but not yet finished
        for (DataFile newFile : uploadedFiles) {
            deleteTempFile(newFile);
        }
        if (workingVersion.getId() != null) {
            return returnToDraftVersion();
        }
        return returnToDatasetOnly();
    }

    
    /* deprecated; super inefficient, when called repeatedly on a long list 
       of files! 
       leaving the code here, commented out, for illustration purposes. -- 4.6
    public boolean isDuplicate(FileMetadata fileMetadata) {

        Map<String, Integer> MD5Map = new HashMap<String, Integer>();

        // TODO: 
        // think of a way to do this that doesn't involve populating this 
        // map for every file on the page? 
        // may not be that much of a problem, if we paginate and never display 
        // more than a certain number of files... Still, needs to be revisited
        // before the final 4.0. 
        // -- L.A. 4.0

        // make a "defensive copy" to avoid java.util.ConcurrentModificationException from being thrown
        // when uploading 100+ files
        List<FileMetadata> wvCopy = new ArrayList<>(workingVersion.getFileMetadatas());
        Iterator<FileMetadata> fmIt = wvCopy.iterator();

        while (fmIt.hasNext()) {
            FileMetadata fm = fmIt.next();
            String md5 = fm.getDataFile().getChecksumValue();
            if (md5 != null) {
                if (MD5Map.get(md5) != null) {
                    MD5Map.put(md5, MD5Map.get(md5).intValue() + 1);
                } else {
                    MD5Map.put(md5, 1);
                }
            }
        }

        return MD5Map.get(thisMd5) != null && MD5Map.get(thisMd5).intValue() > 1;
    }*/
   
    private HttpClient getClient() {
        // TODO: 
        // cache the http client? -- L.A. 4.0 alpha
        return new HttpClient();
    }

    /**
     * Is this page in File Replace mode
     * 
     * @return 
     */
    public boolean isFileReplaceOperation(){
        return (mode == FileEditMode.SINGLE_REPLACE)&&(fileReplacePageHelper!= null);
    }
    
    public boolean allowMultipleFileUpload(){
        
        return !isFileReplaceOperation();
    }
    
    public boolean showFileUploadFragment(){
        return mode == FileEditMode.UPLOAD || mode == FileEditMode.CREATE || mode == FileEditMode.SINGLE_REPLACE;
    }
    
    
    public boolean showFileUploadComponent(){
        if (mode == FileEditMode.UPLOAD || mode == FileEditMode.CREATE) {
           return true;
        }
        
        if (isFileReplaceOperation()){
            //msg("fileReplacePageHelper.showFileUploadComponent(): "+ fileReplacePageHelper.showFileUploadComponent());
            return fileReplacePageHelper.showFileUploadComponent();
            }

        return false;
        //return false;
    }
    

    /**
     * Download a file from drop box
     * 
     * @param fileLink
     * @return 
     */
    private InputStream getDropBoxInputStream(String fileLink, GetMethod dropBoxMethod){
        
        if (fileLink == null){
            return null;
        }
        
        // -----------------------------------------------------------
        // Make http call, download the file: 
        // -----------------------------------------------------------
        int status = 0;
        //InputStream dropBoxStream = null;

        try {
            status = getClient().executeMethod(dropBoxMethod);
            if (status == 200) {
                return dropBoxMethod.getResponseBodyAsStream();
            }
        } catch (IOException ex) {
            logger.log(Level.WARNING, "Failed to access DropBox url: {0}!", fileLink);
            return null;
        } 

        logger.log(Level.WARNING, "Failed to get DropBox InputStream for file: {0}", fileLink);
        return null;
    } // end: getDropBoxInputStream
                  
    
    /**
     * Using information from the DropBox choose, ingest the chosen files
     *  https://www.dropbox.com/developers/dropins/chooser/js
     * 
     * @param event
     */
    public void handleDropBoxUpload(ActionEvent event) {
        if (!uploadInProgress) {
            uploadInProgress = true;
        }
        logger.fine("handleDropBoxUpload");
        uploadComponentId = event.getComponent().getClientId();
        
        // -----------------------------------------------------------
        // Read JSON object from the output of the DropBox Chooser: 
        // -----------------------------------------------------------
        JsonReader dbJsonReader = Json.createReader(new StringReader(dropBoxSelection));
        JsonArray dbArray = dbJsonReader.readArray();
        dbJsonReader.close();

        // -----------------------------------------------------------
        // Iterate through the Dropbox file information (JSON)
        // -----------------------------------------------------------
        DataFile dFile = null;
        GetMethod dropBoxMethod = null;
        String localWarningMessage = null; 
        for (int i = 0; i < dbArray.size(); i++) {
            JsonObject dbObject = dbArray.getJsonObject(i);

            // -----------------------------------------------------------
            // Parse information for a single file
            // -----------------------------------------------------------
            String fileLink = dbObject.getString("link");
            String fileName = dbObject.getString("name");
            int fileSize = dbObject.getInt("bytes");

            logger.fine("DropBox url: " + fileLink + ", filename: " + fileName + ", size: " + fileSize);


            /* ----------------------------
                Check file size
                - Max size NOT specified in db: default is unlimited
                - Max size specified in db: check too make sure file is within limits
            // ---------------------------- */
            if ((!this.isUnlimitedUploadFileSize()) && (fileSize > this.getMaxFileUploadSizeInBytes())) {
                String warningMessage = "Dropbox file \"" + fileName + "\" exceeded the limit of " + fileSize + " bytes and was not uploaded.";
                //msg(warningMessage);
                //FacesContext.getCurrentInstance().addMessage(event.getComponent().getClientId(), new FacesMessage(FacesMessage.SEVERITY_ERROR, "upload failure", warningMessage));
                if (localWarningMessage == null) {
                    localWarningMessage = warningMessage;
                } else {
                    localWarningMessage = localWarningMessage.concat("; " + warningMessage);
                }
                continue; // skip to next file, and add error mesage
            }

            
            dFile = null;
            dropBoxMethod = new GetMethod(fileLink);

            // -----------------------------------------------------------
            // Download the file
            // -----------------------------------------------------------
            InputStream dropBoxStream = this.getDropBoxInputStream(fileLink, dropBoxMethod);
            if (dropBoxStream==null){
                logger.severe("Could not retrieve dropgox input stream for: " + fileLink);
                continue;  // Error skip this file
            }
            
            // -----------------------------------------------------------
            // Is this a FileReplaceOperation?  If so, then diverge!
            // -----------------------------------------------------------
            if (this.isFileReplaceOperation()){
              this.handleReplaceFileUpload(event, dropBoxStream, fileName, FileUtil.MIME_TYPE_UNDETERMINED_DEFAULT, null, event);
              this.setFileMetadataSelectedForTagsPopup(fileReplacePageHelper.getNewFileMetadatasBeforeSave().get(0));
              return;
             }
            // -----------------------------------------------------------

            
            List<DataFile> datafiles = new ArrayList<>(); 
            
            // -----------------------------------------------------------
            // Send it through the ingest service
            // -----------------------------------------------------------
            try {

                // Note: A single uploaded file may produce multiple datafiles - 
                // for example, multiple files can be extracted from an uncompressed
                // zip file.
                //datafiles = ingestService.createDataFiles(workingVersion, dropBoxStream, fileName, "application/octet-stream");
                datafiles = FileUtil.createDataFiles(workingVersion, dropBoxStream, fileName, "application/octet-stream", systemConfig);
                
            } catch (IOException ex) {
                this.logger.log(Level.SEVERE, "Error during ingest of DropBox file {0} from link {1}", new Object[]{fileName, fileLink});
                continue;
            }/*catch (FileExceedsMaxSizeException ex){
                this.logger.log(Level.SEVERE, "Error during ingest of DropBox file {0} from link {1}: {2}", new Object[]{fileName, fileLink, ex.getMessage()});
                continue;
            }*/ finally {
                // -----------------------------------------------------------
                // release connection for dropBoxMethod
                // -----------------------------------------------------------
                
                if (dropBoxMethod != null) {
                    dropBoxMethod.releaseConnection();
                }
                
                // -----------------------------------------------------------
                // close the  dropBoxStream
                // -----------------------------------------------------------
                try {
                    dropBoxStream.close();
                } catch (IOException ex) {
                    logger.log(Level.WARNING, "Failed to close the dropBoxStream for file: {0}", fileLink);
                }
            }
            
            if (datafiles == null){
                this.logger.log(Level.SEVERE, "Failed to create DataFile for DropBox file {0} from link {1}", new Object[]{fileName, fileLink});
                continue;
            }else{    
                // -----------------------------------------------------------
                // Check if there are duplicate files or ingest warnings
                // -----------------------------------------------------------
                uploadWarningMessage = processUploadedFileList(datafiles);
                logger.fine("Warning message during upload: " + uploadWarningMessage);
                /*if (warningMessage != null){
                     logger.fine("trying to send faces message to " + event.getComponent().getClientId());
                     FacesContext.getCurrentInstance().addMessage(event.getComponent().getClientId(), new FacesMessage(FacesMessage.SEVERITY_ERROR, "upload failure", warningMessage));
                     if (uploadWarningMessage == null) {
                         uploadWarningMessage = warningMessage;
                     } else {
                         uploadWarningMessage = uploadWarningMessage.concat("; "+warningMessage);
                     }
                }*/
            }
            if(!uploadInProgress) {
                logger.warning("Upload in progress cancelled");
                for (DataFile newFile : datafiles) {
                    deleteTempFile(newFile);
                }
            }
        }
        
        if (localWarningMessage != null) {
            if (uploadWarningMessage == null) {
                uploadWarningMessage = localWarningMessage;
            } else {
                uploadWarningMessage = localWarningMessage.concat("; " + uploadWarningMessage);
            }
        }
    }
    
    public void uploadStarted() {
        // uploadStarted() is triggered by PrimeFaces <p:upload onStart=... when an upload is 
        // started. It will be called *once*, even if it is a multiple file upload 
        // (either through drag-and-drop or select menu). 
        logger.fine("upload started");
        
        uploadInProgress = true;        
    }
    
    
    private Boolean hasRsyncScript = false;
    public Boolean isHasRsyncScript() {
        return hasRsyncScript;
    }

    public void setHasRsyncScript(Boolean hasRsyncScript) {
        this.hasRsyncScript = hasRsyncScript;
    }

    private  void setUpRsync() {
        logger.fine("setUpRsync called...");
        if (DataCaptureModuleUtil.rsyncSupportEnabled(settingsWrapper.getValueForKey(SettingsServiceBean.Key.UploadMethods))
                && dataset.getFiles().isEmpty()) { //only check for rsync if no files exist
            try {
                ScriptRequestResponse scriptRequestResponse = commandEngine.submit(new RequestRsyncScriptCommand(dvRequestService.getDataverseRequest(), dataset));
                logger.fine("script: " + scriptRequestResponse.getScript());
                if (scriptRequestResponse.getScript() != null && !scriptRequestResponse.getScript().isEmpty()) {
                    setRsyncScript(scriptRequestResponse.getScript());
                    rsyncScriptFilename = DataCaptureModuleUtil.getScriptName(workingVersion);
                    setHasRsyncScript(true);
                } else {
                    setHasRsyncScript(false);
                }
            } catch (EJBException ex) {
                logger.warning("Problem getting rsync script (EJBException): " + EjbUtil.ejbExceptionToString(ex));
            } catch (RuntimeException ex) {
                logger.warning("Problem getting rsync script (RuntimeException): " + ex.getLocalizedMessage());
            } catch (CommandException cex) {
                logger.warning("Problem getting rsync script (Command Exception): " + cex.getLocalizedMessage());
            }
        }
    }
    
    public void downloadRsyncScript() {

        FacesContext ctx = FacesContext.getCurrentInstance();
        HttpServletResponse response = (HttpServletResponse) ctx.getExternalContext().getResponse();
        response.setContentType("application/download");

        String contentDispositionString;

        contentDispositionString = "attachment;filename=" + rsyncScriptFilename;
        response.setHeader("Content-Disposition", contentDispositionString);

        try {
            ServletOutputStream out = response.getOutputStream();
            out.write(getRsyncScript().getBytes());
            out.flush();
            ctx.responseComplete();
        } catch (IOException e) {
            String error = "Problem getting bytes from rsync script: " + e;
            logger.warning(error);
            return; 
        }
        
        // If the script has been successfully downloaded, lock the dataset:
        String lockInfoMessage = "script downloaded";
        DatasetLock lock = datasetService.addDatasetLock(dataset.getId(), DatasetLock.Reason.DcmUpload, session.getUser() != null ? ((AuthenticatedUser)session.getUser()).getId() : null, lockInfoMessage);
        if (lock != null) {
            dataset.addLock(lock);
        } else {
            logger.log(Level.WARNING, "Failed to lock the dataset (dataset id={0})", dataset.getId());
        }
        
    }
    
        /**
     * The contents of the script.
     */
    private String rsyncScript = "";

    public String getRsyncScript() {
        return rsyncScript;
    }

    public void setRsyncScript(String rsyncScript) {
        this.rsyncScript = rsyncScript;
    }

    private String rsyncScriptFilename;

    public String getRsyncScriptFilename() {
        return rsyncScriptFilename;
    }

    
    public void uploadFinished() {
        // This method is triggered from the page, by the <p:upload ... onComplete=...
        // attribute. 
        // Note that its behavior is different from that of of <p:upload ... onStart=...
        // that's triggered only once, even for a multiple file upload. In contrast, 
        // onComplete=... gets executed for each of the completed multiple upload events. 
        // So when you drag-and-drop a bunch of files, you CANNOT rely on onComplete=...
        // to notify the page when the batch finishes uploading! There IS a way 
        // to detect ALL the current uploads completing: the p:upload widget has 
        // the property "files", that contains the list of all the files currently 
        // uploading; so checking on the size of the list tells you if any uploads
        // are still in progress. Once it's zero, you know it's all done. 
        // This is super important - because if the user is uploading 1000 files 
        // via drag-and-drop, you don't want to re-render the entire page each 
        // time every single of the 1000 uploads finishes!
        // (check editFilesFragment.xhtml for the exact code handling this; and 
        // http://stackoverflow.com/questions/20747201/when-multiple-upload-is-finished-in-pfileupload
        // for more info). -- 4.6
        logger.fine("upload finished");

        // Add the file(s) added during this last upload event, single or multiple, 
        // to the full list of new files, and the list of filemetadatas 
        // used to render the page:
        
        for (DataFile dataFile : uploadedFiles) {
            fileMetadatas.add(dataFile.getFileMetadata());
            newFiles.add(dataFile);
        }
        
       
        if(uploadInProgress) {
            uploadedFiles = new ArrayList<>();
            uploadInProgress = false;
        }
        // refresh the warning message below the upload component, if exists:
        if (uploadComponentId != null) {
            if (uploadWarningMessage != null) {
                if (uploadWarningMessageIsNotAnError) {
                    FacesContext.getCurrentInstance().addMessage(uploadComponentId, new FacesMessage(FacesMessage.SEVERITY_WARN, BundleUtil.getStringFromBundle("dataset.file.uploadWarning"), uploadWarningMessage));
                } else {
                    FacesContext.getCurrentInstance().addMessage(uploadComponentId, new FacesMessage(FacesMessage.SEVERITY_ERROR, BundleUtil.getStringFromBundle("dataset.file.uploadWarning"), uploadWarningMessage));
                }
            } else if (uploadSuccessMessage != null) {
                FacesContext.getCurrentInstance().addMessage(uploadComponentId, new FacesMessage(FacesMessage.SEVERITY_INFO, BundleUtil.getStringFromBundle("dataset.file.uploadWorked"), uploadSuccessMessage));
            }
        }

        if(isFileReplaceOperation() && fileReplacePageHelper.hasContentTypeWarning()){
                    RequestContext context = RequestContext.getCurrentInstance();
                    RequestContext.getCurrentInstance().update("datasetForm:fileTypeDifferentPopup");
                    context.execute("PF('fileTypeDifferentPopup').show();");
        }

        // We clear the following duplicate warning labels, because we want to 
        // only inform the user of the duplicates dropped in the current upload 
        // attempt - for ex., one batch of drag-and-dropped files, or a single 
        // file uploaded through the file chooser. 
        dupeFileNamesExisting = null; 
        dupeFileNamesNew = null;
        multipleDupesExisting = false;
        multipleDupesNew = false; 
        uploadWarningMessage = null;
        uploadSuccessMessage = null; 
    }
    
    private String warningMessageForPopUp;

    public String getWarningMessageForPopUp() {
        return warningMessageForPopUp;
    }

    public void setWarningMessageForPopUp(String warningMessageForPopUp) {
        this.warningMessageForPopUp = warningMessageForPopUp;
    }

    private void handleReplaceFileUpload(FacesEvent event, InputStream inputStream, 
                        String fileName, 
                        String contentType,
                        FileUploadEvent nativeUploadEvent,
                        ActionEvent dropboxUploadEvent
    ){

        fileReplacePageHelper.resetReplaceFileHelper();

        saveEnabled = false;
        
        uploadComponentId = event.getComponent().getClientId();
        
        if (fileReplacePageHelper.handleNativeFileUpload(inputStream,
                                    fileName,
                                    contentType
                                )){
            saveEnabled = true;

            /**
             * If the file content type changed, let the user know
             */
            if (fileReplacePageHelper.hasContentTypeWarning()){
                //Add warning to popup instead of page for Content Type Difference
                setWarningMessageForPopUp(fileReplacePageHelper.getContentTypeWarning());
                /* 
                    Note on the info messages - upload errors, warnings and success messages:
                    Instead of trying to display the message here (commented out code below),
                    we only save the message, as a string - and it will be displayed by 
                    the uploadFinished() method, triggered next, after the upload event
                    is processed and, as the name suggests, finished. 
                    This is done in 2 stages like this so that when the upload component
                    is called for large numbers of files, in multiple mode, the page could 
                    be updated and re-rendered just once, after all the uploads are finished - 
                    and not after each individual upload. Of course for the "replace" upload
                    there is always only one... but we have to use this scheme for 
                    consistency. -- L.A. 4.6.1
                   
                */
                //FacesContext.getCurrentInstance().addMessage(
                //        uploadComponentId,                         
                //        new FacesMessage(FacesMessage.SEVERITY_ERROR, "upload warning", uploadWarningMessage));
            }
            // See the comment above, on how upload messages are displayed.
            
            // Commented out the success message below - since we probably don't
            // need it - the state of the page will indicate the success fairly 
            // unambiguously: the primefaces upload and the dropbox upload components
            // will become disabled, and the uploaded file will appear on the page. 
            // But feel free to un-comment it, if you feel it could be useful. 
            // -- L.A. 4.6.1
            //uploadSuccessMessage = "Hey! It worked!";
                
        } else {
            // See the comment above, on how upload messages are displayed.
            uploadWarningMessage = fileReplacePageHelper.getErrorMessages();
//            uploadWarningMessage += " ******* ";
            
            
            if (nativeUploadEvent != null){
//                uploadWarningMessage += " nativeUploadEvent ";
                
            }
            if (dropboxUploadEvent != null){
//                uploadWarningMessage += " dropboxUploadEvent ";
            }
            //FacesContext.getCurrentInstance().addMessage(
            //    uploadComponentId,                         
            //    new FacesMessage(FacesMessage.SEVERITY_ERROR, "upload failure", uploadWarningMessage));
        }
    }

    private String uploadWarningMessage = null; 
    private String uploadSuccessMessage = null; 
    private String uploadComponentId = null; 
    
    
    
    /**
     * Handle native file replace
     * @param event 
     * @throws java.io.IOException 
     */
    public void handleFileUpload(FileUploadEvent event) throws IOException {
        
        if (!uploadInProgress) {
            uploadInProgress = true;
        }
        
        if (event == null){
            throw new NullPointerException("event cannot be null");
        }
        
        UploadedFile uFile = event.getFile();
        if (uFile == null){
            throw new NullPointerException("uFile cannot be null");
        }


        /**
         * For File Replace, take a different code path
         */
        if (isFileReplaceOperation()){

            handleReplaceFileUpload(event, uFile.getInputstream(),
                                    uFile.getFileName(),
                                    uFile.getContentType(),
                                    event,
                                    null);
            if(fileReplacePageHelper.hasContentTypeWarning()){
                    RequestContext context = RequestContext.getCurrentInstance();
                    RequestContext.getCurrentInstance().update("datasetForm:fileTypeDifferentPopup");
                    context.execute("PF('fileTypeDifferentPopup').show();");
            }
            return;
               
        }

   
        List<DataFile> dFileList = null;
        
        try {
            // Note: A single uploaded file may produce multiple datafiles - 
            // for example, multiple files can be extracted from an uncompressed
            // zip file. 
            dFileList = FileUtil.createDataFiles(workingVersion, uFile.getInputstream(), uFile.getFileName(), uFile.getContentType(), systemConfig);
            
        } catch (IOException ioex) {
            logger.warning("Failed to process and/or save the file " + uFile.getFileName() + "; " + ioex.getMessage());
            return;
        } /*catch (FileExceedsMaxSizeException ex) {
            logger.warning("Failed to process and/or save the file " + uFile.getFileName() + "; " + ex.getMessage());
            return;
        }*/

        // -----------------------------------------------------------
        // These raw datafiles are then post-processed, in order to drop any files 
        // already in the dataset/already uploaded, and to correct duplicate file names, etc. 
        // -----------------------------------------------------------
        String warningMessage = processUploadedFileList(dFileList);
        
        if (warningMessage != null){
            uploadWarningMessage = warningMessage;
            FacesContext.getCurrentInstance().addMessage(event.getComponent().getClientId(), new FacesMessage(FacesMessage.SEVERITY_ERROR, BundleUtil.getStringFromBundle("dataset.file.uploadWarning"), warningMessage));
            // save the component id of the p:upload widget, so that we could 
            // send an info message there, from elsewhere in the code:
            uploadComponentId = event.getComponent().getClientId();
        }
        
        if(!uploadInProgress) {
            logger.warning("Upload in progress cancelled");
            for (DataFile newFile : dFileList) {
                deleteTempFile(newFile);
            }
        }
    }

    /**
     *  After uploading via the site or Dropbox, 
     *  check the list of DataFile objects
     * @param dFileList 
     */
    
    private String dupeFileNamesExisting = null; 
    private String dupeFileNamesNew = null;
    private boolean multipleDupesExisting = false;
    private boolean multipleDupesNew = false;
    private boolean uploadInProgress = false;
    
    private String processUploadedFileList(List<DataFile> dFileList) {
        
        if (dFileList == null) {
            return null;
        }

        DataFile dataFile;
        String warningMessage = null;

        // NOTE: for native file uploads, the dFileList will only 
        // contain 1 file--method is called for every file even if the UI shows "simultaneous uploads"
        
        // -----------------------------------------------------------
        // Iterate through list of DataFile objects
        // -----------------------------------------------------------
        for (DataFile dFileList1 : dFileList) {
            dataFile = dFileList1;
            // -----------------------------------------------------------
            // Check for ingest warnings
            // -----------------------------------------------------------
            if (dataFile.isIngestProblem()) {
                if (dataFile.getIngestReportMessage() != null) {
                    if (warningMessage == null) {
                        warningMessage = dataFile.getIngestReportMessage();
                    } else {
                        warningMessage = warningMessage.concat("; " + dataFile.getIngestReportMessage());
                    }
                }
                dataFile.setIngestDone();
            }

            // -----------------------------------------------------------
            // Check for duplicates -- e.g. file is already in the dataset, 
            // or if another file with the same checksum has already been 
            // uploaded.
            // -----------------------------------------------------------
            if (isFileAlreadyInDataset(dataFile)) {
                if (dupeFileNamesExisting == null) {
                    dupeFileNamesExisting = dataFile.getFileMetadata().getLabel();
                } else {
                    dupeFileNamesExisting = dupeFileNamesExisting.concat(", " + dataFile.getFileMetadata().getLabel());
                    multipleDupesExisting = true;
                }
                // remove temp file
                deleteTempFile(dataFile);
            } else if (isFileAlreadyUploaded(dataFile)) {
                if (dupeFileNamesNew == null) {
                    dupeFileNamesNew = dataFile.getFileMetadata().getLabel();
                } else {
                    dupeFileNamesNew = dupeFileNamesNew.concat(", " + dataFile.getFileMetadata().getLabel());
                    multipleDupesNew = true;
                }
                // remove temp file
                deleteTempFile(dataFile);
            } else {
                // OK, this one is not a duplicate, we want it. 
                // But let's check if its filename is a duplicate of another 
                // file already uploaded, or already in the dataset:
                dataFile.getFileMetadata().setLabel(duplicateFilenameCheck(dataFile.getFileMetadata()));
                if (isTemporaryPreviewAvailable(dataFile.getStorageIdentifier(), dataFile.getContentType())) {
                    dataFile.setPreviewImageAvailable(true);
                }
                uploadedFiles.add(dataFile);
                // We are NOT adding the fileMetadata to the list that is being used
                // to render the page; we'll do that once we know that all the individual uploads
                // in this batch (as in, a bunch of drag-and-dropped files) have finished. 
                //fileMetadatas.add(dataFile.getFileMetadata());
            }

            /*
             preserved old, pre 4.6 code - mainly as an illustration of how we used to do this. 
            
            if (!isDuplicate(dataFile.getFileMetadata())) {
                newFiles.add(dataFile);        // looks good
                fileMetadatas.add(dataFile.getFileMetadata());
            } else {
                if (duplicateFileNames == null) {
                    duplicateFileNames = dataFile.getFileMetadata().getLabel();
                } else {
                    duplicateFileNames = duplicateFileNames.concat(", " + dataFile.getFileMetadata().getLabel());
                    multipleDupes = true;
                }

                // remove the file from the dataset (since createDataFiles has already linked
                // it to the dataset!
                // first, through the filemetadata list, then through tht datafiles list:
                Iterator<FileMetadata> fmIt = dataset.getEditVersion().getFileMetadatas().iterator();
                while (fmIt.hasNext()) {
                    FileMetadata fm = fmIt.next();
                    if (fm.getId() == null && dataFile.getStorageIdentifier().equals(fm.getDataFile().getStorageIdentifier())) {
                        fmIt.remove();
                        break;
                    }
                }

                Iterator<DataFile> dfIt = dataset.getFiles().iterator();
                while (dfIt.hasNext()) {
                    DataFile dfn = dfIt.next();
                    if (dfn.getId() == null && dataFile.getStorageIdentifier().equals(dfn.getStorageIdentifier())) {
                        dfIt.remove();
                        break;
                    }
                }
            } */
        }
        
        // -----------------------------------------------------------
        // Format error message for duplicate files
        // (note the separate messages for the files already in the dataset, 
        // and the newly uploaded ones)
        // -----------------------------------------------------------
        if (dupeFileNamesExisting != null) {
            String duplicateFilesErrorMessage = null;
            if (multipleDupesExisting) {
                duplicateFilesErrorMessage =  getBundleString("dataset.files.exist") + dupeFileNamesExisting + getBundleString("dataset.file.skip");
            } else {
            	duplicateFilesErrorMessage = getBundleString("dataset.file.exist") + dupeFileNamesExisting;
            }
            if (warningMessage == null) {
                warningMessage = duplicateFilesErrorMessage;
            } else {
                warningMessage = warningMessage.concat("; " + duplicateFilesErrorMessage);
            }
        }

        if (dupeFileNamesNew != null) {
            String duplicateFilesErrorMessage = null;
            if (multipleDupesNew) {
            	duplicateFilesErrorMessage = getBundleString("dataset.files.duplicate") + dupeFileNamesNew + getBundleString("dataset.file.skip");
            } else {
            	duplicateFilesErrorMessage = getBundleString("dataset.file.duplicate") + dupeFileNamesNew + getBundleString("dataset.file.skip");
            }

            if (warningMessage == null) {
                warningMessage = duplicateFilesErrorMessage;
            } else {
                warningMessage = warningMessage.concat("; " + duplicateFilesErrorMessage);
            }
        }

        if (warningMessage != null) {
            logger.severe(warningMessage);
            return warningMessage;
        }

        return null;
    }
    
    private Map<String, String> temporaryThumbnailsMap = new HashMap<>();
    
    public boolean isTemporaryPreviewAvailable(String fileSystemId, String mimeType) {
        if (temporaryThumbnailsMap.get(fileSystemId) != null && !temporaryThumbnailsMap.get(fileSystemId).isEmpty()) {
            return true;
        }
        
        if ("".equals(temporaryThumbnailsMap.get(fileSystemId))) {
            // we've already looked once - and there's no thumbnail.
            return false;
        }
        
        String filesRootDirectory = System.getProperty("dataverse.files.directory");
        if (filesRootDirectory == null || filesRootDirectory.isEmpty()) {
            filesRootDirectory = "/tmp/files";
        }

        String fileSystemName = filesRootDirectory + "/temp/" + fileSystemId;
        
        String imageThumbFileName = null;
        
        // ATTENTION! TODO: the current version of the method below may not be checking if files are already cached!
        if ("application/pdf".equals(mimeType)) {
            imageThumbFileName = ImageThumbConverter.generatePDFThumbnailFromFile(fileSystemName, ImageThumbConverter.DEFAULT_THUMBNAIL_SIZE);
        } else if (mimeType != null && mimeType.startsWith("image/")) {
            imageThumbFileName = ImageThumbConverter.generateImageThumbnailFromFile(fileSystemName, ImageThumbConverter.DEFAULT_THUMBNAIL_SIZE);
        }
        
        if (imageThumbFileName != null) {
            File imageThumbFile = new File(imageThumbFileName);
            if (imageThumbFile.exists()) {
                String previewAsBase64 = ImageThumbConverter.getImageAsBase64FromFile(imageThumbFile); 
                if (previewAsBase64 != null) {
                    temporaryThumbnailsMap.put(fileSystemId, previewAsBase64);
                    return true;
                } else {
                    temporaryThumbnailsMap.put(fileSystemId, "");
                }
            }
        }
            
        return false;
    }
    
    public String getTemporaryPreviewAsBase64(String fileSystemId) {
        return temporaryThumbnailsMap.get(fileSystemId);
    }

    private Set<String> fileLabelsExisting = null; 
    
    private String duplicateFilenameCheck(FileMetadata fileMetadata) {
        if (fileLabelsExisting == null) {
            fileLabelsExisting = IngestUtil.existingPathNamesAsSet(workingVersion);
        }
        
        return IngestUtil.duplicateFilenameCheck(fileMetadata, fileLabelsExisting);
    }

    private  Map<String, Integer> checksumMapOld = null; // checksums of the files already in the dataset
    private  Map<String, Integer> checksumMapNew = null; // checksums of the new files already uploaded
    
    private void initChecksumMap() {
        checksumMapOld = new HashMap<>();

        Iterator<FileMetadata> fmIt = workingVersion.getFileMetadatas().iterator();

        while (fmIt.hasNext()) {
            FileMetadata fm = fmIt.next();
            if (fm.getDataFile() != null && fm.getDataFile().getId() != null) {
                String chksum = fm.getDataFile().getChecksumValue();
                if (chksum != null) {
                    checksumMapOld.put(chksum, 1);

                }
            }
        }

    }
    
    private boolean isFileAlreadyInDataset(DataFile dataFile) {
        if (checksumMapOld == null) {
            initChecksumMap();
        }
        
        String chksum = dataFile.getChecksumValue();
        
        return chksum == null ? false : checksumMapOld.get(chksum) != null;
    }
    
    private boolean isFileAlreadyUploaded(DataFile dataFile) {
        if (checksumMapNew == null) {
            checksumMapNew = new HashMap<>();
        }
        
        String chksum = dataFile.getChecksumValue();
        
        if (chksum == null) {
            return false;
        }
        
        if (checksumMapNew.get(chksum) != null) {
            return true;
        }
        
        checksumMapNew.put(chksum, 1);
        return false;
    }
    
 
    public boolean isLocked() {
        if (dataset != null) {
            logger.log(Level.FINE, "checking lock status of dataset {0}", dataset.getId());
            if (dataset.isLocked()) {
                // refresh the dataset and version, if the current working
                // version of the dataset is locked:
            }
            Dataset lookedupDataset = datasetService.find(dataset.getId());
            
            if ( (lookedupDataset!=null) && lookedupDataset.isLocked() ) {
                logger.fine("locked!");
                return true;
            }
        }
        return false;
    }
    
    public boolean isThumbnailAvailable(FileMetadata fileMetadata) {
        // new and optimized logic: 
        // - check download permission here (should be cached - so it's free!)
        // - only then ask the file service if the thumbnail is available/exists.
        // the service itself no longer checks download permissions.  
        if (!fileDownloadHelper.canDownloadFile(fileMetadata)) {
            return false;
        }

        return datafileService.isThumbnailAvailable(fileMetadata.getDataFile());
    }
    

    
    private Boolean lockedFromEditsVar;
    
    public boolean isLockedFromEdits() {
        if(null == lockedFromEditsVar ) {
            try {
                permissionService.checkEditDatasetLock(dataset, dvRequestService.getDataverseRequest(), new UpdateDatasetVersionCommand(dataset, dvRequestService.getDataverseRequest()));
                lockedFromEditsVar = false;
            } catch (IllegalCommandException ex) {
                lockedFromEditsVar = true;
            }
        }
        return lockedFromEditsVar;
    }
    
    // Methods for edit functions that are performed on one file at a time, 
    // in popups that block the rest of the page:
    
    private FileMetadata fileMetadataSelected = null;

    public void  setFileMetadataSelected(FileMetadata fm){
       setFileMetadataSelected(fm, null); 
    }
    
    public void setFileMetadataSelected(FileMetadata fm, String guestbook) {

        fileMetadataSelected = fm;
        logger.log(Level.FINE, "set the file for the advanced options popup ({0})", fileMetadataSelected.getLabel());
    }

    public FileMetadata getFileMetadataSelected() {
        if (fileMetadataSelected != null) {
            logger.log(Level.FINE, "returning file metadata for the advanced options popup ({0})", fileMetadataSelected.getLabel());
        } else {
            logger.fine("file metadata for the advanced options popup is null.");
        }
        return fileMetadataSelected;
    }

    public void clearFileMetadataSelected() {
        fileMetadataSelected = null;
    }
    
    public boolean isDesignatedDatasetThumbnail (FileMetadata fileMetadata) {
        if (fileMetadata != null) {
            if (fileMetadata.getDataFile() != null) {
                if (fileMetadata.getDataFile().getId() != null) {
                    //if (fileMetadata.getDataFile().getOwner() != null) {
                        if (fileMetadata.getDataFile().equals(dataset.getThumbnailFile())) {
                            return true;
                        }
                    //}
                }
            }
        }
        return false;
    }
    
    /* 
     * Items for the "Designated this image as the Dataset thumbnail: 
     */
    
    private FileMetadata fileMetadataSelectedForThumbnailPopup = null; 

    /**
     * @param fm
     * @todo For consistency, we should disallow users from setting the
     * thumbnail to a restricted file. We enforce this rule in the newer
     * workflow in dataset-widgets.xhtml. The logic to show the "Set Thumbnail"
     * button is in editFilesFragment.xhtml and it would be nice to move it to
     * Java since it's getting long and a bit complicated.
     */
    public void  setFileMetadataSelectedForThumbnailPopup(FileMetadata fm){
       fileMetadataSelectedForThumbnailPopup = fm; 
       alreadyDesignatedAsDatasetThumbnail = getUseAsDatasetThumbnail();

    }
    
    public FileMetadata getFileMetadataSelectedForThumbnailPopup() {
        return fileMetadataSelectedForThumbnailPopup;
    }
    
    public void clearFileMetadataSelectedForThumbnailPopup() {
        fileMetadataSelectedForThumbnailPopup = null;
    }
    
    private boolean alreadyDesignatedAsDatasetThumbnail = false; 
    
    public boolean getUseAsDatasetThumbnail() {

        return isDesignatedDatasetThumbnail(fileMetadataSelectedForThumbnailPopup);
    }

    public void setUseAsDatasetThumbnail(boolean useAsThumbnail) {
        if (fileMetadataSelectedForThumbnailPopup != null) {
            if (fileMetadataSelectedForThumbnailPopup.getDataFile() != null) {
                if (useAsThumbnail) {
                    dataset.setThumbnailFile(fileMetadataSelectedForThumbnailPopup.getDataFile());
                } else if (getUseAsDatasetThumbnail()) {
                    dataset.setThumbnailFile(null);
                }
            }
        }
    }

    public void saveAsDesignatedThumbnail() {
        logger.fine("saving as the designated thumbnail");
        // We don't need to do anything specific to save this setting, because
        // the setUseAsDatasetThumbnail() method, above, has already updated the
        // file object appropriately. 
        // However, once the "save" button is pressed, we want to show a success message, if this is 
        // a new image has been designated as such:
        if (getUseAsDatasetThumbnail() && !alreadyDesignatedAsDatasetThumbnail) {
            String successMessage = getBundleString("file.assignedDataverseImage.success");
            logger.fine(successMessage);
            successMessage = successMessage.replace("{0}", fileMetadataSelectedForThumbnailPopup.getLabel());
            JsfHelper.addFlashMessage(successMessage);

            datasetUpdateRequired = true;
        }

        // And reset the selected fileMetadata:
        fileMetadataSelectedForThumbnailPopup = null;
    }

    public void deleteDatasetLogoAndUseThisDataFileAsThumbnailInstead() {
        logger.log(Level.FINE, "For dataset id {0} the current thumbnail is from a dataset logo rather than a dataset file, blowing away the logo and using this FileMetadata id instead: {1}", new Object[]{dataset.getId(), fileMetadataSelectedForThumbnailPopup});
        /**
         * @todo Rather than deleting and merging right away, try to respect how
         * this page seems to stage actions and giving the user a chance to
         * review before clicking "Save Changes".
         */
        try {
            DatasetThumbnail datasetThumbnail = commandEngine.submit(new UpdateDatasetThumbnailCommand(dvRequestService.getDataverseRequest(), dataset, UpdateDatasetThumbnailCommand.UserIntent.setDatasetFileAsThumbnail, fileMetadataSelectedForThumbnailPopup.getDataFile().getId(), null));
            // look up the dataset again because the UpdateDatasetThumbnailCommand mutates (merges) the dataset
            dataset = datasetService.find(dataset.getId());
        } catch (CommandException ex) {
            String error = "Problem setting thumbnail for dataset id " + dataset.getId() + ".: " + ex;
            // show this error to the user?
            logger.info(error);
        }
    }

    public boolean isThumbnailIsFromDatasetLogoRatherThanDatafile() {
        DatasetThumbnail datasetThumbnail = dataset.getDatasetThumbnail();
        return datasetThumbnail != null && !datasetThumbnail.isFromDataFile();
    }

    /* 
     * Items for the "Tags (Categories)" popup.
     *
     */
    private FileMetadata fileMetadataSelectedForTagsPopup = null; 

    public void  setFileMetadataSelectedForTagsPopup(FileMetadata fm){
        fileMetadataSelectedForTagsPopup = fm;
    }
    
    public FileMetadata getFileMetadataSelectedForTagsPopup() {
        return fileMetadataSelectedForTagsPopup;
    }
    
    public void clearFileMetadataSelectedForTagsPopup() {
        fileMetadataSelectedForTagsPopup = null;
    }
    
    /*
     * 1. Tabular File Tags: 
     */
    
    private List<String> tabFileTags = null;

    public List<String> getTabFileTags() {
        if (tabFileTags == null) {
            tabFileTags = DataFileTag.listTags();
        }
        return tabFileTags;
    }

    public void setTabFileTags(List<String> tabFileTags) {
        this.tabFileTags = tabFileTags;
    }
    
    private String[] selectedTabFileTags = {};

    public String[] getSelectedTabFileTags() {
        return selectedTabFileTags;
    }

    public void setSelectedTabFileTags(String[] selectedTabFileTags) {
        this.selectedTabFileTags = selectedTabFileTags;
    }

    private String[] selectedTags = {};
    
    public void refreshTagsPopUp(FileMetadata fm){
        setFileMetadataSelectedForTagsPopup(fm);
        refreshCategoriesByName();
        refreshTabFileTagsByName();
    }
    
    private List<String> tabFileTagsByName;

    public List<String> getTabFileTagsByName() {
        return tabFileTagsByName;
    }

    public void setTabFileTagsByName(List<String> tabFileTagsByName) {
        this.tabFileTagsByName = tabFileTagsByName;
    }
    
    private void refreshTabFileTagsByName() {
        tabFileTagsByName = new ArrayList<>();
        if (fileMetadataSelectedForTagsPopup.getDataFile().getTags() != null) {
            for (int i = 0; i < fileMetadataSelectedForTagsPopup.getDataFile().getTags().size(); i++) {
                tabFileTagsByName.add(fileMetadataSelectedForTagsPopup.getDataFile().getTags().get(i).getTypeLabel());
            }
        }
        refreshSelectedTabFileTags();
    }

    private void refreshSelectedTabFileTags() {
        selectedTabFileTags = null;
        selectedTabFileTags = new String[0];
        if (tabFileTagsByName.size() > 0) {
            selectedTabFileTags = new String[tabFileTagsByName.size()];
            for (int i = 0; i < tabFileTagsByName.size(); i++) {
                selectedTabFileTags[i] = tabFileTagsByName.get(i);
            }
        }
        Arrays.sort(selectedTabFileTags);
    }
    
    private void refreshCategoriesByName(){
        categoriesByName= new ArrayList<>();
        for (String category: dataset.getCategoriesByName() ){
            categoriesByName.add(category);
        }
        refreshSelectedTags();
    }
    
    
    private List<String> categoriesByName;

    public List<String> getCategoriesByName() {
        return categoriesByName;
    }

    public void setCategoriesByName(List<String> categoriesByName) {
        this.categoriesByName = categoriesByName;
    }
    
    private void refreshSelectedTags() {
        selectedTags = null;
        selectedTags = new String[0];
        List<String> selectedCategoriesByName = new ArrayList<>();

        if (fileMetadataSelectedForTagsPopup.getCategories() != null) {
            for (int i = 0; i < fileMetadataSelectedForTagsPopup.getCategories().size(); i++) {
                if (!selectedCategoriesByName.contains(fileMetadataSelectedForTagsPopup.getCategories().get(i).getName())) {
                    selectedCategoriesByName.add(fileMetadataSelectedForTagsPopup.getCategories().get(i).getName());
                }
            }
        }

        if (selectedCategoriesByName.size() > 0) {
            selectedTags = new String[selectedCategoriesByName.size()];
            for (int i = 0; i < selectedCategoriesByName.size(); i++) {
                selectedTags[i] = selectedCategoriesByName.get(i);
            }
        }
        Arrays.sort(selectedTags);
    }

    public String[] getSelectedTags() {
        return selectedTags;
    }

    public void setSelectedTags(String[] selectedTags) {
        this.selectedTags = selectedTags;
    }
    


    /*
     * "File Tags" (aka "File Categories"): 
    */
    
    private String newCategoryName = null;

    public String getNewCategoryName() {
        return newCategoryName;
    }

    public void setNewCategoryName(String newCategoryName) {
        this.newCategoryName = newCategoryName;
    }
       
    public String saveNewCategory() {
       
        if (newCategoryName != null && !newCategoryName.isEmpty()) {
            categoriesByName.add(newCategoryName);
        }
        //Now increase size of selectedTags and add new category
        String[] temp = new String[selectedTags.length + 1];
        System.arraycopy(selectedTags, 0, temp, 0, selectedTags.length);
        selectedTags = temp;
        selectedTags[selectedTags.length - 1] = newCategoryName;
        //Blank out added category
        newCategoryName = "";
        return "";
    }

    /* This method handles saving both "tabular file tags" and 
     * "file categories" (which are also considered "tags" in 4.0)
    */
    public void saveFileTagsAndCategories() {
        if (fileMetadataSelectedForTagsPopup == null) {
            logger.fine("No FileMetadata selected for the categories popup");
            return; 
        }
        // 1. File categories:
        /*
        In order to get the cancel button to work we had to separate the selected tags 
        from the file metadata and re-add them on save
        
        */
        
        fileMetadataSelectedForTagsPopup.setCategories(new ArrayList<>());
        
        // New, custom file category (if specified):
        if (newCategoryName != null) {
            logger.fine("Adding new category, " + newCategoryName + " for file " + fileMetadataSelectedForTagsPopup.getLabel());
            fileMetadataSelectedForTagsPopup.addCategoryByName(newCategoryName);
        } else {
            logger.fine("no category specified");
        }
        newCategoryName = null;
        
        // File Categories selected from the list of existing categories: 
        if (selectedTags != null) {
            for (String selectedTag : selectedTags) {
                
                fileMetadataSelectedForTagsPopup.addCategoryByName(selectedTag);
            }
        }        
                
        // 2. Tabular DataFile Tags: 
        
        if (fileMetadataSelectedForTagsPopup.getDataFile() != null && tabularDataTagsUpdated && selectedTabFileTags != null) {
            fileMetadataSelectedForTagsPopup.getDataFile().setTags(null);
            for (String selectedTabFileTag : selectedTabFileTags) {
                DataFileTag tag = new DataFileTag();
                try {
                    tag.setTypeByLabel(selectedTabFileTag);
                    tag.setDataFile(fileMetadataSelectedForTagsPopup.getDataFile());
                    fileMetadataSelectedForTagsPopup.getDataFile().addTag(tag);

                } catch (IllegalArgumentException iax) {
                    // ignore 
                }
            }

            datasetUpdateRequired = true;
        }
        
        fileMetadataSelectedForTagsPopup = null;

    }
    
    public void handleFileCategoriesSelection(final AjaxBehaviorEvent event) {
        if (selectedTags != null) {
            selectedTags = selectedTags.clone();
        }
    }
    
    public void handleTabularTagsSelection(final AjaxBehaviorEvent event) {
        tabularDataTagsUpdated = true;
    }
        
    /* 
     * Items for the "Advanced (Ingest) Options" popup. 
     * 
     */
    private FileMetadata fileMetadataSelectedForIngestOptionsPopup = null; 

    public void  setFileMetadataSelectedForIngestOptionsPopup(FileMetadata fm){
       fileMetadataSelectedForIngestOptionsPopup = fm; 
    }
    
    public FileMetadata getFileMetadataSelectedForIngestOptionsPopup() {
        return fileMetadataSelectedForIngestOptionsPopup;
    }
    
    public void clearFileMetadataSelectedForIngestOptionsPopup() {
        fileMetadataSelectedForIngestOptionsPopup = null;
    }
    
    private String ingestLanguageEncoding = null;

    public String getIngestLanguageEncoding() {
        if (ingestLanguageEncoding == null) {
            return BundleUtil.getStringFromBundle("editdatafilepage.defaultLanguageEncoding");
        }
        return ingestLanguageEncoding;
    }

    public void setIngestLanguageEncoding(String ingestLanguageEncoding) {
        this.ingestLanguageEncoding = ingestLanguageEncoding;
    }

    public void setIngestEncoding(String ingestEncoding) {
        ingestLanguageEncoding = ingestEncoding;
    }

    private String savedLabelsTempFile = null;

    public void handleLabelsFileUpload(FileUploadEvent event) {
        logger.fine("entering handleUpload method.");
        UploadedFile file = event.getFile();

        if (file != null) {

            InputStream uploadStream = null;
            try {
                uploadStream = file.getInputstream();
            } catch (IOException ioex) {
                logger.info("the file " + file.getFileName() + " failed to upload!");
                List<String> args = Arrays.asList(file.getFileName());
                String msg = BundleUtil.getStringFromBundle("dataset.file.uploadFailure.detailmsg", args);
                FacesMessage message = new FacesMessage(FacesMessage.SEVERITY_WARN, BundleUtil.getStringFromBundle("dataset.file.uploadFailure"), msg);
                FacesContext.getCurrentInstance().addMessage(null, message);
                return;
            }

            savedLabelsTempFile = saveTempFile(uploadStream);

            logger.fine(file.getFileName() + " is successfully uploaded.");
            List<String> args = Arrays.asList(file.getFileName());
            FacesMessage message = new FacesMessage(BundleUtil.getStringFromBundle("dataset.file.upload", args));
            FacesContext.getCurrentInstance().addMessage(null, message);
        }

        // process file (i.e., just save it in a temp location; for now):
    }

    private String saveTempFile(InputStream input) {
        if (input == null) {
            return null;
        }
        byte[] buffer = new byte[8192];
        int bytesRead = 0;
        File labelsFile = null;
        FileOutputStream output = null;
        try {
            labelsFile = File.createTempFile("tempIngestLabels.", ".txt");
            output = new FileOutputStream(labelsFile);
            while ((bytesRead = input.read(buffer)) > -1) {
                output.write(buffer, 0, bytesRead);
            }
        } catch (IOException ioex) {
            return null;
        } finally {
            IOUtils.closeQuietly(input);
            IOUtils.closeQuietly(output);
        }
        if (labelsFile != null) {
            return labelsFile.getAbsolutePath();
        }
        return null;
    }

    public void saveAdvancedOptions() {

        // Language encoding for SPSS SAV (and, possibly, other tabular ingests:) 
        if (ingestLanguageEncoding != null) {
            if (fileMetadataSelectedForIngestOptionsPopup != null && fileMetadataSelectedForIngestOptionsPopup.getDataFile() != null) {
                if (fileMetadataSelectedForIngestOptionsPopup.getDataFile().getIngestRequest() == null) {
                    IngestRequest ingestRequest = new IngestRequest();
                    ingestRequest.setDataFile(fileMetadataSelectedForIngestOptionsPopup.getDataFile());
                    fileMetadataSelectedForIngestOptionsPopup.getDataFile().setIngestRequest(ingestRequest);

                }
                fileMetadataSelectedForIngestOptionsPopup.getDataFile().getIngestRequest().setTextEncoding(ingestLanguageEncoding);
            }
        }
        ingestLanguageEncoding = null;

        // Extra labels for SPSS POR (and, possibly, other tabular ingests:)
        // (we are adding this parameter to the IngestRequest now, instead of back
        // when it was uploaded. This is because we want the user to be able to 
        // hit cancel and bail out, until they actually click 'save' in the 
        // "advanced options" popup) -- L.A. 4.0 beta 11
        if (savedLabelsTempFile != null) {
            if (fileMetadataSelectedForIngestOptionsPopup != null && fileMetadataSelectedForIngestOptionsPopup.getDataFile() != null) {
                if (fileMetadataSelectedForIngestOptionsPopup.getDataFile().getIngestRequest() == null) {
                    IngestRequest ingestRequest = new IngestRequest();
                    ingestRequest.setDataFile(fileMetadataSelectedForIngestOptionsPopup.getDataFile());
                    fileMetadataSelectedForIngestOptionsPopup.getDataFile().setIngestRequest(ingestRequest);
                }
                fileMetadataSelectedForIngestOptionsPopup.getDataFile().getIngestRequest().setLabelsFile(savedLabelsTempFile);
            }
        }
        savedLabelsTempFile = null;

        fileMetadataSelectedForIngestOptionsPopup = null;
    }

    private void populateFileMetadatas() {
        fileMetadatas = new ArrayList<>();
        if (selectedFileIdsList == null || selectedFileIdsList.isEmpty()) {
            return;
        }

        for (FileMetadata fmd : workingVersion.getFileMetadatas()) {
            for (Long id : selectedFileIdsList) {
                if (id.intValue() == fmd.getDataFile().getId().intValue()) {
                    fileMetadatas.add(fmd);
                }
            }
        }       
    }    
}<|MERGE_RESOLUTION|>--- conflicted
+++ resolved
@@ -150,13 +150,8 @@
     
     private Long ownerId;
     private Long versionId;
-<<<<<<< HEAD
     private List<DataFile> newFiles = new ArrayList<>();;
     private List<DataFile> uploadedFiles = new ArrayList<>();;
-=======
-    private List<DataFile> newFiles = new ArrayList<>();
-    private List<DataFile> uploadedFiles = new ArrayList<>();
->>>>>>> 8454b9fd
     private DatasetVersion workingVersion;
     private DatasetVersion clone;
     private String dropBoxSelection = "";
