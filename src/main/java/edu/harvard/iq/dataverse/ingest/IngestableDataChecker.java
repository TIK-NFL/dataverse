--- conflicted
+++ resolved
@@ -30,11 +30,7 @@
 import java.util.zip.*;
 import java.util.logging.Logger;
 import org.apache.commons.lang.builder.*;
-<<<<<<< HEAD
 import org.apache.commons.io.IOUtils;
-=======
-import org.apache.poi.util.IOUtils;
->>>>>>> 43007713
 
 /**
  * This is a virtually unchanged DVN v2-3 implementation by 
@@ -574,27 +570,15 @@
                 byte[] hdr = new byte[gzip_buffer_size];
                 buff.get(hdr, 0, gzip_buffer_size);
 
-<<<<<<< HEAD
                 try (GZIPInputStream gzin = new GZIPInputStream(new ByteArrayInputStream(hdr))) {
-=======
-                try (GZIPInputStream gzin = new GZIPInputStream(new ByteArrayInputStream(hdr));) {
-
->>>>>>> 43007713
                     StringBuilder sb = new StringBuilder();
                     for (int i = 0; i < RDA_HEADER_SIZE; i++) {
                         sb.append(String.format("%02X", gzin.read()));
                     }
                     String fisrt5bytes = sb.toString();
-<<<<<<< HEAD
                     result = this.checkUncompressedFirst5bytes(fisrt5bytes);
                 }
             // end of compressed case
-=======
-
-                    result = this.checkUncompressedFirst5bytes(fisrt5bytes);
-                }
-                // end of compressed case
->>>>>>> 43007713
             } else {
                 // uncompressed case?
                 if (DEBUG) {
@@ -625,21 +609,12 @@
         boolean DEBUG = false;
         String readableFormatType = null;
         FileChannel srcChannel = null;
-<<<<<<< HEAD
-        FileInputStream inp = null;
-=======
->>>>>>> 43007713
         try {
             int buffer_size = this.getBufferSize(fh);
             dbgLog.fine("buffer_size: " + buffer_size);
         
             // set-up a FileChannel instance for a given file object
-<<<<<<< HEAD
-            inp = new FileInputStream(fh);
-            srcChannel = inp.getChannel();
-=======
             srcChannel = new FileInputStream(fh).getChannel();
->>>>>>> 43007713
 
             // create a read-only MappedByteBuffer
             MappedByteBuffer buff = srcChannel.map(FileChannel.MapMode.READ_ONLY, 0, buffer_size);
@@ -704,10 +679,6 @@
             ie.printStackTrace();
         } finally {
             IOUtils.closeQuietly(srcChannel);
-<<<<<<< HEAD
-            IOUtils.closeQuietly(inp);
-=======
->>>>>>> 43007713
         }
         return readableFormatType;
     }
