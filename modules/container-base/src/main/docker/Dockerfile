--- conflicted
+++ resolved
@@ -79,10 +79,7 @@
 # Auto-populated by BuildKit / buildx
 #ARG TARGETARCH="amd64"
 ARG TARGETARCH
-<<<<<<< HEAD
-=======
-
->>>>>>> e06dc2f5
+
 USER root
 WORKDIR /
 SHELL ["/bin/bash", "-euo", "pipefail", "-c"]
@@ -110,11 +107,7 @@
 ARG JATTACH_TGZ_CHECKSUM_AMD64="acd9e17f15749306be843df392063893e97bfecc5260eef73ee98f06e5cfe02f"
 ARG JATTACH_TGZ_CHECKSUM_ARM64="288ae5ed87ee7fe0e608c06db5a23a096a6217c9878ede53c4e33710bdcaab51"
 ARG WAIT4X_VERSION="v2.14.0"
-<<<<<<< HEAD
-ARG PKGS="jq imagemagick curl unzip wget acl dirmngr gpg lsof procps netcat dumb-init"
-=======
 ARG PKGS="jq imagemagick curl unzip wget acl lsof procps netcat-openbsd dumb-init"
->>>>>>> e06dc2f5
 
 # Installing the packages in an extra container layer for better caching
 RUN <<EOF
