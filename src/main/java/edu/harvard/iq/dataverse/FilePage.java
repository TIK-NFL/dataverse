--- conflicted
+++ resolved
@@ -5,17 +5,11 @@
  */
 package edu.harvard.iq.dataverse;
 
-<<<<<<< HEAD
+import edu.harvard.iq.dataverse.DatasetVersionServiceBean.RetrieveDatasetVersionResponse;
 import edu.harvard.iq.dataverse.authorization.AuthenticationServiceBean;
 import edu.harvard.iq.dataverse.authorization.Permission;
 import edu.harvard.iq.dataverse.authorization.users.GuestUser;
 import edu.harvard.iq.dataverse.datasetutility.FileReplaceException;
-=======
-import edu.harvard.iq.dataverse.DatasetVersionServiceBean.RetrieveDatasetVersionResponse;
-import edu.harvard.iq.dataverse.authorization.AuthenticationServiceBean;
-import edu.harvard.iq.dataverse.authorization.Permission;
-import edu.harvard.iq.dataverse.authorization.users.GuestUser;
->>>>>>> 17f0eaed
 import edu.harvard.iq.dataverse.datasetutility.TwoRavensHelper;
 import edu.harvard.iq.dataverse.datasetutility.WorldMapPermissionHelper;
 import edu.harvard.iq.dataverse.engine.command.Command;
@@ -27,10 +21,7 @@
 import edu.harvard.iq.dataverse.settings.SettingsServiceBean;
 import edu.harvard.iq.dataverse.util.JsfHelper;
 import static edu.harvard.iq.dataverse.util.JsfHelper.JH;
-<<<<<<< HEAD
-=======
 import edu.harvard.iq.dataverse.util.SystemConfig;
->>>>>>> 17f0eaed
 import java.util.ArrayList;
 import java.util.Iterator;
 import java.util.List;
@@ -58,26 +49,10 @@
     
     private FileMetadata fileMetadata;
     private Long fileId;  
-<<<<<<< HEAD
-    private Long datasetVersionId;
-    private DataFile file;
-    
-    private FileDownloadHelper fileDownloadHelper;
-    private GuestbookResponse guestbookResponse;
-        // Used to help with displaying buttons related to the WorldMap
-    private WorldMapPermissionHelper worldMapPermissionHelper;
-
-    private int selectedTabIndex;
-    
-    // Used to help with displaying buttons related to TwoRavens
-    private TwoRavensHelper twoRavensHelper;
-
-=======
     private String version;
     private DataFile file;   
     private GuestbookResponse guestbookResponse;
     private int selectedTabIndex;
->>>>>>> 17f0eaed
     private Dataset editDataset;
     
     @EJB
@@ -88,12 +63,6 @@
 
     @EJB
     PermissionServiceBean permissionService;
-<<<<<<< HEAD
-    
-    @EJB
-    MapLayerMetadataServiceBean mapLayerMetadataService;
-=======
->>>>>>> 17f0eaed
     @EJB
     SettingsServiceBean settingsService;
     @EJB
@@ -102,12 +71,9 @@
     GuestbookResponseServiceBean guestbookResponseService;
     @EJB
     AuthenticationServiceBean authService;
-<<<<<<< HEAD
-=======
     
     @EJB
     SystemConfig systemConfig;
->>>>>>> 17f0eaed
 
 
     @Inject
@@ -143,16 +109,6 @@
             if (file == null){
                return permissionsWrapper.notFound();
             }
-<<<<<<< HEAD
-
-            //if an edit creates a new version we need to get the new version id/
-            if (datasetVersionId == null){
-                datasetVersionId = file.getOwner().getEditVersion().getId();
-            }
-
-            fileMetadata = datafileService.findFileMetadataByDatasetVersionIdAndDataFileId(datasetVersionId, fileId);
-=======
->>>>>>> 17f0eaed
 
                 RetrieveDatasetVersionResponse retrieveDatasetVersionResponse;
                 retrieveDatasetVersionResponse = datasetVersionService.selectRequestedVersion(file.getOwner().getVersions(), version);
@@ -167,19 +123,6 @@
            // If this DatasetVersion is unpublished and permission is doesn't have permissions:
            //  > Go to the Login page
            //
-<<<<<<< HEAD
-            // Check permisisons           
-            if (!(fileMetadata.getDatasetVersion().isReleased()) && !this.canViewUnpublishedDataset()) {
-                return permissionsWrapper.notAuthorized();
-            }
-          
-           
-           this.guestbookResponse = this.guestbookResponseService.initGuestbookResponseForFragment(fileMetadata, session);
-           this.loadFileDownloadHelper();
-           this.loadMapLayerMetadata();
-           this.loadTwoRavensHelper();
-           this.loadWorldMapPermissionHelper();
-=======
             // Check permisisons       
 
             
@@ -192,7 +135,6 @@
             }         
            
            this.guestbookResponse = this.guestbookResponseService.initGuestbookResponseForFragment(fileMetadata, session);
->>>>>>> 17f0eaed
         } else {
 
             return permissionsWrapper.notFound();
@@ -204,29 +146,7 @@
     private boolean canViewUnpublishedDataset() {
         return permissionsWrapper.canViewUnpublishedDataset( dvRequestService.getDataverseRequest(), fileMetadata.getDatasetVersion().getDataset());
     }
-<<<<<<< HEAD
-    
-    private MapLayerMetadata mapLayerMetadata = null;
-    
-    private void loadMapLayerMetadata() {
-        if (this.fileMetadata.getDatasetVersion().getDataset() == null) {
-            return;
-        }
-        if (this.fileMetadata.getDatasetVersion().getDataset().getId() == null) {
-            return;
-        }
-        mapLayerMetadata = mapLayerMetadataService.findMetadataByDatafile(file);
-    }
-
-
- 
-    
-    public boolean hasMapLayerMetadata() {
-        return mapLayerMetadata != null;
-    }
-=======
    
->>>>>>> 17f0eaed
 
     public FileMetadata getFileMetadata() {
         return fileMetadata;
@@ -414,11 +334,7 @@
         // - only then ask the file service if the thumbnail is available/exists.
         // the service itself no longer checks download permissions.  
         
-<<<<<<< HEAD
-        if (!this.fileDownloadHelper.canDownloadFile(fileMetadata)) {
-=======
         if (!fileDownloadHelper.canDownloadFile(fileMetadata)) {
->>>>>>> 17f0eaed
             return false;
         }
      
@@ -443,26 +359,6 @@
         this.fileDownloadService = fileDownloadService;
     }
     
-<<<<<<< HEAD
-    public FileDownloadHelper getFileDownloadHelper() {
-        return fileDownloadHelper;
-    }
-
-    public void setFileDownloadHelper(FileDownloadHelper fileDownloadHelper) {
-        this.fileDownloadHelper = fileDownloadHelper;
-    }
-    
-    
-    public FileDownloadServiceBean getFileDownloadService() {
-        return fileDownloadService;
-    }
-
-    public void setFileDownloadService(FileDownloadServiceBean fileDownloadService) {
-        this.fileDownloadService = fileDownloadService;
-    }
-    
-=======
->>>>>>> 17f0eaed
     
     public GuestbookResponseServiceBean getGuestbookResponseService() {
         return guestbookResponseService;
@@ -481,39 +377,11 @@
         this.guestbookResponse = guestbookResponse;
     }
     
-<<<<<<< HEAD
-    private void loadFileDownloadHelper() {
-       
-        fileDownloadHelper = new FileDownloadHelper( this.file.getOwner(), permissionService, session);
-        
-    }
-    
-=======
->>>>>>> 17f0eaed
     
     public boolean canUpdateDataset() {
         return permissionsWrapper.canUpdateDataset(dvRequestService.getDataverseRequest(), this.file.getOwner());
     }
     
-<<<<<<< HEAD
-    public WorldMapPermissionHelper getWorldMapPermissionHelper() {
-        return worldMapPermissionHelper;
-    }
-
-    public void setWorldMapPermissionHelper(WorldMapPermissionHelper worldMapPermissionHelper) {
-        this.worldMapPermissionHelper = worldMapPermissionHelper;
-    }
-
-    public TwoRavensHelper getTwoRavensHelper() {
-        return twoRavensHelper;
-    }
-
-    public void setTwoRavensHelper(TwoRavensHelper twoRavensHelper) {
-        this.twoRavensHelper = twoRavensHelper;
-    }
-    
-=======
->>>>>>> 17f0eaed
     public int getSelectedTabIndex() {
         return selectedTabIndex;
     }
@@ -521,17 +389,9 @@
     public void setSelectedTabIndex(int selectedTabIndex) {
         this.selectedTabIndex = selectedTabIndex;
     }
-<<<<<<< HEAD
-    
-    /**
-     * This object wraps methods used for hiding/displaying WorldMap related messages
-     *
-     */
-    private void loadTwoRavensHelper() {
-       
-        twoRavensHelper = new TwoRavensHelper(settingsService, permissionService, session, authService);
-        
-    }
+    
+
+
     
     /**
      * To help with replace development 
@@ -541,23 +401,6 @@
    
         System.out.println("isReplacementFile: " + this.datafileService.isReplacementFile(this.getFile()));
         return this.datafileService.isReplacementFile(this.getFile());
-        
-    }
-    
-    /**
-     * This object wraps methods used for hiding/displaying WorldMap related messages
-     *
-     */
-    private void loadWorldMapPermissionHelper() {
-       
-        worldMapPermissionHelper = WorldMapPermissionHelper.getPermissionHelperForDatasetPage(settingsService, 
-                        mapLayerMetadataService, 
-                        fileMetadata.getDataFile().getOwner(), 
-                        permissionService,
-                        session);   
-    }
-=======
-
->>>>>>> 17f0eaed
-    
+    }
+        
 }