--- conflicted
+++ resolved
@@ -1310,11 +1310,7 @@
 file.count.selected={0} {0, choice, 0#Files Selected|1#File Selected|2#Files Selected}
 file.selectToAddBtn=Select Files to Add
 file.selectToAdd.tipLimit=File upload limit is {0} bytes per file. 
-<<<<<<< HEAD
 file.selectToAdd.tipMoreInformation=Select or drag and drop files from your desktop, directly into the upload widget.
-=======
-file.selectToAdd.tipMoreInformation=For more information about supported file formats, please refer to the <a href="{0}/{1}/user/dataset-management.html#file-handling-uploading" title="File Handling and Uploading - Dataverse User Guide" target="_blank">User Guide</a>.
->>>>>>> e12cc477
 file.selectToAdd.dragdropMsg=Drag and drop files here.
 file.createUploadDisabled=Once you have saved your dataset, you can upload your data using the "Upload Files" button on the dataset page. For more information about supported file formats, please refer to the User Guide.
 file.fromDropbox=Upload from Dropbox
