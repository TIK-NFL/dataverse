--- conflicted
+++ resolved
@@ -362,7 +362,7 @@
     static Response createSubDataverse(String alias, String category, String apiToken, String parentDV) {
         return createSubDataverse(alias, category, apiToken, parentDV, null, null, null);
     }
-    
+
     static Response createSubDataverse(String alias, String category, String apiToken, String parentDV, String[] inputLevelNames, String[] facetIds, String[] metadataBlockNames) {
         JsonArrayBuilder contactArrayBuilder = Json.createArrayBuilder();
         contactArrayBuilder.add(Json.createObjectBuilder().add("contactEmail", getEmailFromUserName(getRandomIdentifier())));
@@ -3997,21 +3997,10 @@
                 .post("/api/datasets/" + datasetId + "/requestGlobusUploadPaths");
     }
 
-<<<<<<< HEAD
-    static Response updateDataverseInputLevels(String dataverseAlias, String[] inputLevelNames, String apiToken) {
-        JsonArrayBuilder inputLevelsArrayBuilder = Json.createArrayBuilder();
-        for(String inputLevelName : inputLevelNames) {
-            inputLevelsArrayBuilder.add(Json.createObjectBuilder()
-                    .add("datasetFieldTypeName", inputLevelName)
-                    .add("required", true)
-                    .add("include", true)
-            );
-=======
     public static Response updateDataverseInputLevels(String dataverseAlias, String[] inputLevelNames, boolean[] requiredInputLevels, boolean[] includedInputLevels, String apiToken) {
         JsonArrayBuilder inputLevelsArrayBuilder = Json.createArrayBuilder();
         for (int i = 0; i < inputLevelNames.length; i++) {
             inputLevelsArrayBuilder.add(createInputLevelObject(inputLevelNames[i], requiredInputLevels[i], includedInputLevels[i]));
->>>>>>> b42222fd
         }
         return given()
                 .header(API_TOKEN_HTTP_HEADER, apiToken)
