--- conflicted
+++ resolved
@@ -2046,12 +2046,9 @@
                         if (optionalFileParams.hasStorageIdentifier()) {
                             newStorageIdentifier = optionalFileParams.getStorageIdentifier();
                             newStorageIdentifier = DataAccess.expandStorageIdentifierIfNeeded(newStorageIdentifier);
-<<<<<<< HEAD
-=======
                             if(!DataAccess.uploadToDatasetAllowed(dataset,  newStorageIdentifier)) {
                                 addErrorSevere("Dataset store configuration does not allow provided storageIdentifier.");
                             }
->>>>>>> 7301c621
                             if (optionalFileParams.hasFileName()) {
                                 newFilename = optionalFileParams.getFileName();
                                 if (optionalFileParams.hasMimetype()) {
