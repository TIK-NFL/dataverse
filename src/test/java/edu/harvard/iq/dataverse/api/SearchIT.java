--- conflicted
+++ resolved
@@ -28,13 +28,9 @@
 import edu.harvard.iq.dataverse.dataaccess.ImageThumbConverter;
 import static junit.framework.Assert.assertEquals;
 import static java.lang.Thread.sleep;
-<<<<<<< HEAD
-import java.util.Arrays;
-=======
 import static javax.ws.rs.core.Response.Status.CREATED;
 import static javax.ws.rs.core.Response.Status.UNAUTHORIZED;
 import org.hamcrest.Matchers;
->>>>>>> 982b9dbf
 import org.junit.After;
 
 public class SearchIT {
@@ -77,38 +73,7 @@
         createDataset1Response.then().assertThat()
                 .statusCode(CREATED.getStatusCode());
 
-<<<<<<< HEAD
-        String roleToAssign = "admin";
-        Response grantUser2AccessOnDataset = grantRoleOnDataset(datasetId1.toString(), roleToAssign, username2, apiToken1);
-        grantUser2AccessOnDataset.prettyPrint();
-        assertEquals(200, grantUser2AccessOnDataset.getStatusCode());
-        sleep(500l);
-        Response shouldBeVisible = querySolr("id:dataset_" + datasetId1 + "_draft_permission");
-        shouldBeVisible.prettyPrint();
-        String discoverableBy = JsonPath.from(shouldBeVisible.asString()).getString("response.docs.discoverableBy");
-
-        Set<String> actual = new HashSet<>();
-        actual.addAll(Arrays.asList(discoverableBy.replaceAll("\\[", "").replaceAll("\\]", "").replaceAll(" ", "").split(",")));
-
-        Set<String> expected = new HashSet<>();
-        createUser1.prettyPrint();
-        String userid1 = JsonPath.from(createUser1.asString()).getString("data.user.id");
-        String userid2 = JsonPath.from(createUser2.asString()).getString("data.user.id");
-        expected.add("group_user" + userid1);
-        expected.add("group_user" + userid2);
-        assertEquals(expected, actual);
-
-    }
-
-    @Ignore
-    @Test
-    public void testAssignGroupAtDataverse() throws InterruptedException {
-        Response createUser1 = UtilIT.createRandomUser();
-        String username1 = UtilIT.getUsernameFromResponse(createUser1);
-        String apiToken1 = UtilIT.getApiTokenFromResponse(createUser1);
-=======
         Integer datasetId1 = UtilIT.getDatasetIdFromResponse(createDataset1Response);
->>>>>>> 982b9dbf
 
         Response enableNonPublicSearch = UtilIT.enableSetting(SettingsServiceBean.Key.SearchApiNonPublicAllowed);
         enableNonPublicSearch.then().assertThat()
@@ -142,19 +107,6 @@
 
         String roleToAssign = "admin";
 
-<<<<<<< HEAD
-        Set<String> actual = new HashSet<>();
-        actual.addAll(Arrays.asList(discoverableBy.replaceAll("\\[", "").replaceAll("\\]", "").replaceAll(" ", "").split(",")));
-
-        Set<String> expected = new HashSet<>();
-        createUser1.prettyPrint();
-        String userid1 = JsonPath.from(createUser1.asString()).getString("data.authenticatedUser.id");
-        expected.add("group_user" + userid1);
-        expected.add("group_" + dvId + "-" + aliasInOwner);
-        logger.info("expected: " + expected);
-        logger.info("actual: " + actual);
-        assertEquals(expected, actual);
-=======
         Response grantUser2AccessOnDataset = UtilIT.grantRoleOnDataverse(dataverseAlias, roleToAssign, "@" + username2, apiToken1);
         grantUser2AccessOnDataset.prettyPrint();
         assertEquals(200, grantUser2AccessOnDataset.getStatusCode());
@@ -167,7 +119,6 @@
                 .body("data.count_in_response", CoreMatchers.is(1))
                 .body("data.items[0].name", CoreMatchers.is("Darwin's Finches"))
                 .statusCode(OK.getStatusCode());
->>>>>>> 982b9dbf
 
         Response publishDataverse = UtilIT.publishDataverseViaSword(dataverseAlias, apiToken1);
         publishDataverse.prettyPrint();
@@ -187,19 +138,6 @@
         makeSureTokenlessSearchIsEnabled.then().assertThat()
                 .statusCode(OK.getStatusCode());
 
-<<<<<<< HEAD
-        searchResponse.prettyPrint();
-        Set<String> titles = new HashSet<>(JsonPath.from(searchResponse.asString()).getList("data.items.name"));
-        System.out.println("title: " + titles);
-        Set<String> expectedNames = new HashSet<>();
-        expectedNames.add(dvAlias);
-        expectedNames.add("Darwin's Finches");
-        assertEquals(expectedNames, titles);
-
-        Response disableNonPublicSearch = deleteSetting(SettingsServiceBean.Key.SearchApiNonPublicAllowed);
-        assertEquals(200, disableNonPublicSearch.getStatusCode());
-    }
-=======
         Response publishedPublicDataShouldBeVisibleToTokenless = UtilIT.search("id:dataset_" + datasetId1, nullToken);
         publishedPublicDataShouldBeVisibleToTokenless.prettyPrint();
         publishedPublicDataShouldBeVisibleToTokenless.then().assertThat()
@@ -207,7 +145,6 @@
                 .body("data.count_in_response", CoreMatchers.is(1))
                 .body("data.items[0].name", CoreMatchers.is("Darwin's Finches"))
                 .statusCode(OK.getStatusCode());
->>>>>>> 982b9dbf
 
         Response disableTokenlessSearch = UtilIT.setSetting(SettingsServiceBean.Key.SearchApiRequiresToken, "true");
         disableTokenlessSearch.then().assertThat()
@@ -219,154 +156,6 @@
                 .body("message", CoreMatchers.equalTo("Please provide a key query parameter (?key=XXX) or via the HTTP header X-Dataverse-key"))
                 .statusCode(UNAUTHORIZED.getStatusCode());
 
-<<<<<<< HEAD
-        String xmlIn = getDatasetXml(homer.getUsername(), homer.getUsername(), homer.getUsername());
-        Response createDatasetResponse = createDataset(xmlIn, dataverseToCreateDataset1In, homer.getApiToken());
-//        createDatasetResponse.prettyPrint();
-        assertEquals(201, createDatasetResponse.getStatusCode());
-        dataset3 = getGlobalId(createDatasetResponse);
-//        System.out.println("dataset persistent id: " + dataset3);
-
-        String zipFileName = "3files.zip";
-
-        Process uploadZipFileProcess = uploadZipFileWithCurl(dataset3, zipFileName, homer.getApiToken());
-//        printCommandOutput(uploadZipFileProcess);
-
-        sleep(200);
-        Integer datasetIdHomerFound = printDatasetId(dataset3, homer);
-        assertEquals(true, datasetIdHomerFound != null);
-        dataset3Id = datasetIdHomerFound;
-        List<Integer> idsOfFilesUploaded = getIdsOfFilesUploaded(dataset3, datasetIdHomerFound, homer.getApiToken());
-//        System.out.println("file IDs: " + idsOfFilesUploaded);
-
-        Set<String> expectedInitialFilesHomer = new HashSet<String>() {
-            {
-                add("file1.txt");
-                add("file2.txt");
-                add("file3.txt");
-            }
-        };
-        String DRAFT = "DRAFT";
-        Response fileDataBeforePublishingV1Homer = getFileSearchData(dataset3, DRAFT, homer.getApiToken());
-//        System.out.println("Files before publishing 1.0 as seen by creator...");
-//        fileDataBeforePublishingV1Homer.prettyPrint();
-        Set<String> actualInitialFilesHomer = getFileData(fileDataBeforePublishingV1Homer);
-        assertEquals(expectedInitialFilesHomer, actualInitialFilesHomer);
-
-//        System.out.println("Files before publishing 1.0 as seen by non-creator...");
-        Response fileDataBeforePublishingV1Ned = getFileSearchData(dataset3, DRAFT, ned.getApiToken());
-//        fileDataBeforePublishingV1Ned.prettyPrint();
-        Set<String> actualInitialFilesed = getFileData(fileDataBeforePublishingV1Ned);
-        assertEquals(new HashSet<>(), actualInitialFilesed);
-
-        Response publishDatasetResponse = publishDatasetViaSword(dataset3, homer.getApiToken());
-//        publishDatasetResponse.prettyPrint();
-        Response datasetAsJson = getDatasetAsJson(dataset3Id, homer.getApiToken());
-//        datasetAsJson.prettyPrint();
-
-//        Response fileDataAfterPublishingV1Ned = getFileSearchData(dataset3, ned.getApiToken());
-        Response fileDataAfterPublishingV1Guest = getFileSearchData(dataset3, DRAFT, EMPTY_STRING);
-//        System.out.println("Files after publishing 1.0 as seen by non-creator...");
-//        fileDataAfterPublishingV1Guest.prettyPrint();
-        Set<String> actualFilesAfterPublishingV1Guest = getFileData(fileDataAfterPublishingV1Guest);
-        assertEquals(expectedInitialFilesHomer, actualFilesAfterPublishingV1Guest);
-
-//        getSwordStatement(dataset3, homer.getApiToken()).prettyPrint();
-//        List<String> getfiles = getFileNameFromSearchDebug(dataset3, homer.getApiToken());
-//        System.out.println("some files: " + getfiles);
-        Response datasetFiles = getDatasetFilesEndpoint(dataset3Id, homer.getApiToken());
-//        datasetFiles.prettyPrint();
-        String fileToDelete = "file2.txt";
-
-//        getSwordStatement(dataset3, homer.getApiToken()).prettyPrint();
-//        System.out.println("### BEFORE TOUCHING PUBLISHED DATASET");
-        Response atomEntryBeforeDeleteReponse = getSwordAtomEntry(dataset3, homer.getApiToken());
-//        atomEntryBeforeDeleteReponse.prettyPrint();
-        /**
-         * @todo The "SWORD: deleting a file from a published version (not a
-         * draft) creates a draft but doesn't delete the file" bug at
-         * https://github.com/IQSS/dataverse/issues/2464 means we must first
-         * create a draft via the "update metadata" endpoint before deleting the
-         * file. Otherwise, the file won't be properly deleted!
-         */
-        System.out.println("Updating metadata before delete because of https://github.com/IQSS/dataverse/issues/2464");
-        Response updateMetadataResponse = updateDatasetMetadataViaSword(dataset3, xmlIn, homer.getApiToken());
-//        updateMetadataResponse.prettyPrint();
-//        System.out.println("### AFTER UPDATING METADATA");
-        Response atomEntryAfterDeleteReponse = getSwordAtomEntry(dataset3, homer.getApiToken());
-//        atomEntryAfterDeleteReponse.prettyPrint();
-        int fileId = getFileIdFromDatasetEndpointFileListing(datasetFiles, fileToDelete);
-        Response deleteFileResponse = deleteFile(fileId, homer.getApiToken());
-//        deleteFileResponse.prettyPrint();
-        assertEquals(204, deleteFileResponse.statusCode());
-//        System.out.println("### AFTER DELETING FILE");
-        Response swordStatementAfterDelete = getSwordStatement(dataset3, homer.getApiToken());
-//        swordStatementAfterDelete.prettyPrint();
-        XmlPath xmlPath = new XmlPath(swordStatementAfterDelete.body().asString());
-        String firstFileName = xmlPath.get("feed.entry[0].id").toString().split("/")[11];
-//        System.out.println("first file name:" + firstFileName);
-        String secondFileName = xmlPath.get("feed.entry[1].id").toString().split("/")[11];
-//        System.out.println("second file name: " + secondFileName);
-        Set<String> filesFoundInSwordStatement = new HashSet<>();
-        filesFoundInSwordStatement.add(firstFileName);
-        filesFoundInSwordStatement.add(secondFileName);
-        Set<String> expectedFilesInSwordStatementAfterDelete = new HashSet<String>() {
-            {
-                add("file1.txt");
-                add("file3.txt");
-            }
-        };
-        assertEquals(expectedFilesInSwordStatementAfterDelete, filesFoundInSwordStatement);
-
-        NodeChildrenImpl thirdFileNode = xmlPath.get("feed.entry[2].id");
-        /**
-         * If you get "java.lang.String cannot be cast to
-         * com.jayway.restassured.internal.path.xml.NodeChildrenImpl" here it
-         * means that the third file was found and not deleted! See the note
-         * above about https://github.com/IQSS/dataverse/issues/2464
-         */
-        assertEquals(true, thirdFileNode.isEmpty());
-
-        Set<String> expectedV1FilesAfterDeleteGuest = new HashSet<String>() {
-            {
-                add("file1.txt");
-                add("file2.txt");
-                add("file3.txt");
-            }
-        };
-        String v1dot0 = "1.0";
-        Response fileDataAfterDelete = getFileSearchData(dataset3, v1dot0, EMPTY_STRING);
-//        System.out.println("Files guest sees after Homer deletes a file from 1.0, creating a draft...");
-//        fileDataAfterDelete.prettyPrint();
-        Set<String> actualFilesAfterDelete = getFileData(fileDataAfterDelete);
-        assertEquals(expectedV1FilesAfterDeleteGuest, actualFilesAfterDelete);
-
-        Set<String> expectedDraftFilesAfterDeleteHomerAfterIssue2455Implemented = expectedFilesInSwordStatementAfterDelete;
-        Response fileDataAfterDeleteHomer = getFileSearchData(dataset3, DRAFT, homer.getApiToken());
-//        System.out.println("Files Homer sees in draft after deleting a file from v1.0...");
-//        fileDataAfterDeleteHomer.prettyPrint();
-        Set<String> actualDraftFilesAfterDeleteHomer = getFileData(fileDataAfterDeleteHomer);
-        Response querySolrResponse = querySolr(SearchFields.PARENT_ID + ":" + dataset3Id);
-//        querySolrResponse.prettyPrint();
-        logger.info("files found: " + JsonPath.from(querySolrResponse.asString()).get("response.docs.name").toString());
-
-        /**
-         * @todo In order for this test to pass we'll probably need to change
-         * the indexing rules defined in "Only show draft file card if file has
-         * changed from published version"
-         * https://github.com/IQSS/dataverse/issues/528 . From the "Use Solr for
-         * file listing on dataset page" issue at
-         * https://github.com/IQSS/dataverse/issues/2455 we'd like Homer to be
-         * able to look at a post v1 draft and see that one of his three files
-         * has been deleted in that draft. With current indexing rules, this is
-         * not possible. There are only three files indexed into Solr and they
-         * all belong to the publish v1 dataset. We don't index drafts unless
-         * the content has changed (again per issue 528).
-         */
-        System.out.println(new TreeSet<>(expectedDraftFilesAfterDeleteHomerAfterIssue2455Implemented) + " expected after issue 2455 implemented");
-        System.out.println(new TreeSet<>(actualDraftFilesAfterDeleteHomer) + " actual");
-//        assertEquals(expectedDraftFilesAfterDeleteHomer, actualDraftFilesAfterDeleteHomer);
-=======
         Response reEnableTokenlessSearch = UtilIT.deleteSetting(SettingsServiceBean.Key.SearchApiRequiresToken);
         reEnableTokenlessSearch.then().assertThat()
                 .statusCode(OK.getStatusCode());
@@ -374,7 +163,6 @@
 
     @Test
     public void testSearchCitation() {
->>>>>>> 982b9dbf
 
         Response createUser = UtilIT.createRandomUser();
         createUser.prettyPrint();
@@ -528,7 +316,7 @@
         logger.info("DataFile uploaded, should automatically become the thumbnail:");
 
         File trees = new File("scripts/search/data/binary/trees.png");
-        String treesAsBase64;
+        String treesAsBase64 = null;
         treesAsBase64 = ImageThumbConverter.generateImageThumbnailFromFileAsBase64(trees, ImageThumbConverter.DEFAULT_CARDIMAGE_SIZE);
 
         if (treesAsBase64 == null) {
@@ -659,7 +447,7 @@
 
         String datasetLogo = "src/main/webapp/resources/images/cc0.png";
         File datasetLogoFile = new File(datasetLogo);
-        String datasetLogoAsBase64 = ImageThumbConverter.generateImageThumbnailFromFileAsBase64(datasetLogoFile, ImageThumbConverter.DEFAULT_CARDIMAGE_SIZE);
+        String datasetLogoAsBase64 = datasetLogoAsBase64 = ImageThumbConverter.generateImageThumbnailFromFileAsBase64(datasetLogoFile, ImageThumbConverter.DEFAULT_CARDIMAGE_SIZE);
 
         if (datasetLogoAsBase64 == null) {
             Logger.getLogger(SearchIT.class.getName()).log(Level.SEVERE, "Failed to generate a base64 thumbnail from the file dataverseproject.png");
