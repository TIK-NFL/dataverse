package edu.harvard.iq.dataverse.engine.command.impl;

import edu.harvard.iq.dataverse.authorization.Permission;
<<<<<<< HEAD
import edu.harvard.iq.dataverse.batch.util.LoggingUtil;
import edu.harvard.iq.dataverse.datavariable.VarGroup;
=======
>>>>>>> 025b55d3
import edu.harvard.iq.dataverse.engine.command.CommandContext;
import edu.harvard.iq.dataverse.engine.command.DataverseRequest;
import edu.harvard.iq.dataverse.engine.command.RequiredPermissions;
import edu.harvard.iq.dataverse.engine.command.exception.CommandException;
import edu.harvard.iq.dataverse.engine.command.exception.IllegalCommandException;
import edu.harvard.iq.dataverse.export.ExportService;
import io.gdcc.spi.export.ExportException;
import edu.harvard.iq.dataverse.util.BundleUtil;
import edu.harvard.iq.dataverse.util.DatasetFieldUtil;
import edu.harvard.iq.dataverse.workflows.WorkflowComment;
import edu.harvard.iq.dataverse.Dataset;
import edu.harvard.iq.dataverse.DatasetField;
import edu.harvard.iq.dataverse.DatasetVersion;
import edu.harvard.iq.dataverse.TermsOfUseAndAccess;
import edu.harvard.iq.dataverse.DataFile;
import edu.harvard.iq.dataverse.FileMetadata;
import edu.harvard.iq.dataverse.RoleAssignment;
import edu.harvard.iq.dataverse.DataFileCategory;
import edu.harvard.iq.dataverse.DatasetVersionDifference;

import java.util.ArrayList;
import java.util.Iterator;
import java.util.List;
import java.util.logging.Level;
import java.util.logging.Logger;

/**
 *
 * @author qqmyers
 * 
 *         Adapted from UpdateDatasetVersionCommand
 */
@RequiredPermissions(Permission.EditDataset)
public class CuratePublishedDatasetVersionCommand extends AbstractDatasetCommand<Dataset> {

    private static final Logger logger = Logger.getLogger(CuratePublishedDatasetVersionCommand.class.getCanonicalName());
    final private boolean validateLenient = false;

    public CuratePublishedDatasetVersionCommand(Dataset theDataset, DataverseRequest aRequest) {
        super(aRequest, theDataset);
    }

    public boolean isValidateLenient() {
        return validateLenient;
    }

    @Override
    public Dataset execute(CommandContext ctxt) throws CommandException {
        if (!getUser().isSuperuser()) {
            throw new IllegalCommandException("Only superusers can curate published dataset versions", this);
        }
        Dataset savedDataset = null;
        // Merge the dataset into our JPA context
        setDataset(ctxt.em().merge(getDataset()));

        ctxt.permissions().checkEditDatasetLock(getDataset(), getRequest(), this);
        // Invariant: Dataset has no locks preventing the update
        DatasetVersion updateVersion = getDataset().getLatestVersionForCopy();

        DatasetVersion newVersion = getDataset().getOrCreateEditVersion();
        // Copy metadata from draft version to latest published version
        updateVersion.setDatasetFields(newVersion.initDatasetFields());
        newVersion.setDatasetFields(new ArrayList<DatasetField>());

        // final DatasetVersion editVersion = getDataset().getEditVersion();
        DatasetFieldUtil.tidyUpFields(updateVersion.getDatasetFields(), true);

        TermsOfUseAndAccess oldTerms = updateVersion.getTermsOfUseAndAccess();
        TermsOfUseAndAccess newTerms = newVersion.getTermsOfUseAndAccess();
        newTerms.setDatasetVersion(updateVersion);
        updateVersion.setTermsOfUseAndAccess(newTerms);
        // Clear unnecessary terms relationships ....
        newVersion.setTermsOfUseAndAccess(null);
        oldTerms.setDatasetVersion(null);
        // Without this there's a db exception related to the oldTerms being referenced
        // by the datasetversion table at the flush around line 212
        ctxt.em().flush();

        // Validate metadata and TofA conditions
        validateOrDie(updateVersion, isValidateLenient());
        
        //Also set the fileaccessrequest boolean on the dataset to match the new terms
        getDataset().setFileAccessRequest(updateVersion.getTermsOfUseAndAccess().isFileAccessRequest());
        List<WorkflowComment> newComments = newVersion.getWorkflowComments();
        if (newComments!=null && newComments.size() >0) {
            for(WorkflowComment wfc: newComments) {
                wfc.setDatasetVersion(updateVersion);
            }
            updateVersion.getWorkflowComments().addAll(newComments);
        }

        // we have to merge to update the database but not flush because
        // we don't want to create two draft versions!
        Dataset tempDataset = getDataset();
        updateVersion = tempDataset.getLatestVersionForCopy();
        
        // Look for file metadata changes and update published metadata if needed
        List<FileMetadata> pubFmds = updateVersion.getFileMetadatas();
        int pubFileCount = pubFmds.size();
        int newFileCount = tempDataset.getOrCreateEditVersion().getFileMetadatas().size();
        /*
         * The policy for this command is that it should only be used when the change is
         * a 'minor update' with no file changes. Nominally we could call
         * .isMinorUpdate() for that but we're making the same checks as we go through
         * the update here.
         */
        if (pubFileCount != newFileCount) {
            logger.severe("Draft version of dataset: " + tempDataset.getId() + " has: " + newFileCount + " while last published version has " + pubFileCount);
            throw new IllegalCommandException(BundleUtil.getStringFromBundle("datasetversion.update.failure"), this);
        }
        Long thumbId = null;
        if(tempDataset.getThumbnailFile()!=null) {
            thumbId = tempDataset.getThumbnailFile().getId();
        }

        // Note - Curate allows file metadata changes but not adding/deleting files. If
        // that ever changes, this command needs to be updated.
        for (FileMetadata publishedFmd : pubFmds) {
            DataFile dataFile = publishedFmd.getDataFile();
            FileMetadata draftFmd = dataFile.getLatestFileMetadata();
            boolean metadataUpdated = false;
            if (draftFmd == null || draftFmd.getDatasetVersion().equals(updateVersion)) {
                if (draftFmd == null) {
                    logger.severe("Unable to find latest FMD for file id: " + dataFile.getId());
                } else {
                    logger.severe("No filemetadata for file id: " + dataFile.getId() + " in draft version");
                }
                throw new IllegalCommandException(BundleUtil.getStringFromBundle("datasetversion.update.failure"), this);
            } else {

                metadataUpdated = DatasetVersionDifference.compareFileMetadatas(publishedFmd, draftFmd);
                publishedFmd.setLabel(draftFmd.getLabel());
                publishedFmd.setDescription(draftFmd.getDescription());
                publishedFmd.setCategories(draftFmd.getCategories());
                publishedFmd.setRestricted(draftFmd.isRestricted());
                dataFile.setRestricted(draftFmd.isRestricted());
                publishedFmd.setProvFreeForm(draftFmd.getProvFreeForm());
                publishedFmd.copyVariableMetadata(draftFmd.getVariableMetadatas());
                publishedFmd.copyVarGroups(draftFmd.getVarGroups());

            }
            if (metadataUpdated) {
                dataFile.setModificationTime(getTimestamp());
            }
            // Now delete filemetadata from draft version before deleting the version itself
            FileMetadata mergedFmd = ctxt.em().merge(draftFmd);
            ctxt.em().remove(mergedFmd);
            // including removing metadata from the list on the datafile
            draftFmd.getDataFile().getFileMetadatas().remove(draftFmd);
            tempDataset.getOrCreateEditVersion().getFileMetadatas().remove(draftFmd);
            // And any references in the list held by categories
            for (DataFileCategory cat : tempDataset.getCategories()) {
                cat.getFileMetadatas().remove(draftFmd);
            }
            //And any thumbnail reference
            if(publishedFmd.getDataFile().getId()==thumbId) {
                tempDataset.setThumbnailFile(publishedFmd.getDataFile());
            }
        }
        if(logger.isLoggable(Level.FINE)) {
            for(FileMetadata fmd: updateVersion.getFileMetadatas()) {
                logger.fine("Id: " + fmd.getId() + " label: " + fmd.getLabel());
            }
        }
        // Update modification time on the published version and the dataset
        updateVersion.setLastUpdateTime(getTimestamp());
        tempDataset.setModificationTime(getTimestamp());
        newVersion = ctxt.em().merge(newVersion);
        savedDataset = ctxt.em().merge(tempDataset);

        // Now delete draft version

<<<<<<< HEAD
        cmd = new DeleteDatasetVersionCommand(getRequest(), savedDataset);
        cmd.execute(ctxt);
=======
        ctxt.em().remove(newVersion);

        Iterator<DatasetVersion> dvIt = savedDataset.getVersions().iterator();
        while (dvIt.hasNext()) {
            DatasetVersion dv = dvIt.next();
            if (dv.isDraft()) {
                dvIt.remove();
                break; // We've removed the draft version, no need to continue iterating
            }
        }

        savedDataset = ctxt.em().merge(savedDataset);
        ctxt.em().flush();

        RoleAssignment ra = ctxt.privateUrl().getPrivateUrlRoleAssignmentFromDataset(savedDataset);
        if (ra != null) {
            ctxt.roles().revoke(ra);
        }
>>>>>>> 025b55d3

        // And update metadata at PID provider
        try {
            ctxt.engine().submit(
<<<<<<< HEAD
                new UpdateDvObjectPIDMetadataCommand(savedDataset, getRequest()));
        } catch (CommandException ex) {
            //Make this non-fatal as after the DeleteDatasetVersionCommand, we can't roll back - for some reason no datasetfields remain in the DB
            //(The old version doesn't need them and the new version doesn't get updated to include them?)
            logger.log(Level.WARNING, "Curate Published DatasetVersion: exception while updating PID metadata:{0}", ex.getMessage());
        }
        // Update so that getDataset() in updateDatasetUser will get the up-to-date copy
        // (with no draft version)
=======
                    new UpdateDvObjectPIDMetadataCommand(savedDataset, getRequest()));
        } catch (CommandException ex) {
            // The try/catch makes this non-fatal. Should it be non-fatal - it's different from what we do in publish?
            // This can be corrected by running the update PID API later, but who will look in the log?
            // With the change to not use the DeleteDatasetVersionCommand above and other
            // fixes, this error may now cleanly restore the initial state
            // with the draft and last published versions unchanged, but this has not yet bee tested.
            // (Alternately this could move to onSuccess if we intend it to stay non-fatal.)
            logger.log(Level.WARNING, "Curate Published DatasetVersion: exception while updating PID metadata:{0}", ex.getMessage());
        }
        // Update so that getDataset() in updateDatasetUser() will get the up-to-date
        // copy (with no draft version)
>>>>>>> 025b55d3
        setDataset(savedDataset);

        updateDatasetUser(ctxt);
        
<<<<<<< HEAD
=======
        // ToDo - see if there are other DatasetVersionUser entries unique to the draft
        // version that should be moved to the last published version
        // As this command is intended for minor fixes, often done by the person pushing
        // the update-current-version button, this is probably a minor issue.

>>>>>>> 025b55d3
        return savedDataset;
    }

    @Override
    public boolean onSuccess(CommandContext ctxt, Object r) {
        boolean retVal = true;
        Dataset d = (Dataset) r;
        
        ctxt.index().asyncIndexDataset(d, true);
        
        // And the exported metadata files
        try {
            ExportService instance = ExportService.getInstance();
            instance.exportAllFormats(d);
        } catch (ExportException ex) {
            // Just like with indexing, a failure to export is not a fatal condition.
            retVal = false;
            logger.log(Level.WARNING, "Curate Published DatasetVersion: exception while exporting metadata files:{0}", ex.getMessage());
        }
        return retVal;
    }
}<|MERGE_RESOLUTION|>--- conflicted
+++ resolved
@@ -1,11 +1,6 @@
 package edu.harvard.iq.dataverse.engine.command.impl;
 
 import edu.harvard.iq.dataverse.authorization.Permission;
-<<<<<<< HEAD
-import edu.harvard.iq.dataverse.batch.util.LoggingUtil;
-import edu.harvard.iq.dataverse.datavariable.VarGroup;
-=======
->>>>>>> 025b55d3
 import edu.harvard.iq.dataverse.engine.command.CommandContext;
 import edu.harvard.iq.dataverse.engine.command.DataverseRequest;
 import edu.harvard.iq.dataverse.engine.command.RequiredPermissions;
@@ -165,11 +160,7 @@
                 tempDataset.setThumbnailFile(publishedFmd.getDataFile());
             }
         }
-        if(logger.isLoggable(Level.FINE)) {
-            for(FileMetadata fmd: updateVersion.getFileMetadatas()) {
-                logger.fine("Id: " + fmd.getId() + " label: " + fmd.getLabel());
-            }
-        }
+
         // Update modification time on the published version and the dataset
         updateVersion.setLastUpdateTime(getTimestamp());
         tempDataset.setModificationTime(getTimestamp());
@@ -178,10 +169,6 @@
 
         // Now delete draft version
 
-<<<<<<< HEAD
-        cmd = new DeleteDatasetVersionCommand(getRequest(), savedDataset);
-        cmd.execute(ctxt);
-=======
         ctxt.em().remove(newVersion);
 
         Iterator<DatasetVersion> dvIt = savedDataset.getVersions().iterator();
@@ -200,21 +187,10 @@
         if (ra != null) {
             ctxt.roles().revoke(ra);
         }
->>>>>>> 025b55d3
 
         // And update metadata at PID provider
         try {
             ctxt.engine().submit(
-<<<<<<< HEAD
-                new UpdateDvObjectPIDMetadataCommand(savedDataset, getRequest()));
-        } catch (CommandException ex) {
-            //Make this non-fatal as after the DeleteDatasetVersionCommand, we can't roll back - for some reason no datasetfields remain in the DB
-            //(The old version doesn't need them and the new version doesn't get updated to include them?)
-            logger.log(Level.WARNING, "Curate Published DatasetVersion: exception while updating PID metadata:{0}", ex.getMessage());
-        }
-        // Update so that getDataset() in updateDatasetUser will get the up-to-date copy
-        // (with no draft version)
-=======
                     new UpdateDvObjectPIDMetadataCommand(savedDataset, getRequest()));
         } catch (CommandException ex) {
             // The try/catch makes this non-fatal. Should it be non-fatal - it's different from what we do in publish?
@@ -227,19 +203,15 @@
         }
         // Update so that getDataset() in updateDatasetUser() will get the up-to-date
         // copy (with no draft version)
->>>>>>> 025b55d3
         setDataset(savedDataset);
 
         updateDatasetUser(ctxt);
         
-<<<<<<< HEAD
-=======
         // ToDo - see if there are other DatasetVersionUser entries unique to the draft
         // version that should be moved to the last published version
         // As this command is intended for minor fixes, often done by the person pushing
         // the update-current-version button, this is probably a minor issue.
 
->>>>>>> 025b55d3
         return savedDataset;
     }
 
