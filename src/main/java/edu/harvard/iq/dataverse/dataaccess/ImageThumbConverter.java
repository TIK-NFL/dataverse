--- conflicted
+++ resolved
@@ -226,7 +226,7 @@
         }
 
         if (tempFilesRequired) {
-            InputStream inputStream = null; 
+            InputStream inputStream = null;
             try {
                 storageIO.open();
                 inputStream = storageIO.getInputStream();
@@ -235,17 +235,11 @@
                 return false;
             }
 
-<<<<<<< HEAD
-
-            FileChannel tempFileChannel = null;
-=======
-            File tempFile;
             OutputStream outputStream = null;
->>>>>>> fe705a7c
             try {
                 tempFile = File.createTempFile("tempFileToRescale", ".tmp");
                 outputStream = new FileOutputStream(tempFile);
-                //Reads/transfers all bytes from the input stream to the output stream. 
+                //Reads/transfers all bytes from the input stream to the output stream.
                 inputStream.transferTo(outputStream);
             } catch (IOException ioex) {
                 logger.warning("GenerateImageThumb: failed to save pdf bytes in a temporary file.");
@@ -272,7 +266,6 @@
             try {
                 logger.fine("attempting to save generated pdf thumbnail, as AUX file " + THUMBNAIL_SUFFIX + size);
                 storageIO.savePathAsAux(Paths.get(imageThumbFileName), THUMBNAIL_SUFFIX + size);
-
             } catch (IOException ioex) {
                 logger.warning("failed to save generated pdf thumbnail, as AUX file " + THUMBNAIL_SUFFIX + size + "!");
                 return false;
@@ -378,7 +371,6 @@
 
             if (tempFileRequired) {
                 storageIO.savePathAsAux(Paths.get(tempFile.getAbsolutePath()), THUMBNAIL_SUFFIX + size);
-
             }
 
         } catch (Exception ioex) {
