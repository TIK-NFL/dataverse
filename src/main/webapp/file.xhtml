<!DOCTYPE html>
<html xmlns="http://www.w3.org/1999/xhtml"
      xmlns:h="http://java.sun.com/jsf/html"
      xmlns:f="http://java.sun.com/jsf/core"
      xmlns:ui="http://java.sun.com/jsf/facelets"
      xmlns:p="http://primefaces.org/ui"
      xmlns:c="http://xmlns.jcp.org/jsp/jstl/core"
      xmlns:jsf="http://xmlns.jcp.org/jsf"
      xmlns:pt="http://java.sun.com/jsf/passthrough"
      xmlns:cc="http://java.sun.com/jsf/composite"
      xmlns:o="http://omnifaces.org/ui"
      xmlns:iqbs="http://xmlns.jcp.org/jsf/composite/iqbs">
    <h:head>
    </h:head>

    <h:body>
        <ui:composition template="/dataverse_template.xhtml">
            <ui:param name="pageTitle" value="#{FilePage.fileMetadata.dataFile.displayName} - #{FilePage.file.owner.owner.displayName}"/>
            <ui:param name="dataverse" value="#{FilePage.file.owner.owner}"/>
            <ui:param name="showMessagePanel" value="#{true}"/>
            <!-- NOTE removed fileAccessRequest logic in order to always display the file access btn -->
            <ui:param name="showAccessFileButtonGroup" value="#{!FilePage.fileMetadata.datasetVersion.deaccessioned
                                                                or (FilePage.fileMetadata.datasetVersion.deaccessioned
                                                                and permissionsWrapper.canIssueUpdateDatasetCommand(FilePage.fileMetadata.datasetVersion.dataset))}"/>
            <ui:define name="meta_header">
            <meta name="description" content="#{FilePage.fileMetadata.description}"/>
            </ui:define>
            <ui:define name="body">
                <f:metadata>
                    <o:viewParam name="fileId" value="#{FilePage.fileId}"/>
                    <f:viewParam name="version" value="#{FilePage.version}"/>
                    <o:viewParam name="toolType" value="#{FilePage.toolType}"/>
                    <f:viewParam name="persistentId" value="#{FilePage.persistentId}"/>
                    <f:viewParam name="datasetVersionId" value="#{FilePage.datasetVersionId}"/>
                    <f:viewAction action="#{dataverseSession.updateLocaleInViewRoot}"/>
                    <f:viewAction action="#{FilePage.init}"/>
                    <f:viewAction action="#{dataverseHeaderFragment.initBreadcrumbsForFileMetadata(FilePage.fileMetadata)}"/>
                </f:metadata>
                <h:form id="fileForm">
                    <!-- Top Button/Citation Blocks -->
                    <div id="fileVersionBlock" class="row">
                        <div class="col-xs-12">
                            <div class="row">
                                <div id="file-title-block" class="col-xs-12 margin-bottom-half">
                                    <span class="file-title-label">#{FilePage.fileMetadata.label}</span>
                                    
                                    <!-- FILE LEVEL MSGs -->
                                    <div class="bg-info text-info text-center margin-bottom-half" jsf:rendered="#{FilePage.fileMetadata.dataFile.ingestProblem and FilePage.canUpdateDataset()}">
                                        <!-- Ingest failed -->
                                        <span class="glyphicon glyphicon-info-sign"/>
                                        <span> #{bundle['file.ingestFailed.header']}&#160;</span>
                                        <span>
                                            <a tabindex="0" role="button" class="glyphicon glyphicon-question-sign tooltip-icon"
                                               data-toggle="popover" data-placement="auto top" data-trigger="focus" data-html="true"
                                               data-content="#{FilePage.ingestMessage} #{FilePage.fileMetadata.dataFile.ingestReportMessage}"/>
                                        </span>
                                    </div>
                                    <!-- END: FILE LEVEL MSGs -->

                                    <p class="help-block">
                                        <h:outputFormat value="#{bundle['file.citation.notice']}" escape="false">
                                            <o:param value="#{FilePage.fileMetadata.datasetVersion.dataset.displayName}"/>
                                        </h:outputFormat>
                                    </p>

                                    <div id="title-label-block" class="margin-top-half">
                                    
                                        <!-- Restricted File Icon -->
                                        <span class="glyphicon glyphicon-lock text-danger" title="#{bundle['restricted']}" data-toggle="tooltip" jsf:rendered="#{FilePage.fileMetadata.restricted and !(fileDownloadHelper.canDownloadFile(FilePage.fileMetadata))}"/>
                                        <span class="icon-unlock text-success" title="#{bundle['restrictedaccess']}" data-toggle="tooltip" jsf:rendered="#{FilePage.fileMetadata.restricted  and fileDownloadHelper.canDownloadFile(FilePage.fileMetadata) }"/>
                                        
                                        <!-- DATASET Publication Status -->
                                        <h:outputText value="#{bundle['dataset.versionUI.draft']}" styleClass="label label-primary" rendered="#{FilePage.fileMetadata.datasetVersion.draft}"/>
                                        <h:outputText value="#{bundle['embargoed']}" styleClass="label label-primary" rendered="#{dataFileServiceBean.isActivelyEmbargoed(FilePage.fileMetadata)}"/>
                                        <h:outputText value="#{bundle['dataset.versionUI.inReview']}" styleClass="label label-success" rendered="#{FilePage.fileMetadata.datasetVersion.inReview}"/>
                                        <h:outputText value="#{bundle['dataset.versionUI.unpublished']}" styleClass="label label-warning" rendered="#{!FilePage.fileMetadata.datasetVersion.dataset.released}"/>   
                                        <h:outputText value="#{bundle['dataset.versionUI.deaccessioned']}" styleClass="label label-danger" rendered="#{FilePage.fileMetadata.datasetVersion.deaccessioned}"/>
                                        <h:outputText value="#{FilePage.fileMetadata.datasetVersion.externalStatusLabel}" styleClass="label label-info" rendered="#{FilePage.fileMetadata.datasetVersion.externalStatusLabel!=null  and FilePage.canPublishDataset()}"/>
                                        <h:outputText value="#{bundle['incomplete']}" styleClass="label label-danger" rendered="#{FilePage.fileMetadata.datasetVersion.draft and !FilePage.fileMetadata.datasetVersion.valid}"/>
                                        <!-- DATASET VERSION NUMBER -->
                                        <h:outputText styleClass="label label-default" rendered="#{FilePage.fileMetadata.datasetVersion.released and !(FilePage.fileMetadata.datasetVersion.draft or FilePage.fileMetadata.datasetVersion.inReview)}"
                                                      value="#{bundle['file.DatasetVersion']} #{FilePage.fileMetadata.datasetVersion.versionNumber}.#{FilePage.fileMetadata.datasetVersion.minorVersionNumber}"/> 
                                        <h:outputText styleClass="label label-default" rendered="#{!FilePage.fileMetadata.datasetVersion.released and !(FilePage.fileMetadata.datasetVersion.draft or FilePage.fileMetadata.datasetVersion.inReview)}"
                                                      value="#{bundle['file.DatasetVersion']} #{FilePage.fileMetadata.datasetVersion.versionState}"/>
                                    </div>
                                </div>
                            </div>

                            <!-- START: NEW RESPONSIVE ABOVE FOLD BLOCK -->
                            <div class="row">
                                <!-- CITATION BLOCK -->
                                <div class="col-xs-12 col-sm-12 col-md-8 col-lg-9">
                                    <!-- FILE CITATION -->
                                    <h:outputFormat styleClass="h5" value="#{bundle['file.citation.datafile']}" escape="false" />
                                    <div class="citation-block">
                                        <div class="clearfix #{FilePage.fileMetadata.datasetVersion.deaccessioned ? 'alert alert-danger bg-danger' : 'alert alert-info bg-citation bg-citation-file'}">
                                            <div class="citation #{FilePage.fileMetadata.datasetVersion.deaccessioned ? '' : 'margin-bottom'}">
                                                <span id="citation-select-2" onclick="if (event.target) { selectText(event.target); } else{ selectText(this); }">
                                                    <h:outputText value="#{FilePage.fileMetadata.dataFile.isIdentifierRegistered() ? FilePage.fileMetadata.getDirectFileCitation(true, FilePage.anonymizedAccess) : FilePage.fileMetadata.getFileCitation(true, FilePage.anonymizedAccess)}" escape="false"/>
                                                </span>
                                                <span class="glyphicon glyphicon-question-sign text-primary" jsf:rendered="#{!FilePage.fileMetadata.datasetVersion.dataset.released}" 
                                                      data-toggle="tooltip" data-placement="top" data-original-title="#{bundle['dataset.cite.title.released']}"/>
                                                <span class="glyphicon glyphicon-question-sign text-primary" jsf:rendered="#{FilePage.fileMetadata.datasetVersion.dataset.released and FilePage.fileMetadata.datasetVersion.draft}" 
                                                      data-toggle="tooltip" data-placement="top" data-original-title="#{bundle['dataset.cite.title.draft']}"/>
                                            </div>
                                            <div class="pull-left row col-sm-9 padding-none" jsf:rendered="#{!FilePage.anonymizedAccess}">
                                                <div class="col-sm-3 col-md-4 col-lg-3 btn-group margin-bottom citation-download" jsf:rendered="#{!FilePage.fileMetadata.datasetVersion.deaccessioned}">
                                                    <button type="button" class="btn btn-link dropdown-toggle padding-none downloadCitation" data-toggle="dropdown" aria-haspopup="true" aria-expanded="false">
                                                         #{bundle['file.cite.file.downloadBtn']} <span class="caret"></span>
                                                    </button>
                                                    <ul class="dropdown-menu">
                                                        <li>
                                                            <a jsf:id="endNoteLink-2" jsf:action="#{FilePage.fileDownloadService.downloadCitationXML(FilePage.fileMetadata, null, FilePage.fileMetadata.dataFile.isIdentifierRegistered())}" >
                                                                #{bundle['dataset.cite.downloadBtn.xml']}
                                                            </a>
                                                        </li>
                                                        <li>
                                                            <a jsf:id="risLink-2" jsf:actionListener="#{FilePage.fileDownloadService.downloadCitationRIS(FilePage.fileMetadata, null, FilePage.fileMetadata.dataFile.isIdentifierRegistered())}">
                                                                #{bundle['dataset.cite.downloadBtn.ris']}
                                                            </a>
                                                        </li>
                                                        <li>
                                                            <a jsf:id="bibLink-2" jsf:actionListener="#{FilePage.fileDownloadService.downloadCitationBibtex(FilePage.fileMetadata, null, FilePage.fileMetadata.dataFile.isIdentifierRegistered())}" target="_blank">
                                                                #{bundle['dataset.cite.downloadBtn.bib']}
                                                            </a>
                                                        </li>
                                                    </ul>
                                                </div>
                                                <div class="col-sm-9 col-md-8 col-lg-9 text-muted margin-bottom citation-standards" jsf:rendered="#{!FilePage.fileMetadata.datasetVersion.deaccessioned}">
                                                    <h:outputText value="#{bundle['dataset.cite.standards.tip']}" escape="false"/>
                                                </div>
                                            </div>
                                        </div>
                                    </div>
                                    <!-- END: FILE CITATION -->

                                    <!-- DATASET CITATION -->
                                    <h:outputFormat styleClass="h5" value="#{bundle['file.citation.dataset']}" escape="false" />
                                    <div class="citation-block no-margin-bottom">
                                        <div class="clearfix #{FilePage.fileMetadata.datasetVersion.deaccessioned ? 'alert alert-danger bg-danger' : 'alert alert-info bg-citation'}">
                                            <div class="citation #{FilePage.fileMetadata.datasetVersion.deaccessioned ? '' : 'margin-bottom'}">
                                                <span class="citation-select" onclick="if (event.target) { selectText(event.target); } else{ selectText(this); }">
                                                    <h:outputText value="#{FilePage.fileMetadata.datasetVersion.getCitation(true, FilePage.anonymizedAccess)}" escape="false"/>
                                                </span>
                                                <span class="glyphicon glyphicon-question-sign text-primary" jsf:rendered="#{!FilePage.fileMetadata.datasetVersion.dataset.released}" 
                                                      data-toggle="tooltip" data-placement="top" data-original-title="#{bundle['dataset.cite.title.released']}"/>
                                                <span class="glyphicon glyphicon-question-sign text-primary" jsf:rendered="#{FilePage.fileMetadata.datasetVersion.dataset.released and FilePage.fileMetadata.datasetVersion.draft}" 
                                                      data-toggle="tooltip" data-placement="top" data-original-title="#{bundle['dataset.cite.title.draft']}"/>
                                                <span class="glyphicon glyphicon-question-sign text-primary" jsf:rendered="#{FilePage.fileMetadata.datasetVersion.deaccessioned}" 
                                                      data-toggle="tooltip" data-placement="top" data-original-title="#{bundle['dataset.cite.title.deassessioned']}"/>
                                            </div>
                                            <div class="pull-left row col-sm-9 padding-none"  jsf:rendered="#{!FilePage.anonymizedAccess}">
                                                <div class="col-sm-3 col-md-4 col-lg-3 btn-group margin-bottom citation-download" jsf:rendered="#{!FilePage.fileMetadata.datasetVersion.deaccessioned}">
                                                    <button type="button" class="btn btn-link dropdown-toggle padding-none downloadCitation" data-toggle="dropdown" aria-haspopup="true" aria-expanded="false">
                                                        #{bundle['dataset.cite.downloadBtn']} <span class="caret"></span>
                                                    </button>
                                                    <ul class="dropdown-menu">
                                                        <li>
                                                            <a jsf:id="endNoteLink" jsf:action="#{FilePage.fileDownloadService.downloadDatasetCitationXML(FilePage.fileMetadata.datasetVersion.dataset)}" >
                                                                #{bundle['dataset.cite.downloadBtn.xml']}
                                                            </a>
                                                        </li>
                                                        <li>
                                                            <a jsf:id="risLink" jsf:actionListener="#{FilePage.fileDownloadService.downloadDatasetCitationRIS(FilePage.fileMetadata.datasetVersion.dataset)}">
                                                                #{bundle['dataset.cite.downloadBtn.ris']}
                                                            </a>
                                                        </li>
                                                        <li>
                                                            <a jsf:id="bibLink" jsf:actionListener="#{FilePage.fileDownloadService.downloadDatasetCitationBibtex(FilePage.fileMetadata.datasetVersion.dataset)}" target="_blank">
                                                                #{bundle['dataset.cite.downloadBtn.bib']}
                                                            </a>
                                                        </li>
                                                    </ul>
                                                </div>
                                                <div class="col-sm-9 col-md-8 col-lg-9 text-muted margin-bottom citation-standards" jsf:rendered="#{!FilePage.fileMetadata.datasetVersion.deaccessioned}">
                                                    <h:outputText value="#{bundle['dataset.cite.standards.tip']}" escape="false"/>
                                                </div>
                                            </div>
                                        </div>
                                    </div>
                                    <!-- END: DATASET CITATION -->
                                </div>
                                <!-- END: CITATION BLOCK -->

                                <div class="col-xs-12 col-sm-12 col-md-4 col-lg-3 pull-right margin-bottom">
                                    <!-- ActionButtonBlock -->
                                    <div id="actionButtonBlock">
                                            <!-- DOWNLOAD/ACCESS DATASET -->
                                            <div class="btn-group btn-group-justified" 
                                                 jsf:rendered="#{showAccessFileButtonGroup}">
                                                <div class="btn-group">
                                                    <button type="button" class="btn btn-primary btn-access-file dropdown-toggle" data-toggle="dropdown" aria-haspopup="true" aria-expanded="false">
                                                        #{bundle['file.accessBtn']} <span class="caret"></span>
                                                    </button>
                                                    <ul class="dropdown-menu pull-right text-left">
                                                        <!-- Explore/Download/Request Button Block -->
                                                        <ui:fragment rendered="#{!FilePage.fileMetadata.dataFile.filePackage 
                                                                                   or FilePage.fileMetadata.dataFile.filePackage and systemConfig.HTTPDownload}">
                                                            <ui:include src="file-download-button-fragment.xhtml">
                                                                <ui:param name="fileMetadata" value="#{FilePage.fileMetadata}"/>
                                                                <ui:param name="guestbookAndTermsPopupRequired" value="#{FilePage.guestbookAndTermsPopupRequired}"/>
                                                                <ui:param name="requestAccessPopupRequired" value="#{FilePage.requestAccessPopupRequired}"/>
                                                                <ui:param name="guestbookResponse" value="#{FilePage.guestbookResponse}"/>
                                                                <ui:param name="guestbookResponseService" value="#{FilePage.guestbookResponseService}"/>
                                                                <ui:param name="fileDownloadService" value="#{FilePage.fileDownloadService}"/>
                                                                <ui:param name="isFilePg" value="true"/>
                                                                <ui:param name="lockedFromDownload" value="#{FilePage.lockedFromDownload}"/>
                                                                <ui:param name="exploreTools" value="#{FilePage.exploreTools}"/>
                                                                <ui:param name="queryTools" value="#{FilePage.queryTools}"/>
                                                                <ui:param name="anonymized" value="#{FilePage.anonymizedAccess}"/>
                                                                <ui:param name="bean" value="#{FilePage}"/>
                                                            </ui:include>
                                                        </ui:fragment>
                                                        <!-- END: Explore/Download/Request Button Block -->
                                                    </ul>
                                                </div>
                                            </div>

                                            <!-- Edit/Map Button Block -->
                                            <div class="btn-group btn-group-justified" jsf:rendered="#{!widgetWrapper.widgetView}">

                                                <!-- Edit Button Group -->
                                                <div class="btn-group" jsf:rendered="#{dataverseSession.user.authenticated
                                                                         and permissionsWrapper.canIssueUpdateDatasetCommand(FilePage.fileMetadata.datasetVersion.dataset) 
                                                                         and FilePage.deletedFile}">
                                                    <p:commandLink styleClass="btn btn-default btn-access btn-edit" onclick="PF('fileAlreadyDeletedPrevious').show()"
                                                                   title="#{bundle['file.editBtn']}">
                                                        #{bundle['file.editBtn']}
                                                    </p:commandLink>                                                   
                                                </div>
                                                <div class="btn-group" jsf:rendered="#{dataverseSession.user.authenticated
                                                                         and permissionsWrapper.canIssueUpdateDatasetCommand(FilePage.fileMetadata.datasetVersion.dataset)
                                                                         and FilePage.hasValidTermsOfAccess
                                                                         and !FilePage.deletedFile}">
                                                    <button type="button" id="editFile" class="btn btn-default btn-access btn-edit dropdown-toggle #{FilePage.lockedFromEdits ? 'disabled' : ''}" data-toggle="dropdown" aria-haspopup="true" aria-expanded="false"
                                                            disabled="#{FilePage.lockedFromEdits ? 'disabled' : ''}">
                                                        #{bundle['file.editBtn']} <span class="caret"></span>
                                                    </button>
                                                    <ul class="dropdown-menu pull-right text-left">
                                                        <ui:include src="file-edit-button-fragment.xhtml">
                                                            <ui:param name="datasetVersion" value="#{FilePage.fileMetadata.datasetVersion}"/>
                                                            <ui:param name="fileMetadata" value="#{FilePage.fileMetadata}"/>
                                                            <ui:param name="configureTools" value="#{FilePage.configureTools}"/>
                                                            <ui:param name="bean" value="#{FilePage}"/>
                                                            <ui:param name="unrestrictFileAction" value="restrictFile"/>
                                                        </ui:include>
                                                    </ul>
                                                </div>
                                                <!-- END: Edit Button Group -->

                                            </div>
                                            <!-- END: Map/Edit Button Block -->

                                            <!-- Contact/Share Button Group -->
                                            <div class="btn-group btn-group-justified" jsf:rendered="#{!widgetWrapper.widgetView}">
                                                <p:commandLink class="btn btn-default btn-xs btn-contact" title="#{bundle['dataset.email.datasetContactTitle']}"
                                                               update=":contactDialog" oncomplete="PF('contactForm').show()" actionListener="#{sendFeedbackDialog.initUserInput}">
                                                    <f:setPropertyActionListener target="#{sendFeedbackDialog.userMessage}" value=""/>
                                                    <f:setPropertyActionListener target="#{sendFeedbackDialog.userEmail}" value=""/>
                                                    <f:setPropertyActionListener target="#{sendFeedbackDialog.messageSubject}" value=""/>
                                                    <f:setPropertyActionListener target="#{sendFeedbackDialog.recipient}" value="#{FilePage.fileMetadata.dataFile}"/>
                                                    #{bundle['file.contactBtn']}
                                                </p:commandLink>
                                                <p:commandLink styleClass="btn btn-default btn-xs btn-share" rendered="#{!FilePage.fileMetadata.datasetVersion.deaccessioned}"
                                                               title="#{bundle['file.share.fileShare']}"
                                                               oncomplete="PF('shareDialog').show();sharrre();">
                                                    #{bundle['file.shareBtn']}
                                                </p:commandLink>
                                            </div>
                                            <!-- END: Contact/Share Button Group -->
                                    </div>
                                    <!-- END: ActionButtonBlock -->
                                </div>

                                <div style="clear:right;" class="col-xs-12 col-sm-12 col-md-4 col-lg-3 pull-right margin-bottom" 
                                     jsf:rendered="#{!(widgetWrapper.widgetView or FilePage.fileMetadata.dataFile.filePackage or FilePage.fileMetadata.datasetVersion.deaccessioned)}">
                                    <!-- Metrics -->
                                    <div id="metrics-block">
                                        <div id="metrics-heading">
                                            #{bundle['metrics.file.title']}
                                            <ui:fragment rendered="#{!settingsWrapper.makeDataCountDisplayEnabled}">
                                                <span class="glyphicon glyphicon-question-sign tooltip-icon" data-toggle="tooltip" data-placement="auto top" 
                                                    data-trigger="hover" data-original-title="#{bundle['metrics.file.tip.default']}"></span>
                                            </ui:fragment>
                                            <ui:fragment rendered="#{settingsWrapper.makeDataCountDisplayEnabled}">
                                                <a tabindex="0" role="button" class="glyphicon glyphicon-question-sign tooltip-icon" data-toggle="popover" data-placement="auto top" 
                                                    data-trigger="focus" data-html="true" data-content="#{bundle['metrics.file.tip.makedatacount']}"></a>
                                            </ui:fragment>
                                        </div>
                                        <!-- END DATASET CITATION -->
                                        <div id="metrics-body">
                                            <!-- Classic downloads -->
                                            <div class="metrics-count-block" jsf:rendered="#{!settingsWrapper.makeDataCountDisplayEnabled}">
                                                <h:outputFormat value="{0} #{bundle['metrics.downloads']}">
                                                    <f:param value="#{guestbookResponseServiceBean.getCountGuestbookResponsesByDataFileId(FilePage.fileId)}"/>
                                                </h:outputFormat>
                                                <span class="glyphicon glyphicon-question-sign tooltip-icon"
                                                      data-toggle="tooltip" data-placement="auto top" data-original-title="#{bundle['metrics.file.downloads.tip']}"></span>
                                            </div>
                                            <!-- Make Data Count downloads -->
                                            <div class="metrics-count-block" jsf:rendered="#{settingsWrapper.makeDataCountDisplayEnabled}">
                                                <h:outputFormat value="{0} #{bundle['metrics.downloads']}">
                                                    <f:param value="#{guestbookResponseServiceBean.getCountGuestbookResponsesByDataFileId(FilePage.fileId)}"/>
                                                </h:outputFormat>
                                                <span class="glyphicon glyphicon-question-sign tooltip-icon"
                                                        data-toggle="tooltip" data-placement="auto top" data-original-title="#{bundle['metrics.file.downloads.nonmdc.tip']}"></span>
                                            </div>
                                        </div>
                                    </div>
                                    <!-- END: Metrics -->
                                </div>

                                <!-- DEACCESSION ONLY?? NO SUMMARY BLOCK?? RESPONSIVE ORDER HACK BOOTSTRAP 3 https://stackoverflow.com/a/24834574 -->
                                <div jsf:rendered="#{FilePage.fileMetadata.datasetVersion.deaccessioned}" 
                                     id="dataset-colorder-block" class="visible-md-block visible-lg-block col-md-8 col-lg-9"><!--Hack--></div>
                                <!-- END: RESPONSIVE ORDER HACK BOOTSTRAP 3 -->

                                <!-- DEACCESSION REASON -->
                                <div class="col-xs-12 col-sm-12 col-md-8 col-lg-9 margin-bottom" jsf:rendered="#{FilePage.fileMetadata.datasetVersion.deaccessioned}">
                                    <div id="deaccession-reason-block" class="col-xs-12 bg-danger">
                                        <h5 class="margin-top-half">#{bundle['dataset.deaccession.reason']}</h5>
                                        <p>#{FilePage.fileMetadata.datasetVersion.versionNote}</p>
                                        <ui:fragment rendered="#{!empty FilePage.fileMetadata.datasetVersion.archiveNote}">
                                            <p>#{bundle['dataset.beAccessedAt']} <a href="#{FilePage.fileMetadata.datasetVersion.archiveNote}" target="_blank">#{FilePage.fileMetadata.datasetVersion.archiveNote}</a></p>
                                        </ui:fragment>
                                    </div>
                                </div>
                                <!-- END DEACCESSION REASON -->
                            </div>
                            <!-- END: NEW RESPONSIVE ABOVE FOLD BLOCK -->
                        </div>
                    </div>
                    <!-- END Top Button/Citation Blocks -->
                    <div id="contentTabs">
                        <p:tabView id="tabView" widgetVar="content" activeIndex="#{FilePage.selectedTabIndex}">
                            <p:ajax event="tabChange" listener="#{FilePage.tabChanged}" update="@this" />
                            <p:tab id="accessTab" class="padding-none" title="#{bundle['file.dataFilesTab.dataAccess']}"
                                   rendered="#{settingsWrapper.rsyncDownload and FilePage.fileMetadata.dataFile.filePackage and systemConfig.rsyncDownload
                                        and !FilePage.fileMetadata.getDataFile().getOwner().getStorageIdentifier().startsWith('s3://') }">
                                <!-- Access -->
                                <ui:include src="file-data-access-fragment.xhtml">
                                    <ui:param name="fileMetadata" value="#{fileMetadata}"/>
                                    <ui:param name="datasetVersion" value="#{FilePage.fileMetadata.datasetVersion}"/>
                                    <!--  Should be FilePage.fileDownloadService ? -->
                                    <ui:param name="fileDownloadService" value="#{FilePage.fileDownloadService}"/>
                                </ui:include>
                            </p:tab>
                            <p:tab id="previewTab" title="#{FilePage.toolTabTitle}" 
                                   rendered="#{(FilePage.toolsWithPreviews.size() > 0 or FilePage.queryTools.size() > 0) and fileDownloadHelper.canDownloadFile(FilePage.fileMetadata)}">
                                <!-- PREVIEW TERMS/GUESTBOOK FORM -->
<<<<<<< HEAD
                                <ui:fragment rendered="#{FilePage.guestbookAndTermsPopupRequired and !FilePage.termsMet}">
                                    <ui:include src="guestbook-terms-popup-fragment.xhtml">
=======
                                <ui:fragment rendered="#{FilePage.downloadPopupRequired and !FilePage.termsMet and (FilePage.getSelectedTool().previewTool or FilePage.getSelectedTool().queryTool)}">
                                    <ui:include id="previewGB" src="file-download-popup-fragment.xhtml">
>>>>>>> b215f564
                                        <ui:param name="popupContext" value="previewTab"/>
                                        <ui:param name="workingVersion" value="#{FilePage.fileMetadata.datasetVersion}"/>
                                        <ui:param name="guestbookAndTermsPopupRequired" value="#{FilePage.guestbookAndTermsPopupRequired}"/>
                                        <ui:param name="hasRestrictedFile" value="#{FilePage.fileMetadata.restricted}"/>
                                        <ui:param name="guestbookResponse" value="#{FilePage.guestbookResponse}"/>
                                        <ui:param name="guestbookResponseService" value="#{FilePage.guestbookResponseService}"/>
                                        <ui:param name="fileDownloadService" value="#{FilePage.fileDownloadService}"/>
                                        <ui:param name="lockedFromDownload" value="#{FilePage.lockedFromDownload}"/>
                                        <ui:param name="termsGuestbookPopupAction" value="#{FilePage.termsGuestbookPopupAction}"/>
                                        <ui:param name="guestbookPopupRequiredAtDownload" value="#{FilePage.guestbookPopupRequiredAtDownload}"/>
                                    </ui:include>
                                </ui:fragment>   
                                <!-- PREVIEW EXTERNAL TOOL -->
                                <ui:fragment rendered="#{(!FilePage.guestbookAndTermsPopupRequired) or (FilePage.guestbookAndTermsPopupRequired and FilePage.termsMet)}">
                                <div class="btn-toolbar margin-bottom" role="toolbar" aria-label="#{bundle['file.previewTab.button.label']}">
                                    <!-- Preview Button Group -->
                                    <div class="btn-group" jsf:rendered="#{FilePage.allAvailableTools.size() > 1 and fileDownloadHelper.canDownloadFile(FilePage.fileMetadata)}">
                                        <button type="button" id="selectTool" class="btn btn-default dropdown-toggle" data-toggle="dropdown">
                                             #{bundle['file.toolsTab.button.label']} <span class="caret"></span>
                                        </button>
                                        
                                        <ui:fragment rendered="#{FilePage.allAvailableTools.size() > 1}">
                                        <ul class="dropdown-menu">
                                            <ui:repeat value="#{FilePage.allAvailableTools}" var="tool">
                                                <li>
                                                    <h:commandLink action="#{FilePage.setSelectedTool(tool)}">
                                                        <h:outputText value="#{tool.getDisplayNameLang()}"/>
                                                    </h:commandLink>
                                                </li>
                                            </ui:repeat>
                                        </ul>
                                        </ui:fragment>                                        
                                    </div>
                                    <!-- END: Preview Button Group -->
                                    <div class="btn-group" jsf:rendered="#{(FilePage.toolsWithPreviews.size() > 0 or FilePage.queryTools.size() > 0) and fileDownloadHelper.canDownloadFile(FilePage.fileMetadata)}">
                                        <!-- Modular/Configured Explore Tool -->
                                        <h:commandLink rendered="#{!guestbookAndTermsPopupRequired}" 
                                                         type="submit"
                                                         styleClass="btn btn-default #{(FilePage.fileMetadata.dataFile.ingestInProgress) ? 'disabled' : ''}"
                                                         disabled="#{(FilePage.fileMetadata.dataFile.ingestInProgress or lockedFromDownload) ? 'disabled' : ''}"
                                                         action="#{FilePage.fileDownloadService.explore(FilePage.guestbookResponse, FilePage.fileMetadata, FilePage.selectedTool)}">
                                            <span class="glyphicon glyphicon-#{FilePage.selectedTool.exploreTool ? 'equalizer' : 'new-window'}"></span>
                                            <h:outputFormat value="#{FilePage.selectedTool.exploreTool ? bundle['file.previewTab.exploreBtn'] : bundle['file.previewTab.openBtn']}">
                                                <f:param value="#{bundle.explore}"/>
                                                <f:param value="#{FilePage.selectedTool.getDisplayNameLang()}"/>
                                            </h:outputFormat>
                                        </h:commandLink>
                                        <p:commandLink rendered="#{guestbookAndTermsPopupRequired}"
                                                         action="#{FilePage.guestbookResponseService.modifyDatafileAndFormat(FilePage.guestbookResponse, FilePage.fileMetadata, 'externalTool', FilePage.selectedTool)}"
                                                         styleClass="btn btn-default"
                                                         disabled="#{(FilePage.fileMetadata.dataFile.ingestInProgress or lockedFromDownload) ? 'disabled' : ''}"
                                                         type="submit"
                                                         process="@this"
                                                         update="@widgetVar(guestbookAndTermsPopup)"
                                                         oncomplete="PF('guestbookAndTermsPopup').show();handleResizeDialog('guestbookAndTermsPopup');">
                                            <span class="glyphicon glyphicon-#{FilePage.selectedTool.exploreTool ? 'equalizer' : 'new-window'}"></span>
                                            <h:outputFormat value="#{FilePage.selectedTool.exploreTool ? bundle['file.previewTab.exploreBtn'] : bundle['file.previewTab.openBtn']}">
                                                <f:param value="#{bundle.explore}"/>
                                                <f:param value="#{FilePage.selectedTool.getDisplayNameLang()}"/>
                                            </h:outputFormat>
                                        </p:commandLink>
                                    </div>
                                </div>
                                <!-- FRAME EXTERNAL TOOL EMBED -->
                                <div id="previewPresentation" class="embed-responsive embed-responsive-16by9" jsf:rendered="#{(FilePage.toolsWithPreviews.size() > 0  or FilePage.queryTools.size() > 0) and fileDownloadHelper.canDownloadFile(FilePage.fileMetadata)}">
                                    <iframe role="presentation" title="#{bundle['file.previewTab.presentation']}" src="#{FilePage.preview(FilePage.selectedTool)}"></iframe>
                                </div>
                                </ui:fragment>
                            </p:tab>
                            <p:tab id="metadataMapTab" class="padding-none" title="#{bundle['file.dataFilesTab.metadata.header']}"
                                   rendered="#{(!FilePage.fileMetadata.datasetVersion.deaccessioned or 
                                                              (FilePage.fileMetadata.datasetVersion.deaccessioned and FilePage.canUpdateDataset()))}">
                                <!-- Metadata -->
                                <div class="button-block tab-header margin-bottom text-right">
                                    <!-- Add + Edit Metadata Button -->
                                    <h:outputLink styleClass="btn btn-default btn-access #{FilePage.lockedFromEdits ? 'disabled' : ''}"
                                                  value="/editdatafiles.xhtml?selectedFileIds=#{FilePage.fileMetadata.dataFile.id}&#38;datasetId=#{FilePage.fileMetadata.datasetVersion.dataset.id}&#38;referrer=FILE"
                                                  rendered="#{!widgetWrapper.widgetView and (dataverseSession.user.authenticated
                                                     and permissionsWrapper.canIssueUpdateDatasetCommand(FilePage.fileMetadata.datasetVersion.dataset)
                                                     and !FilePage.deletedFile)}"
                                                  disabled="#{FilePage.lockedFromEdits ? 'disabled' : ''}">
                                        <span class="glyphicon glyphicon-pencil"/> #{bundle['file.dataFilesTab.metadata.addBtn']}
                                    </h:outputLink>
                                    <div class="btn-group" jsf:rendered="#{!widgetWrapper.widgetView and (dataverseSession.user.authenticated
                                                         and permissionsWrapper.canIssueUpdateDatasetCommand(FilePage.fileMetadata.datasetVersion.dataset) 
                                                         and (FilePage.deletedFile))}">
                                        <button class="btn btn-default btn-access #{FilePage.lockedFromEdits ? 'disabled' : ''}" onclick="PF('fileAlreadyDeletedPrevious').show()" type="button"
                                                disabled="#{FilePage.lockedFromEdits ? 'disabled' : ''}">
                                            <span class="glyphicon glyphicon-pencil"/> #{bundle['file.dataFilesTab.metadata.addBtn']}
                                        </button>
                                    </div>
                                    <!-- Export Button -->
                                    <div class="btn-group" jsf:rendered="#{FilePage.fileMetadata.datasetVersion.dataset.released}">
                                        <button class="btn btn-default btn-export dropdown-toggle" type="button" data-toggle="dropdown">
                                            <span class="glyphicon glyphicon-export"/> #{bundle['dataset.exportBtn']} <span class="caret"/>
                                        </button>
                                        <ul class="dropdown-menu pull-right text-left">
                                            <ui:repeat var="exporter" value="#{FilePage.getExporters()}">
                                                <li>
                                                    <h:outputLink value="#{exporter[1]}" target="_blank">
                                                        <h:outputText value="#{exporter[0]}"/>
                                                    </h:outputLink>
                                                </li>  
                                            </ui:repeat>
                                        </ul>
                                    </div>
                                </div>
                                <div class="panel panel-default">
                                    <div data-toggle="collapse" data-target="#panelCollapseFMD" class="panel-heading text-info">
                                        #{bundle['file.metadataTab.fileMetadata.header']} &#160;<span class="glyphicon glyphicon-chevron-up"/>
                                    </div>
                                    <div id="panelCollapseFMD" class="collapse in">
                                        <div class="panel-body metadata-container">
                                            <table class="metadata">
                                                <tbody>
                                                    <tr id="filePreviewBlock">
                                                        <th scope="row">
                                                            #{bundle['file.metadata.preview']}
                                                        </th>
                                                        <td>
                                                            <div id="file-preview-icon-block">
                                                                <div id="border-block" style="border:0;">
                                                                    <div id="preview-square">
                                                                        <span class="icon-#{dataFileServiceBean.getFileThumbnailClass(FilePage.fileMetadata.dataFile)} text-muted" jsf:rendered="#{!FilePage.isThumbnailAvailable(FilePage.fileMetadata)}"/>
                                                                        <p:graphicImage styleClass="img-responsive" value="/api/access/datafile/#{FilePage.fileId}?imageThumb=400" 
                                                                                        alt="#{FilePage.fileMetadata.label}" rendered="#{FilePage.isThumbnailAvailable(FilePage.fileMetadata)}"/>
                                                                    </div>
                                                                </div>
                                                            </div>
                                                        </td>
                                                    </tr>
                                                    <tr id="fileCategoriesBlock" jsf:rendered="#{!(empty FilePage.fileMetadata.categoriesByName) or !(empty FilePage.fileMetadata.dataFile.tags)}">
                                                        <th scope="row">
                                                            #{bundle['file.metadata.filetags']}
                                                        </th>
                                                        <td id="fileCategoriesList"   >
                                                            <div id="file-tags" > 
                                                                <ui:repeat value="#{FilePage.fileMetadata.categoriesByName}" var="tag">
                                                                    <h:outputText value="#{tag}" styleClass="label label-default" />
                                                                </ui:repeat>
                                                                <ui:repeat value="#{FilePage.fileMetadata.dataFile.tagLabels}" var="tag" varStatus="loop" >
                                                                    <h:outputText value="#{loop.first ? '&lt;br/&gt;': '' }" escape="false"/>
                                                                    <h:outputText value="#{tag}" styleClass="label label-info"/>
                                                                </ui:repeat>
                                                            </div>
                                                        </td>    
                                                    </tr>
                                                    <tr id="filePersistentIdBlock" jsf:rendered="#{FilePage.file.identifier != null}">
                                                        <th scope="row">
                                                            #{bundle['file.metadata.persistentId']}
                                                        </th>
                                                        <td>#{FilePage.file.getGlobalId()}</td>
                                                    </tr>
                                                    <tr id="fileDownloadUrlBlock" jsf:rendered="#{FilePage.publiclyDownloadable and !FilePage.fileMetadata.dataFile.filePackage}">
                                                        <!--Only show Public download url if identifier is available -->
                                                        <th scope="row">
                                                            #{bundle['file.metadataTab.fileMetadata.downloadUrl.label']}
                                                        </th>
                                                        <td>
                                                            <p class="help-block">
                                                                <h:outputFormat value="#{bundle['file.metadataTab.fileMetadata.downloadUrl.info']}" escape="false">
                                                                    <f:param value="#{systemConfig.guidesBaseUrl}"/>
                                                                    <f:param value="#{systemConfig.guidesVersion}"/>
                                                                </h:outputFormat>
                                                            </p>
                                                            <code><h:outputText value="#{FilePage.publicDownloadUrl}"/></code>
                                                        </td>
                                                    </tr>
                                                    <tr id="fileUnfBlock" jsf:rendered="#{!(empty FilePage.file.unf)}">
                                                        <th scope="row">
                                                            #{bundle['file.metadataTab.fileMetadata.unf.label']}
                                                        </th>
                                                        <td>#{FilePage.file.unf}</td>
                                                    </tr>
                                                    <tr id="fileChecksumBlock" jsf:rendered="#{!(empty FilePage.file.checksumValue)}">
                                                        <th scope="row">
                                                            #{FilePage.file.tabularData ? FilePage.file.originalChecksumType : FilePage.file.checksumType}
                                                        </th>
                                                        <td class="checksum-block">#{FilePage.file.checksumValue}</td>
                                                    </tr>
                                                    <tr id="fileDepositDateBlock">
                                                        <th scope="row">
                                                            #{bundle['file.metadataTab.fileMetadata.depositDate.label']}
                                                        </th>
                                                        <td>#{FilePage.file.createDateFormattedYYYYMMDD}</td>
                                                    </tr>
                                                    <tr id="metadataReleaseDateBlock" jsf:rendered="#{FilePage.file.released}">
                                                        <th scope="row">
                                                            #{bundle['file.metadataTab.fileMetadata.metadataReleaseDate.label']}
                                                        </th>
                                                        <td>#{FilePage.file.publicationDateFormattedYYYYMMDD}
                                                        </td>
                                                    </tr>
                                                    <tr id="fileEPublicationDateBlock" jsf:rendered="#{FilePage.file.released or !(empty FilePage.file.embargo)}">
                                                        <th scope="row">
                                                            #{bundle['file.metadataTab.fileMetadata.publicationDate.label']}
                                                        </th>
                                                        <td>#{!(empty FilePage.file.embargo) ? FilePage.embargoPhrase: ''} #{!(empty FilePage.file.embargo) ? FilePage.file.embargo.dateAvailable : FilePage.file.publicationDateFormattedYYYYMMDD}
                                                        </td>
                                                    </tr>
                                                    <tr id="fileEmbargoBlock" jsf:rendered="#{!(empty FilePage.file.embargo) and ! (empty FilePage.file.embargo.reason)}">
                                                        <th scope="row">
                                                            #{bundle['file.metadataTab.fileMetadata.embargoReason.label']}
                                                        </th>
                                                        <td>#{FilePage.file.embargo.reason}
                                                        </td>
                                                    </tr>
                                                    <tr id="fileSizeBlock" jsf:rendered="#{!(empty FilePage.file.friendlySize)}">
                                                        <th scope="row">
                                                            #{bundle['file.metadataTab.fileMetadata.size.label']}
                                                        </th>
                                                        <td>#{FilePage.file.friendlySize}</td>
                                                    </tr>
                                                    <tr id="fileTypeBlock" jsf:rendered="#{!(empty FilePage.file.friendlyType)}">
                                                        <th scope="row">
                                                            #{bundle['file.metadataTab.fileMetadata.type.label']}
                                                        </th>
                                                        <td>#{FilePage.file.friendlyType}</td>
                                                    </tr>
                                                    <tr id="fileVariablesBlock" jsf:rendered="#{!(empty FilePage.file.dataTable.varQuantity)}">
                                                        <th scope="row">
                                                            #{bundle['file.metaData.dataFile.dataTab.variables']}
                                                        </th>
                                                        <td>#{FilePage.file.dataTable.varQuantity}</td>
                                                    </tr>
                                                    <tr id="fileObservationsBlock" jsf:rendered="#{!(empty FilePage.file.dataTable.caseQuantity)}">
                                                        <th scope="row">
                                                            #{bundle['file.metaData.dataFile.dataTab.observations']}
                                                        </th>
                                                        <td>#{FilePage.file.dataTable.caseQuantity}</td>
                                                    </tr>
                                                    <tr id="filePathBlock" jsf:rendered="#{!empty FilePage.fileMetadata.directoryLabel}">
                                                        <th scope="row">
                                                            #{bundle['file.metadataTab.fileMetadata.hierarchy.label']}
                                                        </th>
                                                        <td>#{FilePage.fileMetadata.directoryLabel}/</td>
                                                    </tr>
                                                    <tr id="fileDescriptionBlock" jsf:rendered="#{!(empty FilePage.fileMetadata.description)}">
                                                        <th scope="row">
                                                            #{bundle['file.metadataTab.fileMetadata.description.label']}
                                                        </th>
                                                        <td>#{FilePage.fileMetadata.description}</td>
                                                    </tr>
                                                </tbody>
                                            </table>
                                        </div>
                                    </div>
                                </div>
                            </p:tab>
                            <p:tab id="versionsTab" title="#{bundle['file.dataFilesTab.versions']}">
                                <!-- Versions -->
                                <ui:include src="file-versions.xhtml">
                                  <ui:param name="anonymized" value="#{FilePage.anonymizedAccess}"/>
                                </ui:include>
                            </p:tab>
                        </p:tabView>
                    </div>
                    <!-- POPUPS -->
                    <ui:include src="file-edit-popup-fragment.xhtml" rendered="#{dataverseSession.user.authenticated and FilePage.canUpdateDataset()}">
                        <ui:param name="datasetVersion" value="#{FilePage.fileMetadata.datasetVersion}"/>
                        <ui:param name="bean" value="#{FilePage}"/>
                        <ui:param name="restrictFileAction" value="restrictFile"/>
                        <ui:param name="deleteFileAction" value="deleteFile"/>
                        <ui:param name="saveEmbargoAction" value="saveEmbargo"/>
                        <ui:param name="updateElements" value=":fileForm:embargoInputs"/>
                        
                    </ui:include> 
                    <p:dialog id="shareDialog" header="#{bundle['file.share.title']}" widgetVar="shareDialog" modal="true" rendered="#{!FilePage.fileMetadata.datasetVersion.deaccessioned}">
                        <p class="help-block">#{bundle['file.share.tip']}</p>
                        <div id="sharrre-widget" data-text="#{bundle['file.share.text']}" data-url="#{systemConfig.dataverseSiteUrl}/file.xhtml?#{empty FilePage.fileMetadata.dataFile.globalId ? 'fileId' : 'persistentId'}=#{empty FilePage.fileMetadata.dataFile.globalId ? FilePage.fileMetadata.dataFile.id : FilePage.fileMetadata.dataFile.globalId.asString()}&amp;version=#{FilePage.fileMetadata.datasetVersion.friendlyVersionNumber}"></div>
                        <div class="button-block">
                            <button class="btn btn-default" onclick="PF('shareDialog').hide()" type="button">
                                #{bundle.close}
                            </button>
                        </div>
                    </p:dialog>                                                              

                    <p:dialog id="downloadPackagePopup" styleClass="smallPopUp" header="#{bundle['packageDownload.title']}" widgetVar="downloadPackagePopup" modal="true">
                         <ui:include src="package-download-popup-fragment.xhtml">
                            <ui:param name="workingVersion" value="#{FilePage.fileMetadata.datasetVersion}"/>
                            <ui:param name="guestbookAndTermsPopupRequired" value="#{FilePage.guestbookAndTermsPopupRequired}"/>
                            <ui:param name="guestbookResponse" value="#{FilePage.guestbookResponse}"/>
                            <ui:param name="guestbookResponseService" value="#{FilePage.guestbookResponseService}"/>
                            <ui:param name="fileDownloadService" value="#{FilePage.fileDownloadService}"/>
                            <ui:param name="lockedFromDownload" value="#{FilePage.lockedFromDownload}"/>
                        </ui:include>
                    </p:dialog>                  
                    <p:dialog id="guestbookAndTermsPopup" styleClass="largePopUp" header="#{bundle['file.downloadDialog.header']}" widgetVar="guestbookAndTermsPopup" modal="true">
                        <o:importFunctions type="edu.harvard.iq.dataverse.util.MarkupChecker" />
                        <ui:include src="guestbook-terms-popup-fragment.xhtml">
                            <ui:param name="workingVersion" value="#{FilePage.fileMetadata.datasetVersion}"/>
                            <ui:param name="someActivelyEmbargoedFiles" value="#{FilePage.cantRequestDueToEmbargo}"/>
                            <ui:param name="guestbookAndTermsPopupRequired" value="#{FilePage.guestbookAndTermsPopupRequired}"/>
                            <ui:param name="guestbookResponse" value="#{FilePage.guestbookResponse}"/>
                            <ui:param name="fileDownloadHelper" value="#{FilePage.fileDownloadHelper}"/>
                            <ui:param name="fileDownloadService" value="#{FilePage.fileDownloadService}"/>
                            <ui:param name="termsGuestbookPopupAction" value="#{FilePage.termsGuestbookPopupAction}"/>
                            <ui:param name="guestbookPopupRequiredAtDownload" value="#{FilePage.guestbookPopupRequiredAtDownload}"/>
                            
                        </ui:include>
                    </p:dialog>
                    <ui:include rendered="#{systemConfig.provCollectionEnabled}" src="provenance-popups-fragment.xhtml">
                        <ui:param name="saveInPopup" value="true"/>
                    </ui:include>
                    <!-- Request Access Sign Up/Log In Button -->
                    <p:dialog id="accessGuest" header="#{bundle['file.requestAccess']}" widgetVar="accessSignUpLogIn_popup" modal="true">
                        <p class="help-block">
                            <span class="glyphicon glyphicon-exclamation-sign text-danger"/>&#160;
                            <h:outputFormat styleClass="text-danger" value="#{dataverseHeaderFragment.signupAllowed ? bundle['file.requestAccess.dialog.msg.signup'] : bundle['file.requestAccess.dialog.msg']}" escape="false">
                                <f:param value="#{navigationWrapper.redirectPage}"/>
                                <f:param value="#{dataverseHeaderFragment.getSignupUrl(navigationWrapper.redirectPage)}"/>
                                <f:param value="#{widgetWrapper.widgetView ? '_blank' : '_self'}"/>
                            </h:outputFormat>
                        </p>
                        <div class="button-block">
                            <button class="btn btn-default" onclick="PF('accessSignUpLogIn_popup').hide();" type="button">
                                #{bundle.close}
                            </button>
                        </div>
                    </p:dialog>                 
                    <p:dialog id="computeAccessDenied" styleClass="smallPopUp" header="#{bundle['dataset.compute.computeBtn']}" widgetVar="computeAccessDeniedPopup" modal="true">
                        <p class="text-danger"><span class="glyphicon glyphicon-exclamation-sign"/> #{bundle['file.compute.fileAccessDenied']}</p>
                        <div class="button-block">
                            <button class="btn btn-default" onclick="PF('computeAccessDeniedPopup').hide();" type="button">
                                #{bundle.close}
                            </button>
                        </div>
                    </p:dialog>
                </h:form>
                <script>
                    //<![CDATA[
                    function editTerms(){                             
                        PF('accessPopup').show();
                    }
                    //]]>
                </script>
            </ui:define>
        </ui:composition>
    </h:body>
</html><|MERGE_RESOLUTION|>--- conflicted
+++ resolved
@@ -348,13 +348,8 @@
                             <p:tab id="previewTab" title="#{FilePage.toolTabTitle}" 
                                    rendered="#{(FilePage.toolsWithPreviews.size() > 0 or FilePage.queryTools.size() > 0) and fileDownloadHelper.canDownloadFile(FilePage.fileMetadata)}">
                                 <!-- PREVIEW TERMS/GUESTBOOK FORM -->
-<<<<<<< HEAD
-                                <ui:fragment rendered="#{FilePage.guestbookAndTermsPopupRequired and !FilePage.termsMet}">
-                                    <ui:include src="guestbook-terms-popup-fragment.xhtml">
-=======
-                                <ui:fragment rendered="#{FilePage.downloadPopupRequired and !FilePage.termsMet and (FilePage.getSelectedTool().previewTool or FilePage.getSelectedTool().queryTool)}">
-                                    <ui:include id="previewGB" src="file-download-popup-fragment.xhtml">
->>>>>>> b215f564
+                                <ui:fragment rendered="#{FilePage.guestbookAndTermsPopupRequired and !FilePage.termsMet and (FilePage.getSelectedTool().previewTool or FilePage.getSelectedTool().queryTool)}">
+                                    <ui:include id="previewGB" src="guestbook-terms-popup-fragment.xhtml">
                                         <ui:param name="popupContext" value="previewTab"/>
                                         <ui:param name="workingVersion" value="#{FilePage.fileMetadata.datasetVersion}"/>
                                         <ui:param name="guestbookAndTermsPopupRequired" value="#{FilePage.guestbookAndTermsPopupRequired}"/>
@@ -366,7 +361,7 @@
                                         <ui:param name="termsGuestbookPopupAction" value="#{FilePage.termsGuestbookPopupAction}"/>
                                         <ui:param name="guestbookPopupRequiredAtDownload" value="#{FilePage.guestbookPopupRequiredAtDownload}"/>
                                     </ui:include>
-                                </ui:fragment>   
+                                </ui:fragment>
                                 <!-- PREVIEW EXTERNAL TOOL -->
                                 <ui:fragment rendered="#{(!FilePage.guestbookAndTermsPopupRequired) or (FilePage.guestbookAndTermsPopupRequired and FilePage.termsMet)}">
                                 <div class="btn-toolbar margin-bottom" role="toolbar" aria-label="#{bundle['file.previewTab.button.label']}">
@@ -386,7 +381,7 @@
                                                 </li>
                                             </ui:repeat>
                                         </ul>
-                                        </ui:fragment>                                        
+                                        </ui:fragment>
                                     </div>
                                     <!-- END: Preview Button Group -->
                                     <div class="btn-group" jsf:rendered="#{(FilePage.toolsWithPreviews.size() > 0 or FilePage.queryTools.size() > 0) and fileDownloadHelper.canDownloadFile(FilePage.fileMetadata)}">
