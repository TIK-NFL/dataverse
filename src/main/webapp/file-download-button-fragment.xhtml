--- conflicted
+++ resolved
@@ -269,20 +269,7 @@
                     <li role="presentation" class="divider"></li>
                 </ui:remove>
                 <li>
-<<<<<<< HEAD
                     <p:commandLink rendered="#{!downloadPopupRequired and !(fileMetadata.dataFile.originalFormatLabel == 'UNKNOWN')}"
-=======
-                    <h:commandLink rendered="#{!downloadPopupRequired}"
-                                   styleClass="#{(fileMetadata.dataFile.ingestInProgress) ? 'disabled' : ''}"
-                                   disabled="#{(fileMetadata.dataFile.ingestInProgress or lockedFromDownload) ? 'disabled' : ''}"
-                                   action="#{fileDownloadService.explore(guestbookResponse, fileMetadata, tool )}">
-                        #{tool.getDisplayNameLang()}
-                    </h:commandLink>
-                    <!--The modifyDatafileAndFormat method below was added because on the dataset page, "tool" is null in the popup so we store it in the guestbookResponse because we know we'll need it later in the popup.-->
-                    <p:commandLink rendered="#{downloadPopupRequired}"
-                                   action="#{guestbookResponseService.modifyDatafileAndFormat(guestbookResponse, fileMetadata, 'externalTool', tool)}"
-                                   disabled="#{(fileMetadata.dataFile.ingestInProgress or lockedFromDownload) ? 'disabled' : ''}"
->>>>>>> 3c2e7e68
                                    process="@this"
                                    disabled="#{(fileMetadata.dataFile.ingestInProgress or lockedFromDownload) ? 'disabled' : ''}" 
                                    actionListener="#{fileDownloadService.writeGuestbookAndStartFileDownload(guestbookResponse, fileMetadata, 'original')}">
@@ -296,13 +283,9 @@
                                    action="#{guestbookResponseService.modifyDatafileAndFormat(guestbookResponse, fileMetadata, 'original' )}"
                                    update="@widgetVar(downloadPopup)"
                                    oncomplete="PF('downloadPopup').show();handleResizeDialog('downloadPopup');">
-<<<<<<< HEAD
                         <h:outputFormat value="#{bundle['file.downloadBtn.format.original']}">
                             <f:param value="#{fileMetadata.dataFile.originalFormatLabel}"/>
                         </h:outputFormat>
-=======
-                        #{tool.getDisplayNameLang()}
->>>>>>> 3c2e7e68
                     </p:commandLink>
                 </li>
                 <li>
@@ -487,7 +470,7 @@
                                        styleClass="#{(fileMetadata.dataFile.ingestInProgress) ? 'disabled' : ''}"
                                        disabled="#{(fileMetadata.dataFile.ingestInProgress or lockedFromDownload) ? 'disabled' : ''}"
                                        action="#{fileDownloadService.explore(guestbookResponse, fileMetadata, tool )}">
-                            #{tool.displayName}
+                            #{tool.getDisplayNameLang()}
                         </h:commandLink>
                         <!--The modifyDatafileAndFormat method below was added because on the dataset page, "tool" is null in the popup so we store it in the guestbookResponse because we know we'll need it later in the popup.-->
                         <p:commandLink rendered="#{downloadPopupRequired}"
@@ -496,7 +479,7 @@
                                        process="@this"
                                        update="@widgetVar(downloadPopup)"
                                        oncomplete="PF('downloadPopup').show();handleResizeDialog('downloadPopup');">
-                            #{tool.displayName}
+                            #{tool.getDisplayNameLang()}
                         </p:commandLink>
                     </li>
                 </ui:repeat>
@@ -547,7 +530,7 @@
                                        styleClass="#{(fileMetadata.dataFile.ingestInProgress) ? 'disabled' : ''}"
                                        disabled="#{(fileMetadata.dataFile.ingestInProgress or lockedFromDownload) ? 'disabled' : ''}"
                                        action="#{fileDownloadService.explore(guestbookResponse, fileMetadata, tool )}">
-                            #{tool.displayName}
+                            #{tool.getDisplayNameLang()}
                         </h:commandLink>
                         <!--The modifyDatafileAndFormat method below was added because on the dataset page, "tool" is null in the popup so we store it in the guestbookResponse because we know we'll need it later in the popup.-->
                         <p:commandLink rendered="#{downloadPopupRequired}"
@@ -556,7 +539,7 @@
                                        process="@this"
                                        update="@widgetVar(downloadPopup)"
                                        oncomplete="PF('downloadPopup').show();handleResizeDialog('downloadPopup');">
-                            #{tool.displayName}
+                            #{tool.getDisplayNameLang()}
                         </p:commandLink>
                     </li>
                 </ui:repeat>
