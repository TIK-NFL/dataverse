--- conflicted
+++ resolved
@@ -512,57 +512,6 @@
         return retValue;
     }
 
-<<<<<<< HEAD
-        retValue = outStream.toString();
-        
-        return retValue; 
-    }
-    
-    
-    /*
-     * GET method for retrieving various auxiliary files associated with 
-     * a tabular datafile.
-     */
-    
-    @Path("datafile/{fileId}/auxiliary/{origin}")
-    @GET
-    public Response listDatafileMetadataAux(@PathParam("fileId") String fileId,
-            @PathParam("origin") String origin,
-            @QueryParam("key") String apiToken,
-            @Context UriInfo uriInfo,
-            @Context HttpHeaders headers,
-            @Context HttpServletResponse response) throws ServiceUnavailableException {
-
-        DataFile df = findDataFileOrDieWrapper(fileId);
-
-        if (apiToken == null || apiToken.equals("")) {
-            apiToken = headers.getHeaderString(API_KEY_HEADER);
-        }
-
-        List<AuxiliaryFile> auxFileList = auxiliaryFileService.listAuxiliaryFiles(df, origin);
-
-        if (auxFileList == null || auxFileList.isEmpty()) {
-            throw new NotFoundException("No Auxiliary files exist for datafile " + fileId + " and the specified origin");
-        }
-        boolean isAccessAllowed = isAccessAuthorized(df, apiToken);
-        JsonArrayBuilder jab = Json.createArrayBuilder();
-        auxFileList.forEach(auxFile -> {
-            if (isAccessAllowed || auxFile.getIsPublic()) {
-                JsonObjectBuilder job = Json.createObjectBuilder();
-                job.add("formatTag", auxFile.getFormatTag());
-                job.add("formatVersion", auxFile.getFormatVersion());
-                job.add("fileSize", auxFile.getFileSize());
-                job.add("contentType", auxFile.getContentType());
-                job.add("isPublic", auxFile.getIsPublic());
-                job.add("type",  auxFile.getType());
-                jab.add(job);
-            }
-        });
-        return ok(jab);
-    }
-
-=======
->>>>>>> 1b89c594
     /*
      * GET method for retrieving various auxiliary files associated with 
      * a tabular datafile.
