/*
 Copyright (C) 2005-2013, by the President and Fellows of Harvard College.

 Licensed under the Apache License, Version 2.0 (the "License");
 you may not use this file except in compliance with the License.
 You may obtain a copy of the License at

 http://www.apache.org/licenses/LICENSE-2.0

 Unless required by applicable law or agreed to in writing, software
 distributed under the License is distributed on an "AS IS" BASIS,
 WITHOUT WARRANTIES OR CONDITIONS OF ANY KIND, either express or implied.
 See the License for the specific language governing permissions and
 limitations under the License.

 Dataverse Network - A web application to share, preserve and analyze research data.
 Developed at the Institute for Quantitative Social Science, Harvard University.
 Version 3.0.
 */
package edu.harvard.iq.dataverse.ingest.tabulardata.impl.plugins.csv;

import java.io.FileReader;
import java.io.InputStreamReader;

import edu.harvard.iq.dataverse.DataTable;
import edu.harvard.iq.dataverse.datavariable.DataVariable;

import edu.harvard.iq.dataverse.ingest.tabulardata.TabularDataFileReader;
import edu.harvard.iq.dataverse.ingest.tabulardata.spi.TabularDataFileReaderSpi;
import edu.harvard.iq.dataverse.ingest.tabulardata.TabularDataIngest;
import edu.harvard.iq.dataverse.util.BundleUtil;
import java.io.BufferedInputStream;
import java.io.BufferedReader;
import java.io.File;
import java.io.FileWriter;
import java.io.IOException;
import java.io.PrintWriter;
import java.math.BigDecimal;
import java.math.MathContext;
import java.math.RoundingMode;
import java.text.ParseException;
import java.text.ParsePosition;
import java.text.SimpleDateFormat;
import java.util.ArrayList;
import java.util.Arrays;
import java.util.Date;
import java.util.HashSet;
import java.util.List;
import java.util.Map;
import java.util.Set;
import java.util.logging.Logger;
import org.apache.commons.csv.CSVFormat;
import org.apache.commons.lang.StringUtils;
import org.apache.commons.csv.CSVParser;
import org.apache.commons.csv.CSVPrinter;
import org.apache.commons.csv.CSVRecord;

/**
 * Dataverse 4.0 implementation of <code>TabularDataFileReader</code> for the
 * plain CSV file with a variable name header.
 *
 *
 * @author Oscar Smith
 *
 * This implementation uses the Apache CSV Parser
 */
public class CSVFileReader extends TabularDataFileReader {

    private static final Logger dbglog = Logger.getLogger(CSVFileReader.class.getPackage().getName());
    private static final int DIGITS_OF_PRECISION_DOUBLE = 15;
    private static final String FORMAT_IEEE754 = "%+#." + DIGITS_OF_PRECISION_DOUBLE + "e";
    private MathContext doubleMathContext;
    private CSVFormat inFormat = CSVFormat.EXCEL;
    private Set<Character> firstNumCharSet = new HashSet<>();

    // DATE FORMATS
    private static SimpleDateFormat[] DATE_FORMATS = new SimpleDateFormat[]{
        new SimpleDateFormat("yyyy-MM-dd"), //new SimpleDateFormat("yyyy/MM/dd"),
    //new SimpleDateFormat("MM/dd/yyyy"),
    //new SimpleDateFormat("MM-dd-yyyy"),
    };

    // TIME FORMATS
    private static SimpleDateFormat[] TIME_FORMATS = new SimpleDateFormat[]{
        // Date-time up to seconds with timezone, e.g. 2013-04-08 13:14:23 -0500
        new SimpleDateFormat("yyyy-MM-dd HH:mm:ss z"),
        // Date-time up to seconds and no timezone, e.g. 2013-04-08 13:14:23
        new SimpleDateFormat("yyyy-MM-dd HH:mm:ss")
    };

    public CSVFileReader(TabularDataFileReaderSpi originator) {
        super(originator);
    }

    private void init() throws IOException {
        doubleMathContext = new MathContext(DIGITS_OF_PRECISION_DOUBLE, RoundingMode.HALF_EVEN);
        firstNumCharSet.addAll(Arrays.asList(new Character[]{'+', '-', '0', '1', '2', '3', '4', '5', '6', '7', '8', '9'}));
    }

    /**
     * Reads a CSV file, converts it into a dataverse DataTable.
     *
     * @param stream a <code>BufferedInputStream</code>.
     * @return an <code>TabularDataIngest</code> object
     * @throws java.io.IOException if a reading error occurs.
     */
    @Override
    public TabularDataIngest read(BufferedInputStream stream, File dataFile) throws IOException {
        init();

        if (stream == null) {
            throw new IOException(BundleUtil.getStringFromBundle("ingest.csv.nullStream"));
        }
        TabularDataIngest ingesteddata = new TabularDataIngest();
        DataTable dataTable = new DataTable();

        BufferedReader localBufferedReader = new BufferedReader(new InputStreamReader(stream));

        File tabFileDestination = File.createTempFile("data-", ".tab");
        PrintWriter tabFileWriter = new PrintWriter(tabFileDestination.getAbsolutePath());

        int lineCount = readFile(localBufferedReader, dataTable, tabFileWriter);

        dbglog.fine("Tab file produced: " + tabFileDestination.getAbsolutePath());

        dataTable.setUnf("UNF:6:NOTCALCULATED");

        ingesteddata.setTabDelimitedFile(tabFileDestination);
        ingesteddata.setDataTable(dataTable);
        return ingesteddata;

    }

    public int readFile(BufferedReader csvReader, DataTable dataTable, PrintWriter finalOut) throws IOException {

<<<<<<< HEAD
        int variableCount = valueTokens.length;
        
        // Create variables: 
        
        List<DataVariable> variableList = new ArrayList<>();
        
        for (int i = 0; i < variableCount; i++) {
            String varName = valueTokens[i];
            
            if (varName == null || varName.equals("")) {
                // TODO: 
=======
        List<DataVariable> variableList = new ArrayList<>();
        CSVParser parser = new CSVParser(csvReader, inFormat.withHeader());
        Map<String, Integer> headers = parser.getHeaderMap();

        int i = 0;
        for (String varName : headers.keySet()) {
            if (varName == null || varName.isEmpty()) {
                // TODO:
>>>>>>> 5622911d
                // Add a sensible variable name validation algorithm.
                // -- L.A. 4.0 alpha 1
                throw new IOException(BundleUtil.getStringFromBundle("ingest.csv.invalidHeader"));
            }

            DataVariable dv = new DataVariable();
            dv.setName(varName);
            dv.setLabel(varName);
            dv.setInvalidRanges(new ArrayList<>());
            dv.setSummaryStatistics(new ArrayList<>());
            dv.setUnf("UNF:6:NOTCALCULATED");
            dv.setCategories(new ArrayList<>());
            variableList.add(dv);

            dv.setTypeCharacter();
            dv.setIntervalDiscrete();
            dv.setFileOrder(i);
            dv.setDataTable(dataTable);
            i++;
        }

        dataTable.setVarQuantity((long) variableList.size());
        dataTable.setDataVariables(variableList);

        boolean[] isNumericVariable = new boolean[headers.size()];
        boolean[] isIntegerVariable = new boolean[headers.size()];
        boolean[] isTimeVariable = new boolean[headers.size()];
        boolean[] isDateVariable = new boolean[headers.size()];

        for (i = 0; i < headers.size(); i++) {
            // OK, let's assume that every variable is numeric;
            // but we'll go through the file and examine every value; the
            // moment we find a value that's not a legit numeric one, we'll
            // assume that it is in fact a String.
            isNumericVariable[i] = true;
            isIntegerVariable[i] = true;
            isDateVariable[i] = true;
            isTimeVariable[i] = true;
        }

        // First, "learning" pass.
        // (we'll save the incoming stream in another temp file:)
        SimpleDateFormat[] selectedDateTimeFormat = new SimpleDateFormat[headers.size()];
        SimpleDateFormat[] selectedDateFormat = new SimpleDateFormat[headers.size()];

        File firstPassTempFile = File.createTempFile("firstpass-", ".csv");

        try (CSVPrinter csvFilePrinter = new CSVPrinter(
                // TODO allow other parsers of tabular data to use this parser by changin inFormat
                new FileWriter(firstPassTempFile.getAbsolutePath()), inFormat)) {
            //Write  headers
            csvFilePrinter.printRecord(headers.keySet());
            for (CSVRecord record : parser.getRecords()) {
                // Checks if #records = #columns in header
                if (!record.isConsistent()) {
                    List<String> args = Arrays.asList(new String[]{"" + (parser.getCurrentLineNumber() - 1),
                                                                   "" + headers.size(),
                                                                   "" + record.size()});
                    throw new IOException(BundleUtil.getStringFromBundle("ingest.csv.recordMismatch", args));
                }

                for (i = 0; i < headers.size(); i++) {
                    String varString = record.get(i);
                    isIntegerVariable[i] = isIntegerVariable[i]
                                           && varString != null
                                           && (varString.isEmpty()
                                               || varString.equals("null")
                                               || (firstNumCharSet.contains(varString.charAt(0))
                                                   && StringUtils.isNumeric(varString.substring(1))));
                    if (isNumericVariable[i]) {
                        // If variable might be "numeric" test to see if this value is a parsable number:
                        if (varString != null && !varString.isEmpty()) {

                            boolean isNumeric = false;
                            boolean isInteger = false;

                            if (varString.equalsIgnoreCase("NaN")
                                || varString.equalsIgnoreCase("NA")
                                || varString.equalsIgnoreCase("Inf")
                                || varString.equalsIgnoreCase("+Inf")
                                || varString.equalsIgnoreCase("-Inf")
                                || varString.equalsIgnoreCase("null")) {
                                continue;
                            } else {
                                try {
                                    Double testDoubleValue = new Double(varString);
                                    continue;
                                } catch (NumberFormatException ex) {
                                    // the token failed to parse as a double
                                    // so the column is a string variable.
                                }
                            }
                            isNumericVariable[i] = false;
                        }
                    }

                    // If this is not a numeric column, see if it is a date collumn
                    // by parsing the cell as a date or date-time value:
                    if (!isNumericVariable[i]) {

                        Date dateResult = null;

                        if (isTimeVariable[i]) {
                            if (varString != null && !varString.isEmpty()) {
                                boolean isTime = false;

                                if (selectedDateTimeFormat[i] != null) {
                                    ParsePosition pos = new ParsePosition(0);
                                    dateResult = selectedDateTimeFormat[i].parse(varString, pos);

                                    if (dateResult != null && pos.getIndex() == varString.length()) {
                                        // OK, successfully parsed a value!
                                        isTime = true;
                                    }
                                } else {
                                    for (SimpleDateFormat format : TIME_FORMATS) {
                                        ParsePosition pos = new ParsePosition(0);
                                        dateResult = format.parse(varString, pos);
                                        if (dateResult != null && pos.getIndex() == varString.length()) {
                                            // OK, successfully parsed a value!
                                            isTime = true;
                                            selectedDateTimeFormat[i] = format;
                                            break;
                                        }
                                    }
                                }
                                if (!isTime) {
                                    isTimeVariable[i] = false;
                                    // if the token didn't parse as a time value,
                                    // we will still try to parse it as a date, below.
                                    // unless this column is NOT a date.
                                } else {
                                    // And if it is a time value, we are going to assume it's
                                    // NOT a date.
                                    isDateVariable[i] = false;
                                }
                            }
                        }

                        if (isDateVariable[i]) {
                            if (varString != null && !varString.isEmpty()) {
                                boolean isDate = false;

                                // TODO:
                                // Strictly speaking, we should be doing the same thing
                                // here as with the time formats above; select the
                                // first one that works, then insist that all the
                                // other values in this column match it... but we
                                // only have one, as of now, so it should be ok.
                                // -- L.A. 4.0 beta
                                for (SimpleDateFormat format : DATE_FORMATS) {
                                    // Strict parsing - it will throw an
                                    // exception if it doesn't parse!
                                    format.setLenient(false);
                                    try {
                                        format.parse(varString);
                                        isDate = true;
                                        selectedDateFormat[i] = format;
                                        break;
                                    } catch (ParseException ex) {
                                        //Do nothing
                                    }
                                }
                                isDateVariable[i] = isDate;
                            }
                        }
                    }
                }

                csvFilePrinter.printRecord(record);
            }
        }
        dataTable.setCaseQuantity(parser.getRecordNumber());
        parser.close();
        csvReader.close();

        // Re-type the variables that we've determined are numerics:
        for (i = 0; i < headers.size(); i++) {
            if (isNumericVariable[i]) {
                dataTable.getDataVariables().get(i).setTypeNumeric();

                if (isIntegerVariable[i]) {
                    dataTable.getDataVariables().get(i).setIntervalDiscrete();
                } else {
                    dataTable.getDataVariables().get(i).setIntervalContinuous();
                }
            } else if (isDateVariable[i] && selectedDateFormat[i] != null) {
                // Dates are still Strings, i.e., they are "character" and "discrete";
                // But we add special format values for them:
                dataTable.getDataVariables().get(i).setFormat(DATE_FORMATS[0].toPattern());
                dataTable.getDataVariables().get(i).setFormatCategory("date");
            } else if (isTimeVariable[i] && selectedDateTimeFormat[i] != null) {
                // Same for time values:
                dataTable.getDataVariables().get(i).setFormat(selectedDateTimeFormat[i].toPattern());
                dataTable.getDataVariables().get(i).setFormatCategory("time");
            }
        }
        // Second, final pass.
        try (BufferedReader secondPassReader = new BufferedReader(new FileReader(firstPassTempFile))) {
            parser = new CSVParser(secondPassReader, inFormat.withHeader());
            String[] caseRow = new String[headers.size()];

            for (CSVRecord record : parser) {
                if (!record.isConsistent()) {
                    List<String> args = Arrays.asList(new String[]{"" + (parser.getCurrentLineNumber() - 1),
                                                                   "" + headers.size(),
                                                                   "" + record.size()});
                    throw new IOException(BundleUtil.getStringFromBundle("ingest.csv.recordMismatch", args));
                }

                for (i = 0; i < headers.size(); i++) {
                    String varString = record.get(i);
                    if (isNumericVariable[i]) {
                        if (varString == null || varString.isEmpty() || varString.equalsIgnoreCase("NA")) {
                            // Missing value - represented as an empty string in
                            // the final tab file
                            caseRow[i] = "";
                        } else if (varString.equalsIgnoreCase("NaN")) {
                            // "Not a Number" special value:
                            caseRow[i] = "NaN";
                        } else if (varString.equalsIgnoreCase("Inf")
                                || varString.equalsIgnoreCase("+Inf")) {
                            // Positive infinity:
                            caseRow[i] = "Inf";
                        } else if (varString.equalsIgnoreCase("-Inf")) {
                            // Negative infinity:
                            caseRow[i] = "-Inf";
                        } else if (varString.equalsIgnoreCase("null")) {
                            // By request from Gus - "NULL" is recognized as a
                            // numeric zero:
                            caseRow[i] = isIntegerVariable[i] ? "0" : "0.0";
                        } else {
                            /* No re-formatting is done on any other numeric values.
                             * We'll save them as they were, for archival purposes.
                             * The alternative solution - formatting in sci. notation
                             * is commented-out below.
                             */
                            caseRow[i] = varString;
                            /*
                             if (isIntegerVariable[i]) {
                                try {
                                    Integer testIntegerValue = new Integer(varString);
                                    caseRow[i] = testIntegerValue.toString();
                                } catch (NumberFormatException ex) {
                                    throw new IOException("Failed to parse a value recognized as an integer in the first pass! (?)");
                                }
                            } else {
                                try {
                                    Double testDoubleValue = new Double(varString);
                                    if (testDoubleValue.equals(0.0)) {
                                        caseRow[i] = "0.0";
                                    } else {
                                                                            // One possible implementation:
                                        //
                                        // Round our fractional values to 15 digits
                                        // (minimum number of digits of precision guaranteed by
                                        // type Double) and format the resulting representations
                                        // in a IEEE 754-like "scientific notation" - for ex.,
                                        // 753.24 will be encoded as 7.5324e2
                                        BigDecimal testBigDecimal = new BigDecimal(varString, doubleMathContext);
                                        caseRow[i] = String.format(FORMAT_IEEE754, testBigDecimal);

                                        // Strip meaningless zeros and extra + signs:
                                        caseRow[i] = caseRow[i].replaceFirst("00*e", "e");
                                        caseRow[i] = caseRow[i].replaceFirst("\\.e", ".0e");
                                        caseRow[i] = caseRow[i].replaceFirst("e\\+00", "");
                                        caseRow[i] = caseRow[i].replaceFirst("^\\+", "");
                                    }
                                } catch (NumberFormatException ex) {
                                    throw new IOException("Failed to parse a value recognized as numeric in the first pass! (?)");
                                }
                            }
                             */
                        }
                    } else if (isTimeVariable[i] || isDateVariable[i]) {
                        // Time and Dates are stored NOT quoted (don't ask).
                        if (varString != null) {
                            // Dealing with quotes:
                            // remove the leading and trailing quotes, if present:
                            varString = varString.replaceFirst("^\"*", "");
                            varString = varString.replaceFirst("\"*$", "");
                            caseRow[i] = varString;
                        } else {
                            caseRow[i] = "";
                        }
                    } else {
                        // Treat as a String:
                        // Strings are stored in tab files quoted;
                        // Missing values are stored as an empty string
                        // between two tabs (or one tab and the new line);
                        // Empty strings stored as "" (quoted empty string).
                        // For the purposes  of this CSV ingest reader, we are going
                        // to assume that all the empty strings in the file are
                        // indeed empty strings, and NOT missing values:
                        if (varString != null) {
                            // escape the quotes, newlines, and tabs:
                            varString = varString.replace("\"", "\\\"");
                            varString = varString.replace("\n", "\\n");
                            varString = varString.replace("\t", "\\t");
                            // final pair of quotes:
                            varString = "\"" + varString + "\"";
                            caseRow[i] = varString;
                        } else {
                            caseRow[i] = "\"\"";
                        }
                    }
                }
                finalOut.println(StringUtils.join(caseRow, "\t"));
            }
        }
        long linecount = parser.getRecordNumber();
        finalOut.close();
        parser.close();
        dbglog.fine("Tmp File: " + firstPassTempFile);
        // Firstpass file is deleted to prevent tmp from filling up.
        firstPassTempFile.delete();
        if (dataTable.getCaseQuantity().intValue() != linecount) {
            List<String> args = Arrays.asList(new String[]{"" + dataTable.getCaseQuantity().intValue(),
                                                           "" + linecount});
            throw new IOException(BundleUtil.getStringFromBundle("ingest.csv.line_mismatch", args));
        }
        return (int) linecount;
    }

}<|MERGE_RESOLUTION|>--- conflicted
+++ resolved
@@ -133,19 +133,6 @@
 
     public int readFile(BufferedReader csvReader, DataTable dataTable, PrintWriter finalOut) throws IOException {
 
-<<<<<<< HEAD
-        int variableCount = valueTokens.length;
-        
-        // Create variables: 
-        
-        List<DataVariable> variableList = new ArrayList<>();
-        
-        for (int i = 0; i < variableCount; i++) {
-            String varName = valueTokens[i];
-            
-            if (varName == null || varName.equals("")) {
-                // TODO: 
-=======
         List<DataVariable> variableList = new ArrayList<>();
         CSVParser parser = new CSVParser(csvReader, inFormat.withHeader());
         Map<String, Integer> headers = parser.getHeaderMap();
@@ -154,7 +141,6 @@
         for (String varName : headers.keySet()) {
             if (varName == null || varName.isEmpty()) {
                 // TODO:
->>>>>>> 5622911d
                 // Add a sensible variable name validation algorithm.
                 // -- L.A. 4.0 alpha 1
                 throw new IOException(BundleUtil.getStringFromBundle("ingest.csv.invalidHeader"));
