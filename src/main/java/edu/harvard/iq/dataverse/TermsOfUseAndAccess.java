--- conflicted
+++ resolved
@@ -6,7 +6,6 @@
 package edu.harvard.iq.dataverse;
 
 import java.io.Serializable;
-import java.net.URI;
 import javax.persistence.Column;
 import javax.persistence.Entity;
 import javax.persistence.GeneratedValue;
@@ -275,11 +274,7 @@
         return retVal;
     }
 
-<<<<<<< HEAD
-    public void clearCustomTermsVariables(){
-=======
     private void clearCustomTermsVariables(){
->>>>>>> 3da511a4
         termsOfUse = null;
         confidentialityDeclaration = null;
         specialPermissions = null;
