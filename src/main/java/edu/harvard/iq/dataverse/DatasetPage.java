package edu.harvard.iq.dataverse;

import edu.harvard.iq.dataverse.provenance.ProvPopupFragmentBean;
import edu.harvard.iq.dataverse.api.AbstractApiBean;
import edu.harvard.iq.dataverse.authorization.AuthenticationServiceBean;
import edu.harvard.iq.dataverse.authorization.Permission;
import edu.harvard.iq.dataverse.authorization.providers.builtin.BuiltinUserServiceBean;
import edu.harvard.iq.dataverse.authorization.users.ApiToken;
import edu.harvard.iq.dataverse.authorization.users.AuthenticatedUser;
import edu.harvard.iq.dataverse.authorization.users.PrivateUrlUser;
import edu.harvard.iq.dataverse.authorization.users.User;
import edu.harvard.iq.dataverse.branding.BrandingUtil;
import edu.harvard.iq.dataverse.dataaccess.StorageIO;
import edu.harvard.iq.dataverse.dataaccess.ImageThumbConverter;
import edu.harvard.iq.dataverse.dataaccess.SwiftAccessIO;
import edu.harvard.iq.dataverse.datacapturemodule.DataCaptureModuleUtil;
import edu.harvard.iq.dataverse.datacapturemodule.ScriptRequestResponse;
import edu.harvard.iq.dataverse.dataset.DatasetThumbnail;
import edu.harvard.iq.dataverse.dataset.DatasetUtil;
import edu.harvard.iq.dataverse.datasetutility.FileSizeChecker;
import edu.harvard.iq.dataverse.datavariable.VariableServiceBean;
import edu.harvard.iq.dataverse.engine.command.Command;
import edu.harvard.iq.dataverse.engine.command.CommandContext;
import edu.harvard.iq.dataverse.engine.command.exception.CommandException;
import edu.harvard.iq.dataverse.engine.command.impl.CreatePrivateUrlCommand;
import edu.harvard.iq.dataverse.engine.command.impl.CuratePublishedDatasetVersionCommand;
import edu.harvard.iq.dataverse.engine.command.impl.DeaccessionDatasetVersionCommand;
import edu.harvard.iq.dataverse.engine.command.impl.DeleteDatasetVersionCommand;
import edu.harvard.iq.dataverse.engine.command.impl.DeletePrivateUrlCommand;
import edu.harvard.iq.dataverse.engine.command.impl.DestroyDatasetCommand;
import edu.harvard.iq.dataverse.engine.command.impl.GetPrivateUrlCommand;
import edu.harvard.iq.dataverse.engine.command.impl.LinkDatasetCommand;
import edu.harvard.iq.dataverse.engine.command.impl.PublishDatasetCommand;
import edu.harvard.iq.dataverse.engine.command.impl.PublishDataverseCommand;
import edu.harvard.iq.dataverse.engine.command.impl.UpdateDatasetVersionCommand;
import edu.harvard.iq.dataverse.export.ExportException;
import edu.harvard.iq.dataverse.export.ExportService;
import edu.harvard.iq.dataverse.export.spi.Exporter;
import edu.harvard.iq.dataverse.ingest.IngestRequest;
import edu.harvard.iq.dataverse.ingest.IngestServiceBean;
import edu.harvard.iq.dataverse.license.LicenseServiceBean;
import edu.harvard.iq.dataverse.metadataimport.ForeignMetadataImportServiceBean;
import edu.harvard.iq.dataverse.privateurl.PrivateUrl;
import edu.harvard.iq.dataverse.privateurl.PrivateUrlServiceBean;
import edu.harvard.iq.dataverse.privateurl.PrivateUrlUtil;
import edu.harvard.iq.dataverse.search.SearchFilesServiceBean;
import edu.harvard.iq.dataverse.search.SortBy;
import edu.harvard.iq.dataverse.settings.SettingsServiceBean;
import edu.harvard.iq.dataverse.util.*;

import static edu.harvard.iq.dataverse.util.JsfHelper.JH;
import static edu.harvard.iq.dataverse.util.StringUtil.isEmpty;

import edu.harvard.iq.dataverse.util.StringUtil;
import edu.harvard.iq.dataverse.util.SystemConfig;
import edu.harvard.iq.dataverse.workflows.WorkflowComment;

import java.io.File;
import java.io.FileOutputStream;
import java.io.IOException;
import java.io.InputStream;
import java.sql.Timestamp;
import java.text.SimpleDateFormat;
import java.time.Instant;
import java.time.LocalDate;
import java.time.format.DateTimeFormatter;
import java.util.ArrayList;
import java.util.Date;
import java.util.HashMap;
import java.util.Iterator;
import java.util.List;
import java.util.Locale;
import java.util.Map;
import java.util.Map.Entry;
import java.util.Set;
import java.util.Collection;
import java.util.logging.Logger;
import java.util.stream.Collectors;
import javax.ejb.EJB;
import javax.ejb.EJBException;
import javax.faces.application.FacesMessage;
import javax.faces.context.FacesContext;
import javax.faces.event.ActionEvent;
import javax.faces.event.ValueChangeEvent;
import javax.faces.view.ViewScoped;
import javax.inject.Inject;
import javax.inject.Named;
import javax.json.JsonObject;

import org.apache.commons.lang3.StringUtils;
import org.primefaces.event.FileUploadEvent;
import org.primefaces.model.file.UploadedFile;

<<<<<<< HEAD
import javax.json.*;
=======
>>>>>>> 0d853b74
import javax.validation.ConstraintViolation;
import org.apache.commons.httpclient.HttpClient;
//import org.primefaces.context.RequestContext;
import java.util.Arrays;
import java.util.HashSet;
import javax.faces.model.SelectItem;
import javax.faces.validator.ValidatorException;

import java.util.logging.Level;
import edu.harvard.iq.dataverse.engine.command.exception.IllegalCommandException;
import edu.harvard.iq.dataverse.engine.command.impl.AbstractSubmitToArchiveCommand;
import edu.harvard.iq.dataverse.engine.command.impl.CreateNewDatasetCommand;
import edu.harvard.iq.dataverse.engine.command.impl.GetLatestPublishedDatasetVersionCommand;
import edu.harvard.iq.dataverse.engine.command.impl.RequestRsyncScriptCommand;
import edu.harvard.iq.dataverse.engine.command.impl.PublishDatasetResult;
import edu.harvard.iq.dataverse.engine.command.impl.RestrictFileCommand;
import edu.harvard.iq.dataverse.engine.command.impl.ReturnDatasetToAuthorCommand;
import edu.harvard.iq.dataverse.engine.command.impl.SetCurationStatusCommand;
import edu.harvard.iq.dataverse.engine.command.impl.SubmitDatasetForReviewCommand;
import edu.harvard.iq.dataverse.externaltools.ExternalTool;
import edu.harvard.iq.dataverse.externaltools.ExternalToolServiceBean;
import edu.harvard.iq.dataverse.export.SchemaDotOrgExporter;
import edu.harvard.iq.dataverse.externaltools.ExternalToolHandler;
import edu.harvard.iq.dataverse.makedatacount.MakeDataCountLoggingServiceBean;
import edu.harvard.iq.dataverse.makedatacount.MakeDataCountLoggingServiceBean.MakeDataCountEntry;
import java.util.Collections;
import javax.faces.component.UIComponent;
import javax.faces.component.UIInput;

import javax.faces.event.AjaxBehaviorEvent;
import javax.servlet.ServletOutputStream;
import javax.servlet.http.HttpServletResponse;

import org.apache.commons.text.StringEscapeUtils;
import org.apache.commons.validator.routines.EmailValidator;
import org.apache.commons.lang3.mutable.MutableBoolean;
import org.apache.commons.io.IOUtils;
import org.primefaces.component.selectonemenu.SelectOneMenu;
import org.primefaces.component.tabview.TabView;
import org.primefaces.event.CloseEvent;
import org.primefaces.event.TabChangeEvent;
import org.primefaces.event.data.PageEvent;

import edu.harvard.iq.dataverse.search.FacetLabel;
import edu.harvard.iq.dataverse.search.SearchConstants;
import edu.harvard.iq.dataverse.search.SearchFields;
import edu.harvard.iq.dataverse.search.SearchServiceBean;
import edu.harvard.iq.dataverse.search.SearchUtil;
import edu.harvard.iq.dataverse.search.SolrClientService;
import edu.harvard.iq.dataverse.util.SignpostingResources;
import java.util.Comparator;
import org.apache.solr.client.solrj.SolrQuery;
import org.apache.solr.client.solrj.impl.HttpSolrClient;
import org.apache.solr.client.solrj.response.FacetField;
import org.apache.solr.client.solrj.response.QueryResponse;
import org.apache.solr.common.SolrDocument;
import org.apache.solr.common.SolrDocumentList;
import org.primefaces.PrimeFaces;
import org.primefaces.model.DefaultTreeNode;
import org.primefaces.model.TreeNode;

/**
 *
 * @author gdurand
 */
@ViewScoped
@Named("DatasetPage")
public class DatasetPage implements java.io.Serializable {

    private static final Logger logger = Logger.getLogger(DatasetPage.class.getCanonicalName());

    public enum EditMode {

        CREATE, INFO, FILE, METADATA, LICENSE
    };

    public enum DisplayMode {

        INIT, SAVE
    };


    @EJB
    DatasetServiceBean datasetService;
    @EJB
    DatasetVersionServiceBean datasetVersionService;
    @EJB
    DataFileServiceBean datafileService;
    @EJB
    PermissionServiceBean permissionService;
    @EJB
    DataverseServiceBean dataverseService;
    @EJB
    DatasetFieldServiceBean fieldService;
    @EJB
    VariableServiceBean variableService;
    @EJB
    IngestServiceBean ingestService;
    @EJB
    ForeignMetadataImportServiceBean metadataImportService;
    @EJB
    EjbDataverseEngine commandEngine;
    @Inject
    DataverseSession session;
    @EJB
    UserNotificationServiceBean userNotificationService;
    @EJB
    BuiltinUserServiceBean builtinUserService;
    @EJB
    DataverseFieldTypeInputLevelServiceBean dataverseFieldTypeInputLevelService;
    @EJB
    SettingsServiceBean settingsService;
    @EJB
    SearchServiceBean searchService;
    @EJB
    AuthenticationServiceBean authService;
    @EJB
    SystemConfig systemConfig;
    @EJB
    GuestbookResponseServiceBean guestbookResponseService;
    @EJB
    FileDownloadServiceBean fileDownloadService;
    @EJB
    DataverseLinkingServiceBean dvLinkingService;
    @EJB
    DatasetLinkingServiceBean dsLinkingService;
    @EJB
    SearchFilesServiceBean searchFilesService;
    @EJB
    DataverseRoleServiceBean dataverseRoleService;
    @EJB
    PrivateUrlServiceBean privateUrlService;
    @EJB
    ExternalToolServiceBean externalToolService;
    @EJB
    SolrClientService solrClientService;
    @Inject
    DataverseRequestServiceBean dvRequestService;
    @Inject
    DatasetVersionUI datasetVersionUI;
    @Inject
    PermissionsWrapper permissionsWrapper;
    @Inject
    FileDownloadHelper fileDownloadHelper;
    @Inject
    ThumbnailServiceWrapper thumbnailServiceWrapper;
    @Inject
    SettingsWrapper settingsWrapper;
    @Inject
    ProvPopupFragmentBean provPopupFragmentBean;
    @Inject
    MakeDataCountLoggingServiceBean mdcLogService;
    @Inject
    DataverseHeaderFragment dataverseHeaderFragment;
    @Inject
    EmbargoServiceBean embargoService;
    @Inject
    LicenseServiceBean licenseServiceBean;

    private Dataset dataset = new Dataset();

    private Long id = null;
    private EditMode editMode;
    private boolean bulkFileDeleteInProgress = false;

    private Long ownerId;
    private Long versionId;
    private int selectedTabIndex;
    private String selectTab = "";
    private List<DataFile> newFiles = new ArrayList<>();
    private List<DataFile> uploadedFiles = new ArrayList<>();
    private MutableBoolean uploadInProgress = new MutableBoolean(false);

    private DatasetVersion workingVersion;
    private DatasetVersion clone;
    private int releaseRadio = 1;
    private int deaccessionRadio = 0;
    private int deaccessionReasonRadio = 0;
    private String datasetNextMajorVersion = "1.0";
    private String datasetNextMinorVersion = "";
    private String dropBoxSelection = "";
    private String deaccessionReasonText = "";
    private String displayCitation;
    private String deaccessionForwardURLFor = "";
    private String showVersionList = "false";
    private List<Template> dataverseTemplates = new ArrayList<>();
    private Template defaultTemplate;
    private Template selectedTemplate;
    /**
     * In the file listing, the page the user is on. This is zero-indexed so if
     * the user clicks page 2 in the UI, this will be 1.
     */
    private int filePaginatorPage;
    private int rowsPerPage;

    private String persistentId;
    private String version;
    private String protocol = "";
    private String authority = "";
    private String customFields="";

    private boolean noDVsAtAll = false;

    private boolean noDVsRemaining = false;

    private boolean stateChanged = false;

    private Long linkingDataverseId;
    private List<SelectItem> linkingDVSelectItems;
    private Dataverse linkingDataverse;
    private Dataverse selectedHostDataverse;

    public Dataverse getSelectedHostDataverse() {
        return selectedHostDataverse;
    }

    public void setSelectedHostDataverse(Dataverse selectedHostDataverse) {
        this.selectedHostDataverse = selectedHostDataverse;
    }

    // Version tab lists
    private List<DatasetVersion> versionTabList = new ArrayList<>();
    private List<DatasetVersion> versionTabListForPostLoad = new ArrayList<>();


    // Used to store results of permissions checks
    private final Map<String, Boolean> datasetPermissionMap = new HashMap<>(); // { Permission human_name : Boolean }



    private DataFile selectedDownloadFile;

    private Long maxFileUploadSizeInBytes = null;

    private String dataverseSiteUrl = "";

    private boolean removeUnusedTags;

    private Boolean hasRsyncScript = false;

    private Boolean hasTabular = false;
    

    /**
     * If the dataset version has at least one tabular file. The "hasTabular"
     * boolean is for the dataset level ("has ever had a tabular file") but
     * sometimes you want to know about the current version ("no tabular files
     * currently"). Like all files, tabular files can be deleted.
     */
    private boolean versionHasTabular = false;

    private boolean showIngestSuccess;

    public boolean isShowIngestSuccess() {
        return showIngestSuccess;
    }

    public void setShowIngestSuccess(boolean showIngestSuccess) {
        this.showIngestSuccess = showIngestSuccess;
    }

    // TODO: Consider renaming "configureTools" to "fileConfigureTools".
    List<ExternalTool> configureTools = new ArrayList<>();
    // TODO: Consider renaming "exploreTools" to "fileExploreTools".
    List<ExternalTool> exploreTools = new ArrayList<>();
    // TODO: Consider renaming "configureToolsByFileId" to "fileConfigureToolsByFileId".
    Map<Long, List<ExternalTool>> configureToolsByFileId = new HashMap<>();
    // TODO: Consider renaming "exploreToolsByFileId" to "fileExploreToolsByFileId".
    Map<Long, List<ExternalTool>> exploreToolsByFileId = new HashMap<>();
    // TODO: Consider renaming "previewToolsByFileId" to "file:PreviewToolsByFileId".
    Map<Long, List<ExternalTool>> previewToolsByFileId = new HashMap<>();
    // TODO: Consider renaming "previewTools" to "filePreviewTools".
    List<ExternalTool> previewTools = new ArrayList<>();
    private List<ExternalTool> datasetExploreTools;

    public Boolean isHasRsyncScript() {
        return hasRsyncScript;
    }

    public void setHasRsyncScript(Boolean hasRsyncScript) {
        this.hasRsyncScript = hasRsyncScript;
    }

    /**
     * The contents of the script.
     */
    private String rsyncScript = "";

    public String getRsyncScript() {
        return rsyncScript;
    }

    public void setRsyncScript(String rsyncScript) {
        this.rsyncScript = rsyncScript;
    }

    private String rsyncScriptFilename;

    public String getRsyncScriptFilename() {
        return rsyncScriptFilename;
    }

    private String thumbnailString = null;

    // This is the Dataset-level thumbnail;
    // it's either the thumbnail of the designated datafile,
    // or scaled down uploaded "logo" file, or randomly selected
    // image datafile from this dataset.
    public String getThumbnailString() {
        // This method gets called 30 (!) times, just to load the page!
        // - so let's cache that string the first time it's called.

        if (thumbnailString != null) {
            if ("".equals(thumbnailString)) {
                return null;
            }
            return thumbnailString;
        }

        if (!readOnly) {
            DatasetThumbnail datasetThumbnail = dataset.getDatasetThumbnail(ImageThumbConverter.DEFAULT_DATASETLOGO_SIZE);
            if (datasetThumbnail == null) {
                thumbnailString = "";
                return null;
            }

            if (datasetThumbnail.isFromDataFile()) {
                if (!datasetThumbnail.getDataFile().equals(dataset.getThumbnailFile())) {
                    datasetService.assignDatasetThumbnailByNativeQuery(dataset, datasetThumbnail.getDataFile());
                    // refresh the dataset:
                    dataset = datasetService.find(dataset.getId());
                }
            }

            thumbnailString = datasetThumbnail.getBase64image();
        } else {
            thumbnailString = thumbnailServiceWrapper.getDatasetCardImageAsBase64Url(dataset,
                    workingVersion.getId(),
                    !workingVersion.isDraft(),
                    ImageThumbConverter.DEFAULT_DATASETLOGO_SIZE);
            if (thumbnailString == null) {
                thumbnailString = "";
                return null;
            }


        }
        return thumbnailString;
    }

    public void setThumbnailString(String thumbnailString) {
        //Dummy method
    }

    public boolean isRemoveUnusedTags() {
        return removeUnusedTags;
    }

    public void setRemoveUnusedTags(boolean removeUnusedTags) {
        this.removeUnusedTags = removeUnusedTags;
    }

    private String fileSortField;
    private String fileSortOrder;

    public List<Entry<String,String>> getCartList() {
        if (session.getUser() instanceof AuthenticatedUser) {
            return ((AuthenticatedUser) session.getUser()).getCart().getContents();
        }
        return null;
    }

    public boolean checkCartForItem(String title, String persistentId) {
        if (session.getUser() instanceof AuthenticatedUser) {
            return ((AuthenticatedUser) session.getUser()).getCart().checkCartForItem(title, persistentId);
        }
        return false;
    }

    public void addItemtoCart(String title, String persistentId) throws Exception{
        if (canComputeAllFiles(true)) {
            if (session.getUser() instanceof AuthenticatedUser) {
                AuthenticatedUser authUser = (AuthenticatedUser) session.getUser();
                try {
                    authUser.getCart().addItem(title, persistentId);
                    JsfHelper.addSuccessMessage(BundleUtil.getStringFromBundle("dataset.compute.computeBatch.success"));
                } catch (Exception ex){
                    JsfHelper.addErrorMessage(BundleUtil.getStringFromBundle("dataset.compute.computeBatch.failure"));
                }
            }
        }
    }

    public void removeCartItem(String title, String persistentId) throws Exception {
        if (session.getUser() instanceof AuthenticatedUser) {
            AuthenticatedUser authUser = (AuthenticatedUser) session.getUser();
            try {
                authUser.getCart().removeItem(title, persistentId);
                JsfHelper.addSuccessMessage(BundleUtil.getStringFromBundle("dataset.compute.computeBatch.success"));
            } catch (Exception ex){
                JsfHelper.addErrorMessage(BundleUtil.getStringFromBundle("dataset.compute.computeBatch.failure"));
            }
        }
    }

    public void clearCart() throws Exception {
        if (session.getUser() instanceof AuthenticatedUser) {
            AuthenticatedUser authUser = (AuthenticatedUser) session.getUser();
            try {
                authUser.getCart().clear();
                JsfHelper.addSuccessMessage(BundleUtil.getStringFromBundle("dataset.compute.computeBatch.success"));
            } catch (Exception ex){
                JsfHelper.addErrorMessage(BundleUtil.getStringFromBundle("dataset.compute.computeBatch.failure"));
            }
        }
    }

    public boolean isCartEmpty() {
        if (session.getUser() instanceof AuthenticatedUser) {
            AuthenticatedUser authUser = (AuthenticatedUser) session.getUser();
            return authUser.getCart().getContents().isEmpty();
        }
        return true;
    }


    public String getCartComputeUrl() {
        if (session.getUser() instanceof AuthenticatedUser) {
            AuthenticatedUser authUser = (AuthenticatedUser) session.getUser();
            String url = settingsWrapper.getValueForKey(SettingsServiceBean.Key.ComputeBaseUrl);
            if (url == null) {
                return "";
            }
            // url indicates that you are computing with multiple datasets
            url += "/multiparty?";
            List<Entry<String,String>> contents = authUser.getCart().getContents();
            for (Entry<String,String> entry : contents) {
                String persistentIdUrl = entry.getValue();
                url +=  persistentIdUrl + "&";
            }
            return url.substring(0, url.length() - 1);
        }
        return "";
    }

    private String fileLabelSearchTerm;

    public String getFileLabelSearchTerm() {
        return fileLabelSearchTerm;
    }

    public void setFileLabelSearchTerm(String fileLabelSearchTerm) {
        if (fileLabelSearchTerm != null) {
            this.fileLabelSearchTerm = fileLabelSearchTerm.trim();
        } else {
            this.fileLabelSearchTerm="";
        }
    }

    private String fileTypeFacet;

    public String getFileTypeFacet() {
        return fileTypeFacet;
    }

    public void setFileTypeFacet(String fileTypeFacet) {
        if (fileTypeFacet != null) {
            this.fileTypeFacet = fileTypeFacet.trim();
        }
    }

    private String fileAccessFacet;

    public String getFileAccessFacet() {
        return fileAccessFacet;
    }

    public void setFileAccessFacet(String fileAccessFacet) {
        if (fileAccessFacet != null) {
            this.fileAccessFacet = fileAccessFacet.trim();
        }
    }

    private String fileTagsFacet;

    public String getFileTagsFacet() {
        return fileTagsFacet;
    }

    public void setFileTagsFacet(String fileTagsFacet) {
        if (fileTagsFacet != null) {
            this.fileTagsFacet = fileTagsFacet.trim();
        }
    }

    private List<FileMetadata> fileMetadatasSearch;

    public List<FileMetadata> getFileMetadatasSearch() {
        return fileMetadatasSearch;
    }

    public void setFileMetadatasSearch(List<FileMetadata> fileMetadatasSearch) {
        this.fileMetadatasSearch = fileMetadatasSearch;
    }

    public void updateFileSearch(){
        logger.fine("updating file search list");
        this.fileMetadatasSearch = selectFileMetadatasForDisplay();

    }

        private Long numberOfFilesToShow = (long) 25;

    public Long getNumberOfFilesToShow() {
        return numberOfFilesToShow;
    }

    public void setNumberOfFilesToShow(Long numberOfFilesToShow) {
        this.numberOfFilesToShow = numberOfFilesToShow;
    }

    public void showAll(){
        setNumberOfFilesToShow(new Long(fileMetadatasSearch.size()));
    }

    private List<FileMetadata> selectFileMetadatasForDisplay() {
        Set<Long> searchResultsIdSet = null;

        if (isIndexedVersion()) {
            // We run the search even if no search term and/or facets are
            // specified - to generate the facet labels list:
            searchResultsIdSet = getFileIdsInVersionFromSolr(workingVersion.getId(), this.fileLabelSearchTerm);
            // But, if no search terms were specified, we can immediately return the full
            // list of the files in the version:
            if (StringUtil.isEmpty(fileLabelSearchTerm)
                    && StringUtil.isEmpty(fileTypeFacet)
                    && StringUtil.isEmpty(fileAccessFacet)
                    && StringUtil.isEmpty(fileTagsFacet)) {
                if ((StringUtil.isEmpty(fileSortField) || fileSortField.equals("name")) && StringUtil.isEmpty(fileSortOrder)) {
                    return workingVersion.getFileMetadatasSorted();
                } else {
                    searchResultsIdSet = null;
                }
            }

        } else {
            // No, this is not an indexed version.
            // If the search term was specified, we'll run a search in the db;
            // if not - return the full list of files in the version.
            // (no facets without solr!)
            if (StringUtil.isEmpty(this.fileLabelSearchTerm)) {
                if ((StringUtil.isEmpty(fileSortField) || fileSortField.equals("name")) && StringUtil.isEmpty(fileSortOrder)) {
                    return workingVersion.getFileMetadatasSorted();
                }
            } else {
                searchResultsIdSet = getFileIdsInVersionFromDb(workingVersion.getId(), this.fileLabelSearchTerm);
            }
        }

        List<FileMetadata> retList = new ArrayList<>();

        for (FileMetadata fileMetadata : workingVersion.getFileMetadatasSorted()) {
            if (searchResultsIdSet == null || searchResultsIdSet.contains(fileMetadata.getDataFile().getId())) {
                retList.add(fileMetadata);
            }
        }

        if ((StringUtil.isEmpty(fileSortOrder) && !("name".equals(fileSortField)))
                || ("desc".equals(fileSortOrder) || !("name".equals(fileSortField)))) {
            sortFileMetadatas(retList);

        }

        return retList;
    }

    private void sortFileMetadatas(List<FileMetadata> fileList) {
        if ("name".equals(fileSortField) && "desc".equals(fileSortOrder)) {
            Collections.sort(fileList, compareByLabelZtoA);
        } else if ("date".equals(fileSortField)) {
            if ("desc".equals(fileSortOrder)) {
                Collections.sort(fileList, compareByOldest);
            } else {
                Collections.sort(fileList, compareByNewest);
            }
        } else if ("type".equals(fileSortField)) {
            Collections.sort(fileList, compareByType);
        } else if ("size".equals(fileSortField)) {
            Collections.sort(fileList, compareBySize);
        }
    }

    private Boolean isIndexedVersion = null;

    public boolean isIndexedVersion() {
        if (isIndexedVersion != null) {
            return isIndexedVersion;
        }
        // The version is SUPPOSED to be indexed if it's the latest published version, or a
        // draft. So if none of the above is true, we return false right away:

        if (!(workingVersion.isDraft() || isThisLatestReleasedVersion())) {
            return isIndexedVersion = false;
        }

        // ... but if it is the latest published version or a draft, we want to test
        // and confirm that this version *has* actually been indexed and is searchable
        // (and that solr is actually up and running!), by running a quick solr search:
        return isIndexedVersion = isThisVersionSearchable();
    }

    /**
     * Finds the list of numeric datafile ids in the Version specified, by running
     * a database query.
     *
     * @param datasetVersionId numeric version id
     * @param pattern string keyword
     * @return set of numeric ids
     *
     */

    public Set<Long> getFileIdsInVersionFromDb(Long datasetVersionId, String pattern) {
        logger.fine("searching for file ids, in the database");
        List<Long> searchResultsIdList = datafileService.findDataFileIdsByDatasetVersionIdLabelSearchTerm(datasetVersionId, pattern, "", "");

        Set<Long> ret = new HashSet<>();
        for (Long id : searchResultsIdList) {
            ret.add(id);
        }

        return ret;
    }


    private Map<String, List<FacetLabel>> facetLabelsMap;

    public Map<String, List<FacetLabel>> getFacetLabelsMap() {
        return facetLabelsMap;
    }

    public List<FacetLabel> getFileTypeFacetLabels() {
        if (facetLabelsMap != null) {
            return facetLabelsMap.get("fileTypeGroupFacet");
        }
        return null;
    }

    public List<FacetLabel> getFileAccessFacetLabels() {
        if (facetLabelsMap != null) {
            return facetLabelsMap.get("fileAccess");
        }
        return null;
    }

    public List<FacetLabel> getFileTagsFacetLabels() {
        if (facetLabelsMap != null) {
            return facetLabelsMap.get("fileTag");
        }
        return null;
    }

    /**
     * Verifies that solr is running and that the version is indexed and searchable
     * @return boolean
     */
    public boolean isThisVersionSearchable() {
        SolrQuery solrQuery = new SolrQuery();

        solrQuery.setQuery(SearchUtil.constructQuery(SearchFields.ENTITY_ID, workingVersion.getDataset().getId().toString()));

        solrQuery.addFilterQuery(SearchUtil.constructQuery(SearchFields.TYPE, SearchConstants.DATASETS));
        solrQuery.addFilterQuery(SearchUtil.constructQuery(SearchFields.DATASET_VERSION_ID, workingVersion.getId().toString()));

        logger.fine("Solr query (testing if searchable): " + solrQuery);

        QueryResponse queryResponse = null;

        try {
            queryResponse = solrClientService.getSolrClient().query(solrQuery);
        } catch (Exception ex) {
            logger.fine("Solr exception: " + ex.getLocalizedMessage());
            // solr maybe down/some error may have occurred...
            return false;
        }

        SolrDocumentList docs = queryResponse.getResults();
        Iterator<SolrDocument> iter = docs.iterator();

        // there should be only 1 result, really...
        while (iter.hasNext()) {
            SolrDocument solrDocument = iter.next();
            Long entityid = (Long) solrDocument.getFieldValue(SearchFields.ENTITY_ID);
            logger.fine("solr result id: "+entityid);
            if (entityid.equals(workingVersion.getDataset().getId())) {
                return true;
            }
        }

        return false;
    }

    /**
     * Finds the list of numeric datafile ids in the Version specified, by running
     * a direct solr search query.
     *
     * @param datasetVersionId numeric version id
     * @param pattern string keyword
     * @return set of numeric ids
     *
     */
    public Set<Long> getFileIdsInVersionFromSolr(Long datasetVersionId, String pattern) {
        logger.fine("searching for file ids, in solr");

        SolrQuery solrQuery = new SolrQuery();

        List<String> queryStrings = new ArrayList<>();

        // Main query:
        if (!StringUtil.isEmpty(pattern)) {
            // searching on the file name ("label") and description:
            queryStrings.add(SearchUtil.constructQuery(SearchFields.FILE_NAME, pattern + "*"));
            queryStrings.add(SearchUtil.constructQuery(SearchFields.FILE_DESCRIPTION, pattern + "*"));
            queryStrings.add(SearchUtil.constructQuery(SearchFields.FILE_TAG_SEARCHABLE, pattern + "*"));

            solrQuery.setQuery(SearchUtil.constructQuery(queryStrings, false));
        } else {
            // ... or "everything", if no search pattern is supplied:
            // (presumably, one or more facet fields is supplied, below)
            solrQuery.setQuery("*");
        }


        // ask for facets:

        solrQuery.setParam("facet", "true");
        /**
         * @todo: do we need facet.query?
         */
        solrQuery.setParam("facet.query", "*");

        solrQuery.addFacetField(SearchFields.FILE_TYPE);
        solrQuery.addFacetField(SearchFields.ACCESS);
        solrQuery.addFacetField(SearchFields.FILE_TAG);


        // Extra filter queries from the facets, if specified:

        if (!StringUtil.isEmpty(fileTypeFacet)) {
            solrQuery.addFilterQuery(SearchFields.FILE_TYPE + ":" + fileTypeFacet);
        }

        if (!StringUtil.isEmpty(fileAccessFacet)) {
            solrQuery.addFilterQuery(SearchFields.ACCESS + ":" + fileAccessFacet);
        }

        if (!StringUtil.isEmpty(fileTagsFacet)) {
            solrQuery.addFilterQuery(SearchFields.FILE_TAG + ":" + fileTagsFacet);
        }

        // Additional filter queries, to restrict the results to files in this version only:

        solrQuery.addFilterQuery(SearchFields.TYPE + ":" + SearchConstants.FILES);
        if (!workingVersion.isDraft()) {
            solrQuery.addFilterQuery(SearchFields.DATASET_VERSION_ID + ":" + datasetVersionId);
        } else {
            // To avoid indexing duplicate solr documents, we don't index ALL of the files
            // in a draft version - only the new files added to the draft and/or the
            // files for which the metadata have been changed.
            // So, in order to find all the files in the draft version, we can't just
            // run a query with the dataset version id, like with the published version,
            // above. Instead we are searching for all the indexed files in the dataset,
            // except the ones indexed with the "fileDeleted" flag - that indicates that
            // they are no longer in the draft:
            solrQuery.addFilterQuery(SearchFields.PARENT_ID + ":" + workingVersion.getDataset().getId());
            // Note that we don't want to use the query "fileDeleted: false" - that
            // would only find the documents in which the fileDeleted boolean field
            // is actually present, AND set to false. Instead we are searching with
            // "!(fileDeleted: true)" - that will find ALL the records, except for
            // the ones where the value is explicitly set to true.
            solrQuery.addFilterQuery("!(" + SearchFields.FILE_DELETED + ":" + true + ")");
            /*
             * With a draft version, there may be multiple hits per file: dataverse will
             * index the file as shown in the draft version if the metadata or restricted
             * status has changed. Without the filter below, the file will count twice in
             * the facet counts. The collapse filter here will limit the results to one hit
             * for value of the specified field (identifier in this case - unique to the
             * file) and will order the hits by the max field, i.e. it will pick the entry
             * with the greatest datasetVersionId, which, given our numbering scheme, will
             * be the draft version.
             * https://solr.apache.org/guide/6_6/collapse-and-expand-results.html
             */
            solrQuery.addFilterQuery("{!collapse field=" + SearchFields.IDENTIFIER + " max=" + SearchFields.DATASET_VERSION_ID + "}");

        }

        // Unlimited number of search results:
        // (but we are searching within one dataset(version), so it should be manageable)
        solrQuery.setRows(Integer.MAX_VALUE);

        logger.fine("Solr query (file search): " + solrQuery);

        QueryResponse queryResponse = null;
        boolean fileDeletedFlagNotIndexed = false;
        Set<Long> resultIds = new HashSet<>();

        try {
            queryResponse = solrClientService.getSolrClient().query(solrQuery);
        } catch (HttpSolrClient.RemoteSolrException ex) {
            logger.fine("Remote Solr Exception: " + ex.getLocalizedMessage());
            String msg = ex.getLocalizedMessage();
            if (msg.contains(SearchFields.FILE_DELETED)) {
                fileDeletedFlagNotIndexed = true;
            }
        } catch (Exception ex) {
            logger.warning("Solr exception: " + ex.getLocalizedMessage());
            return resultIds;
        }

        if (fileDeletedFlagNotIndexed) {
            // try again, without the flag:
            solrQuery.removeFilterQuery("!(" + SearchFields.FILE_DELETED + ":" + true + ")");
            logger.fine("Solr query (trying again): " + solrQuery);

            try {
                queryResponse = solrClientService.getSolrClient().query(solrQuery);
            } catch (Exception ex) {
                logger.warning("Caught a Solr exception (again!): " + ex.getLocalizedMessage());
                return resultIds;
            }
        }

        // Process the facets:

        facetLabelsMap = new HashMap<>();

        for (FacetField facetField : queryResponse.getFacetFields()) {
            List<FacetLabel> facetLabelList = new ArrayList<>();

            int count = 0;

            for (FacetField.Count facetFieldCount : facetField.getValues()) {
                logger.fine("facet field value: " + facetField.getName() + " " + facetFieldCount.getName() + " (" + facetFieldCount.getCount() + ")");
                if (facetFieldCount.getCount() > 0) {
                    FacetLabel facetLabel = new FacetLabel(facetFieldCount.getName(), facetFieldCount.getCount());
                    // quote facets arguments, just in case:
                    facetLabel.setFilterQuery(facetField.getName() + ":\"" + facetFieldCount.getName() + "\"");
                    facetLabelList.add(facetLabel);
                    count += facetFieldCount.getCount();
                }
            }

            if (count > 0) {
                facetLabelsMap.put(facetField.getName(), facetLabelList);
            }
        }

        SolrDocumentList docs = queryResponse.getResults();
        Iterator<SolrDocument> iter = docs.iterator();

        while (iter.hasNext()) {
            SolrDocument solrDocument = iter.next();
            Long entityid = (Long) solrDocument.getFieldValue(SearchFields.ENTITY_ID);
            logger.fine("solr result id: "+entityid);
            resultIds.add(entityid);
        }

        return resultIds;
    }

    /*
        Save the setting locally so db isn't hit repeatedly

        This may be "null", signifying unlimited download size
    */
    public Long getMaxFileUploadSizeInBytes(){
        return this.maxFileUploadSizeInBytes;
    }

    public boolean isUnlimitedUploadFileSize(){

        if (this.maxFileUploadSizeInBytes == null){
            return true;
        }
        return false;
    }

    public String getDataverseSiteUrl() {
        return this.dataverseSiteUrl;
    }

    public void setDataverseSiteUrl(String dataverseSiteUrl) {
        this.dataverseSiteUrl = dataverseSiteUrl;
    }

    public DataFile getInitialDataFile() {
        if (workingVersion.getFileMetadatas() != null && workingVersion.getFileMetadatas().size() > 0) {
            return workingVersion.getFileMetadatas().get(0).getDataFile();
        }
        return null;
    }

    public SwiftAccessIO getSwiftObject() {
        try {
            StorageIO<DataFile> storageIO = getInitialDataFile() == null ? null : getInitialDataFile().getStorageIO();
            if (storageIO != null && storageIO instanceof SwiftAccessIO) {
                return (SwiftAccessIO)storageIO;
            } else {
                logger.fine("DatasetPage: Failed to cast storageIO as SwiftAccessIO (most likely because storageIO is a FileAccessIO)");
            }
        } catch (IOException e) {
            logger.fine("DatasetPage: Failed to get storageIO");

        }
        return null;
    }

    public String getSwiftContainerName() throws IOException {
        SwiftAccessIO swiftObject = getSwiftObject();
        try {
            swiftObject.open();
            return swiftObject.getSwiftContainerName();
        } catch (Exception e){
            logger.info("DatasetPage: Failed to open swift object");
        }

        return "";

    }

    public void setSwiftContainerName(String name){

    }
    //This function applies to an entire dataset
    private boolean isSwiftStorage() {
        //containers without datafiles will not be stored in swift storage
        if (getInitialDataFile() != null){
            for (FileMetadata fmd : workingVersion.getFileMetadatas()) {
                //if any of the datafiles are stored in swift
                if (fmd.getDataFile().getStorageIdentifier().startsWith("swift://")) {
                    return true;
                }
            }
        }
        return false;
    }

    //This function applies to a single datafile
    private boolean isSwiftStorage(FileMetadata metadata){
        if (metadata.getDataFile().getStorageIdentifier().startsWith("swift://")) {
            return true;
        }
        return false;
    }


    private Boolean showComputeButtonForDataset = null;
    //This function applies to an entire dataset
    public boolean showComputeButton() {
        if (showComputeButtonForDataset != null) {
            return showComputeButtonForDataset;
        }

        if (isSwiftStorage() && (settingsService.getValueForKey(SettingsServiceBean.Key.ComputeBaseUrl) != null)) {
            showComputeButtonForDataset = true;
        } else {
            showComputeButtonForDataset = false;
        }
        return showComputeButtonForDataset;
    }

    private Map<Long, Boolean> showComputeButtonForFile = new HashMap<>();
    //this function applies to a single datafile
    public boolean showComputeButton(FileMetadata metadata) {
        Long fileId = metadata.getDataFile().getId();

        if (fileId == null) {
            return false;
        }

        if (showComputeButtonForFile.containsKey(fileId)) {
            return showComputeButtonForFile.get(fileId);
        }

        boolean result = isSwiftStorage(metadata)
                && settingsService.getValueForKey(SettingsServiceBean.Key.ComputeBaseUrl) != null;

        showComputeButtonForFile.put(fileId, result);
        return result;
    }

    public boolean canComputeAllFiles(boolean isCartCompute){
        for (FileMetadata fmd : workingVersion.getFileMetadatas()) {
             if (!fileDownloadHelper.canDownloadFile(fmd)) {
                 //RequestContext requestContext = RequestContext.getCurrentInstance();
                 PrimeFaces.current().executeScript("PF('computeInvalid').show()");
                 return false;
             }
        }
        if (!isCartCompute) {
            try {
                FacesContext.getCurrentInstance().getExternalContext().redirect(getComputeUrl());
             } catch (IOException ioex) {
                 logger.warning("Failed to issue a redirect.");
             }
        }
        return true;
    }
    
    Boolean canDownloadFiles = null;

    //caching can download files to limit trips to File Download Helper
    public boolean canDownloadFiles() {
        if (canDownloadFiles == null) {
            canDownloadFiles = false;
            for (FileMetadata fmd : workingVersion.getFileMetadatas()) {
                if (fileDownloadHelper.canDownloadFile(fmd)) {
                    canDownloadFiles = true;
                    break;
                }
            }
        }
        return canDownloadFiles;
    }

    /*
    in getComputeUrl(), we are sending the container/dataset name and the exipiry and signature
    for the temporary url of only ONE datafile within the dataset. This is because in the
    ceph version of swift, we are only able to generate the temporary url for a single object
    within a container.
    Ideally, we want a temporary url for an entire container/dataset, so perhaps this could instead
    be handled on the compute environment end.
    Additionally, we have to think about the implications this could have with dataset versioning,
    since we currently store all files (even from old versions) in the same container.
    --SF
    */
    public String getComputeUrl() throws IOException {

        return settingsWrapper.getValueForKey(SettingsServiceBean.Key.ComputeBaseUrl) + "?" + this.getPersistentId();
            //WHEN we are able to get a temp url for a dataset
            //return settingsWrapper.getValueForKey(SettingsServiceBean.Key.ComputeBaseUrl) + "?containerName=" + swiftObject.getSwiftContainerName() + "&temp_url_sig=" + swiftObject.getTempUrlSignature() + "&temp_url_expires=" + swiftObject.getTempUrlExpiry();


    }

    //For a single file
    public String getComputeUrl(FileMetadata metadata) {
        SwiftAccessIO swiftObject = null;
        try {
            StorageIO<DataFile> storageIO = metadata.getDataFile().getStorageIO();
            if (storageIO != null && storageIO instanceof SwiftAccessIO) {
                swiftObject = (SwiftAccessIO)storageIO;
                swiftObject.open();
            }

        } catch (IOException e) {
            logger.info("DatasetPage: Failed to get storageIO");
        }
        if (settingsWrapper.isTrueForKey(SettingsServiceBean.Key.PublicInstall, false)) {
            return settingsWrapper.getValueForKey(SettingsServiceBean.Key.ComputeBaseUrl) + "?" + this.getPersistentId() + "=" + swiftObject.getSwiftFileName();
        }

        return settingsWrapper.getValueForKey(SettingsServiceBean.Key.ComputeBaseUrl) + "?" + this.getPersistentId() + "=" + swiftObject.getSwiftFileName() + "&temp_url_sig=" + swiftObject.getTempUrlSignature() + "&temp_url_expires=" + swiftObject.getTempUrlExpiry();

    }

    public String getCloudEnvironmentName() {
        return settingsWrapper.getValueForKey(SettingsServiceBean.Key.CloudEnvironmentName);
    }

    public DataFile getSelectedDownloadFile() {
        return selectedDownloadFile;
    }

    public void setSelectedDownloadFile(DataFile selectedDownloadFile) {
        this.selectedDownloadFile = selectedDownloadFile;
    }

    public List<DataFile> getNewFiles() {
        return newFiles;
    }

    public void setNewFiles(List<DataFile> newFiles) {
        this.newFiles = newFiles;
    }

    public List<DataFile> getUploadedFiles() {
        return uploadedFiles;
    }

    public void setUploadedFiles(List<DataFile> uploadedFiles) {
        this.uploadedFiles = uploadedFiles;
    }

    public MutableBoolean getUploadInProgress() {
        return uploadInProgress;
    }

    public void setUploadInProgress(MutableBoolean inProgress) {
        this.uploadInProgress = inProgress;
    }

    public Dataverse getLinkingDataverse() {
        return linkingDataverse;
    }

    public void setLinkingDataverse(Dataverse linkingDataverse) {
        this.linkingDataverse = linkingDataverse;
    }

    public List<SelectItem> getLinkingDVSelectItems() {
        return linkingDVSelectItems;
    }

    public void setLinkingDVSelectItems(List<SelectItem> linkingDVSelectItems) {
        this.linkingDVSelectItems = linkingDVSelectItems;
    }

    public Long getLinkingDataverseId() {
        return linkingDataverseId;
    }

    public void setLinkingDataverseId(Long linkingDataverseId) {
        this.linkingDataverseId = linkingDataverseId;
    }

    public void updateReleasedVersions(){

        setReleasedVersionTabList(resetReleasedVersionTabList());

    }

    public void clickDeaccessionDataset(){
        setReleasedVersionTabList(resetReleasedVersionTabList());
        setRenderDeaccessionPopup(true);
    }

    private boolean renderDeaccessionPopup = false;

    public boolean isRenderDeaccessionPopup() {
        return renderDeaccessionPopup;
    }

    public void setRenderDeaccessionPopup(boolean renderDeaccessionPopup) {
        this.renderDeaccessionPopup = renderDeaccessionPopup;
    }

    public void updateSelectedLinkingDV(ValueChangeEvent event) {
        linkingDataverseId = (Long) event.getNewValue();
    }

    public boolean isNoDVsAtAll() {
        return noDVsAtAll;
    }

    public void setNoDVsAtAll(boolean noDVsAtAll) {
        this.noDVsAtAll = noDVsAtAll;
    }

    public boolean isNoDVsRemaining() {
        return noDVsRemaining;
    }


    private Map<Long, String> datafileThumbnailsMap = new HashMap<>();

    public boolean isThumbnailAvailable(FileMetadata fileMetadata) {

        // new and optimized logic:
        // - check download permission here (should be cached - so it's free!)
        // - only then check if the thumbnail is available/exists.
        // then cache the results!

        Long dataFileId = fileMetadata.getDataFile().getId();

        if (datafileThumbnailsMap.containsKey(dataFileId)) {
            return !"".equals(datafileThumbnailsMap.get(dataFileId));
        }

        if (!FileUtil.isThumbnailSupported(fileMetadata.getDataFile())) {
            datafileThumbnailsMap.put(dataFileId, "");
            return false;
        }

        if (!this.fileDownloadHelper.canDownloadFile(fileMetadata)) {
            datafileThumbnailsMap.put(dataFileId, "");
            return false;
        }



        String thumbnailAsBase64 = ImageThumbConverter.getImageThumbnailAsBase64(fileMetadata.getDataFile(), ImageThumbConverter.DEFAULT_THUMBNAIL_SIZE);


        //if (datafileService.isThumbnailAvailable(fileMetadata.getDataFile())) {
        if (!StringUtil.isEmpty(thumbnailAsBase64)) {
            datafileThumbnailsMap.put(dataFileId, thumbnailAsBase64);
            return true;
        }

        datafileThumbnailsMap.put(dataFileId, "");
        return false;

    }

    public String getDataFileThumbnailAsBase64(FileMetadata fileMetadata) {
        return datafileThumbnailsMap.get(fileMetadata.getDataFile().getId());
    }

    // Another convenience method - to cache Update Permission on the dataset:
    public boolean canUpdateDataset() {
        return permissionsWrapper.canUpdateDataset(dvRequestService.getDataverseRequest(), this.dataset);
    }
    public boolean canPublishDataverse() {
        return permissionsWrapper.canIssuePublishDataverseCommand(dataset.getOwner());
    }

    public boolean canPublishDataset(){
        return permissionsWrapper.canIssuePublishDatasetCommand(dataset);
    }

    public boolean canViewUnpublishedDataset() {
        return permissionsWrapper.canViewUnpublishedDataset( dvRequestService.getDataverseRequest(), dataset);
    }

    /*
     * 4.2.1 optimization.
     * HOWEVER, this doesn't appear to be saving us anything!
     * i.e., it's just as cheap to use session.getUser().isAuthenticated()
     * every time; it doesn't do any new db lookups.
    */
    public boolean isSessionUserAuthenticated() {
        return session.getUser().isAuthenticated();
    }

    /**
     * For use in the Dataset page
     * @return
     */
    public boolean isSuperUser(){

        if (!this.isSessionUserAuthenticated()){
            return false;
        }

        if (this.session.getUser().isSuperuser()){
            return true;
        }
        return false;
    }
    /**
     * Check Dataset related permissions
     *
     * @param permissionToCheck
     * @return
     */
    public boolean doesSessionUserHaveDataSetPermission(Permission permissionToCheck){
        if (permissionToCheck == null){
            return false;
        }

        String permName = permissionToCheck.getHumanName();

        // Has this check already been done?
        //
        if (this.datasetPermissionMap.containsKey(permName)){
            // Yes, return previous answer
            return this.datasetPermissionMap.get(permName);
        }

        // Check the permission
        //
        boolean hasPermission = this.permissionService.userOn(this.session.getUser(), this.dataset).has(permissionToCheck);

        // Save the permission
        this.datasetPermissionMap.put(permName, hasPermission);

        // return true/false
        return hasPermission;
    }

    public void setNoDVsRemaining(boolean noDVsRemaining) {
        this.noDVsRemaining = noDVsRemaining;
    }

    private GuestbookResponse guestbookResponse;
    private Guestbook selectedGuestbook;

    public GuestbookResponse getGuestbookResponse() {
        return guestbookResponse;
    }

    public void setGuestbookResponse(GuestbookResponse guestbookResponse) {
        this.guestbookResponse = guestbookResponse;
    }

    public Guestbook getSelectedGuestbook() {
        return selectedGuestbook;
    }

    public void setSelectedGuestbook(Guestbook selectedGuestbook) {
        this.selectedGuestbook = selectedGuestbook;
    }

    public void viewSelectedGuestbook(Guestbook selectedGuestbook) {
        this.selectedGuestbook = selectedGuestbook;
    }

    public void reset() {
        dataset.setGuestbook(null);
    }

    public int getFilePaginatorPage() {
        return filePaginatorPage;
    }

    public void setFilePaginatorPage(int filePaginatorPage) {
        this.filePaginatorPage = filePaginatorPage;
    }


    public int getRowsPerPage() {
        return rowsPerPage;
    }

    public void setRowsPerPage(int rowsPerPage) {
        this.rowsPerPage = rowsPerPage;
    }

    public String getGlobalId() {
        return persistentId;
    }

    public String getPersistentId() {
        return persistentId;
    }

    public void setPersistentId(String persistentId) {
        this.persistentId = persistentId;
    }
    public String getVersion() {
        return version;
    }

    public void setVersion(String version) {
        this.version = version;
    }

    public String getShowVersionList() {
        return showVersionList;
    }

    public void setShowVersionList(String showVersionList) {
        this.showVersionList = showVersionList;
    }

    public String getShowOtherText() {
        return showOtherText;
    }

    public void setShowOtherText(String showOtherText) {
        this.showOtherText = showOtherText;
    }
    private String showOtherText = "false";

    public String getDeaccessionForwardURLFor() {
        return deaccessionForwardURLFor;
    }

    public void setDeaccessionForwardURLFor(String deaccessionForwardURLFor) {
        this.deaccessionForwardURLFor = deaccessionForwardURLFor;
    }
    private DatasetVersionDifference datasetVersionDifference;

    public String getDeaccessionReasonText() {
        return deaccessionReasonText;
    }

    public void setDeaccessionReasonText(String deaccessionReasonText) {
        this.deaccessionReasonText = deaccessionReasonText;
    }

    public String getDisplayCitation() {
        //displayCitation = dataset.getCitation(false, workingVersion);
        return displayCitation;
    }

    public void setDisplayCitation(String displayCitation) {
        this.displayCitation = displayCitation;
    }

    public String getDropBoxSelection() {
        return dropBoxSelection;
    }

    public String getDropBoxKey() {
        // Site-specific DropBox application registration key is configured
        // via a JVM option under glassfish.
        //if (true)return "some-test-key";  // for debugging

        String configuredDropBoxKey = System.getProperty("dataverse.dropbox.key");
        if (configuredDropBoxKey != null) {
            return configuredDropBoxKey;
        }
        return "";
    }

    public void setDropBoxSelection(String dropBoxSelection) {
        this.dropBoxSelection = dropBoxSelection;
    }

    public Dataset getDataset() {
        return dataset;
    }

    public void setDataset(Dataset dataset) {
        this.dataset = dataset;
    }

    public DatasetVersion getWorkingVersion() {
        return workingVersion;
    }

    public Long getId() { return this.id; }
    public void setId(Long id) { this.id = id; }

    public EditMode getEditMode() {
        return editMode;
    }

    public void setEditMode(EditMode editMode) {
        this.editMode = editMode;
    }

    public Long getOwnerId() {
        return ownerId;
    }

    public void setOwnerId(Long ownerId) {
        this.ownerId = ownerId;
    }

    public Long getVersionId() {
        return versionId;
    }

    public void setVersionId(Long versionId) {
        this.versionId = versionId;
    }

    public int getSelectedTabIndex() {
        return selectedTabIndex;
    }

    public String getSelectTab() {
        return selectTab;
    }

    public void setSelectTab(String selectTab) {
        this.selectTab = selectTab;
    }

    public void setSelectedTabIndex(int selectedTabIndex) {
        this.selectedTabIndex = selectedTabIndex;
    }

    public int getReleaseRadio() {
        return releaseRadio;
    }

    public void setReleaseRadio(int releaseRadio) {
        this.releaseRadio = releaseRadio;
    }

    public String getDatasetNextMajorVersion() {
        return datasetNextMajorVersion;
    }

    public void setDatasetNextMajorVersion(String datasetNextMajorVersion) {
        this.datasetNextMajorVersion = datasetNextMajorVersion;
    }

    public String getDatasetNextMinorVersion() {
        return datasetNextMinorVersion;
    }

    public void setDatasetNextMinorVersion(String datasetNextMinorVersion) {
        this.datasetNextMinorVersion = datasetNextMinorVersion;
    }

    public int getDeaccessionReasonRadio() {
        return deaccessionReasonRadio;
    }

    public void setDeaccessionReasonRadio(int deaccessionReasonRadio) {
        this.deaccessionReasonRadio = deaccessionReasonRadio;
    }

    public int getDeaccessionRadio() {
        return deaccessionRadio;
    }

    public void setDeaccessionRadio(int deaccessionRadio) {
        this.deaccessionRadio = deaccessionRadio;
    }

    public List<Template> getDataverseTemplates() {
        return dataverseTemplates;
    }

    public void setDataverseTemplates(List<Template> dataverseTemplates) {
        this.dataverseTemplates = dataverseTemplates;
    }

    public Template getDefaultTemplate() {
        return defaultTemplate;
    }

    public void setDefaultTemplate(Template defaultTemplate) {
        this.defaultTemplate = defaultTemplate;
    }

    public Template getSelectedTemplate() {
        return selectedTemplate;
    }

    public void setSelectedTemplate(Template selectedTemplate) {
        this.selectedTemplate = selectedTemplate;
    }

    public void updateSelectedTemplate(ValueChangeEvent event) {

        selectedTemplate = (Template) event.getNewValue();
        if (selectedTemplate != null) {
            //then create new working version from the selected template
            workingVersion.updateDefaultValuesFromTemplate(selectedTemplate);
            updateDatasetFieldInputLevels();
        } else {
            workingVersion.initDefaultValues(licenseServiceBean.getDefault());
            updateDatasetFieldInputLevels();
        }
        resetVersionUI();
    }

    /*
    // Original
    private void updateDatasetFieldInputLevels() {
        Long dvIdForInputLevel = ownerId;

        if (!dataverseService.find(ownerId).isMetadataBlockRoot()) {
            dvIdForInputLevel = dataverseService.find(ownerId).getMetadataRootId();
        }
        for (DatasetField dsf : workingVersion.getFlatDatasetFields()) {
            DataverseFieldTypeInputLevel dsfIl = dataverseFieldTypeInputLevelService.findByDataverseIdDatasetFieldTypeId(dvIdForInputLevel, dsf.getDatasetFieldType().getId());
            if (dsfIl != null) {
                dsf.setInclude(dsfIl.isInclude());
            } else {
                dsf.setInclude(true);
            }
        }
    }*/

    /***
     *
     * Note: Updated to retrieve DataverseFieldTypeInputLevel objects in single query
     *
     */
     private void updateDatasetFieldInputLevels() {
         Long dvIdForInputLevel = ownerId;

         // OPTIMIZATION (?): replaced "dataverseService.find(ownerId)" with
         // simply dataset.getOwner()... saves us a few lookups.
         // TODO: could there possibly be any reason we want to look this
         // dataverse up by the id here?? -- L.A. 4.2.1
         if (!dataset.getOwner().isMetadataBlockRoot()) {
             dvIdForInputLevel = dataset.getOwner().getMetadataRootId();
         }

        /* ---------------------------------------------------------
            Map to hold DatasetFields
            Format:  {  DatasetFieldType.id : DatasetField }
         --------------------------------------------------------- */
        // Initialize Map
        Map<Long, DatasetField> mapDatasetFields = new HashMap<>();

        // Populate Map
         for (DatasetField dsf : workingVersion.getFlatDatasetFields()) {
            if (dsf.getDatasetFieldType().getId() != null){
                mapDatasetFields.put(dsf.getDatasetFieldType().getId(), dsf);
            }
        }

        /* ---------------------------------------------------------
            Retrieve List of DataverseFieldTypeInputLevel objects
            Use the DatasetFieldType id's which are the Map's keys
         --------------------------------------------------------- */
        List<Long> idList = new ArrayList<>(mapDatasetFields.keySet());
        List<DataverseFieldTypeInputLevel> dsFieldTypeInputLevels = dataverseFieldTypeInputLevelService.findByDataverseIdAndDatasetFieldTypeIdList(dvIdForInputLevel, idList);

        /* ---------------------------------------------------------
            Iterate through List of DataverseFieldTypeInputLevel objects
            Call "setInclude" on its related DatasetField object
         --------------------------------------------------------- */
        for (DataverseFieldTypeInputLevel oneDSFieldTypeInputLevel : dsFieldTypeInputLevels){

            if (oneDSFieldTypeInputLevel != null) {
                // Is the DatasetField in the hash?    hash format: {  DatasetFieldType.id : DatasetField }
                DatasetField dsf = mapDatasetFields.get(oneDSFieldTypeInputLevel.getDatasetFieldType().getId());
                if (dsf != null){
                    // Yes, call "setInclude"
                    dsf.setInclude(oneDSFieldTypeInputLevel.isInclude());
                    // remove from hash
                    mapDatasetFields.remove(oneDSFieldTypeInputLevel.getDatasetFieldType().getId());
                }
            }
        }  // end: updateDatasetFieldInputLevels

        /* ---------------------------------------------------------
            Iterate through any DatasetField objects remaining in the hash
            Call "setInclude(true) on each one
         --------------------------------------------------------- */
        for ( DatasetField dsf  : mapDatasetFields.values()) {
               if (dsf != null){
                   dsf.setInclude(true);
               }
        }
     }

    public void handleChange() {
        logger.fine("handle change");
        logger.fine("new value " + selectedTemplate.getId());
    }

    public void handleChangeButton() {

    }

    public boolean isShapefileType(FileMetadata fm) {
        if (fm == null) {
            return false;
        }
        if (fm.getDataFile() == null) {
            return false;
        }

        return fm.getDataFile().isShapefileType();
    }

    private void msg(String s){
        // System.out.println(s);
    }

    private List<FileMetadata> displayFileMetadata;

    public List<FileMetadata> getDisplayFileMetadata() {
        return displayFileMetadata;
    }

    public void setDisplayFileMetadata(List<FileMetadata> displayFileMetadata) {
        this.displayFileMetadata = displayFileMetadata;
    }

    private boolean readOnly = true;

    public String init() {
        return init(true);
    }

    public String initCitation() {
        return init(false);
    }

    public void updateOwnerDataverse() {
        if (selectedHostDataverse != null && selectedHostDataverse.getId() != null) {
            ownerId = selectedHostDataverse.getId();
            dataset.setOwner(selectedHostDataverse);
            logger.info("New host dataverse id: "+ownerId);
            // discard the dataset already created
            //If a global ID was already assigned, as is true for direct upload, keep it (if files were already uploaded, they are at the path corresponding to the existing global id)
            GlobalId gid = dataset.getGlobalId();
            dataset = new Dataset();
            if(gid!=null) {
            	dataset.setGlobalId(gid);
            }

            // initiate from scratch: (isolate the creation of a new dataset in its own method?)
            init(true);
            // rebuild the bred crumbs display:
            dataverseHeaderFragment.initBreadcrumbs(dataset);
        }
    }

    public boolean rsyncUploadSupported() {

        return settingsWrapper.isRsyncUpload() && DatasetUtil.isAppropriateStorageDriver(dataset);
    }

    private String init(boolean initFull) {

        //System.out.println("_YE_OLDE_QUERY_COUNTER_");  // for debug purposes
        setDataverseSiteUrl(systemConfig.getDataverseSiteUrl());

        guestbookResponse = new GuestbookResponse();

        String nonNullDefaultIfKeyNotFound = "";
        protocol = settingsWrapper.getValueForKey(SettingsServiceBean.Key.Protocol, nonNullDefaultIfKeyNotFound);
        authority = settingsWrapper.getValueForKey(SettingsServiceBean.Key.Authority, nonNullDefaultIfKeyNotFound);
        if (this.getId() != null || versionId != null || persistentId != null) { // view mode for a dataset

            DatasetVersionServiceBean.RetrieveDatasetVersionResponse retrieveDatasetVersionResponse = null;

            // ---------------------------------------
            // Set the workingVersion and Dataset
            // ---------------------------------------
            if (persistentId != null) {
                logger.fine("initializing DatasetPage with persistent ID " + persistentId);
                // Set Working Version and Dataset by PersistentID
                dataset = datasetService.findByGlobalId(persistentId);
                if (dataset == null) {
                    logger.warning("No such dataset: "+persistentId);
                    return permissionsWrapper.notFound();
                }
                logger.fine("retrieved dataset, id="+dataset.getId());

                retrieveDatasetVersionResponse = datasetVersionService.selectRequestedVersion(dataset.getVersions(), version);
                //retrieveDatasetVersionResponse = datasetVersionService.retrieveDatasetVersionByPersistentId(persistentId, version);
                this.workingVersion = retrieveDatasetVersionResponse.getDatasetVersion();
                logger.fine("retrieved version: id: " + workingVersion.getId() + ", state: " + this.workingVersion.getVersionState());

            } else if (this.getId() != null) {
                // Set Working Version and Dataset by Datasaet Id and Version
                dataset = datasetService.find(this.getId());
                if (dataset == null) {
                    logger.warning("No such dataset: "+dataset);
                    return permissionsWrapper.notFound();
                }
                //retrieveDatasetVersionResponse = datasetVersionService.retrieveDatasetVersionById(dataset.getId(), version);
                retrieveDatasetVersionResponse = datasetVersionService.selectRequestedVersion(dataset.getVersions(), version);
                this.workingVersion = retrieveDatasetVersionResponse.getDatasetVersion();
                logger.info("retreived version: id: " + workingVersion.getId() + ", state: " + this.workingVersion.getVersionState());

            } else if (versionId != null) {
                // TODO: 4.2.1 - this method is broken as of now!
                // Set Working Version and Dataset by DatasaetVersion Id
                //retrieveDatasetVersionResponse = datasetVersionService.retrieveDatasetVersionByVersionId(versionId);

            }
            this.maxFileUploadSizeInBytes = systemConfig.getMaxFileUploadSizeForStore(dataset.getEffectiveStorageDriverId());


            if (retrieveDatasetVersionResponse == null) {
                return permissionsWrapper.notFound();
            }

            switch (selectTab){
                case "dataFilesTab":
                    selectedTabIndex = 0;
                    break;
                case "metadataMapTab":
                    selectedTabIndex = 1;
                    break;
                case "termsTab":
                    selectedTabIndex = 2;
                    break;
                case "versionsTab":
                    selectedTabIndex = 3;
                    break;
            }

            //this.dataset = this.workingVersion.getDataset();

            // end: Set the workingVersion and Dataset
            // ---------------------------------------
            // Is the DatasetVersion or Dataset null?
            //
            if (workingVersion == null || this.dataset == null) {
                return permissionsWrapper.notFound();
            }

            // Is the Dataset harvested?

            if (dataset.isHarvested()) {
                // if so, we'll simply forward to the remote URL for the original
                // source of this harvested dataset:
                String originalSourceURL = dataset.getRemoteArchiveURL();
                if (originalSourceURL != null && !originalSourceURL.equals("")) {
                    logger.fine("redirecting to "+originalSourceURL);
                    try {
                        FacesContext.getCurrentInstance().getExternalContext().redirect(originalSourceURL);
                    } catch (IOException ioex) {
                        // must be a bad URL...
                        // we don't need to do anything special here - we'll redirect
                        // to the local 404 page, below.
                        logger.warning("failed to issue a redirect to "+originalSourceURL);
                    }
                    return originalSourceURL;
                }

                return permissionsWrapper.notFound();
            }

            // Check permisisons
            if (!(workingVersion.isReleased() || workingVersion.isDeaccessioned()) && !this.canViewUnpublishedDataset()) {
                return permissionsWrapper.notAuthorized();
            }

            if (!retrieveDatasetVersionResponse.wasRequestedVersionRetrieved()) {
                //msg("checkit " + retrieveDatasetVersionResponse.getDifferentVersionMessage());
                JsfHelper.addWarningMessage(retrieveDatasetVersionResponse.getDifferentVersionMessage());//BundleUtil.getStringFromBundle("dataset.message.metadataSuccess"));
            }

            // init the citation
            displayCitation = dataset.getCitation(true, workingVersion, isAnonymizedAccess());
            logger.fine("Citation: " + displayCitation);

            if(workingVersion.isPublished()) {
                MakeDataCountEntry entry = new MakeDataCountEntry(FacesContext.getCurrentInstance(), dvRequestService, workingVersion);
                mdcLogService.logEntry(entry);
            }
            displayWorkflowComments();


            if (initFull) {

                // init the list of FileMetadatas
                if (workingVersion.isDraft() && canUpdateDataset()) {
                    readOnly = false;
                } else {
                    // an attempt to retreive both the filemetadatas and datafiles early on, so that
                    // we don't have to do so later (possibly, many more times than necessary):
                    AuthenticatedUser au = session.getUser() instanceof AuthenticatedUser ? (AuthenticatedUser) session.getUser() : null;
                    datafileService.findFileMetadataOptimizedExperimental(dataset, workingVersion, au);
                }
                // This will default to all the files in the version, if the search term
                // parameter hasn't been specified yet:
                fileMetadatasSearch = selectFileMetadatasForDisplay();
                ownerId = dataset.getOwner().getId();
                datasetNextMajorVersion = this.dataset.getNextMajorVersionString();
                datasetNextMinorVersion = this.dataset.getNextMinorVersionString();
                datasetVersionUI = datasetVersionUI.initDatasetVersionUI(workingVersion, false);
                updateDatasetFieldInputLevels();
                setExistReleasedVersion(resetExistRealeaseVersion());
                //moving setVersionTabList to tab change event
                //setVersionTabList(resetVersionTabList());
                //setReleasedVersionTabList(resetReleasedVersionTabList());
                //SEK - lazymodel may be needed for datascroller in future release
                // lazyModel = new LazyFileMetadataDataModel(workingVersion.getId(), datafileService );
                this.guestbookResponse = guestbookResponseService.initGuestbookResponseForFragment(workingVersion, null, session);
                logger.fine("Checking if rsync support is enabled.");
                if (DataCaptureModuleUtil.rsyncSupportEnabled(settingsWrapper.getValueForKey(SettingsServiceBean.Key.UploadMethods))
                        && dataset.getFiles().isEmpty()  && this.canUpdateDataset() ) { //only check for rsync if no files exist
                                                                                        //and user can update dataset
                    try {
                        ScriptRequestResponse scriptRequestResponse = commandEngine.submit(new RequestRsyncScriptCommand(dvRequestService.getDataverseRequest(), dataset));
                        logger.fine("script: " + scriptRequestResponse.getScript());
                        if (scriptRequestResponse.getScript() != null && !scriptRequestResponse.getScript().isEmpty()) {
                            setHasRsyncScript(true);
                            setRsyncScript(scriptRequestResponse.getScript());
                            rsyncScriptFilename = "upload-" + workingVersion.getDataset().getIdentifier() + ".bash";
                            rsyncScriptFilename = rsyncScriptFilename.replace("/", "_");
                        } else {
                            setHasRsyncScript(false);
                        }
                    } catch (RuntimeException ex) {
                        logger.warning("Problem getting rsync script(RuntimeException): " + ex.getLocalizedMessage());
                        FacesContext.getCurrentInstance().addMessage(null, new FacesMessage(FacesMessage.SEVERITY_ERROR, "Problem getting rsync script:",  ex.getLocalizedMessage())); 
                    } catch (CommandException cex) {
                        logger.warning("Problem getting rsync script (Command Exception): " + cex.getLocalizedMessage());
                           FacesContext.getCurrentInstance().addMessage(null, new FacesMessage(FacesMessage.SEVERITY_ERROR, "Problem getting rsync script:",  cex.getLocalizedMessage()));                        
                    }
                }

                tooLargeToDownload = getSizeOfDatasetNumeric() > settingsWrapper.getZipDownloadLimit();
                tooLargeToDownloadOriginal = getSizeOfDatasetOrigNumeric() > settingsWrapper.getZipDownloadLimit();
                tooLargeToDownloadArchival = getSizeOfDatasetArchivalNumeric() > settingsWrapper.getZipDownloadLimit();
            }
        } else if (ownerId != null) {
            // create mode for a new child dataset
            readOnly = false;
            editMode = EditMode.CREATE;
            selectedHostDataverse = dataverseService.find(ownerId);
            dataset.setOwner(selectedHostDataverse);
            dataset.setProtocol(protocol);
            dataset.setAuthority(authority);

            if (dataset.getOwner() == null) {
                return permissionsWrapper.notFound();
            } else if (!permissionService.on(dataset.getOwner()).has(Permission.AddDataset)) {
                return permissionsWrapper.notAuthorized();
            }
            //Wait until the create command before actually getting an identifier, except if we're using directUpload
        	//Need to assign an identifier prior to calls to requestDirectUploadUrl if direct upload is used.
            if ( isEmpty(dataset.getIdentifier()) && systemConfig.directUploadEnabled(dataset) ) {
            	CommandContext ctxt = commandEngine.getContext();
            	GlobalIdServiceBean idServiceBean = GlobalIdServiceBean.getBean(ctxt);
                dataset.setIdentifier(ctxt.datasets().generateDatasetIdentifier(dataset, idServiceBean));
            }
            dataverseTemplates.addAll(dataverseService.find(ownerId).getTemplates());
            if (!dataverseService.find(ownerId).isTemplateRoot()) {
                for (Template templateTest: dataverseService.find(ownerId).getParentTemplates()){
                   if(!dataverseTemplates.contains(templateTest)){
                       dataverseTemplates.add(templateTest);
                   }
                }
            }
            Collections.sort(dataverseTemplates, (Template t1, Template t2) -> t1.getName().compareToIgnoreCase(t2.getName()));

            defaultTemplate = dataverseService.find(ownerId).getDefaultTemplate();
            if (defaultTemplate != null) {
                selectedTemplate = defaultTemplate;
                for (Template testT : dataverseTemplates) {
                    if (defaultTemplate.getId().equals(testT.getId())) {
                        selectedTemplate = testT;
                    }
                }
                workingVersion = dataset.getEditVersion(selectedTemplate, null);
                updateDatasetFieldInputLevels();
            } else {
                workingVersion = dataset.getCreateVersion(licenseServiceBean.getDefault());
                updateDatasetFieldInputLevels();
            }

            if (settingsWrapper.isTrueForKey(SettingsServiceBean.Key.PublicInstall, false)){
                JH.addMessage(FacesMessage.SEVERITY_WARN, BundleUtil.getStringFromBundle("dataset.message.label.fileAccess"),
                        BundleUtil.getStringFromBundle("dataset.message.publicInstall"));
            }

            resetVersionUI();

            // FacesContext.getCurrentInstance().addMessage(null, new FacesMessage(FacesMessage.SEVERITY_INFO, "Add New Dataset", " - Enter metadata to create the dataset's citation. You can add more metadata about this dataset after it's created."));
        } else {
            return permissionsWrapper.notFound();
        }
        try {
            privateUrl = commandEngine.submit(new GetPrivateUrlCommand(dvRequestService.getDataverseRequest(), dataset));
            if (privateUrl != null) {
                JH.addMessage(FacesMessage.SEVERITY_INFO, BundleUtil.getStringFromBundle("dataset.privateurl.header"),
                        BundleUtil.getStringFromBundle("dataset.privateurl.infoMessageAuthor", Arrays.asList(getPrivateUrlLink(privateUrl))));
            }
        } catch (CommandException ex) {
            // No big deal. The user simply doesn't have access to create or delete a Private URL.
        }
        logger.fine("PrivateUser: " + (session.getUser() instanceof PrivateUrlUser));
        if (session.getUser() instanceof PrivateUrlUser) {
            PrivateUrlUser privateUrlUser = (PrivateUrlUser) session.getUser();
            logger.fine("Anon: " + privateUrlUser.hasAnonymizedAccess());
            if (dataset != null && dataset.getId().equals(privateUrlUser.getDatasetId())) {
                JH.addMessage(FacesMessage.SEVERITY_WARN, BundleUtil.getStringFromBundle("dataset.privateurl.header"),
                        BundleUtil.getStringFromBundle("dataset.privateurl.infoMessageReviewer"));
            }
        }

        displayLockInfo(dataset);

        for (FileMetadata fmd : workingVersion.getFileMetadatas()) {
            if (fmd.getDataFile().isTabularData()) {
                versionHasTabular = true;
                break;
            }
        }
        for(DataFile f : dataset.getFiles()) {
            // TODO: Consider uncommenting this optimization.
//            if (versionHasTabular) {
//                hasTabular = true;
//                break;
//            }
            if(f.isTabularData()) {
                hasTabular = true;
                break;
            }
        }
        //Show ingest success message if refresh forces a page reload after ingest success
        //This is needed to display the explore buttons (the fileDownloadHelper needs to be reloaded via page
        if (showIngestSuccess) {
            JsfHelper.addSuccessMessage(BundleUtil.getStringFromBundle("dataset.unlocked.ingest.message"));
        }

        configureTools = externalToolService.findFileToolsByType(ExternalTool.Type.CONFIGURE);
        exploreTools = externalToolService.findFileToolsByType(ExternalTool.Type.EXPLORE);
        previewTools = externalToolService.findFileToolsByType(ExternalTool.Type.PREVIEW);
        datasetExploreTools = externalToolService.findDatasetToolsByType(ExternalTool.Type.EXPLORE);
        rowsPerPage = 10;

        return null;
    }

    private void displayWorkflowComments() {
        List<WorkflowComment> comments = workingVersion.getWorkflowComments();
        for (WorkflowComment wfc : comments) {
            if (wfc.isToBeShown() && wfc.getDatasetVersion().equals(workingVersion)
                    && wfc.getAuthenticatedUser().equals(session.getUser())) {
                if (wfc.getType() == WorkflowComment.Type.WORKFLOW_SUCCESS) {
                    JsfHelper.addSuccessMessage(wfc.getMessage());

                } else if (wfc.getType() == WorkflowComment.Type.WORKFLOW_FAILURE) {
                    JsfHelper.addWarningMessage(wfc.getMessage());
                }
                datasetService.markWorkflowCommentAsRead(wfc);
            }
        }
    }

    private void displayLockInfo(Dataset dataset) {
        // Various info messages, when the dataset is locked (for various reasons):
        if (dataset.isLocked() && canUpdateDataset()) {
            if (dataset.isLockedFor(DatasetLock.Reason.Workflow)) {
                JH.addMessage(FacesMessage.SEVERITY_WARN, BundleUtil.getStringFromBundle("dataset.locked.message"),
                        BundleUtil.getStringFromBundle("dataset.locked.message.details"));
            }
            if (dataset.isLockedFor(DatasetLock.Reason.InReview)) {
                JH.addMessage(FacesMessage.SEVERITY_WARN, BundleUtil.getStringFromBundle("dataset.locked.inReview.message"),
                        BundleUtil.getStringFromBundle("dataset.inreview.infoMessage"));
            }
            if (dataset.isLockedFor(DatasetLock.Reason.DcmUpload)) {
                JH.addMessage(FacesMessage.SEVERITY_WARN, BundleUtil.getStringFromBundle("file.rsyncUpload.inProgressMessage.summary"),
                        BundleUtil.getStringFromBundle("file.rsyncUpload.inProgressMessage.details"));
                lockedDueToDcmUpload = true;
            }
            //This is a hack to remove dataset locks for File PID registration if
            //the dataset is released
            //in testing we had cases where datasets with 1000 files were remaining locked after being published successfully
            /*if(dataset.getLatestVersion().isReleased() && dataset.isLockedFor(DatasetLock.Reason.finalizePublication)){
                datasetService.removeDatasetLocks(dataset.getId(), DatasetLock.Reason.finalizePublication);
            }*/
            if (dataset.isLockedFor(DatasetLock.Reason.finalizePublication)) {
                // "finalizePublication" lock is used to lock the dataset while
                // the FinalizeDatasetPublicationCommand is running asynchronously.
                // the tasks currently performed by the command are the  pid registration
                // for files and (or) physical file validation (either or both
                // of these two can be disabled via database settings). More
                // such asynchronous processing tasks may be added in the future.
                JH.addMessage(FacesMessage.SEVERITY_WARN, BundleUtil.getStringFromBundle("dataset.publish.workflow.message"),
                        BundleUtil.getStringFromBundle("dataset.pidRegister.workflow.inprogress"));
            }
            if (dataset.isLockedFor(DatasetLock.Reason.FileValidationFailed)) {
                // the dataset is locked, because one or more datafiles in it
                // failed validation during an attempt to publish it.
                JH.addMessage(FacesMessage.SEVERITY_ERROR, BundleUtil.getStringFromBundle("dataset.publish.file.validation.error.message"),
                        BundleUtil.getStringFromBundle("dataset.publish.file.validation.error.contactSupport"));
            }
            if (dataset.isLockedFor(DatasetLock.Reason.EditInProgress)) {
                JH.addMessage(FacesMessage.SEVERITY_WARN, BundleUtil.getStringFromBundle("dataset.locked.editInProgress.message"),
                        BundleUtil.getStringFromBundle("dataset.locked.editInProgress.message.details", Arrays.asList(BrandingUtil.getSupportTeamName(null))));
            }
        }

        if (dataset.isLockedFor(DatasetLock.Reason.Ingest)) {
            JH.addMessage(FacesMessage.SEVERITY_WARN, BundleUtil.getStringFromBundle("dataset.locked.message"),
                    BundleUtil.getStringFromBundle("dataset.locked.ingest.message"));
            lockedDueToIngestVar = true;
        }

        // With DataCite, we try to reserve the DOI when the dataset is created. Sometimes this
        // fails because DataCite is down. We show the message below to set expectations that the
        // "Publish" button won't work until the DOI has been reserved using the "Reserve PID" API.
        if (settingsWrapper.isDataCiteInstallation() && dataset.getGlobalIdCreateTime() == null && editMode != EditMode.CREATE) {
            JH.addMessage(FacesMessage.SEVERITY_WARN, BundleUtil.getStringFromBundle("dataset.locked.pidNotReserved.message"),
                    BundleUtil.getStringFromBundle("dataset.locked.pidNotReserved.message.details"));
        }

    }

    private Boolean fileTreeViewRequired = null;

    public boolean isFileTreeViewRequired() {
        if (fileTreeViewRequired == null) {
            fileTreeViewRequired = workingVersion.getFileMetadatas().size() > 1
                    && datafileService.isFoldersMetadataPresentInVersion(workingVersion);
        }
        return fileTreeViewRequired;
    }

    public enum FileDisplayStyle {

        TABLE, TREE
    };

    private FileDisplayStyle fileDisplayMode = FileDisplayStyle.TABLE;

    public String getFileDisplayMode() {
        return fileDisplayMode.equals(FileDisplayStyle.TABLE) ? "Table" : "Tree";
    }

    public void setFileDisplayMode(String fileDisplayMode) {
        if ("Table".equals(fileDisplayMode)) {
            this.fileDisplayMode = FileDisplayStyle.TABLE;
        } else {
            this.fileDisplayMode = FileDisplayStyle.TREE;
        }
    }

    public boolean isFileDisplayTable() {
        return fileDisplayMode == FileDisplayStyle.TABLE;
    }

    public void toggleFileDisplayMode() {
        if (fileDisplayMode == FileDisplayStyle.TABLE) {
            fileDisplayMode = FileDisplayStyle.TREE;
        } else {
            fileDisplayMode = FileDisplayStyle.TABLE;
        }
    }
    public boolean isFileDisplayTree() {
        return fileDisplayMode == FileDisplayStyle.TREE;
    }

    private TreeNode filesTreeRoot = null;

    public TreeNode getFilesTreeRoot() {
        if (filesTreeRoot == null) {
            initFilesTree();
        }
        return filesTreeRoot;
    }

    private void initFilesTree() {
        filesTreeRoot = createFolderTreeNode("root", null);
        TreeNode currentNode = filesTreeRoot;
        // this is a temporary map, that we keep while we are building
        // the tree - in order to have direct access to the ancestor tree
        // nodes that have already been created:
        Map<String, TreeNode> folderMap = new HashMap<>();
        boolean expandFolders = true;

        for ( FileMetadata fileMetadata :workingVersion.getFileMetadatasSortedByLabelAndFolder()) {
            String folder = fileMetadata.getDirectoryLabel();

            logger.fine("current folder: "+folder+"; current label: "+fileMetadata.getLabel());

            if (StringUtil.isEmpty(folder)) {
                filesTreeRoot.getChildren().add(createFileTreeNode(fileMetadata, filesTreeRoot));
            } else {
                if (folderMap.containsKey(folder)) {
                    // We have already created this node; and since all the FileMetadatas
                    // are sorted by folder-then-label, it is safe to assume this is
                    // still the "current node":
                    currentNode.getChildren().add(createFileTreeNode(fileMetadata, currentNode));
                } else {
                    // no node for this folder yet - need to create!

                    String[] subfolders = folder.split("/");
                    int level = 0;
                    currentNode = filesTreeRoot;

                    while (level < subfolders.length) {
                        String folderPath = subfolders[0];
                        for (int i = 1; i < level + 1; i++) {
                            folderPath = folderPath.concat("/").concat(subfolders[i]);
                        }

                        if (folderMap.containsKey(folderPath)) {
                            // jump directly to that ancestor folder node:
                            currentNode = folderMap.get(folderPath);
                        } else {
                            // create a new folder node:
                            currentNode = createFolderTreeNode(subfolders[level], currentNode);
                            folderMap.put(folderPath, currentNode);
                            // all the folders, except for the top-level root node
                            // are collapsed by default:
                            currentNode.setExpanded(expandFolders);

                        }
                        level++;
                    }
                    currentNode.getChildren().add(createFileTreeNode(fileMetadata, currentNode));
                    // As soon as we reach the first folder containing files, we want
                    // to have all the other folders collapsed by default:
                    if (expandFolders) {
                        expandFolders = false;
                    }
                }
            }
        }

        folderMap = null;

    }

    private DefaultTreeNode createFolderTreeNode(String name, TreeNode parent) {
        // For a tree node representing a folder, we use its name, as a String,
        // as the node data payload. (meaning, in the xhtml the folder name can
        // be shown as simply "#{node}".
        // If we ever want to have more information shown for folders in the
        // tree view (for example, we could show the number of files and sub-folders
        // in each folder next to the name), we will have to define a custom class
        // and use it instead of the string in the DefaultTreeNode constructor
        // below:
        DefaultTreeNode folderNode = new DefaultTreeNode(name, parent);
        return folderNode;
    }

    private DefaultTreeNode createFileTreeNode(FileMetadata fileMetadata, TreeNode parent) {
        // For a tree node representing a DataFile, we pack the entire FileMetadata
        // object into the node, as its "data" payload.
        // Note that we are using a custom node type ("customFileNode"), defined
        // in the page xhtml.
        // If we ever want to have customized nodes that display different types
        // of information for different types of files (tab. files would be a
        // natural case), more custom nodes could be defined.

        DefaultTreeNode fileNode = new DefaultTreeNode("customFileNode", fileMetadata, parent);

        return fileNode;
    }

    public boolean isHasTabular() {
        return hasTabular;
    }

    public boolean isVersionHasTabular() {
        return versionHasTabular;
    }

    public boolean isReadOnly() {
        return readOnly;
    }

    private void resetVersionUI() {

        datasetVersionUI = datasetVersionUI.initDatasetVersionUI(workingVersion, true);
        if (isSessionUserAuthenticated()) {
            AuthenticatedUser au = (AuthenticatedUser) session.getUser();

            //On create set pre-populated fields
            for (DatasetField dsf : dataset.getEditVersion().getDatasetFields()) {
                if (dsf.getDatasetFieldType().getName().equals(DatasetFieldConstant.depositor) && dsf.isEmpty()) {
                    dsf.getDatasetFieldValues().get(0).setValue(au.getLastName() + ", " + au.getFirstName());
                }
                if (dsf.getDatasetFieldType().getName().equals(DatasetFieldConstant.dateOfDeposit) && dsf.isEmpty()) {
                    dsf.getDatasetFieldValues().get(0).setValue(new SimpleDateFormat("yyyy-MM-dd").format(new Timestamp(new Date().getTime())));
                }

                if (dsf.getDatasetFieldType().getName().equals(DatasetFieldConstant.datasetContact) && dsf.isEmpty()) {
                    for (DatasetFieldCompoundValue contactValue : dsf.getDatasetFieldCompoundValues()) {
                        for (DatasetField subField : contactValue.getChildDatasetFields()) {
                            if (subField.getDatasetFieldType().getName().equals(DatasetFieldConstant.datasetContactName)) {
                                subField.getDatasetFieldValues().get(0).setValue(au.getLastName() + ", " + au.getFirstName());
                            }
                            if (subField.getDatasetFieldType().getName().equals(DatasetFieldConstant.datasetContactAffiliation)) {
                                subField.getDatasetFieldValues().get(0).setValue(au.getAffiliation());
                            }
                            if (subField.getDatasetFieldType().getName().equals(DatasetFieldConstant.datasetContactEmail)) {
                                subField.getDatasetFieldValues().get(0).setValue(au.getEmail());
                            }
                        }
                    }
                }

                String creatorOrcidId = au.getOrcidId();
                if (dsf.getDatasetFieldType().getName().equals(DatasetFieldConstant.author) && dsf.isEmpty()) {
                    for (DatasetFieldCompoundValue authorValue : dsf.getDatasetFieldCompoundValues()) {
                        for (DatasetField subField : authorValue.getChildDatasetFields()) {
                            if (subField.getDatasetFieldType().getName().equals(DatasetFieldConstant.authorName)) {
                                subField.getDatasetFieldValues().get(0).setValue(au.getLastName() + ", " + au.getFirstName());
                            }
                            if (subField.getDatasetFieldType().getName().equals(DatasetFieldConstant.authorAffiliation)) {
                                subField.getDatasetFieldValues().get(0).setValue(au.getAffiliation());
                            }
                            if (creatorOrcidId != null) {
                                if (subField.getDatasetFieldType().getName().equals(DatasetFieldConstant.authorIdValue)) {
                                    subField.getDatasetFieldValues().get(0).setValue(creatorOrcidId);
                                }
                                if (subField.getDatasetFieldType().getName().equals(DatasetFieldConstant.authorIdType)) {
                                   DatasetFieldType authorIdTypeDatasetField = fieldService.findByName(DatasetFieldConstant.authorIdType);
                                   subField.setSingleControlledVocabularyValue(fieldService.findControlledVocabularyValueByDatasetFieldTypeAndStrValue(authorIdTypeDatasetField, "ORCID", true));
                                }
                            }
                        }
                    }
                }
            }
        }
    }


    private void refreshSelectedFiles(List<FileMetadata> filesToRefresh){
        if (readOnly) {
            dataset = datasetService.find(dataset.getId());
        }
        String termsOfAccess = workingVersion.getTermsOfUseAndAccess().getTermsOfAccess();
        boolean requestAccess = workingVersion.getTermsOfUseAndAccess().isFileAccessRequest();
        workingVersion = dataset.getEditVersion();
        workingVersion.getTermsOfUseAndAccess().setTermsOfAccess(termsOfAccess);
        workingVersion.getTermsOfUseAndAccess().setFileAccessRequest(requestAccess);
        List <FileMetadata> newSelectedFiles = new ArrayList<>();
        for (FileMetadata fmd : filesToRefresh){
            for (FileMetadata fmdn: workingVersion.getFileMetadatas()){
                if (fmd.getDataFile().equals(fmdn.getDataFile())){
                    newSelectedFiles.add(fmdn);
                }
            }
        }

        filesToRefresh.clear();
        for (FileMetadata fmdn : newSelectedFiles ){
            filesToRefresh.add(fmdn);
        }
        readOnly = false;
    }

    private Integer chunkSize = 25;

    public Integer getChunkSize() {
        return chunkSize;
    }

    public void setChunkSize(Integer chunkSize) {
        this.chunkSize = chunkSize;
    }

    public void viewAllButtonPress(){
        setChunkSize(fileMetadatasSearch.size());
    }

     private int activeTabIndex;

    public int getActiveTabIndex() {
        return activeTabIndex;
    }

    public void setActiveTabIndex(int activeTabIndex) {
        this.activeTabIndex = activeTabIndex;
    }

    public void tabChanged(TabChangeEvent event) {
        TabView tv = (TabView) event.getComponent();
        this.activeTabIndex = tv.getActiveIndex();
        if (this.activeTabIndex == 3) {
            setVersionTabList(resetVersionTabList());
            setReleasedVersionTabList(resetReleasedVersionTabList());
        } else {
            releasedVersionTabList = new ArrayList<>();
            versionTabList = new ArrayList<>();
            if(this.activeTabIndex == 0) {
                 init();
            }
        }
    }

    public void edit(EditMode editMode) {
        this.editMode = editMode;
        if (this.readOnly) {
            dataset = datasetService.find(dataset.getId());
        }
        workingVersion = dataset.getEditVersion();
        clone = workingVersion.cloneDatasetVersion();
        if (editMode == EditMode.INFO) {
            // ?
        } else if (editMode == EditMode.FILE) {
            // JH.addMessage(FacesMessage.SEVERITY_INFO, BundleUtil.getStringFromBundle("dataset.message.editFiles"));
            // FacesContext.getCurrentInstance().addMessage(null, new FacesMessage(FacesMessage.SEVERITY_INFO, "Upload + Edit Dataset Files", " - You can drag and drop your files from your desktop, directly into the upload widget."));
        } else if (editMode.equals(EditMode.METADATA)) {
            datasetVersionUI = datasetVersionUI.initDatasetVersionUI(workingVersion, true);
            updateDatasetFieldInputLevels();
            JH.addMessage(FacesMessage.SEVERITY_INFO, BundleUtil.getStringFromBundle("dataset.message.editMetadata.label"), BundleUtil.getStringFromBundle("dataset.message.editMetadata.message"));
            //FacesContext.getCurrentInstance().addMessage(null, new FacesMessage(FacesMessage.SEVERITY_INFO, "Edit Dataset Metadata", " - Add more metadata about your dataset to help others easily find it."));
        } else if (editMode.equals(EditMode.LICENSE)){
            JH.addMessage(FacesMessage.SEVERITY_INFO, BundleUtil.getStringFromBundle("dataset.message.editTerms.label"), BundleUtil.getStringFromBundle("dataset.message.editTerms.message"));
            //FacesContext.getCurrentInstance().addMessage(null, new FacesMessage(FacesMessage.SEVERITY_INFO, "Edit Dataset License and Terms", " - Update your dataset's license and terms of use."));
        }
        this.readOnly = false;
    }

    public String sendBackToContributor() {
        try {
            //FIXME - Get Return Comment from sendBackToContributor popup
            Command<Dataset> cmd = new ReturnDatasetToAuthorCommand(dvRequestService.getDataverseRequest(), dataset, "");
            dataset = commandEngine.submit(cmd);
            JsfHelper.addSuccessMessage(BundleUtil.getStringFromBundle("dataset.reject.success"));
        } catch (CommandException ex) {
            String message = ex.getMessage();
            logger.log(Level.SEVERE, "sendBackToContributor: {0}", message);
            JsfHelper.addErrorMessage(BundleUtil.getStringFromBundle("dataset.reject.failure", Collections.singletonList(message)));
        }

        /*
         The notifications below are redundant, since the ReturnDatasetToAuthorCommand
         sends them already. - L.A. Sep. 7 2017

        List<AuthenticatedUser> authUsers = permissionService.getUsersWithPermissionOn(Permission.PublishDataset, dataset);
        List<AuthenticatedUser> editUsers = permissionService.getUsersWithPermissionOn(Permission.EditDataset, dataset);

        editUsers.removeAll(authUsers);
        new HashSet<>(editUsers).forEach( au ->
            userNotificationService.sendNotification(au, new Timestamp(new Date().getTime()),
                                                     UserNotification.Type.RETURNEDDS, dataset.getLatestVersion().getId())
        );
        */

        //FacesMessage message = new FacesMessage(FacesMessage.SEVERITY_INFO, "DatasetSubmitted", "This dataset has been sent back to the contributor.");
        //FacesContext.getCurrentInstance().addMessage(null, message);
        return  returnToLatestVersion();
    }

    public String submitDataset() {
        try {
            Command<Dataset> cmd = new SubmitDatasetForReviewCommand( dvRequestService.getDataverseRequest(), dataset);
            dataset = commandEngine.submit(cmd);
            //JsfHelper.addSuccessMessage(BundleUtil.getStringFromBundle("dataset.submit.success"));
        } catch (CommandException ex) {
            String message = ex.getMessage();
            logger.log(Level.SEVERE, "submitDataset: {0}", message);
            JsfHelper.addErrorMessage(BundleUtil.getStringFromBundle("dataset.submit.failure", Collections.singletonList(message)));
        }
        return returnToLatestVersion();
    }

    public String releaseParentDVAndDataset(){
        releaseParentDV();
        return releaseDataset(false);
    }

    public String releaseDataset() {
        if(!dataset.getOwner().isReleased()){
            releaseParentDV();
        }
        if(publishDatasetPopup()|| publishBothPopup() || !dataset.getLatestVersion().isMinorUpdate()){
            return releaseDataset(false);
        }
        switch (releaseRadio) {
            case 1:
                return releaseDataset(true);
            case 2:
                return releaseDataset(false);
            case 3:
                return updateCurrentVersion();
            default:
                return "Invalid Choice";
        }
    }

    private void releaseParentDV(){
        if (session.getUser() instanceof AuthenticatedUser) {
            PublishDataverseCommand cmd = new PublishDataverseCommand(dvRequestService.getDataverseRequest(), dataset.getOwner());
            try {
                commandEngine.submit(cmd);
                JsfHelper.addSuccessMessage(BundleUtil.getStringFromBundle("dataverse.publish.success"));

            } catch (CommandException ex) {
                logger.log(Level.SEVERE, "Unexpected Exception calling  publish dataverse command", ex);
                JsfHelper.addErrorMessage(BundleUtil.getStringFromBundle("dataverse.publish.failure"));

            }
        } else {
            FacesMessage message = new FacesMessage(FacesMessage.SEVERITY_INFO, BundleUtil.getStringFromBundle("dataverse.notreleased")  ,BundleUtil.getStringFromBundle( "dataverse.release.authenticatedUsersOnly"));
            FacesContext.getCurrentInstance().addMessage(null, message);
        }

    }

    public String deaccessionVersions() {
        Command<DatasetVersion> cmd;
        try {
            if (selectedDeaccessionVersions == null) {
                for (DatasetVersion dv : this.dataset.getVersions()) {
                    if (dv.isReleased()) {
                        DatasetVersion deaccession = datasetVersionService.find(dv.getId());
                        cmd = new DeaccessionDatasetVersionCommand(dvRequestService.getDataverseRequest(), setDatasetVersionDeaccessionReasonAndURL(deaccession), true);
                        DatasetVersion datasetv = commandEngine.submit(cmd);
                    }
                }
            } else {
                for (DatasetVersion dv : selectedDeaccessionVersions) {
                    DatasetVersion deaccession = datasetVersionService.find(dv.getId());
                    cmd = new DeaccessionDatasetVersionCommand(dvRequestService.getDataverseRequest(), setDatasetVersionDeaccessionReasonAndURL(deaccession), false);
                    DatasetVersion datasetv = commandEngine.submit(cmd);
                }
            }
        } catch (CommandException ex) {
            logger.severe(ex.getMessage());
            JH.addMessage(FacesMessage.SEVERITY_FATAL, BundleUtil.getStringFromBundle("dataset.message.deaccessionFailure"));
        }
        setRenderDeaccessionPopup(false);
        JsfHelper.addSuccessMessage(BundleUtil.getStringFromBundle("datasetVersion.message.deaccessionSuccess"));
        return returnToDatasetOnly();
    }

    private DatasetVersion setDatasetVersionDeaccessionReasonAndURL(DatasetVersion dvIn) {
        int deaccessionReasonCode = getDeaccessionReasonRadio();
        String deacessionReasonDetail = getDeaccessionReasonText() != null ? ( getDeaccessionReasonText()).trim() : "";
        switch (deaccessionReasonCode) {
            case 1:
                dvIn.setVersionNote(BundleUtil.getStringFromBundle("file.deaccessionDialog.reason.selectItem.identifiable") );
                break;
            case 2:
                dvIn.setVersionNote(BundleUtil.getStringFromBundle("file.deaccessionDialog.reason.selectItem.beRetracted") );
                break;
            case 3:
                dvIn.setVersionNote(BundleUtil.getStringFromBundle("file.deaccessionDialog.reason.selectItem.beTransferred") );
                break;
            case 4:
                dvIn.setVersionNote(BundleUtil.getStringFromBundle("file.deaccessionDialog.reason.selectItem.IRB"));
                break;
            case 5:
                dvIn.setVersionNote(BundleUtil.getStringFromBundle("file.deaccessionDialog.reason.selectItem.legalIssue"));
                break;
            case 6:
                dvIn.setVersionNote(BundleUtil.getStringFromBundle("file.deaccessionDialog.reason.selectItem.notValid"));
                break;
            case 7:
                break;
        }
        if (!deacessionReasonDetail.isEmpty()){
            if (!StringUtil.isEmpty(dvIn.getVersionNote())){
                dvIn.setVersionNote(dvIn.getVersionNote() + " " + deacessionReasonDetail);
            } else {
                dvIn.setVersionNote(deacessionReasonDetail);
            }
        }

        dvIn.setArchiveNote(getDeaccessionForwardURLFor());
        return dvIn;
    }

    private String releaseDataset(boolean minor) {
        if (session.getUser() instanceof AuthenticatedUser) {
            try {
                final PublishDatasetResult result = commandEngine.submit(
                    new PublishDatasetCommand(dataset, dvRequestService.getDataverseRequest(), minor)
                );
                dataset = result.getDataset();
                // Sucessfully executing PublishDatasetCommand does not guarantee that the dataset
                // has been published. If a publishing workflow is configured, this may have sent the
                // dataset into a workflow limbo, potentially waiting for a third party system to complete
                // the process. So it may be premature to show the "success" message at this point.

                if ( result.isCompleted() ) {
                    JsfHelper.addSuccessMessage(BundleUtil.getStringFromBundle("dataset.message.publishSuccess"));
                } else {
                    JH.addMessage(FacesMessage.SEVERITY_WARN, BundleUtil.getStringFromBundle("dataset.locked.message"), BundleUtil.getStringFromBundle("dataset.locked.message.details"));
                }

            } catch (CommandException ex) {
                Dataset testDs = datasetService.find(dataset.getId());
                if (testDs != null && !testDs.isLockedFor(DatasetLock.Reason.FileValidationFailed)) {
                    // If the dataset could not be published because it has failed
                    // physical file validation, the messaging will be handled via
                    // the lock info system.
                    JsfHelper.addErrorMessage(ex.getLocalizedMessage());
                }
                logger.severe(ex.getMessage());
            }

        } else {
            JsfHelper.addErrorMessage(BundleUtil.getStringFromBundle("dataset.message.only.authenticatedUsers"));
        }
        return returnToDraftVersion();
    }

    @Deprecated
    public String registerDataset() {
        try {
            UpdateDatasetVersionCommand cmd = new UpdateDatasetVersionCommand(dataset, dvRequestService.getDataverseRequest());
            cmd.setValidateLenient(true);
            dataset = commandEngine.submit(cmd);
        } catch (CommandException ex) {
            FacesContext.getCurrentInstance().addMessage(null, new FacesMessage(FacesMessage.SEVERITY_WARN,BundleUtil.getStringFromBundle( "dataset.registration.failed"), " - " + ex.toString()));
            logger.severe(ex.getMessage());
        }
        FacesMessage message = new FacesMessage(FacesMessage.SEVERITY_INFO, BundleUtil.getStringFromBundle("dataset.registered"), BundleUtil.getStringFromBundle("dataset.registered.msg"));
        FacesContext.getCurrentInstance().addMessage(null, message);
        return returnToDatasetOnly();
    }

    public String updateCurrentVersion() {
        /*
         * Note: The code here mirrors that in the
         * edu.harvard.iq.dataverse.api.Datasets:publishDataset method (case
         * "updatecurrent"). Any changes to the core logic (i.e. beyond updating the
         * messaging about results) should be applied to the code there as well.
         */
        String errorMsg = null;
        String successMsg = BundleUtil.getStringFromBundle("datasetversion.update.success");
        try {
            CuratePublishedDatasetVersionCommand cmd = new CuratePublishedDatasetVersionCommand(dataset, dvRequestService.getDataverseRequest());
            dataset = commandEngine.submit(cmd);
            // If configured, and currently published version is archived, try to update archive copy as well
            DatasetVersion updateVersion = dataset.getLatestVersion();
            if (updateVersion.getArchivalCopyLocation() != null) {
                String className = settingsService.get(SettingsServiceBean.Key.ArchiverClassName.toString());
                AbstractSubmitToArchiveCommand archiveCommand = ArchiverUtil.createSubmitToArchiveCommand(className, dvRequestService.getDataverseRequest(), updateVersion);
                if (archiveCommand != null) {
                    // Delete the record of any existing copy since it is now out of date/incorrect
                    updateVersion.setArchivalCopyLocation(null);
                    /*
                     * Then try to generate and submit an archival copy. Note that running this
                     * command within the CuratePublishedDatasetVersionCommand was causing an error:
                     * "The attribute [id] of class
                     * [edu.harvard.iq.dataverse.DatasetFieldCompoundValue] is mapped to a primary
                     * key column in the database. Updates are not allowed." To avoid that, and to
                     * simplify reporting back to the GUI whether this optional step succeeded, I've
                     * pulled this out as a separate submit().
                     */
                    try {
                        updateVersion = commandEngine.submit(archiveCommand);
                        if (updateVersion.getArchivalCopyLocation() != null) {
                            successMsg = BundleUtil.getStringFromBundle("datasetversion.update.archive.success");
                        } else {
                            errorMsg = BundleUtil.getStringFromBundle("datasetversion.update.archive.failure");
                        }
                    } catch (CommandException ex) {
                        errorMsg = BundleUtil.getStringFromBundle("datasetversion.update.archive.failure") + " - " + ex.toString();
                        logger.severe(ex.getMessage());
                    }
                }
            }
        } catch (CommandException ex) {
            errorMsg = BundleUtil.getStringFromBundle("datasetversion.update.failure") + " - " + ex.toString();
            logger.severe(ex.getMessage());
        }
        if (errorMsg != null) {
            JsfHelper.addErrorMessage(errorMsg);
        } else {
            JsfHelper.addSuccessMessage(successMsg);
        }
        return returnToDatasetOnly();
    }


    public void refresh(ActionEvent e) {
        refresh();
    }

    public String refresh() {
        logger.fine("refreshing");

        //dataset = datasetService.find(dataset.getId());
        dataset = null;

        logger.fine("refreshing working version");

        DatasetVersionServiceBean.RetrieveDatasetVersionResponse retrieveDatasetVersionResponse = null;

        if (persistentId != null) {
            //retrieveDatasetVersionResponse = datasetVersionService.retrieveDatasetVersionByPersistentId(persistentId, version);
            dataset = datasetService.findByGlobalId(persistentId);
            retrieveDatasetVersionResponse = datasetVersionService.selectRequestedVersion(dataset.getVersions(), version);
        } else if (versionId != null) {
            retrieveDatasetVersionResponse = datasetVersionService.retrieveDatasetVersionByVersionId(versionId);
        } else if (dataset.getId() != null) {
            //retrieveDatasetVersionResponse = datasetVersionService.retrieveDatasetVersionById(dataset.getId(), version);
            dataset = datasetService.find(dataset.getId());
            retrieveDatasetVersionResponse = datasetVersionService.selectRequestedVersion(dataset.getVersions(), version);
        }

        if (retrieveDatasetVersionResponse == null) {
            // TODO:
            // should probably redirect to the 404 page, if we can't find
            // this version anymore.
            // -- L.A. 4.2.3
            return "";
        }
        this.workingVersion = retrieveDatasetVersionResponse.getDatasetVersion();

        if (this.workingVersion == null) {
            // TODO:
            // same as the above

            return "";
        }

        if (dataset == null) {
            // this would be the case if we were retrieving the version by
            // the versionId, above.
            this.dataset = this.workingVersion.getDataset();
        }

        if (readOnly) {
            AuthenticatedUser au = session.getUser() instanceof AuthenticatedUser ? (AuthenticatedUser) session.getUser() : null;
            datafileService.findFileMetadataOptimizedExperimental(dataset, workingVersion, au);
        }

        fileMetadatasSearch = selectFileMetadatasForDisplay();

        displayCitation = dataset.getCitation(true, workingVersion);
        stateChanged = false;

        if (lockedDueToIngestVar != null && lockedDueToIngestVar) {
            //we need to add a redirect here to disply the explore buttons as needed
            //as well as the ingest success message
            //SEK 12/20/2019 - since we are ingesting a file we know that there is a current draft version
            lockedDueToIngestVar = null;
            if (canViewUnpublishedDataset()) {
                return "/dataset.xhtml?persistentId=" + dataset.getGlobalIdString() + "&showIngestSuccess=true&version=DRAFT&faces-redirect=true";
            } else {
                return "/dataset.xhtml?persistentId=" + dataset.getGlobalIdString() + "&showIngestSuccess=true&faces-redirect=true";
            }
        }

        displayWorkflowComments();

        return "";
    }

    public String deleteDataset() {

        DestroyDatasetCommand cmd;
        boolean deleteCommandSuccess = false;
        Map<Long,String> deleteStorageLocations = datafileService.getPhysicalFilesToDelete(dataset);

        try {
            cmd = new DestroyDatasetCommand(dataset, dvRequestService.getDataverseRequest());
            commandEngine.submit(cmd);
            deleteCommandSuccess = true;
            /* - need to figure out what to do
             Update notification in Delete Dataset Method
             for (UserNotification und : userNotificationService.findByDvObject(dataset.getId())){
             userNotificationService.delete(und);
             } */
        } catch (CommandException ex) {
            JH.addMessage(FacesMessage.SEVERITY_FATAL, BundleUtil.getStringFromBundle("dataset.message.deleteFailure"));
            logger.severe(ex.getMessage());
        }

        if (deleteCommandSuccess) {
            datafileService.finalizeFileDeletes(deleteStorageLocations);
            JsfHelper.addSuccessMessage(BundleUtil.getStringFromBundle("dataset.message.deleteSuccess"));
        }

        return "/dataverse.xhtml?alias=" + dataset.getOwner().getAlias() + "&faces-redirect=true";
    }

    public String editFileMetadata(){
        // If there are no files selected, return an empty string - which
        // means, do nothing, don't redirect anywhere, stay on this page.
        // The dialogue telling the user to select at least one file will
        // be shown to them by an onclick javascript method attached to the
        // filemetadata edit button on the page.
        // -- L.A. 4.2.1
        if (this.selectedFiles == null || this.selectedFiles.size() < 1) {
            return "";
        }
        return "/editdatafiles.xhtml?selectedFileIds=" + getSelectedFilesIdsString() + "&datasetId=" + dataset.getId() +"&faces-redirect=true";
    }

    public String deleteDatasetVersion() {
        DeleteDatasetVersionCommand cmd;
        
        Map<Long, String> deleteStorageLocations = datafileService.getPhysicalFilesToDelete(dataset.getLatestVersion());
        boolean deleteCommandSuccess = false;
        try {
            cmd = new DeleteDatasetVersionCommand(dvRequestService.getDataverseRequest(), dataset);
            commandEngine.submit(cmd);
            JsfHelper.addSuccessMessage(BundleUtil.getStringFromBundle("datasetVersion.message.deleteSuccess"));
            deleteCommandSuccess = true;
        } catch (CommandException ex) {
            JH.addMessage(FacesMessage.SEVERITY_FATAL, BundleUtil.getStringFromBundle("dataset.message.deleteFailure"));
            logger.severe(ex.getMessage());
        }
        
        if (deleteCommandSuccess && !deleteStorageLocations.isEmpty()) {
            datafileService.finalizeFileDeletes(deleteStorageLocations);
        }

        return returnToDatasetOnly();
    }

    private List<FileMetadata> selectedFiles = new ArrayList<>();

    public List<FileMetadata> getSelectedFiles() {
        return selectedFiles;
    }

    public void setSelectedFiles(List<FileMetadata> selectedFiles) {
        this.selectedFiles = selectedFiles;
    }

    private Dataverse selectedDataverseForLinking;

    public Dataverse getSelectedDataverseForLinking() {
        return selectedDataverseForLinking;
    }

    public void setSelectedDataverseForLinking(Dataverse sdvfl) {
        this.selectedDataverseForLinking = sdvfl;
    }

    private List<FileMetadata> selectedRestrictedFiles; // = new ArrayList<>();

    public List<FileMetadata> getSelectedRestrictedFiles() {
        return selectedRestrictedFiles;
    }

    public void setSelectedRestrictedFiles(List<FileMetadata> selectedRestrictedFiles) {
        this.selectedRestrictedFiles = selectedRestrictedFiles;
    }

    private List<FileMetadata> selectedUnrestrictedFiles; // = new ArrayList<>();

    public List<FileMetadata> getSelectedUnrestrictedFiles() {
        return selectedUnrestrictedFiles;
    }

    public void setSelectedUnrestrictedFiles(List<FileMetadata> selectedUnrestrictedFiles) {
        this.selectedUnrestrictedFiles = selectedUnrestrictedFiles;
    }

    private List<FileMetadata> selectedDownloadableFiles;

    public List<FileMetadata> getSelectedDownloadableFiles() {
        return selectedDownloadableFiles;
    }

    public void setSelectedDownloadableFiles(List<FileMetadata> selectedDownloadableFiles) {
        this.selectedDownloadableFiles = selectedDownloadableFiles;
    }

    private List<FileMetadata> selectedNonDownloadableFiles;

    public List<FileMetadata> getSelectedNonDownloadableFiles() {
        return selectedNonDownloadableFiles;
    }

    public void setSelectedNonDownloadableFiles(List<FileMetadata> selectedNonDownloadableFiles) {
        this.selectedNonDownloadableFiles = selectedNonDownloadableFiles;
    }

    public String getSizeOfDataset() {
        return DatasetUtil.getDownloadSize(workingVersion, false);
    }

    private boolean tooLargeToDownload;
    private boolean tooLargeToDownloadArchival;
    private boolean tooLargeToDownloadOriginal;

    public boolean isTooLargeToDownloadOriginal() {
        return tooLargeToDownloadOriginal;
    }

    public void setTooLargeToDownloadOriginal(boolean tooLargeToDownloadOriginal) {
        this.tooLargeToDownloadOriginal = tooLargeToDownloadOriginal;
    }

    public boolean isTooLargeToDownloadArchival() {
        return tooLargeToDownloadArchival;
    }

    public void setTooLargeToDownloadArchival(boolean tooLargeToDownloadArchival) {
        this.tooLargeToDownloadArchival = tooLargeToDownloadArchival;
    }

    public boolean isTooLargeToDownload() {
        return tooLargeToDownload;
    }

    public void setTooLargeToDownload(boolean tooLargeToDownload) {
        this.tooLargeToDownload = tooLargeToDownload;
    }

    public Long getSizeOfDatasetNumeric() {
        if (this.hasTabular){
            return Math.min(getSizeOfDatasetOrigNumeric(), getSizeOfDatasetArchivalNumeric());
        }
        return getSizeOfDatasetOrigNumeric();
    }

    public Long getSizeOfDatasetOrigNumeric() {
        return DatasetUtil.getDownloadSizeNumeric(workingVersion, true);
    }

    public Long getSizeOfDatasetArchivalNumeric() {
        return DatasetUtil.getDownloadSizeNumeric(workingVersion, false);
    }

    public String getSizeOfSelectedAsString(){
        return FileSizeChecker.bytesToHumanReadable(getSizeOfSelectedOrigNumeric());
    }

    public String getSizeOfSelectedMaxAsString(){
        return FileSizeChecker.bytesToHumanReadable(Math.max(getSizeOfSelectedOrigNumeric(), getSizeOfSelectedArchivalNumeric()) );
    }

    public String getZipDownloadLimitAsString(){
        return FileSizeChecker.bytesToHumanReadable(settingsWrapper.getZipDownloadLimit());
    }

    public Long getSizeOfSelectedOrigNumeric(){
        return DatasetUtil.getDownloadSizeNumericBySelectedFiles(selectedFiles, true);
    }

    public Long getSizeOfSelectedArchivalNumeric(){
        return DatasetUtil.getDownloadSizeNumericBySelectedFiles(selectedFiles, false);
    }

    public Long getSizeOfSelectedMaxNumeric(){
       return Math.max(getSizeOfSelectedOrigNumeric(), getSizeOfSelectedArchivalNumeric()) ;
    }

    public String getSizeOfDatasetOrig() {
        return DatasetUtil.getDownloadSize(workingVersion, true);
    }


    public void startDownloadAllArchival() {
        this.setSelectedFiles(workingVersion.getFileMetadatas());
        startDownload(false);
    }

    public void startDownloadAllOriginal(){
        this.setSelectedFiles(workingVersion.getFileMetadatas());
        startDownload(true);
    }

    public void startDownloadSelectedArchival() {
        startDownload(false);
    }

    public void startDownloadSelectedOriginal() {
        startDownload(true);
    }

    private void startDownload(boolean downloadOriginal){
        boolean guestbookRequired = isDownloadPopupRequired();
        boolean validate = validateFilesForDownload(guestbookRequired, downloadOriginal);
        if (validate) {
            updateGuestbookResponse(guestbookRequired, downloadOriginal);
            if(!guestbookRequired && !getValidateFilesOutcome().equals("Mixed")){
                startMultipleFileDownload();
            }
        }
    }

    //A string that is used to determine step(s) taken after files are requested for download
    /*
    Values of "Pass"; "FailSize"; "FailEmpty"; "FailRestricted"; "Mixed"; "GuestbookRequired"
    */
    private String validateFilesOutcome;

    public String getValidateFilesOutcome() {
        return validateFilesOutcome;
    }

    public void setValidateFilesOutcome(String validateFilesOutcome) {
        this.validateFilesOutcome = validateFilesOutcome;
    }

    public boolean validateFilesForDownload(boolean guestbookRequired, boolean downloadOriginal) {
        setSelectedDownloadableFiles(new ArrayList<>());
        setSelectedNonDownloadableFiles(new ArrayList<>());
        //assume Pass unless something bad happens
        setValidateFilesOutcome("Pass");
        Long bytes = (long) 0;

        if (this.selectedFiles.isEmpty()) {
            setValidateFilesOutcome("FailEmpty");
            return false;
        }

        for (FileMetadata fmd : this.selectedFiles) {
            if (this.fileDownloadHelper.canDownloadFile(fmd)) {
                getSelectedDownloadableFiles().add(fmd);
                DataFile dataFile = fmd.getDataFile();
                if (downloadOriginal && dataFile.isTabularData()) {
                    bytes += dataFile.getOriginalFileSize() == null ? 0 : dataFile.getOriginalFileSize();
                } else {
                    bytes += dataFile.getFilesize();
                }
            } else {
                getSelectedNonDownloadableFiles().add(fmd);
            }
        }

        //if there are two or more files with a total size
        //over the zip limit post a "too large" popup
        if (bytes > settingsWrapper.getZipDownloadLimit() && selectedDownloadableFiles.size() > 1) {
            setValidateFilesOutcome("FailSize");
            return false;
        }

        // If some of the files were restricted and we had to drop them off the
        // list, and NONE of the files are left on the downloadable list
        // - we show them a "you're out of luck" popup:
        if (getSelectedDownloadableFiles().isEmpty() && !getSelectedNonDownloadableFiles().isEmpty()) {
            setValidateFilesOutcome("FailRestricted");
            return false;
        }

        if (!getSelectedDownloadableFiles().isEmpty() && !getSelectedNonDownloadableFiles().isEmpty()) {
            setValidateFilesOutcome("Mixed");
            return true;
        }

        if (guestbookRequired) {
            setValidateFilesOutcome("GuestbookRequired");
        }

        return true;

    }

    private void updateGuestbookResponse (boolean guestbookRequired, boolean downloadOriginal) {
        // Note that the GuestbookResponse object may still have information from
        // the last download action performed by the user. For example, it may
        // still have the non-null Datafile in it, if the user has just downloaded
        // a single file; or it may still have the format set to "original" -
        // even if that's not what they are trying to do now.
        // So make sure to reset these values:
        guestbookResponse.setDataFile(null);
        guestbookResponse.setSelectedFileIds(getSelectedDownloadableFilesIdsString());
        if (downloadOriginal) {
            guestbookResponse.setFileFormat("original");
        } else {
            guestbookResponse.setFileFormat("");
        }
        guestbookResponse.setDownloadtype("Download");
    }


    private boolean selectAllFiles;

    public boolean isSelectAllFiles() {
        return selectAllFiles;
    }

    public void setSelectAllFiles(boolean selectAllFiles) {
        this.selectAllFiles = selectAllFiles;
        //Reset param in page see #8180
        setValidateFilesOutcome(null);
    }

    public void toggleAllSelected(){
        //This is here so that if the user selects all on the dataset page
        // s/he will get all files on download
        this.selectAllFiles = !this.selectAllFiles;
        //Reset param in page see #8180
        setValidateFilesOutcome(null);

    }


    // helper Method
    public String getSelectedFilesIdsString() {
        String downloadIdString = "";
        for (FileMetadata fmd : this.selectedFiles){
            if (!StringUtil.isEmpty(downloadIdString)) {
                downloadIdString += ",";
            }
            downloadIdString += fmd.getDataFile().getId();
        }
        return downloadIdString;
    }

    // helper Method
    public String getSelectedDownloadableFilesIdsString() {
        String downloadIdString = "";
        for (FileMetadata fmd : this.selectedDownloadableFiles){
            if (!StringUtil.isEmpty(downloadIdString)) {
                downloadIdString += ",";
            }
            downloadIdString += fmd.getDataFile().getId();
        }
        return downloadIdString;
    }


    public void updateFileCounts(){
        setSelectedUnrestrictedFiles(new ArrayList<>());
        setSelectedRestrictedFiles(new ArrayList<>());
        setTabularDataSelected(false);
        for (FileMetadata fmd : this.selectedFiles){
            if(fmd.isRestricted()){
                getSelectedRestrictedFiles().add(fmd);
            } else {
                getSelectedUnrestrictedFiles().add(fmd);
            }
            if(fmd.getDataFile().isTabularData()){
                setTabularDataSelected(true);
            }
        }
    }

    private List<String> getSuccessMessageArguments() {
        List<String> arguments = new ArrayList<>();
        String dataverseString = "";
        arguments.add(StringEscapeUtils.escapeHtml4(dataset.getDisplayName()));
        dataverseString += " <a href=\"/dataverse/" + selectedDataverseForLinking.getAlias() + "\">" + StringEscapeUtils.escapeHtml4(selectedDataverseForLinking.getDisplayName()) + "</a>";
        arguments.add(dataverseString);
        return arguments;
    }


    public void saveLinkingDataverses(ActionEvent evt) {

        if (saveLink(selectedDataverseForLinking)) {
            JsfHelper.addSuccessMessage(BundleUtil.getStringFromBundle("dataset.message.linkSuccess", getSuccessMessageArguments()));
        } else {
            FacesMessage message = new FacesMessage(FacesMessage.SEVERITY_INFO, BundleUtil.getStringFromBundle("dataset.notlinked"), linkingDataverseErrorMessage);
            FacesContext.getCurrentInstance().addMessage(null, message);
        }

    }

    private String linkingDataverseErrorMessage = "";


    public String getLinkingDataverseErrorMessage() {
        return linkingDataverseErrorMessage;
    }

    public void setLinkingDataverseErrorMessage(String linkingDataverseErrorMessage) {
        this.linkingDataverseErrorMessage = linkingDataverseErrorMessage;
    }

    private Boolean saveLink(Dataverse dataverse){
        boolean retVal = true;
        if (readOnly) {
            // Pass a "real", non-readonly dataset the the LinkDatasetCommand:
            dataset = datasetService.find(dataset.getId());
        }
        LinkDatasetCommand cmd = new LinkDatasetCommand(dvRequestService.getDataverseRequest(), dataverse, dataset);
        linkingDataverse = dataverse;
        try {
            commandEngine.submit(cmd);
        } catch (CommandException ex) {
            String msg = "There was a problem linking this dataset to yours: " + ex;
            logger.severe(msg);
            msg = BundleUtil.getStringFromBundle("dataset.notlinked.msg") + ex;
            /**
             * @todo how do we get this message to show up in the GUI?
             */
            linkingDataverseErrorMessage = msg;
            retVal = false;
        }
        return retVal;
    }


    public List<Dataverse> completeLinkingDataverse(String query) {
        dataset = datasetService.find(dataset.getId());
        if (session.getUser().isAuthenticated()) {
            return dataverseService.filterDataversesForLinking(query, dvRequestService.getDataverseRequest(), dataset);
        } else {
            return null;
        }
    }

    public List<Dataverse> completeHostDataverseMenuList(String query) {
        if (session.getUser().isAuthenticated()) {
            return dataverseService.filterDataversesForHosting(query, dvRequestService.getDataverseRequest());
        } else {
            return null;
        }
    }

    public String restrictFiles(boolean restricted) throws CommandException {
        List filesToRestrict = new ArrayList();

        if (fileMetadataForAction != null) {
            filesToRestrict.add(fileMetadataForAction);
        } else {
            filesToRestrict = this.getSelectedFiles();
        }

        restrictFiles(filesToRestrict, restricted);
        return save();
    }

    private void restrictFiles(List<FileMetadata> filesToRestrict, boolean restricted) throws CommandException {

        // todo: this seems to be have been added to get around an optmistic lock; it may be worth investigating
        // if there's a better way to handle
        if (workingVersion.isReleased()) {
            refreshSelectedFiles(filesToRestrict);
        }

        if (restricted) { // get values from access popup
            workingVersion.getTermsOfUseAndAccess().setTermsOfAccess(termsOfAccess);
            workingVersion.getTermsOfUseAndAccess().setFileAccessRequest(fileAccessRequest);
        }


        Command<Void> cmd;
        for (FileMetadata fmd : filesToRestrict) {
            if (restricted  != fmd.isRestricted()) {
                cmd = new RestrictFileCommand(fmd.getDataFile(), dvRequestService.getDataverseRequest(), restricted);
                commandEngine.submit(cmd);
            }
        }
    }

    public boolean hasRestrictedFile() {
        if (workingVersion == null) {
            return false;
        }
        for (FileMetadata fmd : workingVersion.getFileMetadatas()) {
            if (fmd.isRestricted()) {
                return true;
            }
        }
        return false;
    }

    public int getRestrictedFileCount() {
        if (workingVersion == null){
            return 0;
        }
        int restrictedFileCount = 0;
        for (FileMetadata fmd : workingVersion.getFileMetadatas()) {
            if (fmd.isRestricted()) {
                restrictedFileCount++;
            }
        }

        return restrictedFileCount;
    }

    private List<FileMetadata> filesToBeDeleted = new ArrayList<>();

    public String deleteFiles() throws CommandException{
        List filesToDelete = new ArrayList();

        if (fileMetadataForAction != null) {
            filesToDelete.add(fileMetadataForAction);
        } else {
            bulkFileDeleteInProgress = true;
            filesToDelete = this.getSelectedFiles();
        }

        //Remove embargoes that are no longer referenced
        //Identify which ones are involved here
        List<Embargo> orphanedEmbargoes = new ArrayList<Embargo>();
        if (selectedFiles != null && selectedFiles.size() > 0) {
            for (FileMetadata fmd : workingVersion.getFileMetadatas()) {
                for (FileMetadata fm : selectedFiles) {
                    if (fm.getDataFile().equals(fmd.getDataFile()) && !fmd.getDataFile().isReleased()) {
                        Embargo emb = fmd.getDataFile().getEmbargo();
                        if (emb != null) {
                            emb.getDataFiles().remove(fmd.getDataFile());
                            if (emb.getDataFiles().isEmpty()) {
                                orphanedEmbargoes.add(emb);
                            }
                        }
                    }
                }
            }
        }

        deleteFiles(filesToDelete);
        String retVal = save();
        //And delete them only after the dataset is updated
        for(Embargo emb: orphanedEmbargoes) {
            embargoService.deleteById(emb.getId(), ((AuthenticatedUser)session.getUser()).getUserIdentifier());
        }
        return retVal;

    }

    private void deleteFiles(List<FileMetadata> filesToDelete) {
        if (workingVersion.isReleased()) {
            refreshSelectedFiles(filesToDelete);
        }

        for (FileMetadata markedForDelete : filesToDelete) {

            if (markedForDelete.getId() != null) {
                // This FileMetadata has an id, i.e., it exists in the database.
                // We are going to remove this filemetadata from the version:
                dataset.getEditVersion().getFileMetadatas().remove(markedForDelete);
                // But the actual delete will be handled inside the UpdateDatasetCommand
                // (called later on). The list "filesToBeDeleted" is passed to the
                // command as a parameter:
                filesToBeDeleted.add(markedForDelete);
            } else {
                // This FileMetadata does not have an id, meaning it has just been
                // created, and not yet saved in the database. This in turn means this is
                // a freshly created DRAFT version; specifically created because
                // the user is trying to delete a file from an existing published
                // version. This means we are not really *deleting* the file -
                // we are going to keep it in the published version; we are simply
                // going to save a new DRAFT version that does not contain this file.
                // So below we are deleting the metadata from the version; we are
                // NOT adding the file to the filesToBeDeleted list that will be
                // passed to the UpdateDatasetCommand. -- L.A. Aug 2017
                Iterator<FileMetadata> fmit = dataset.getEditVersion().getFileMetadatas().iterator();
                while (fmit.hasNext()) {
                    FileMetadata fmd = fmit.next();
                    if (markedForDelete.getDataFile().getStorageIdentifier().equals(fmd.getDataFile().getStorageIdentifier())) {
                        // And if this is an image file that happens to be assigned
                        // as the dataset thumbnail, let's null the assignment here:

                        if (fmd.getDataFile().equals(dataset.getThumbnailFile())) {
                            dataset.setThumbnailFile(null);
                        }
                        /* It should not be possible to get here if this file
                           is not in fact released! - so the code block below
                           is not needed.
                        //if not published then delete identifier
                        if (!fmd.getDataFile().isReleased()){
                            try{
                                commandEngine.submit(new DeleteDataFileCommand(fmd.getDataFile(), dvRequestService.getDataverseRequest()));
                            } catch (CommandException e){
                                 //this command is here to delete the identifier of unreleased files
                                 //if it fails then a reserved identifier may still be present on the remote provider
                            }
                        } */
                        fmit.remove();
                        break;
                    }
                }
            }
        }

        /*
           Do note that if we are deleting any files that have UNFs (i.e.,
           tabular files), we DO NEED TO RECALCULATE the UNF of the version!
           - but we will do this inside the UpdateDatasetCommand.
        */
    }

    private String enteredTermsOfAccess;

    public String getEnteredTermsOfAccess() {
        return enteredTermsOfAccess;
    }

    public void setEnteredTermsOfAccess(String enteredTermsOfAccess) {
        this.enteredTermsOfAccess = enteredTermsOfAccess;
    }

    private Boolean enteredFileAccessRequest;

    public Boolean getEnteredFileAccessRequest() {
        return enteredFileAccessRequest;
    }

    public void setEnteredFileAccessRequest(Boolean fileAccessRequest) {
        this.enteredFileAccessRequest = fileAccessRequest;
    }


     public String saveWithTermsOfUse() {
        workingVersion.getTermsOfUseAndAccess().setTermsOfAccess(enteredTermsOfAccess);
        workingVersion.getTermsOfUseAndAccess().setFileAccessRequest(enteredFileAccessRequest);
        return save();
    }

    public void validateDeaccessionReason(FacesContext context, UIComponent toValidate, Object value) {

        UIInput reasonRadio = (UIInput) toValidate.getAttributes().get("reasonRadio");
        Object reasonRadioValue = reasonRadio.getValue();
        Integer radioVal = new Integer(reasonRadioValue.toString());

        if (radioVal == 7 && (value == null || value.toString().isEmpty())) {
            ((UIInput) toValidate).setValid(false);
            FacesMessage message = new FacesMessage(FacesMessage.SEVERITY_ERROR, "", BundleUtil.getStringFromBundle("file.deaccessionDialog.dialog.textForReason.error"));
            context.addMessage(toValidate.getClientId(context), message);

        } else {
            if (value == null || value.toString().length() <= DatasetVersion.VERSION_NOTE_MAX_LENGTH) {
                ((UIInput) toValidate).setValid(true);
            } else {
                ((UIInput) toValidate).setValid(false);
                Integer lenghtInt = DatasetVersion.VERSION_NOTE_MAX_LENGTH;
              String lengthString =   lenghtInt.toString();
               String userMsg = BundleUtil.getStringFromBundle("file.deaccessionDialog.dialog.limitChar.error", Arrays.asList(lengthString));
                FacesMessage message = new FacesMessage(FacesMessage.SEVERITY_ERROR, "", userMsg);
                context.addMessage(toValidate.getClientId(context), message);
            }
        }
    }

    public void validateForwardURL(FacesContext context, UIComponent toValidate, Object value) {

        if ((value == null || value.toString().isEmpty())) {
            ((UIInput) toValidate).setValid(true);
            return;
        }

        String testVal = value.toString();

        if (!URLValidator.isURLValid(testVal)) {
            ((UIInput) toValidate).setValid(false);
            FacesMessage message = new FacesMessage(FacesMessage.SEVERITY_ERROR, BundleUtil.getStringFromBundle("file.deaccessionDialog.dialog.url.error"), BundleUtil.getStringFromBundle("file.deaccessionDialog.dialog.url.error"));
            context.addMessage(toValidate.getClientId(context), message);
            return;
        }

        if (value.toString().length() <= DatasetVersion.ARCHIVE_NOTE_MAX_LENGTH) {
            ((UIInput) toValidate).setValid(true);
        } else {
            ((UIInput) toValidate).setValid(false);
            FacesMessage message = new FacesMessage(FacesMessage.SEVERITY_ERROR, BundleUtil.getStringFromBundle("file.deaccessionDialog.dialog.url.error"), BundleUtil.getStringFromBundle("file.deaccessionDialog.dialog.url.error"));
            context.addMessage(toValidate.getClientId(context), message);

        }

    }

    public String save() {
        //Before dataset saved, write cached prov freeform to version
        if (systemConfig.isProvCollectionEnabled()) {
            provPopupFragmentBean.saveStageProvFreeformToLatestVersion();
        }

        // Before validating, ensure that the dataset has an owner:
        if (dataset.getOwner() == null || dataset.getOwner().getId() == null) {
            dataset.setOwner(ownerId != null ? dataverseService.find(ownerId) : null);
        }
        // Validate
        Set<ConstraintViolation> constraintViolations = workingVersion.validate();
        if (!constraintViolations.isEmpty()) {
            FacesContext.getCurrentInstance().validationFailed();
            return "";
        }



        // Use the Create or Update command to save the dataset:
        Command<Dataset> cmd;
        Map<Long, String> deleteStorageLocations = null;

        try {
            if (editMode == EditMode.CREATE) {
                //Lock the metadataLanguage once created
                dataset.setMetadataLanguage(getEffectiveMetadataLanguage());
                if ( selectedTemplate != null ) {
                    if ( isSessionUserAuthenticated() ) {
                        cmd = new CreateNewDatasetCommand(dataset, dvRequestService.getDataverseRequest(), false, selectedTemplate);
                    } else {
                        JH.addMessage(FacesMessage.SEVERITY_FATAL, BundleUtil.getStringFromBundle("dataset.create.authenticatedUsersOnly"));
                        return null;
                    }
                } else {
                   cmd = new CreateNewDatasetCommand(dataset, dvRequestService.getDataverseRequest());
                }

            } else {
                //Precheck - also checking db copy of dataset to catch edits in progress that would cause update command transaction to fail
                if (dataset.getId() != null) {
                    Dataset lockTest = datasetService.find(dataset.getId());
                    if (dataset.isLockedFor(DatasetLock.Reason.EditInProgress) || lockTest.isLockedFor(DatasetLock.Reason.EditInProgress)) {
                        logger.log(Level.INFO, "Couldn''t save dataset: {0}", "It is locked."
                                + "");
                        JH.addMessage(FacesMessage.SEVERITY_FATAL, BundleUtil.getStringFromBundle("dataset.locked.editInProgress.message"),BundleUtil.getStringFromBundle("dataset.locked.editInProgress.message.details", Arrays.asList(BrandingUtil.getSupportTeamName(null))));
                        return returnToDraftVersion();
                    }
                }
                if (!filesToBeDeleted.isEmpty()) {
                    deleteStorageLocations = datafileService.getPhysicalFilesToDelete(filesToBeDeleted);
                }
                cmd = new UpdateDatasetVersionCommand(dataset, dvRequestService.getDataverseRequest(), filesToBeDeleted, clone );
                ((UpdateDatasetVersionCommand) cmd).setValidateLenient(true);
            }
            dataset = commandEngine.submit(cmd);
            for (DatasetField df : dataset.getLatestVersion().getDatasetFields()) {
                logger.fine("Found id: " + df.getDatasetFieldType().getId());
                if (fieldService.getCVocConf(false).containsKey(df.getDatasetFieldType().getId())) {
                    fieldService.registerExternalVocabValues(df);
                }
            }
            if (editMode == EditMode.CREATE) {
                if (session.getUser() instanceof AuthenticatedUser) {
                    userNotificationService.sendNotification((AuthenticatedUser) session.getUser(), dataset.getCreateDate(), UserNotification.Type.CREATEDS, dataset.getLatestVersion().getId());
                }
            }
            logger.fine("Successfully executed SaveDatasetCommand.");
        } catch (EJBException ex) {
            StringBuilder error = new StringBuilder();
            error.append(ex).append(" ");
            error.append(ex.getMessage()).append(" ");
            Throwable cause = ex;
            while (cause.getCause()!= null) {
                cause = cause.getCause();
                error.append(cause).append(" ");
                error.append(cause.getMessage()).append(" ");
            }
            logger.log(Level.FINE, "Couldn''t save dataset: {0}", error.toString());
            populateDatasetUpdateFailureMessage();
            return returnToDraftVersion();
        } catch (CommandException ex) {
            //FacesContext.getCurrentInstance().addMessage(null, new FacesMessage(FacesMessage.SEVERITY_ERROR, "Dataset Save Failed", " - " + ex.toString()));
            logger.log(Level.SEVERE, "CommandException, when attempting to update the dataset: " + ex.getMessage(), ex);
            populateDatasetUpdateFailureMessage();
            return returnToDraftVersion();
        }

        // Have we just deleted some draft datafiles (successfully)?
        // finalize the physical file deletes:
        // (DataFileService will double-check that the datafiles no
        // longer exist in the database, before attempting to delete
        // the physical files)

        if (deleteStorageLocations != null) {
            datafileService.finalizeFileDeletes(deleteStorageLocations);
        }

        if (editMode != null) {
            if (editMode.equals(EditMode.CREATE)) {
                // We allow users to upload files on Create:
                int nNewFiles = newFiles.size();
                logger.fine("NEW FILES: "+nNewFiles);

                if (nNewFiles > 0) {
                    // Save the NEW files permanently and add the to the dataset:

                    // But first, fully refresh the newly created dataset (with a
                    // datasetService.find().
                    // We have reasons to believe that the CreateDatasetCommand
                    // returns the dataset that doesn't have all the
                    // RoleAssignments properly linked to it - even though they
                    // have been created in the dataset.
                    dataset = datasetService.find(dataset.getId());

                    List<DataFile> filesAdded = ingestService.saveAndAddFilesToDataset(dataset.getEditVersion(), newFiles, null);
                    newFiles.clear();

                    // and another update command:
                    boolean addFilesSuccess = false;
                    cmd = new UpdateDatasetVersionCommand(dataset, dvRequestService.getDataverseRequest());
                    try {
                        dataset = commandEngine.submit(cmd);
                        addFilesSuccess = true;
                    } catch (Exception ex) {
                        addFilesSuccess = false;
                    }
                    if (addFilesSuccess && dataset.getFiles().size() > 0) {
                        if (nNewFiles == dataset.getFiles().size()) {
                            JsfHelper.addSuccessMessage(BundleUtil.getStringFromBundle("dataset.message.createSuccess").concat(" ").concat(datasetService.getReminderString(dataset, canPublishDataset())));
                        } else {
                            String partialSuccessMessage = BundleUtil.getStringFromBundle("dataset.message.createSuccess.partialSuccessSavingFiles");
                            partialSuccessMessage = partialSuccessMessage.replace("{0}", "" + dataset.getFiles().size() + "");
                            partialSuccessMessage = partialSuccessMessage.replace("{1}", "" + nNewFiles + "");
                            JsfHelper.addWarningMessage(partialSuccessMessage);
                        }
                    } else {
                        JsfHelper.addWarningMessage(BundleUtil.getStringFromBundle("dataset.message.createSuccess.failedToSaveFiles"));
                    }
                } else {
                    JsfHelper.addSuccessMessage(BundleUtil.getStringFromBundle("dataset.message.createSuccess").concat(" ").concat(datasetService.getReminderString(dataset, canPublishDataset())));
                }
            }
            if (editMode.equals(EditMode.METADATA)) {
                JsfHelper.addSuccessMessage(BundleUtil.getStringFromBundle("dataset.message.metadataSuccess").concat(" ").concat(datasetService.getReminderString(dataset, canPublishDataset())));
            }
            if (editMode.equals(EditMode.LICENSE)) {
                JsfHelper.addSuccessMessage(BundleUtil.getStringFromBundle("dataset.message.termsSuccess").concat(" ").concat(datasetService.getReminderString(dataset, canPublishDataset())));
            }
            if (editMode.equals(EditMode.FILE)) {
                JsfHelper.addSuccessMessage(BundleUtil.getStringFromBundle("dataset.message.filesSuccess").concat(" ").concat(datasetService.getReminderString(dataset, canPublishDataset())));
            }

        } else {
            // must have been a bulk file update or delete:
            if (bulkFileDeleteInProgress) {
                JsfHelper.addSuccessMessage(BundleUtil.getStringFromBundle("dataset.message.bulkFileDeleteSuccess").concat(" ").concat(datasetService.getReminderString(dataset, canPublishDataset())));
            } else {
                JsfHelper.addSuccessMessage(BundleUtil.getStringFromBundle("dataset.message.bulkFileUpdateSuccess").concat(" ").concat(datasetService.getReminderString(dataset, canPublishDataset())));
            }
        }

        editMode = null;
        bulkFileDeleteInProgress = false;



        // Call Ingest Service one more time, to
        // queue the data ingest jobs for asynchronous execution:
        ingestService.startIngestJobsForDataset(dataset, (AuthenticatedUser) session.getUser());

        //After dataset saved, then persist prov json data
        if(systemConfig.isProvCollectionEnabled()) {
            try {
                provPopupFragmentBean.saveStagedProvJson(false, dataset.getLatestVersion().getFileMetadatas());
            } catch (AbstractApiBean.WrappedResponse ex) {
                JsfHelper.addErrorMessage(BundleUtil.getStringFromBundle("file.metadataTab.provenance.error"));
                Logger.getLogger(DatasetPage.class.getName()).log(Level.SEVERE, null, ex);
            }
        }

        logger.fine("Redirecting to the Dataset page.");

        return returnToDraftVersion();
    }

    private void populateDatasetUpdateFailureMessage(){
        if (editMode == null) {
            // that must have been a bulk file update or delete:
            if (bulkFileDeleteInProgress) {
                JsfHelper.addErrorMessage(BundleUtil.getStringFromBundle("dataset.message.bulkFileDeleteFailure"));

            } else {
                JsfHelper.addErrorMessage(BundleUtil.getStringFromBundle("dataset.message.filesFailure"));
            }
        } else {

            if (editMode.equals(EditMode.CREATE)) {
                JsfHelper.addErrorMessage(BundleUtil.getStringFromBundle("dataset.message.createFailure"));
            }
            if (editMode.equals(EditMode.METADATA)) {
                JsfHelper.addErrorMessage(BundleUtil.getStringFromBundle("dataset.message.metadataFailure"));
            }
            if (editMode.equals(EditMode.LICENSE)) {
                JsfHelper.addErrorMessage(BundleUtil.getStringFromBundle("dataset.message.termsFailure"));
            }
            if (editMode.equals(EditMode.FILE)) {
                JsfHelper.addErrorMessage(BundleUtil.getStringFromBundle("dataset.message.filesFailure"));
            }
        }

        bulkFileDeleteInProgress = false;
    }

    private String returnToLatestVersion(){
         dataset = datasetService.find(dataset.getId());
         workingVersion = dataset.getLatestVersion();
         if (workingVersion.isDeaccessioned() && dataset.getReleasedVersion() != null) {
         workingVersion = dataset.getReleasedVersion();
         }
         setVersionTabList(resetVersionTabList());
         setReleasedVersionTabList(resetReleasedVersionTabList());
         newFiles.clear();
         editMode = null;
         return "/dataset.xhtml?persistentId=" + dataset.getGlobalIdString() + "&version="+ workingVersion.getFriendlyVersionNumber() +  "&faces-redirect=true";
    }

    private String returnToDatasetOnly(){
         dataset = datasetService.find(dataset.getId());
         editMode = null;
         return "/dataset.xhtml?persistentId=" + dataset.getGlobalId().asString() +  "&faces-redirect=true";
    }

    private String returnToDraftVersion(){
         return "/dataset.xhtml?persistentId=" + dataset.getGlobalIdString() + "&version=DRAFT" + "&faces-redirect=true";
    }

    public String cancel() {
        return  returnToLatestVersion();
    }

    public void cancelCreate() {
    	//Stop any uploads in progress (so that uploadedFiles doesn't change)
    	uploadInProgress.setValue(false);

    	logger.fine("Cancelling: " + newFiles.size() + " : " + uploadedFiles.size());

    	//Files that have been finished and are now in the lower list on the page
    	for (DataFile newFile : newFiles.toArray(new DataFile[0])) {
    		FileUtil.deleteTempFile(newFile, dataset, ingestService);
    	}
    	logger.fine("Deleted newFiles");

    	//Files in the upload process but not yet finished
    	//ToDo - if files are added to uploadFiles after we access it, those files are not being deleted. With uploadInProgress being set false above, this should be a fairly rare race condition.
    	for (DataFile newFile : uploadedFiles.toArray(new DataFile[0])) {
    		FileUtil.deleteTempFile(newFile, dataset, ingestService);
    	}
    	logger.fine("Deleted uploadedFiles");

    	try {
    		String alias = dataset.getOwner().getAlias();
    		logger.info("alias: " + alias);
    		FacesContext.getCurrentInstance().getExternalContext().redirect("/dataverse.xhtml?alias=" + alias);
    	} catch (IOException ex) {
    		logger.info("Failed to issue a redirect to file download url.");
    	}
    }

    private HttpClient getClient() {
        // TODO:
        // cache the http client? -- L.A. 4.0 alpha
        return new HttpClient();
    }

    public void refreshLock() {
        //RequestContext requestContext = RequestContext.getCurrentInstance();
        logger.fine("checking lock");
        if (isStillLocked()) {
            logger.fine("(still locked)");
        } else {
            // OK, the dataset is no longer locked.
            // let's tell the page to refresh:
            logger.fine("no longer locked!");
            stateChanged = true;
            lockedFromEditsVar = null;
            lockedFromDownloadVar = null;
            //requestContext.execute("refreshPage();");
        }
    }

    public void refreshIngestLock() {
        //RequestContext requestContext = RequestContext.getCurrentInstance();
        logger.fine("checking ingest lock");
        if (isStillLockedForIngest()) {
            logger.fine("(still locked)");
        } else {
            // OK, the dataset is no longer locked.
            // let's tell the page to refresh:
            logger.fine("no longer locked!");
            stateChanged = true;
            lockedFromEditsVar = null;
            lockedFromDownloadVar = null;
            //requestContext.execute("refreshPage();");
        }
    }

    public void refreshAllLocks() {
        //RequestContext requestContext = RequestContext.getCurrentInstance();
        logger.fine("checking all locks");
        if (isStillLockedForAnyReason()) {
            logger.fine("(still locked)");
        } else {
            // OK, the dataset is no longer locked.
            // let's tell the page to refresh:
            logger.fine("no longer locked!");
            stateChanged = true;
            lockedFromEditsVar = null;
            lockedFromDownloadVar = null;
            //requestContext.execute("refreshPage();");
        }
    }

    /*

    public boolean isLockedInProgress() {
        if (dataset != null) {
            logger.log(Level.FINE, "checking lock status of dataset {0}", dataset.getId());
            if (dataset.isLocked()) {
                return true;
            }
        }
        return false;
    }*/

    public boolean isDatasetLockedInWorkflow() {
        return (dataset != null)
                ? dataset.isLockedFor(DatasetLock.Reason.Workflow)
                : false;
    }

    public boolean isStillLocked() {

        if (dataset != null && dataset.getId() != null) {
            logger.log(Level.FINE, "checking lock status of dataset {0}", dataset.getId());
            if(dataset.getLocks().size() == 1 && dataset.getLockFor(DatasetLock.Reason.InReview) != null){
                return false;
            }
            if (datasetService.checkDatasetLock(dataset.getId())) {
                return true;
            }
        }
        return false;
    }


    public boolean isStillLockedForIngest() {
        if (dataset.getId() != null) {
            Dataset testDataset = datasetService.find(dataset.getId());
            if (testDataset != null && testDataset.getId() != null) {
                logger.log(Level.FINE, "checking lock status of dataset {0}", dataset.getId());

                if (testDataset.getLockFor(DatasetLock.Reason.Ingest) != null) {
                    return true;
                }
            }
        }
        return false;
    }

    public boolean isStillLockedForAnyReason() {
        if (dataset.getId() != null) {
            Dataset testDataset = datasetService.find(dataset.getId());
            if (testDataset != null && testDataset.getId() != null) {
                if (testDataset.getLocks().size() > 0) {
                    // Refresh the info messages, in case the dataset has been
                    // re-locked with a different lock type:
                    displayLockInfo(testDataset);
                    return true;
                }
            }
        }
        return false;
    }

    public boolean isLocked() {
        if (stateChanged) {
            return false;
        }

        if (dataset != null) {
            if (dataset.isLocked()) {
                return true;
            }
        }
        return false;
    }

    public boolean isLockedForIngest() {
        if (dataset.getId() != null) {
            Dataset testDataset = datasetService.find(dataset.getId());
            if (stateChanged) {
                return false;
            }

            if (testDataset != null) {
                if (testDataset.getLockFor(DatasetLock.Reason.Ingest) != null) {
                    return true;
                }
            }
        }
        return false;
    }

    public boolean isLockedForAnyReason() {
        if (dataset.getId() != null) {
            Dataset testDataset = datasetService.find(dataset.getId());
            if (stateChanged) {
                return false;
            }

            if (testDataset != null) {
                if (testDataset.getLocks().size() > 0) {
                    return true;
                }
            }
        }
        return false;
    }

    public void processPublishButton() {
        if (dataset.isReleased()) {
            PrimeFaces.current().executeScript("PF('publishDataset').show()");
        }

        if (!dataset.isReleased()) {
            if (dataset.getOwner().isReleased()) {
                PrimeFaces.current().executeScript("PF('publishDataset').show()");
                return;
            }
            if (!dataset.getOwner().isReleased()) {
                if (canPublishDataverse()) {
                    if (dataset.getOwner().getOwner() == null
                            || (dataset.getOwner().getOwner() != null && dataset.getOwner().getOwner().isReleased())) {
                        PrimeFaces.current().executeScript("PF('publishDataset').show()");
                        return;
                    }
                    if ((dataset.getOwner().getOwner() != null && !dataset.getOwner().getOwner().isReleased())) {
                        PrimeFaces.current().executeScript("PF('maynotPublishParent').show()");
                    }

                } else {
                    PrimeFaces.current().executeScript("PF('mayNotRelease').show()");
                }
            }
        }
    }

    public boolean releaseDraftPopup(){
        return dataset.isReleased();
    }

    public boolean publishDatasetPopup(){
        if (!dataset.isReleased()) {
            return dataset.getOwner().isReleased();
        }
       return false;
    }

    public boolean publishBothPopup() {
        if (!dataset.getOwner().isReleased()) {
            if (canPublishDataverse()) {
                if (dataset.getOwner().getOwner() == null
                        || (dataset.getOwner().getOwner() != null && dataset.getOwner().getOwner().isReleased())) {
                    return true;
                }
            }
        }
        return false;
    }

    public String getPublishButtonLabel(){
        if(publishDatasetPopup() || releaseDraftPopup()){
            BundleUtil.getStringFromBundle("continue");
        }
        if(publishBothPopup()){
            BundleUtil.getStringFromBundle("dataset.mayNotBePublished.both.button");
        }
        return "";
    }

    private Boolean lockedFromEditsVar;
    private Boolean lockedFromDownloadVar;
    private boolean lockedDueToDcmUpload;
    private Boolean lockedDueToIngestVar;
    private Boolean lockedFromPublishingVar;

    /**
     * Authors are not allowed to publish but curators are allowed - when Dataset is inReview
     * For all other locks edit should be locked for all editors.
     */
    public boolean isLockedFromPublishing() {
        if (null == lockedFromPublishingVar || stateChanged) {
            try {
                permissionService.checkPublishDatasetLock(dataset, dvRequestService.getDataverseRequest(), new PublishDatasetCommand(dataset, dvRequestService.getDataverseRequest(), true));
                lockedFromPublishingVar = false;
            } catch (IllegalCommandException ex) {
                lockedFromPublishingVar = true;
            }
        }
        return lockedFromPublishingVar;
    }
    /**
     * Authors are not allowed to edit but curators are allowed - when Dataset is inReview
     * For all other locks edit should be locked for all editors.
     */
    public boolean isLockedFromEdits() {
        if (null == lockedFromEditsVar || stateChanged) {
            try {
                permissionService.checkEditDatasetLock(dataset, dvRequestService.getDataverseRequest(), new UpdateDatasetVersionCommand(dataset, dvRequestService.getDataverseRequest()));
                lockedFromEditsVar = false;
            } catch (IllegalCommandException ex) {
                lockedFromEditsVar = true;
            }
        }
        return lockedFromEditsVar;

    }

    /**
    Need to save ingest lock state to display success later.
     */
    public boolean isLockedDueToIngest() {
        if(null == lockedDueToIngestVar || stateChanged) {
               lockedDueToIngestVar = isLockedForIngest();
        }
        return lockedFromEditsVar;
    }


    // TODO: investigate why this method was needed in the first place?
    // It appears that it was written under the assumption that downloads
    // should not be allowed when a dataset is locked... (why?)
    // There are calls to the method throghout the file-download-buttons fragment;
    // except the way it's done there, it's actually disregarded (??) - so the
    // download buttons ARE always enabled. The only place where this method is
    // honored is on the batch (mutliple file) download buttons in filesFragment.xhtml.
    // As I'm working on #4000, I've been asked to re-enable the batch download
    // buttons there as well, even when the dataset is locked. I'm doing that - but
    // I feel we should probably figure out why we went to the trouble of creating
    // this code in the first place... is there some reason we are forgetting now,
    // why we do actually want to disable downloads on locked datasets???
    // -- L.A. Aug. 2018
    public boolean isLockedFromDownload(){
        if(null == lockedFromDownloadVar || stateChanged) {
            try {
                permissionService.checkDownloadFileLock(dataset, dvRequestService.getDataverseRequest(), new CreateNewDatasetCommand(dataset, dvRequestService.getDataverseRequest()));
                lockedFromDownloadVar = false;
            } catch (IllegalCommandException ex) {
                lockedFromDownloadVar = true;
                return true;
            }
        }
        return lockedFromDownloadVar;
    }

    public boolean isLockedDueToDcmUpload() {
        return lockedDueToDcmUpload;
    }

    public void setLocked(boolean locked) {
        // empty method, so that we can use DatasetPage.locked in a hidden
        // input on the page.
    }

    public void setLockedForIngest(boolean locked) {
        // empty method, so that we can use DatasetPage.locked in a hidden
        // input on the page.
    }

    public void setLockedForAnyReason(boolean locked) {
        // empty method, so that we can use DatasetPage.locked in a hidden
        // input on the page.
    }

    public boolean isStateChanged() {
        return stateChanged;
    }

    public void setStateChanged(boolean stateChanged) {
        // empty method, so that we can use DatasetPage.stateChanged in a hidden
        // input on the page.
    }

    public DatasetVersionUI getDatasetVersionUI() {
        return datasetVersionUI;
    }


    public List<DatasetVersion> getVersionTabList() {
        return versionTabList;
    }

    public List<DatasetVersion> getVersionTabListForPostLoad(){
        return this.versionTabListForPostLoad;
    }

    public void setVersionTabListForPostLoad(List<DatasetVersion> versionTabListForPostLoad) {

        this.versionTabListForPostLoad = versionTabListForPostLoad;
    }

    public Integer getCompareVersionsCount() {
        Integer retVal = 0;
        for (DatasetVersion dvTest : dataset.getVersions()) {
            if (!dvTest.isDeaccessioned()) {
                retVal++;
            }
        }
        return retVal;
    }

    /**
     * To improve performance, Version Differences
     * are retrieved/calculated after the page load
     *
     * See: dataset-versions.xhtml, remoteCommand 'postLoadVersionTablList'
    */
    public void postLoadSetVersionTabList(){

        if (this.getVersionTabList().isEmpty() && workingVersion.isDeaccessioned()){
            setVersionTabList(resetVersionTabList());
        }

        this.setVersionTabListForPostLoad(this.getVersionTabList());


        //this.versionTabList = this.resetVersionTabList();
    }

    /**
     *
     *
     * @param versionTabList
     */
    public void setVersionTabList(List<DatasetVersion> versionTabList) {

        this.versionTabList = versionTabList;
    }

    private List<DatasetVersion> releasedVersionTabList = new ArrayList<>();

    public List<DatasetVersion> getReleasedVersionTabList() {
        return releasedVersionTabList;
    }

    public void setReleasedVersionTabList(List<DatasetVersion> releasedVersionTabList) {
        this.releasedVersionTabList = releasedVersionTabList;
    }

    private List<DatasetVersion> selectedVersions;

    public List<DatasetVersion> getSelectedVersions() {
        return selectedVersions;
    }

    public void setSelectedVersions(List<DatasetVersion> selectedVersions) {
        this.selectedVersions = selectedVersions;
    }

    private List<DatasetVersion> selectedDeaccessionVersions;

    public List<DatasetVersion> getSelectedDeaccessionVersions() {
        return selectedDeaccessionVersions;
    }

    public void setSelectedDeaccessionVersions(List<DatasetVersion> selectedDeaccessionVersions) {
        this.selectedDeaccessionVersions = selectedDeaccessionVersions;
    }

    public DatasetVersionDifference getDatasetVersionDifference() {
        return datasetVersionDifference;
    }

    public void setDatasetVersionDifference(DatasetVersionDifference datasetVersionDifference) {
        this.datasetVersionDifference = datasetVersionDifference;
    }

    public void startMultipleFileDownload (){

        boolean doNotSaveGuestbookResponse = workingVersion.isDraft();
        // There's a chance that this is not really a batch download - i.e.,
        // there may only be one file on the downloadable list. But the fileDownloadService
        // method below will check for that, and will redirect to the single download, if
        // that's the case. -- L.A.
        fileDownloadService.writeGuestbookAndStartBatchDownload(guestbookResponse, doNotSaveGuestbookResponse);
    }

    private String downloadType = "";

    public String getDownloadType() {
        return downloadType;
    }

    public void setDownloadType(String downloadType) {
        this.downloadType = downloadType;
    }

    public void initGuestbookMultipleResponse(String selectedFileIds){
         initGuestbookResponse(null, "download", selectedFileIds);
    }

    public void initGuestbookResponse(FileMetadata fileMetadata, String downloadFormat, String selectedFileIds) {

        this.guestbookResponse = guestbookResponseService.initGuestbookResponse(fileMetadata, downloadFormat, selectedFileIds, session);
    }



    public void compareVersionDifferences() {
        //RequestContext requestContext = RequestContext.getCurrentInstance();
        if (this.selectedVersions.size() != 2) {
            PrimeFaces.current().executeScript("openCompareTwo();");
        } else {
            //order depends on order of selection - needs to be chronological order
            if (this.selectedVersions.get(0).getId().intValue() > this.selectedVersions.get(1).getId().intValue()) {
                updateVersionDifferences(this.selectedVersions.get(0), this.selectedVersions.get(1));
            } else {
                updateVersionDifferences(this.selectedVersions.get(1), this.selectedVersions.get(0));
            }
        }
    }

    public void updateVersionDifferences(DatasetVersion newVersion, DatasetVersion originalVersion) {
        if (originalVersion == null) {
            setDatasetVersionDifference(newVersion.getDefaultVersionDifference());
        } else {
            setDatasetVersionDifference(new DatasetVersionDifference(newVersion, originalVersion));
        }
    }




    private List<DatasetVersion> resetVersionTabList() {
        //if (true)return null;
        List<DatasetVersion> retList = new ArrayList<>();

        if (permissionService.on(dataset).has(Permission.ViewUnpublishedDataset)) {
            for (DatasetVersion version : dataset.getVersions()) {
                Collection<FileMetadata> fml = version.getFileMetadatas();
                for (FileMetadata fm : fml) {
                    fm.setVariableMetadatas(variableService.findVarMetByFileMetaId(fm.getId()));
                    fm.setVarGroups(variableService.findAllGroupsByFileMetadata(fm.getId()));
                }
                version.setContributorNames(datasetVersionService.getContributorsNames(version));
                retList.add(version);
            }

        } else {
            for (DatasetVersion version : dataset.getVersions()) {
                if (version.isReleased() || version.isDeaccessioned()) {
                    version.setContributorNames(datasetVersionService.getContributorsNames(version));
                    retList.add(version);
                }
            }
        }
        return retList;
    }



    private boolean existReleasedVersion;

    public boolean isExistReleasedVersion() {
        return existReleasedVersion;
    }

    public void setExistReleasedVersion(boolean existReleasedVersion) {
        this.existReleasedVersion = existReleasedVersion;
    }

    private boolean resetExistRealeaseVersion(){

        for (DatasetVersion version : dataset.getVersions()) {
            if (version.isReleased() || version.isArchived()) {
                return true;
            }
        }
        return false;

    }

    private List<DatasetVersion> resetReleasedVersionTabList() {
        List<DatasetVersion> retList = new ArrayList<>();
        for (DatasetVersion version : dataset.getVersions()) {
            if (version.isReleased() || version.isArchived()) {
                retList.add(version);
            }
        }
        return retList;
    }

    public boolean isDisplayPublishPopupCustomText() {
        if (dataset.isReleased()) {
            return isDatasetPublishPopupCustomTextOnAllVersions() && !getDatasetPublishCustomText().isEmpty();
        }
        return !getDatasetPublishCustomText().isEmpty();
    }

    public String getDatasetPublishCustomText(){
        String datasetPublishCustomText = settingsWrapper.getValueForKey(SettingsServiceBean.Key.DatasetPublishPopupCustomText);
        if( datasetPublishCustomText!= null && !datasetPublishCustomText.isEmpty()){
            return datasetPublishCustomText;
        }
        return "";
    }

    public Boolean isDatasetPublishPopupCustomTextOnAllVersions(){
        return  settingsWrapper.isTrueForKey(SettingsServiceBean.Key.DatasetPublishPopupCustomTextOnAllVersions, false);
    }

    public String getVariableMetadataURL(Long fileid) {
        String myHostURL = getDataverseSiteUrl();
        String metaURL = myHostURL + "/api/meta/datafile/" + fileid;

        return metaURL;
    }

    public String getTabularDataFileURL(Long fileid) {
        String myHostURL = getDataverseSiteUrl();
        String dataURL = myHostURL + "/api/access/datafile/" + fileid;

        return dataURL;
    }

    public List< String[]> getExporters(){
        List<String[]> retList = new ArrayList<>();
        String myHostURL = getDataverseSiteUrl();
        for (String [] provider : ExportService.getInstance().getExportersLabels() ){
            String formatName = provider[1];
            String formatDisplayName = provider[0];

            Exporter exporter = null;
            try {
                exporter = ExportService.getInstance().getExporter(formatName);
            } catch (ExportException ex) {
                exporter = null;
            }
            if (exporter != null && exporter.isAvailableToUsers()) {
                // Not all metadata exports should be presented to the web users!
                // Some are only for harvesting clients.

                String[] temp = new String[2];
                temp[0] = formatDisplayName;
                temp[1] = myHostURL + "/api/datasets/export?exporter=" + formatName + "&persistentId=" + dataset.getGlobalIdString();
                retList.add(temp);
            }
        }
        return retList;
    }


    private FileMetadata fileMetadataSelected = null;

    public void  setFileMetadataSelected(FileMetadata fm){
       setFileMetadataSelected(fm, null);
    }

    public void setFileMetadataSelected(FileMetadata fm, String guestbook) {
        if (guestbook != null) {
            if (guestbook.equals("create")) {
                //
                /*
                FIX ME guestbook entry for subsetting
                */




               // guestbookResponseService.createSilentGuestbookEntry(fm, "Subset");
            } else {
                initGuestbookResponse(fm, "Subset", null);
            }
        }

        fileMetadataSelected = fm;
        logger.fine("set the file for the advanced options popup (" + fileMetadataSelected.getLabel() + ")");
    }

    public FileMetadata getFileMetadataSelected() {
        if (fileMetadataSelected != null) {
            logger.fine("returning file metadata for the advanced options popup (" + fileMetadataSelected.getLabel() + ")");
        } else {
            logger.fine("file metadata for the advanced options popup is null.");
        }
        return fileMetadataSelected;
    }

    public void clearFileMetadataSelected() {
        fileMetadataSelected = null;
    }

    public boolean isDesignatedDatasetThumbnail (FileMetadata fileMetadata) {
        if (fileMetadata != null) {
            if (fileMetadata.getDataFile() != null) {
                if (fileMetadata.getDataFile().getId() != null) {
                    if (fileMetadata.getDataFile().getOwner() != null) {
                        if (fileMetadata.getDataFile().equals(fileMetadata.getDataFile().getOwner().getThumbnailFile())) {
                            return true;
                        }
                    }
                }
            }
        }
        return false;
    }

    /*
     * Items for the "Designated this image as the Dataset thumbnail:
     */

    private FileMetadata fileMetadataSelectedForThumbnailPopup = null;

    public void  setFileMetadataSelectedForThumbnailPopup(FileMetadata fm){
       fileMetadataSelectedForThumbnailPopup = fm;
       alreadyDesignatedAsDatasetThumbnail = getUseAsDatasetThumbnail();

    }

    public FileMetadata getFileMetadataSelectedForThumbnailPopup() {
        return fileMetadataSelectedForThumbnailPopup;
    }

    public void clearFileMetadataSelectedForThumbnailPopup() {
        fileMetadataSelectedForThumbnailPopup = null;
    }

    private boolean alreadyDesignatedAsDatasetThumbnail = false;

    public boolean getUseAsDatasetThumbnail() {

        if (fileMetadataSelectedForThumbnailPopup != null) {
            if (fileMetadataSelectedForThumbnailPopup.getDataFile() != null) {
                if (fileMetadataSelectedForThumbnailPopup.getDataFile().getId() != null) {
                    if (fileMetadataSelectedForThumbnailPopup.getDataFile().getOwner() != null) {
                        if (fileMetadataSelectedForThumbnailPopup.getDataFile().equals(fileMetadataSelectedForThumbnailPopup.getDataFile().getOwner().getThumbnailFile())) {
                            return true;
                        }
                    }
                }
            }
        }
        return false;
    }



    public void setUseAsDatasetThumbnail(boolean useAsThumbnail) {
        if (fileMetadataSelectedForThumbnailPopup != null) {
            if (fileMetadataSelectedForThumbnailPopup.getDataFile() != null) {
                if (fileMetadataSelectedForThumbnailPopup.getDataFile().getId() != null) { // ?
                    if (fileMetadataSelectedForThumbnailPopup.getDataFile().getOwner() != null) {
                        if (useAsThumbnail) {
                            fileMetadataSelectedForThumbnailPopup.getDataFile().getOwner().setThumbnailFile(fileMetadataSelectedForThumbnailPopup.getDataFile());
                        } else if (getUseAsDatasetThumbnail()) {
                            fileMetadataSelectedForThumbnailPopup.getDataFile().getOwner().setThumbnailFile(null);
                        }
                    }
                }
            }
        }
    }

    public void saveAsDesignatedThumbnail() {
        // We don't need to do anything specific to save this setting, because
        // the setUseAsDatasetThumbnail() method, above, has already updated the
        // file object appropriately.
        // However, once the "save" button is pressed, we want to show a success message, if this is
        // a new image has been designated as such:
        if (getUseAsDatasetThumbnail() && !alreadyDesignatedAsDatasetThumbnail) {
            String successMessage = BundleUtil.getStringFromBundle("file.assignedDataverseImage.success");
            logger.fine(successMessage);
            successMessage = successMessage.replace("{0}", fileMetadataSelectedForThumbnailPopup.getLabel());
            JsfHelper.addFlashMessage(successMessage);
        }

        // And reset the selected fileMetadata:

        fileMetadataSelectedForThumbnailPopup = null;
    }

    /*
     * Items for the "Tags (Categories)" popup.
     *
     */
    private FileMetadata fileMetadataSelectedForTagsPopup = null;

    public void  setFileMetadataSelectedForTagsPopup(){

    }

    public void  setFileMetadataSelectedForTagsPopup(FileMetadata fm){
       fileMetadataSelectedForTagsPopup = fm;
    }

    public FileMetadata getFileMetadataSelectedForTagsPopup() {
        return fileMetadataSelectedForTagsPopup;
    }

    public void clearFileMetadataSelectedForTagsPopup() {
        fileMetadataSelectedForTagsPopup = null;
    }

    public List <FileMetadata> getListFileMetadataSelectedForTagsPopup(){
        List<FileMetadata> retList = new ArrayList<>();
        for (FileMetadata fm : selectedFiles){
            retList.add(fm);
        }
        return retList;
    }

    private List<String> categoriesByName;

    public void setCategoriesByName(List<String>  dummy){
        categoriesByName = dummy;
    }

    public void refreshTagsPopUp(){
        if (workingVersion.isReleased()) {
            refreshSelectedFiles(selectedFiles);
        }
        updateFileCounts();
        refreshCategoriesByName();
        refreshTabFileTagsByName();
    }

    private List<String> tabFileTagsByName;

    public List<String> getTabFileTagsByName() {
        return tabFileTagsByName;
    }

    public void setTabFileTagsByName(List<String> tabFileTagsByName) {
        this.tabFileTagsByName = tabFileTagsByName;
    }

    private void refreshCategoriesByName(){
        categoriesByName= new ArrayList<>();
        for (String category: dataset.getCategoriesByName() ){
            categoriesByName.add(category);
        }
        refreshSelectedTags();
    }




    public List<String> getCategoriesByName() {
            return categoriesByName;
    }

    /*
     * 1. Tabular File Tags:
     */

    private List<String> tabFileTags = null;

    public List<String> getTabFileTags() {
        if (tabFileTags == null) {
            tabFileTags = DataFileTag.listTags();
        }
        return tabFileTags;
    }

    public void setTabFileTags(List<String> tabFileTags) {
        this.tabFileTags = tabFileTags;
    }

    private String[] selectedTabFileTags = {};

    public String[] getSelectedTabFileTags() {
        return selectedTabFileTags;
    }

    public void setSelectedTabFileTags(String[] selectedTabFileTags) {
        this.selectedTabFileTags = selectedTabFileTags;
    }

    private String[] selectedTags = {};

    public void handleSelection(final AjaxBehaviorEvent event) {
        if (selectedTags != null) {
            selectedTags = selectedTags.clone();
        }
    }

    public void handleCVVSelection(final AjaxBehaviorEvent event) {
        //Dummy method for AJAX update of items selected
    }


    private void refreshTabFileTagsByName(){

        tabFileTagsByName= new ArrayList<>();
        for (FileMetadata fm : selectedFiles) {
            if (fm.getDataFile().getTags() != null) {
                for (int i = 0; i < fm.getDataFile().getTags().size(); i++) {
                    if (!tabFileTagsByName.contains(fm.getDataFile().getTags().get(i).getTypeLabel())) {
                        tabFileTagsByName.add(fm.getDataFile().getTags().get(i).getTypeLabel());
                    }
                }
            }
        }
        refreshSelectedTabFileTags();
    }

    private void refreshSelectedTabFileTags() {
        selectedTabFileTags = null;
        selectedTabFileTags = new String[0];
        if (tabFileTagsByName.size() > 0) {
            selectedTabFileTags = new String[tabFileTagsByName.size()];
            for (int i = 0; i < tabFileTagsByName.size(); i++) {
                selectedTabFileTags[i] = tabFileTagsByName.get(i);
            }
        }
        Arrays.sort(selectedTabFileTags);
    }

    private boolean tabularDataSelected = false;

    public boolean isTabularDataSelected() {
        return tabularDataSelected;
    }

    public void setTabularDataSelected(boolean tabularDataSelected) {
        this.tabularDataSelected = tabularDataSelected;
    }

    public String[] getSelectedTags() {

        return selectedTags;
    }

    public void setSelectedTags(String[] selectedTags) {
        this.selectedTags = selectedTags;
    }

    /*
     * "File Tags" (aka "File Categories"):
    */

    private String newCategoryName = null;

    public String getNewCategoryName() {
        return newCategoryName;
    }

    public void setNewCategoryName(String newCategoryName) {
        this.newCategoryName = newCategoryName;
    }

    public String saveNewCategory() {
        if (newCategoryName != null && !newCategoryName.isEmpty()) {
            categoriesByName.add(newCategoryName);
        }
        //Now increase size of selectedTags and add new category
        String[] temp = new String[selectedTags.length + 1];
        System.arraycopy(selectedTags, 0, temp, 0, selectedTags.length);
        selectedTags = temp;
        selectedTags[selectedTags.length - 1] = newCategoryName;
        //Blank out added category
        newCategoryName = "";
        return "";
    }

    private void refreshSelectedTags() {
        selectedTags = null;
        selectedTags = new String[0];

        List<String> selectedCategoriesByName= new ArrayList<>();
        for (FileMetadata fm : selectedFiles) {
            if (fm.getCategories() != null) {
                for (int i = 0; i < fm.getCategories().size(); i++) {
                    if (!selectedCategoriesByName.contains(fm.getCategories().get(i).getName())) {
                    selectedCategoriesByName.add(fm.getCategories().get(i).getName());
                    }

                }

            }
        }

        if (selectedCategoriesByName.size() > 0) {
            selectedTags = new String[selectedCategoriesByName.size()];
            for (int i = 0; i < selectedCategoriesByName.size(); i++) {
                selectedTags[i] = selectedCategoriesByName.get(i);
            }
        }
        Arrays.sort(selectedTags);
    }

    /* This method handles saving both "tabular file tags" and
     * "file categories" (which are also considered "tags" in 4.0)
    */
    public String saveFileTagsAndCategories() {
        // 1. New Category name:
        // With we don't need to do anything for the file categories that the user
        // selected from the pull down list; that was done directly from the
        // page with the FileMetadata.setCategoriesByName() method.
        // So here we only need to take care of the new, custom category
        // name, if entered:
        if (workingVersion.isReleased()) {
            refreshSelectedFiles(selectedFiles);
        }
        for (FileMetadata fmd : workingVersion.getFileMetadatas()) {
            if (selectedFiles != null && selectedFiles.size() > 0) {
                for (FileMetadata fm : selectedFiles) {
                    if (fm.getDataFile().equals(fmd.getDataFile())) {
                        fmd.setCategories(new ArrayList<>());
                        if (newCategoryName != null) {
                            fmd.addCategoryByName(newCategoryName);
                        }
                        // 2. Tabular DataFile Tags:
                        if (selectedTags != null) {
                            for (String selectedTag : selectedTags) {
                                fmd.addCategoryByName(selectedTag);
                            }
                        }
                        if (fmd.getDataFile().isTabularData()) {
                            fmd.getDataFile().setTags(null);
                            for (String selectedTabFileTag : selectedTabFileTags) {
                                DataFileTag tag = new DataFileTag();
                                try {
                                    tag.setTypeByLabel(selectedTabFileTag);
                                    tag.setDataFile(fmd.getDataFile());
                                    fmd.getDataFile().addTag(tag);
                                }catch (IllegalArgumentException iax) {
                                    // ignore
                                }
                            }
                        }
                    }
                }
            }
        }
               // success message:
                String successMessage = BundleUtil.getStringFromBundle("file.assignedTabFileTags.success");
                logger.fine(successMessage);
                successMessage = successMessage.replace("{0}", "Selected Files");
                JsfHelper.addFlashMessage(successMessage);
         selectedTags = null;

        logger.fine("New category name: " + newCategoryName);

        newCategoryName = null;

        if (removeUnusedTags){
            removeUnusedFileTagsFromDataset();
        }
        save();
        return  returnToDraftVersion();
    }

    /*
    Remove unused file tags
    When updating datafile tags see if any custom tags are not in use.
    Remove them

    */
    private void removeUnusedFileTagsFromDataset() {
        categoriesByName = new ArrayList<>();
        for (FileMetadata fm : workingVersion.getFileMetadatas()) {
            if (fm.getCategories() != null) {
                for (int i = 0; i < fm.getCategories().size(); i++) {
                    if (!categoriesByName.contains(fm.getCategories().get(i).getName())) {
                        categoriesByName.add(fm.getCategories().get(i).getName());
                    }
                }
            }
        }
        List<DataFileCategory> datasetFileCategoriesToRemove = new ArrayList<>();

        for (DataFileCategory test : dataset.getCategories()) {
            boolean remove = true;
            for (String catByName : categoriesByName) {
                if (catByName.equals(test.getName())) {
                    remove = false;
                    break;
                }
            }
            if (remove) {
                datasetFileCategoriesToRemove.add(test);
            }
        }

        if (!datasetFileCategoriesToRemove.isEmpty()) {
            for (DataFileCategory remove : datasetFileCategoriesToRemove) {
                dataset.getCategories().remove(remove);
            }

        }

    }


    /*
     * Items for the "Advanced (Ingest) Options" popup.
     *
     */
    private FileMetadata fileMetadataSelectedForIngestOptionsPopup = null;

    public void  setFileMetadataSelectedForIngestOptionsPopup(FileMetadata fm){
       fileMetadataSelectedForIngestOptionsPopup = fm;
    }

    public FileMetadata getFileMetadataSelectedForIngestOptionsPopup() {
        return fileMetadataSelectedForIngestOptionsPopup;
    }

    public void clearFileMetadataSelectedForIngestOptionsPopup() {
        fileMetadataSelectedForIngestOptionsPopup = null;
    }

    private String ingestLanguageEncoding = null;

    public String getIngestLanguageEncoding() {
        if (ingestLanguageEncoding == null) {
            return "UTF8 (default)";
        }
        return ingestLanguageEncoding;
    }

    public void setIngestLanguageEncoding(String ingestLanguageEncoding) {
        this.ingestLanguageEncoding = ingestLanguageEncoding;
    }

    public void setIngestEncoding(String ingestEncoding) {
        ingestLanguageEncoding = ingestEncoding;
    }

    private String savedLabelsTempFile = null;

    public void handleLabelsFileUpload(FileUploadEvent event) {
        logger.fine("entering handleUpload method.");
        UploadedFile file = event.getFile();

        if (file != null) {

            InputStream uploadStream = null;
            try {
                uploadStream = file.getInputStream();
            } catch (IOException ioex) {
                logger.log(Level.WARNING, ioex, ()->"the file "+file.getFileName()+" failed to upload!");
                List<String> args = Arrays.asList(file.getFileName());
                String msg = BundleUtil.getStringFromBundle("dataset.file.uploadFailure.detailmsg", args);
                FacesMessage message = new FacesMessage(FacesMessage.SEVERITY_WARN, BundleUtil.getStringFromBundle("dataset.file.uploadFailure"), msg);
                FacesContext.getCurrentInstance().addMessage(null, message);
                return;
            }

            savedLabelsTempFile = saveTempFile(uploadStream);

            logger.fine(()->file.getFileName() + " is successfully uploaded.");
            List<String> args = Arrays.asList(file.getFileName());
            FacesMessage message = new FacesMessage(BundleUtil.getStringFromBundle("dataset.file.upload", args));
            FacesContext.getCurrentInstance().addMessage(null, message);
        }

        // process file (i.e., just save it in a temp location; for now):
    }

    private String saveTempFile(InputStream input) {
        if (input == null) {
            return null;
        }
        byte[] buffer = new byte[8192];
        int bytesRead = 0;
        File labelsFile = null;
        FileOutputStream output = null;
        try {
            labelsFile = File.createTempFile("tempIngestLabels.", ".txt");
            output = new FileOutputStream(labelsFile);
            while ((bytesRead = input.read(buffer)) > -1) {
                output.write(buffer, 0, bytesRead);
            }
        } catch (IOException ioex) {
            return null;//leaving this purely in the spirit of minimizing changes.
        } finally {
            IOUtils.closeQuietly(input);
            IOUtils.closeQuietly(output);
        }
        if (labelsFile != null) {
            return labelsFile.getAbsolutePath();
        }
        return null;
    }

    public void saveAdvancedOptions() {

        // Language encoding for SPSS SAV (and, possibly, other tabular ingests:)
        if (ingestLanguageEncoding != null) {
            if (fileMetadataSelectedForIngestOptionsPopup != null && fileMetadataSelectedForIngestOptionsPopup.getDataFile() != null) {
                if (fileMetadataSelectedForIngestOptionsPopup.getDataFile().getIngestRequest() == null) {
                    IngestRequest ingestRequest = new IngestRequest();
                    ingestRequest.setDataFile(fileMetadataSelectedForIngestOptionsPopup.getDataFile());
                    fileMetadataSelectedForIngestOptionsPopup.getDataFile().setIngestRequest(ingestRequest);

                }
                fileMetadataSelectedForIngestOptionsPopup.getDataFile().getIngestRequest().setTextEncoding(ingestLanguageEncoding);
            }
        }
        ingestLanguageEncoding = null;

        // Extra labels for SPSS POR (and, possibly, other tabular ingests:)
        // (we are adding this parameter to the IngestRequest now, instead of back
        // when it was uploaded. This is because we want the user to be able to
        // hit cancel and bail out, until they actually click 'save' in the
        // "advanced options" popup) -- L.A. 4.0 beta 11
        if (savedLabelsTempFile != null) {
            if (fileMetadataSelectedForIngestOptionsPopup != null && fileMetadataSelectedForIngestOptionsPopup.getDataFile() != null) {
                if (fileMetadataSelectedForIngestOptionsPopup.getDataFile().getIngestRequest() == null) {
                    IngestRequest ingestRequest = new IngestRequest();
                    ingestRequest.setDataFile(fileMetadataSelectedForIngestOptionsPopup.getDataFile());
                    fileMetadataSelectedForIngestOptionsPopup.getDataFile().setIngestRequest(ingestRequest);
                }
                fileMetadataSelectedForIngestOptionsPopup.getDataFile().getIngestRequest().setLabelsFile(savedLabelsTempFile);
            }
        }
        savedLabelsTempFile = null;

        fileMetadataSelectedForIngestOptionsPopup = null;
    }

    private Boolean downloadButtonAvailable = null;

    public boolean isDownloadButtonAvailable(){

        if (downloadButtonAvailable != null) {
            return downloadButtonAvailable;
        }

        for (FileMetadata fmd : workingVersion.getFileMetadatas()) {
            if (this.fileDownloadHelper.canDownloadFile(fmd)) {
                downloadButtonAvailable = true;
                return true;
            }
        }
        downloadButtonAvailable = false;
        return false;
    }

    public boolean isFileAccessRequestMultiButtonRequired(){
        if (!isSessionUserAuthenticated() || !dataset.isFileAccessRequest()){
            return false;
        }
        if (workingVersion == null) {
            return false;
        }
        if (!workingVersion.getTermsOfUseAndAccess().isFileAccessRequest()){
           // return false;
        }
        for (FileMetadata fmd : workingVersion.getFileMetadatas()){
            //Change here so that if all restricted files have pending requests there's no Request Button
            if ((!this.fileDownloadHelper.canDownloadFile(fmd) && (fmd.getDataFile().getFileAccessRequesters() == null 
                    || ( fmd.getDataFile().getFileAccessRequesters() != null
                 &&   !fmd.getDataFile().getFileAccessRequesters().contains((AuthenticatedUser)session.getUser()))))){
                return true;
            }
        }
        return false;
    }

    public boolean isFileAccessRequestMultiButtonEnabled(){
        if (!isSessionUserAuthenticated() || !dataset.isFileAccessRequest()){
            return false;
        }
        if( this.selectedRestrictedFiles == null || this.selectedRestrictedFiles.isEmpty() ){
            return false;
        }
        for (FileMetadata fmd : this.selectedRestrictedFiles){
            if (!this.fileDownloadHelper.canDownloadFile(fmd)){
                return true;
            }
        }
        return false;
    }

    private Boolean downloadButtonAllEnabled = null;

    public boolean isDownloadAllButtonEnabled() {

        if (downloadButtonAllEnabled == null) {
            for (FileMetadata fmd : workingVersion.getFileMetadatas()) {
                if (!this.fileDownloadHelper.canDownloadFile(fmd)) {
                    downloadButtonAllEnabled = false;
                    break;
                }
            }
            downloadButtonAllEnabled = true;
        }
        return downloadButtonAllEnabled;
    }

    public boolean isDownloadSelectedButtonEnabled(){

        if( this.selectedFiles == null || this.selectedFiles.isEmpty() ){
            return false;
        }
        for (FileMetadata fmd : this.selectedFiles){
            if (this.fileDownloadHelper.canDownloadFile(fmd)){
                return true;
            }
        }
        return false;
    }

    public boolean isFileAccessRequestMultiSignUpButtonRequired(){
        if (isSessionUserAuthenticated()){
            return false;
        }
        // only show button if dataset allows an access request
        if (!dataset.isFileAccessRequest()){
            return false;
        }
        for (FileMetadata fmd : workingVersion.getFileMetadatas()){
            if (!this.fileDownloadHelper.canDownloadFile(fmd) && !FileUtil.isActivelyEmbargoed(fmd)){
                return true;
            }
        }
        return false;
    }

    public boolean isFileAccessRequestMultiSignUpButtonEnabled(){
        if (isSessionUserAuthenticated()){
            return false;
        }
        if( this.selectedRestrictedFiles == null || this.selectedRestrictedFiles.isEmpty() ){
            return false;
        }
        // only show button if dataset allows an access request
        if (!dataset.isFileAccessRequest()){
            return false;
        }
        for (FileMetadata fmd : this.selectedRestrictedFiles){
            if (!this.fileDownloadHelper.canDownloadFile(fmd)&& !FileUtil.isActivelyEmbargoed(fmd)){
                return true;
            }
        }
        return false;
    }

    public boolean isDownloadPopupRequired() {
        return FileUtil.isDownloadPopupRequired(workingVersion);
    }

    public boolean isRequestAccessPopupRequired() {
        return FileUtil.isRequestAccessPopupRequired(workingVersion);
    }

    public String requestAccessMultipleFiles() {

        if (selectedFiles.isEmpty()) {
            //RequestContext requestContext = RequestContext.getCurrentInstance();
            PrimeFaces.current().executeScript("PF('selectFilesForRequestAccess').show()");
            return "";
        } else if (containsOnlyActivelyEmbargoedFiles(selectedFiles)){
            PrimeFaces.current().executeScript("PF('selectEmbargoedFilesForRequestAccess').show()");
            return "";
        } else {
            fileDownloadHelper.clearRequestAccessFiles();
            for (FileMetadata fmd : selectedFiles){
                 fileDownloadHelper.addMultipleFilesForRequestAccess(fmd.getDataFile());
            }
            if (isRequestAccessPopupRequired()) {
                //RequestContext requestContext = RequestContext.getCurrentInstance();
                PrimeFaces.current().executeScript("PF('requestAccessPopup').show()");
                return "";
            } else {
                //No popup required
                fileDownloadHelper.requestAccessIndirect();
                return "";
            }
        }
    }

    public boolean isSortButtonEnabled() {
        /**
         * @todo The "Sort" Button seems to stop responding to mouse clicks
         * after a while so it can't be shipped in 4.2 and will be deferred, to
         * be picked up in https://github.com/IQSS/dataverse/issues/2506
         */
        return false;
    }

    /*public void updateFileListing(String fileSortField, String fileSortOrder) {
        this.fileSortField = fileSortField;
        this.fileSortOrder = fileSortOrder;
        fileMetadatas = populateFileMetadatas();
    }

    private List<FileMetadata> populateFileMetadatas() {
        if (isSortButtonEnabled()) {
            List<FileMetadata> fileMetadatasToSet = new ArrayList<>();
            Long datasetVersion = workingVersion.getId();
            if (datasetVersion != null) {
                int unlimited = 0;
                int maxResults = unlimited;
                List<FileMetadata> dataFilesNew = datafileService.findFileMetadataByDatasetVersionId(datasetVersion, maxResults, fileSortField, fileSortOrder);
                fileMetadatasToSet.addAll(dataFilesNew);
            }
            return fileMetadatasToSet;
        } else {
            return new ArrayList<>();
        }
    }*/

    public String getFileSortField() {
        return fileSortField;
    }

    public void setFileSortField(String fileSortField) {
        this.fileSortField = fileSortField;
    }

    public String getFileSortOrder() {
        return fileSortOrder;
    }

    public void setFileSortOrder(String fileSortOrder) {
        this.fileSortOrder = fileSortOrder;
    }

    public String getFileSortFieldName() {
        return FileSortFieldAndOrder.label;
    }

    public String getFileSortFieldDate() {
        return FileSortFieldAndOrder.createDate;
    }

    public String getFileSortFieldSize() {
        return FileSortFieldAndOrder.size;
    }

    public String getFileSortFieldType() {
        return FileSortFieldAndOrder.type;
    }

    public String getSortByAscending() {
        return SortBy.ASCENDING;
    }

    public String getSortByDescending() {
        return SortBy.DESCENDING;
    }

    PrivateUrl privateUrl;

    public PrivateUrl getPrivateUrl() {
        return privateUrl;
    }

    public void setPrivateUrl(PrivateUrl privateUrl) {
        this.privateUrl = privateUrl;
    }

    public void initPrivateUrlPopUp() {
        if (privateUrl != null) {
            setPrivateUrlJustCreatedToFalse();
        }
    }

    boolean privateUrlWasJustCreated;

    public boolean isPrivateUrlWasJustCreated() {
        return privateUrlWasJustCreated;
    }

    public void setPrivateUrlJustCreatedToFalse() {
        privateUrlWasJustCreated = false;
    }

    public boolean isShowLinkingPopup() {
        return showLinkingPopup;
    }

    public void setShowLinkingPopup(boolean showLinkingPopup) {
        this.showLinkingPopup = showLinkingPopup;
    }

    private boolean showLinkingPopup = false;
    private Boolean anonymizedAccess = null;

    //

    public void createPrivateUrl(boolean anonymizedAccess) {
        try {
            PrivateUrl createdPrivateUrl = commandEngine.submit(new CreatePrivateUrlCommand(dvRequestService.getDataverseRequest(), dataset, anonymizedAccess));
            privateUrl = createdPrivateUrl;
            JH.addMessage(FacesMessage.SEVERITY_INFO, BundleUtil.getStringFromBundle("dataset.privateurl.header"),
                    BundleUtil.getStringFromBundle("dataset.privateurl.infoMessageAuthor", Arrays.asList(getPrivateUrlLink(privateUrl))));
            privateUrlWasJustCreated = true;
        } catch (CommandException ex) {
            String msg = BundleUtil.getStringFromBundle("dataset.privateurl.noPermToCreate", PrivateUrlUtil.getRequiredPermissions(ex));
            logger.warning("Unable to create a Private URL for dataset id " + dataset.getId() + ". Message to user: " + msg + " Exception: " + ex);
            JH.addErrorMessage(msg);
        }
    }

    public void disablePrivateUrl() {
        try {
            commandEngine.submit(new DeletePrivateUrlCommand(dvRequestService.getDataverseRequest(), dataset));
            privateUrl = null;
            JH.addSuccessMessage(BundleUtil.getStringFromBundle("dataset.privateurl.disabledSuccess"));
        } catch (CommandException ex) {
            logger.info("CommandException caught calling DeletePrivateUrlCommand: " + ex);
        }
    }

    public boolean isUserCanCreatePrivateURL() {
        return dataset.getLatestVersion().isDraft();
    }

    public String getPrivateUrlLink(PrivateUrl privateUrl) {
        return privateUrl.getLink();
    }

    public boolean isAnonymizedAccess() {
        if (anonymizedAccess == null) {
            if (session.getUser() instanceof PrivateUrlUser) {
                anonymizedAccess = ((PrivateUrlUser) session.getUser()).hasAnonymizedAccess();
            } else {
                anonymizedAccess = false;
            }
        }
        return anonymizedAccess;
    }

    public boolean isAnonymizedPrivateUrl() {
        if(privateUrl != null) {
            return privateUrl.isAnonymizedAccess();
        } else {
            return false;
        }
    }

    public boolean isAnonymizedAccessEnabled() {
        if (settingsWrapper.getValueForKey(SettingsServiceBean.Key.AnonymizedFieldTypeNames) != null) {
            return true;
        } else {
            return false;
        }
    }

    // todo: we should be able to remove - this is passed in the html pages to other fragments, but they could just access this service bean directly.
    public FileDownloadServiceBean getFileDownloadService() {
        return fileDownloadService;
    }

    public void setFileDownloadService(FileDownloadServiceBean fileDownloadService) {
        this.fileDownloadService = fileDownloadService;
    }


    public GuestbookResponseServiceBean getGuestbookResponseService() {
        return guestbookResponseService;
    }

    public void setGuestbookResponseService(GuestbookResponseServiceBean guestbookResponseService) {
        this.guestbookResponseService = guestbookResponseService;
    }

    /**
     * dataset title
     * @return title of workingVersion
     */
    public String getTitle() {
        assert (null != workingVersion);
        return workingVersion.getTitle();
    }

    /**
     * dataset description
     *
     * @return description of workingVersion
     */
    public String getDescription() {
        return workingVersion.getDescriptionPlainText();
    }

    /**
     * dataset authors
     *
     * @return list of author names
     */
    public List<String> getDatasetAuthors() {
        assert (workingVersion != null);
        return workingVersion.getDatasetAuthorNames();
    }

    /**
     * publisher (aka - name of root dataverse)
     *
     * @return the publisher of the version
     */
    public String getPublisher() {
        return dataverseService.getRootDataverseName();
    }

    public void downloadRsyncScript() {

        FacesContext ctx = FacesContext.getCurrentInstance();
        HttpServletResponse response = (HttpServletResponse) ctx.getExternalContext().getResponse();
        response.setContentType("application/download");

        String contentDispositionString;

        contentDispositionString = "attachment;filename=" + rsyncScriptFilename;
        response.setHeader("Content-Disposition", contentDispositionString);

        try {
            ServletOutputStream out = response.getOutputStream();
            out.write(getRsyncScript().getBytes());
            out.flush();
            ctx.responseComplete();
        } catch (IOException e) {
            String error = "Problem getting bytes from rsync script: " + e;
            logger.warning(error);
            return;
        }

        // If the script has been successfully downloaded, lock the dataset:
        String lockInfoMessage = "script downloaded";
        DatasetLock lock = datasetService.addDatasetLock(dataset.getId(), DatasetLock.Reason.DcmUpload, session.getUser() != null ? ((AuthenticatedUser)session.getUser()).getId() : null, lockInfoMessage);
        if (lock != null) {
            dataset.addLock(lock);
        } else {
            logger.log(Level.WARNING, "Failed to lock the dataset (dataset id={0})", dataset.getId());
        }

    }

    public void closeRsyncScriptPopup(CloseEvent event) {
        finishRsyncScriptAction();
    }

    public String finishRsyncScriptAction() {
        // This method is called when the user clicks on "Close" in the "Rsync Upload"
        // popup. If they have successfully downloaded the rsync script, the
        // dataset should now be locked; which means we should put up the
        // "dcm upload in progress" message - that will be shown on the page
        // until the rsync upload is completed and the dataset is unlocked.
        if (isLocked()) {
            JH.addMessage(FacesMessage.SEVERITY_WARN, BundleUtil.getStringFromBundle("file.rsyncUpload.inProgressMessage.summary"), BundleUtil.getStringFromBundle("file.rsyncUpload.inProgressMessage.details"));
        }
        return "";
    }

    /**
     * this method returns the dataset fields to be shown in the dataset summary
     * on the dataset page.
     * It returns the default summary fields( subject, description, keywords, related publications and notes)
     * if the custom summary datafields has not been set, otherwise will set the custom fields set by the sysadmins
     *
     * @return the dataset fields to be shown in the dataset summary
     */
    public List<DatasetField> getDatasetSummaryFields() {
       customFields  = settingsWrapper.getValueForKey(SettingsServiceBean.Key.CustomDatasetSummaryFields);

        return DatasetUtil.getDatasetSummaryFields(workingVersion, customFields);
    }

    public boolean isShowPreviewButton(Long fileId) {
        List<ExternalTool> previewTools = getPreviewToolsForDataFile(fileId);
        return previewTools.size() > 0;
    }

    public List<ExternalTool> getPreviewToolsForDataFile(Long fileId) {
        return getCachedToolsForDataFile(fileId, ExternalTool.Type.PREVIEW);
    }


    public List<ExternalTool> getConfigureToolsForDataFile(Long fileId) {
        return getCachedToolsForDataFile(fileId, ExternalTool.Type.CONFIGURE);
    }

    public List<ExternalTool> getExploreToolsForDataFile(Long fileId) {
        return getCachedToolsForDataFile(fileId, ExternalTool.Type.EXPLORE);
    }

    public List<ExternalTool> getCachedToolsForDataFile(Long fileId, ExternalTool.Type type) {
        Map<Long, List<ExternalTool>> cachedToolsByFileId = new HashMap<>();
        List<ExternalTool> externalTools = new ArrayList<>();
        switch (type) {
            case EXPLORE:
                cachedToolsByFileId = exploreToolsByFileId;
                externalTools = exploreTools;
                break;
            case CONFIGURE:
                cachedToolsByFileId = configureToolsByFileId;
                externalTools = configureTools;
                break;
            case PREVIEW:
                cachedToolsByFileId = previewToolsByFileId;
                externalTools = previewTools;
                break;
            default:
                break;
        }
        List<ExternalTool> cachedTools = cachedToolsByFileId.get(fileId);
        if (cachedTools != null) { //if already queried before and added to list
            return cachedTools;
        }
        DataFile dataFile = datafileService.find(fileId);
        cachedTools = ExternalToolServiceBean.findExternalToolsByFile(externalTools, dataFile);
        cachedToolsByFileId.put(fileId, cachedTools); //add to map so we don't have to do the lifting again
        return cachedTools;
    }

    public List<ExternalTool> getDatasetExploreTools() {
        return datasetExploreTools;
    }

    Boolean thisLatestReleasedVersion = null;

    public boolean isThisLatestReleasedVersion() {
        if (thisLatestReleasedVersion != null) {
            return thisLatestReleasedVersion;
        }

        if (!workingVersion.isPublished()) {
            thisLatestReleasedVersion = false;
            return false;
        }

        DatasetVersion latestPublishedVersion = null;
        Command<DatasetVersion> cmd = new GetLatestPublishedDatasetVersionCommand(dvRequestService.getDataverseRequest(), dataset);
        try {
            latestPublishedVersion = commandEngine.submit(cmd);
        } catch (Exception ex) {
            // whatever...
        }

        thisLatestReleasedVersion = workingVersion.equals(latestPublishedVersion);

        return thisLatestReleasedVersion;

    }

    public String getJsonLd() {
        if (isThisLatestReleasedVersion()) {
            ExportService instance = ExportService.getInstance();
            String jsonLd = instance.getExportAsString(dataset, SchemaDotOrgExporter.NAME);
            if (jsonLd != null) {
                logger.fine("Returning cached schema.org JSON-LD.");
                return jsonLd;
            } else {
                logger.fine("No cached schema.org JSON-LD available. Going to the database.");
                String jsonLdProduced = workingVersion.getJsonLd();
                return  jsonLdProduced != null ? jsonLdProduced : "";
            }
        }
        return "";
    }

    public void selectAllFiles() {
        logger.fine("selectAllFiles called");
        selectedFiles = workingVersion.getFileMetadatas();
    }

    public void clearSelection() {
        logger.info("clearSelection called");
        selectedFiles = Collections.emptyList();
    }

    public void fileListingPaginatorListener(PageEvent event) {
        setFilePaginatorPage(event.getPage());
    }

    public void refreshPaginator() {
        FacesContext facesContext = FacesContext.getCurrentInstance();
        org.primefaces.component.datatable.DataTable dt = (org.primefaces.component.datatable.DataTable) facesContext.getViewRoot().findComponent("datasetForm:tabView:filesTable");
        setFilePaginatorPage(dt.getPage());
        setRowsPerPage(dt.getRowsToRender());
    }

    /**
     * This method can be called from *.xhtml files to allow archiving of a dataset
     * version from the user interface. It is not currently (11/18) used in the IQSS/develop
     * branch, but is used by QDR and is kept here in anticipation of including a
     * GUI option to archive (already published) versions after other dataset page
     * changes have been completed.
     *
     * @param id - the id of the datasetversion to archive.
     */
    public void archiveVersion(Long id) {
        if (session.getUser() instanceof AuthenticatedUser) {
            AuthenticatedUser au = ((AuthenticatedUser) session.getUser());

            DatasetVersion dv = datasetVersionService.retrieveDatasetVersionByVersionId(id).getDatasetVersion();
            String className = settingsService.getValueForKey(SettingsServiceBean.Key.ArchiverClassName);
            AbstractSubmitToArchiveCommand cmd = ArchiverUtil.createSubmitToArchiveCommand(className, dvRequestService.getDataverseRequest(), dv);
            if (cmd != null) {
                try {
                    DatasetVersion version = commandEngine.submit(cmd);
                    logger.info("Archived to " + version.getArchivalCopyLocation());
                    if (version.getArchivalCopyLocation() != null) {
                        resetVersionTabList();
                        this.setVersionTabListForPostLoad(getVersionTabList());
                        JsfHelper.addSuccessMessage(BundleUtil.getStringFromBundle("datasetversion.archive.success"));
                    } else {
                        JsfHelper.addErrorMessage(BundleUtil.getStringFromBundle("datasetversion.archive.failure"));
                    }
                } catch (CommandException ex) {
                    logger.log(Level.SEVERE, "Unexpected Exception calling  submit archive command", ex);
                    JsfHelper.addErrorMessage(BundleUtil.getStringFromBundle("datasetversion.archive.failure"));
                }
            } else {
                logger.log(Level.SEVERE, "Could not find Archiver class: " + className);
                JsfHelper.addErrorMessage(BundleUtil.getStringFromBundle("datasetversion.archive.failure"));

            }
        }
    }

    private static Date getFileDateToCompare(FileMetadata fileMetadata) {
        DataFile datafile = fileMetadata.getDataFile();

        if (datafile.isReleased()) {
            return datafile.getPublicationDate();
        }

        return datafile.getCreateDate();
    }

    private static final Comparator<FileMetadata> compareByLabelZtoA = new Comparator<FileMetadata>() {
        @Override
        public int compare(FileMetadata o1, FileMetadata o2) {
            return o2.getLabel().toUpperCase().compareTo(o1.getLabel().toUpperCase());
        }
    };

    private static final Comparator<FileMetadata> compareByNewest = new Comparator<FileMetadata>() {
        @Override
        public int compare(FileMetadata o1, FileMetadata o2) {
            return getFileDateToCompare(o2).compareTo(getFileDateToCompare(o1));
        }
    };

    private static final Comparator<FileMetadata> compareByOldest = new Comparator<FileMetadata>() {
        @Override
        public int compare(FileMetadata o1, FileMetadata o2) {
            return getFileDateToCompare(o1).compareTo(getFileDateToCompare(o2));
        }
    };

    private static final Comparator<FileMetadata> compareBySize = new Comparator<FileMetadata>() {
        @Override
        public int compare(FileMetadata o1, FileMetadata o2) {
            return (new Long(o1.getDataFile().getFilesize())).compareTo(new Long(o2.getDataFile().getFilesize()));
        }
    };

    private static final Comparator<FileMetadata> compareByType = new Comparator<FileMetadata>() {
        @Override
        public int compare(FileMetadata o1, FileMetadata o2) {
            String type1 = StringUtil.isEmpty(o1.getDataFile().getFriendlyType()) ? "" : o1.getDataFile().getContentType();
            String type2 = StringUtil.isEmpty(o2.getDataFile().getFriendlyType()) ? "" : o2.getDataFile().getContentType();
            return type1.compareTo(type2);
        }
    };

    public void explore(ExternalTool externalTool) {
        ApiToken apiToken = null;
        User user = session.getUser();
        if (user instanceof AuthenticatedUser) {
            apiToken = authService.findApiTokenByUser((AuthenticatedUser) user);
        } else if (user instanceof PrivateUrlUser) {
            PrivateUrlUser privateUrlUser = (PrivateUrlUser) user;
            PrivateUrl privUrl = privateUrlService.getPrivateUrlFromDatasetId(privateUrlUser.getDatasetId());
            apiToken = new ApiToken();
            apiToken.setTokenString(privUrl.getToken());
        }
        ExternalToolHandler externalToolHandler = new ExternalToolHandler(externalTool, dataset, apiToken, session.getLocaleCode());
        String toolUrl = externalToolHandler.getToolUrlWithQueryParams();
        logger.fine("Exploring with " + toolUrl);
        PrimeFaces.current().executeScript("window.open('"+toolUrl + "', target='_blank');");
    }

    private FileMetadata fileMetadataForAction;

    public FileMetadata getFileMetadataForAction() {
        return fileMetadataForAction;
    }

    public void setFileMetadataForAction(FileMetadata fileMetadataForAction) {
        this.fileMetadataForAction = fileMetadataForAction;
    }

    private String termsOfAccess;
    private boolean fileAccessRequest;

    public String getTermsOfAccess() {
        return termsOfAccess;
    }

    public void setTermsOfAccess(String termsOfAccess) {
        this.termsOfAccess = termsOfAccess;
    }

    public boolean isFileAccessRequest() {
        return fileAccessRequest;
    }

    public void setFileAccessRequest(boolean fileAccessRequest) {
        this.fileAccessRequest = fileAccessRequest;
    }

    // wrapper method to see if the file has been deleted (or replaced) in the current version
    public boolean isFileDeleted (DataFile dataFile) {
        if (dataFile.getDeleted() == null) {
            dataFile.setDeleted(datafileService.hasBeenDeleted(dataFile));
        }

        return dataFile.getDeleted();
    }
<<<<<<< HEAD

    /**
     * Add Signposting
     * @return String
     */
    public String getSignpostingLinkHeader() {
        if (!workingVersion.isReleased())
            return "DRAFT";
        SignpostingResources sr = new SignpostingResources(systemConfig, workingVersion, settingsService.getValueForKey(SettingsServiceBean.Key.SignpostingConf));
        return sr.getLinks();
=======
    
    public String getEffectiveMetadataLanguage() {
        String mdLang = dataset.getEffectiveMetadataLanguage();
        if (mdLang.equals(DvObjectContainer.UNDEFINED_METADATA_LANGUAGE_CODE)) {
            mdLang = settingsWrapper.getDefaultMetadataLanguage();
        }
        return mdLang;
    }
    
    public String getLocaleDisplayName(String code) {
        String displayName = settingsWrapper.getBaseMetadataLanguageMap(false).get(code);
        if(displayName==null) {
            //Default (for cases such as :when a Dataset has a metadatalanguage code but :MetadataLanguages is no longer defined).
            displayName = new Locale(code).getDisplayName(); 
        }
        return displayName; 
    }
    
    public List<String> getVocabScripts() {
        return fieldService.getVocabScripts(settingsWrapper.getCVocConf());
    }

    public String getFieldLanguage(String languages) {
        return fieldService.getFieldLanguage(languages,session.getLocaleCode());
    }
    
    public void setExternalStatus(String status) {
        try {
            dataset = commandEngine.submit(new SetCurationStatusCommand(dvRequestService.getDataverseRequest(), dataset, status));
            workingVersion=dataset.getLatestVersion();
            if (status == null || status.isEmpty()) {
                JsfHelper.addInfoMessage(BundleUtil.getStringFromBundle("dataset.externalstatus.removed"));
            } else {
                JH.addMessage(FacesMessage.SEVERITY_INFO, BundleUtil.getStringFromBundle("dataset.externalstatus.header"), BundleUtil.getStringFromBundle("dataset.externalstatus.info", Arrays.asList(status)));
            }

        } catch (CommandException ex) {
            String msg = BundleUtil.getStringFromBundle("dataset.externalstatus.cantchange");
            logger.warning("Unable to change external status to " + status + " for dataset id " + dataset.getId() + ". Message to user: " + msg + " Exception: " + ex);
            JsfHelper.addErrorMessage(msg);
        }
    }
    
    public List<String> getAllowedExternalStatuses() {
        return settingsWrapper.getAllowedExternalStatuses(dataset);
    }

    public Embargo getSelectionEmbargo() {
        return selectionEmbargo;
    }

    public void setSelectionEmbargo(Embargo selectionEmbargo) {
        this.selectionEmbargo = selectionEmbargo;
    }


    private Embargo selectionEmbargo = new Embargo();

    public boolean isValidEmbargoSelection() {
        //If fileMetadataForAction is set, someone is using the kebab/single file menu
        if (fileMetadataForAction != null) {
            if (!fileMetadataForAction.getDataFile().isReleased()) {
                return true;
            } else {
                return false;
            }
        }
        //Otherwise we check the selected files
        for (FileMetadata fmd : selectedFiles) {
            if (!fmd.getDataFile().isReleased()) {
                return true;
            }
        }
        return false;
    }

    /*
     * This method checks to see if the selected file/files have an embargo that could be removed. It doesn't return true of a released file has an embargo.
     */
    public boolean isExistingEmbargo() {
        if (fileMetadataForAction != null) {
            if (!fileMetadataForAction.getDataFile().isReleased()
                    && (fileMetadataForAction.getDataFile().getEmbargo() != null)) {
                return true;
            } else {
                return false;
            }
        }
        for (FileMetadata fmd : selectedFiles) {
            if (!fmd.getDataFile().isReleased() && (fmd.getDataFile().getEmbargo() != null)) {
                return true;
            }
        }

        return false;
    }

    public boolean isActivelyEmbargoed(List<FileMetadata> fmdList) {
        return FileUtil.isActivelyEmbargoed(fmdList);
    }

    public boolean isEmbargoForWholeSelection() {
        for (FileMetadata fmd : selectedFiles) {
            if (fmd.getDataFile().isReleased()) {
                return false;
            }
        }
        return true;
    }

    private boolean removeEmbargo=false;

    public boolean isRemoveEmbargo() {
        return removeEmbargo;
    }

    public void setRemoveEmbargo(boolean removeEmbargo) {
        boolean existing = this.removeEmbargo;
        this.removeEmbargo = removeEmbargo;
        //If we flipped the state, update the selectedEmbargo. Otherwise (e.g. when save is hit) don't make changes
        if(existing != this.removeEmbargo) {
            logger.fine("State flip");
            selectionEmbargo= new Embargo();
        if(removeEmbargo) {
            logger.fine("Setting empty embargo");
            selectionEmbargo= new Embargo(null, null);
        }
        PrimeFaces.current().resetInputs("datasetForm:embargoInputs");
        }
    }

    public String saveEmbargo() {
        if (workingVersion.isReleased()) {
            refreshSelectedFiles(selectedFiles);
        }

        if(isRemoveEmbargo() || (selectionEmbargo.getDateAvailable()==null && selectionEmbargo.getReason()==null)) {
            selectionEmbargo=null;
        }

        if(!(selectionEmbargo==null || (selectionEmbargo!=null && settingsWrapper.isValidEmbargoDate(selectionEmbargo)))) {
            logger.fine("Validation error: " + selectionEmbargo.getFormattedDateAvailable());
            FacesContext.getCurrentInstance().validationFailed();
            return "";
        }
        List<Embargo> orphanedEmbargoes = new ArrayList<Embargo>();
        List<FileMetadata> embargoFMs = null;
        if (fileMetadataForAction != null) {
            embargoFMs = new ArrayList<FileMetadata>();
            embargoFMs.add(fileMetadataForAction);
        } else if (selectedFiles != null && selectedFiles.size() > 0) {
            embargoFMs = selectedFiles;
        }

        if(embargoFMs!=null && !embargoFMs.isEmpty()) {
            if(selectionEmbargo!=null) {
                selectionEmbargo = embargoService.merge(selectionEmbargo);
            }
            for (FileMetadata fmd : workingVersion.getFileMetadatas()) {
                for (FileMetadata fm : embargoFMs) {
                    if (fm.getDataFile().equals(fmd.getDataFile()) && (isSuperUser()||!fmd.getDataFile().isReleased())) {
                        Embargo emb = fmd.getDataFile().getEmbargo();
                        if (emb != null) {
                            logger.fine("Before: " + emb.getDataFiles().size());
                            emb.getDataFiles().remove(fmd.getDataFile());
                            if (emb.getDataFiles().isEmpty()) {
                                orphanedEmbargoes.add(emb);
                            }
                            logger.fine("After: " + emb.getDataFiles().size());
                        }
                        fmd.getDataFile().setEmbargo(selectionEmbargo);
                    }
                }
            }
        }
        if (selectionEmbargo != null) {
            embargoService.save(selectionEmbargo, ((AuthenticatedUser) session.getUser()).getIdentifier());
        }
        // success message:
        String successMessage = BundleUtil.getStringFromBundle("file.assignedEmbargo.success");
        logger.fine(successMessage);
        successMessage = successMessage.replace("{0}", "Selected Files");
        JsfHelper.addFlashMessage(successMessage);
        selectionEmbargo = new Embargo();

        save();
        for(Embargo emb: orphanedEmbargoes) {
            embargoService.deleteById(emb.getId(), ((AuthenticatedUser)session.getUser()).getUserIdentifier());
        }
        return returnToDraftVersion();
    }

    public void clearEmbargoPopup() {
        logger.fine("clearEmbargoPopup called");
        selectionEmbargo= new Embargo();
        setRemoveEmbargo(false);
        PrimeFaces.current().resetInputs("datasetForm:embargoInputs");
    }

    public void clearSelectionEmbargo() {
        logger.fine("clearSelectionEmbargo called");
        selectionEmbargo= new Embargo();
        PrimeFaces.current().resetInputs("datasetForm:embargoInputs");
    }

    public boolean isCantDownloadDueToEmbargo() {
        if (getSelectedNonDownloadableFiles() != null) {
            for (FileMetadata fmd : getSelectedNonDownloadableFiles()) {
                if (FileUtil.isActivelyEmbargoed(fmd)) {
                    return true;
                }
            }
        }
        return false;
    }

    public boolean isCantRequestDueToEmbargo() {
        if (fileDownloadHelper.getFilesForRequestAccess() != null) {
            for (DataFile df : fileDownloadHelper.getFilesForRequestAccess()) {
                if (FileUtil.isActivelyEmbargoed(df)) {
                    return true;
                }
            }
        }
        return false;
    }

    private boolean containsOnlyActivelyEmbargoedFiles(List<FileMetadata> selectedFiles) {
        for (FileMetadata fmd : selectedFiles) {
            if (!FileUtil.isActivelyEmbargoed(fmd)) {
                return false;
            }
        }
        return true;
    }

    public String getIngestMessage() {
        return BundleUtil.getStringFromBundle("file.ingestFailed.message", Arrays.asList(settingsWrapper.getGuidesBaseUrl(), settingsWrapper.getGuidesVersion()));
    }

    public void validateTerms(FacesContext context, UIComponent component, Object value) throws ValidatorException {
        UIComponent lic = component.findComponent("licenses");
        SelectOneMenu som = (SelectOneMenu) lic;
        logger.fine("license in form is " + som.getValue());
        if (som.getValue() == null) {
            if (StringUtils.isBlank((String) value)) {
                FacesMessage msg = new FacesMessage(BundleUtil.getStringFromBundle("dataset.license.custom.blankterms"));
                msg.setSeverity(FacesMessage.SEVERITY_ERROR);

                throw new ValidatorException(msg);
            }
        }
    }
    
    public boolean downloadingRestrictedFiles() {
        if (fileMetadataForAction != null) {
            return fileMetadataForAction.isRestricted();
        }
        for (FileMetadata fmd : this.selectedFiles) {
            if (fmd.isRestricted()) {
                return true;
            }
        }
        return false;
>>>>>>> 0d853b74
    }
}<|MERGE_RESOLUTION|>--- conflicted
+++ resolved
@@ -46,8 +46,11 @@
 import edu.harvard.iq.dataverse.search.SearchFilesServiceBean;
 import edu.harvard.iq.dataverse.search.SortBy;
 import edu.harvard.iq.dataverse.settings.SettingsServiceBean;
-import edu.harvard.iq.dataverse.util.*;
-
+import edu.harvard.iq.dataverse.util.ArchiverUtil;
+import edu.harvard.iq.dataverse.util.BundleUtil;
+import edu.harvard.iq.dataverse.util.FileSortFieldAndOrder;
+import edu.harvard.iq.dataverse.util.FileUtil;
+import edu.harvard.iq.dataverse.util.JsfHelper;
 import static edu.harvard.iq.dataverse.util.JsfHelper.JH;
 import static edu.harvard.iq.dataverse.util.StringUtil.isEmpty;
 
@@ -91,10 +94,8 @@
 import org.primefaces.event.FileUploadEvent;
 import org.primefaces.model.file.UploadedFile;
 
-<<<<<<< HEAD
 import javax.json.*;
-=======
->>>>>>> 0d853b74
+
 import javax.validation.ConstraintViolation;
 import org.apache.commons.httpclient.HttpClient;
 //import org.primefaces.context.RequestContext;
@@ -336,7 +337,7 @@
     private Boolean hasRsyncScript = false;
 
     private Boolean hasTabular = false;
-    
+
 
     /**
      * If the dataset version has at least one tabular file. The "hasTabular"
@@ -1959,10 +1960,10 @@
                         }
                     } catch (RuntimeException ex) {
                         logger.warning("Problem getting rsync script(RuntimeException): " + ex.getLocalizedMessage());
-                        FacesContext.getCurrentInstance().addMessage(null, new FacesMessage(FacesMessage.SEVERITY_ERROR, "Problem getting rsync script:",  ex.getLocalizedMessage())); 
+                        FacesContext.getCurrentInstance().addMessage(null, new FacesMessage(FacesMessage.SEVERITY_ERROR, "Problem getting rsync script:",  ex.getLocalizedMessage()));
                     } catch (CommandException cex) {
                         logger.warning("Problem getting rsync script (Command Exception): " + cex.getLocalizedMessage());
-                           FacesContext.getCurrentInstance().addMessage(null, new FacesMessage(FacesMessage.SEVERITY_ERROR, "Problem getting rsync script:",  cex.getLocalizedMessage()));                        
+                           FacesContext.getCurrentInstance().addMessage(null, new FacesMessage(FacesMessage.SEVERITY_ERROR, "Problem getting rsync script:",  cex.getLocalizedMessage()));
                     }
                 }
 
@@ -2831,7 +2832,7 @@
 
     public String deleteDatasetVersion() {
         DeleteDatasetVersionCommand cmd;
-        
+
         Map<Long, String> deleteStorageLocations = datafileService.getPhysicalFilesToDelete(dataset.getLatestVersion());
         boolean deleteCommandSuccess = false;
         try {
@@ -2843,7 +2844,7 @@
             JH.addMessage(FacesMessage.SEVERITY_FATAL, BundleUtil.getStringFromBundle("dataset.message.deleteFailure"));
             logger.severe(ex.getMessage());
         }
-        
+
         if (deleteCommandSuccess && !deleteStorageLocations.isEmpty()) {
             datafileService.finalizeFileDeletes(deleteStorageLocations);
         }
@@ -4946,7 +4947,7 @@
         }
         for (FileMetadata fmd : workingVersion.getFileMetadatas()){
             //Change here so that if all restricted files have pending requests there's no Request Button
-            if ((!this.fileDownloadHelper.canDownloadFile(fmd) && (fmd.getDataFile().getFileAccessRequesters() == null 
+            if ((!this.fileDownloadHelper.canDownloadFile(fmd) && (fmd.getDataFile().getFileAccessRequesters() == null
                     || ( fmd.getDataFile().getFileAccessRequesters() != null
                  &&   !fmd.getDataFile().getFileAccessRequesters().contains((AuthenticatedUser)session.getUser()))))){
                 return true;
@@ -5609,19 +5610,7 @@
 
         return dataFile.getDeleted();
     }
-<<<<<<< HEAD
-
-    /**
-     * Add Signposting
-     * @return String
-     */
-    public String getSignpostingLinkHeader() {
-        if (!workingVersion.isReleased())
-            return "DRAFT";
-        SignpostingResources sr = new SignpostingResources(systemConfig, workingVersion, settingsService.getValueForKey(SettingsServiceBean.Key.SignpostingConf));
-        return sr.getLinks();
-=======
-    
+
     public String getEffectiveMetadataLanguage() {
         String mdLang = dataset.getEffectiveMetadataLanguage();
         if (mdLang.equals(DvObjectContainer.UNDEFINED_METADATA_LANGUAGE_CODE)) {
@@ -5629,16 +5618,16 @@
         }
         return mdLang;
     }
-    
+
     public String getLocaleDisplayName(String code) {
         String displayName = settingsWrapper.getBaseMetadataLanguageMap(false).get(code);
         if(displayName==null) {
             //Default (for cases such as :when a Dataset has a metadatalanguage code but :MetadataLanguages is no longer defined).
-            displayName = new Locale(code).getDisplayName(); 
-        }
-        return displayName; 
-    }
-    
+            displayName = new Locale(code).getDisplayName();
+        }
+        return displayName;
+    }
+
     public List<String> getVocabScripts() {
         return fieldService.getVocabScripts(settingsWrapper.getCVocConf());
     }
@@ -5646,7 +5635,7 @@
     public String getFieldLanguage(String languages) {
         return fieldService.getFieldLanguage(languages,session.getLocaleCode());
     }
-    
+
     public void setExternalStatus(String status) {
         try {
             dataset = commandEngine.submit(new SetCurationStatusCommand(dvRequestService.getDataverseRequest(), dataset, status));
@@ -5663,7 +5652,7 @@
             JsfHelper.addErrorMessage(msg);
         }
     }
-    
+
     public List<String> getAllowedExternalStatuses() {
         return settingsWrapper.getAllowedExternalStatuses(dataset);
     }
@@ -5874,7 +5863,7 @@
             }
         }
     }
-    
+
     public boolean downloadingRestrictedFiles() {
         if (fileMetadataForAction != null) {
             return fileMetadataForAction.isRestricted();
@@ -5885,6 +5874,16 @@
             }
         }
         return false;
->>>>>>> 0d853b74
+    }
+
+    /**
+     * Add Signposting
+     * @return String
+     */
+    public String getSignpostingLinkHeader() {
+        if (!workingVersion.isReleased())
+            return "DRAFT";
+        SignpostingResources sr = new SignpostingResources(systemConfig, workingVersion, settingsService.getValueForKey(SettingsServiceBean.Key.SignpostingConf));
+        return sr.getLinks();
     }
 }