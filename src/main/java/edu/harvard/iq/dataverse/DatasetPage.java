package edu.harvard.iq.dataverse;

import edu.harvard.iq.dataverse.provenance.ProvPopupFragmentBean;
import edu.harvard.iq.dataverse.api.AbstractApiBean;
import edu.harvard.iq.dataverse.authorization.AuthenticationServiceBean;
import edu.harvard.iq.dataverse.authorization.Permission;
import edu.harvard.iq.dataverse.authorization.providers.builtin.BuiltinUserServiceBean;
import edu.harvard.iq.dataverse.authorization.users.ApiToken;
import edu.harvard.iq.dataverse.authorization.users.AuthenticatedUser;
import edu.harvard.iq.dataverse.authorization.users.PrivateUrlUser;
import edu.harvard.iq.dataverse.authorization.users.User;
import edu.harvard.iq.dataverse.branding.BrandingUtil;
import edu.harvard.iq.dataverse.dataaccess.StorageIO;
import edu.harvard.iq.dataverse.dataaccess.ImageThumbConverter;
import edu.harvard.iq.dataverse.dataaccess.SwiftAccessIO;
import edu.harvard.iq.dataverse.datacapturemodule.DataCaptureModuleUtil;
import edu.harvard.iq.dataverse.datacapturemodule.ScriptRequestResponse;
import edu.harvard.iq.dataverse.dataset.DatasetThumbnail;
import edu.harvard.iq.dataverse.dataset.DatasetUtil;
import edu.harvard.iq.dataverse.datasetutility.FileSizeChecker;
import edu.harvard.iq.dataverse.datavariable.VariableServiceBean;
import edu.harvard.iq.dataverse.engine.command.Command;
import edu.harvard.iq.dataverse.engine.command.CommandContext;
import edu.harvard.iq.dataverse.engine.command.exception.CommandException;
import edu.harvard.iq.dataverse.engine.command.impl.CreatePrivateUrlCommand;
import edu.harvard.iq.dataverse.engine.command.impl.CuratePublishedDatasetVersionCommand;
import edu.harvard.iq.dataverse.engine.command.impl.DeaccessionDatasetVersionCommand;
import edu.harvard.iq.dataverse.engine.command.impl.DeleteDatasetVersionCommand;
import edu.harvard.iq.dataverse.engine.command.impl.DeletePrivateUrlCommand;
import edu.harvard.iq.dataverse.engine.command.impl.DestroyDatasetCommand;
import edu.harvard.iq.dataverse.engine.command.impl.GetPrivateUrlCommand;
import edu.harvard.iq.dataverse.engine.command.impl.LinkDatasetCommand;
import edu.harvard.iq.dataverse.engine.command.impl.PublishDatasetCommand;
import edu.harvard.iq.dataverse.engine.command.impl.PublishDataverseCommand;
import edu.harvard.iq.dataverse.engine.command.impl.UpdateDatasetVersionCommand;
import edu.harvard.iq.dataverse.export.ExportException;
import edu.harvard.iq.dataverse.export.ExportService;
import edu.harvard.iq.dataverse.export.spi.Exporter;
import edu.harvard.iq.dataverse.ingest.IngestRequest;
import edu.harvard.iq.dataverse.ingest.IngestServiceBean;
import edu.harvard.iq.dataverse.license.LicenseServiceBean;
import edu.harvard.iq.dataverse.metadataimport.ForeignMetadataImportServiceBean;
import edu.harvard.iq.dataverse.privateurl.PrivateUrl;
import edu.harvard.iq.dataverse.privateurl.PrivateUrlServiceBean;
import edu.harvard.iq.dataverse.privateurl.PrivateUrlUtil;
import edu.harvard.iq.dataverse.search.SearchFilesServiceBean;
import edu.harvard.iq.dataverse.search.SortBy;
import edu.harvard.iq.dataverse.settings.SettingsServiceBean;
import edu.harvard.iq.dataverse.util.ArchiverUtil;
import edu.harvard.iq.dataverse.util.BundleUtil;
import edu.harvard.iq.dataverse.util.FileSortFieldAndOrder;
import edu.harvard.iq.dataverse.util.FileUtil;
import edu.harvard.iq.dataverse.util.JsfHelper;
import static edu.harvard.iq.dataverse.util.JsfHelper.JH;
import static edu.harvard.iq.dataverse.util.StringUtil.isEmpty;

import edu.harvard.iq.dataverse.util.StringUtil;
import edu.harvard.iq.dataverse.util.SystemConfig;
import edu.harvard.iq.dataverse.workflows.WorkflowComment;

import java.io.File;
import java.io.FileOutputStream;
import java.io.IOException;
import java.io.InputStream;
<<<<<<< HEAD
import java.net.MalformedURLException;
import java.io.StringReader;
=======
>>>>>>> 3f109e65
import java.sql.Timestamp;
import java.text.SimpleDateFormat;
import java.time.Instant;
import java.time.LocalDate;
import java.time.format.DateTimeFormatter;
import java.util.ArrayList;
import java.util.Date;
import java.util.HashMap;
import java.util.Iterator;
import java.util.List;
import java.util.Locale;
import java.util.Map;
import java.util.Map.Entry;
import java.util.Set;
import java.util.Collection;
import java.util.logging.Logger;
import java.util.stream.Collectors;
import javax.ejb.EJB;
import javax.ejb.EJBException;
import javax.faces.application.FacesMessage;
import javax.faces.context.FacesContext;
import javax.faces.event.ActionEvent;
import javax.faces.event.ValueChangeEvent;
import javax.faces.view.ViewScoped;
import javax.inject.Inject;
import javax.inject.Named;
import javax.json.JsonObject;

import org.apache.commons.lang3.StringUtils;
import org.primefaces.event.FileUploadEvent;
import org.primefaces.model.file.UploadedFile;

import javax.validation.ConstraintViolation;
import org.apache.commons.httpclient.HttpClient;
//import org.primefaces.context.RequestContext;
import java.util.Arrays;
import java.util.HashSet;
import javax.faces.model.SelectItem;
import javax.faces.validator.ValidatorException;

import java.util.logging.Level;
import edu.harvard.iq.dataverse.engine.command.exception.IllegalCommandException;
import edu.harvard.iq.dataverse.engine.command.impl.AbstractSubmitToArchiveCommand;
import edu.harvard.iq.dataverse.engine.command.impl.CreateNewDatasetCommand;
import edu.harvard.iq.dataverse.engine.command.impl.GetLatestPublishedDatasetVersionCommand;
import edu.harvard.iq.dataverse.engine.command.impl.RequestRsyncScriptCommand;
import edu.harvard.iq.dataverse.engine.command.impl.PublishDatasetResult;
import edu.harvard.iq.dataverse.engine.command.impl.RestrictFileCommand;
import edu.harvard.iq.dataverse.engine.command.impl.ReturnDatasetToAuthorCommand;
import edu.harvard.iq.dataverse.engine.command.impl.SetCurationStatusCommand;
import edu.harvard.iq.dataverse.engine.command.impl.SubmitDatasetForReviewCommand;
import edu.harvard.iq.dataverse.externaltools.ExternalTool;
import edu.harvard.iq.dataverse.externaltools.ExternalToolServiceBean;
import edu.harvard.iq.dataverse.export.SchemaDotOrgExporter;
import edu.harvard.iq.dataverse.externaltools.ExternalToolHandler;
import edu.harvard.iq.dataverse.makedatacount.MakeDataCountLoggingServiceBean;
import edu.harvard.iq.dataverse.makedatacount.MakeDataCountLoggingServiceBean.MakeDataCountEntry;
import java.util.Collections;
import javax.faces.component.UIComponent;
import javax.faces.component.UIInput;

import javax.faces.event.AjaxBehaviorEvent;
import javax.servlet.ServletOutputStream;
import javax.servlet.http.HttpServletResponse;

import org.apache.commons.text.StringEscapeUtils;
import org.apache.commons.validator.routines.EmailValidator;
import org.apache.commons.lang3.mutable.MutableBoolean;
import org.apache.commons.io.IOUtils;
import org.primefaces.component.selectonemenu.SelectOneMenu;
import org.primefaces.component.tabview.TabView;
import org.primefaces.event.CloseEvent;
import org.primefaces.event.TabChangeEvent;
import org.primefaces.event.data.PageEvent;

import edu.harvard.iq.dataverse.search.FacetLabel;
import edu.harvard.iq.dataverse.search.SearchConstants;
import edu.harvard.iq.dataverse.search.SearchFields;
import edu.harvard.iq.dataverse.search.SearchServiceBean;
import edu.harvard.iq.dataverse.search.SearchUtil;
import edu.harvard.iq.dataverse.search.SolrClientService;
import java.util.Comparator;
import org.apache.solr.client.solrj.SolrQuery;
import org.apache.solr.client.solrj.impl.HttpSolrClient;
import org.apache.solr.client.solrj.response.FacetField;
import org.apache.solr.client.solrj.response.QueryResponse;
import org.apache.solr.common.SolrDocument;
import org.apache.solr.common.SolrDocumentList;
import org.primefaces.PrimeFaces;
import org.primefaces.model.DefaultTreeNode;
import org.primefaces.model.TreeNode;

/**
 *
 * @author gdurand
 */
@ViewScoped
@Named("DatasetPage")
public class DatasetPage implements java.io.Serializable {

    private static final Logger logger = Logger.getLogger(DatasetPage.class.getCanonicalName());

    public enum EditMode {

        CREATE, INFO, FILE, METADATA, LICENSE
    };

    public enum DisplayMode {

        INIT, SAVE
    };


    @EJB
    DatasetServiceBean datasetService;
    @EJB
    DatasetVersionServiceBean datasetVersionService;
    @EJB
    DataFileServiceBean datafileService;
    @EJB
    PermissionServiceBean permissionService;
    @EJB
    DataverseServiceBean dataverseService;
    @EJB
    DatasetFieldServiceBean fieldService;
    @EJB
    VariableServiceBean variableService;
    @EJB
    IngestServiceBean ingestService;
    @EJB
    ForeignMetadataImportServiceBean metadataImportService;
    @EJB
    EjbDataverseEngine commandEngine;
    @Inject
    DataverseSession session;
    @EJB
    UserNotificationServiceBean userNotificationService;
    @EJB
    BuiltinUserServiceBean builtinUserService;
    @EJB
    DataverseFieldTypeInputLevelServiceBean dataverseFieldTypeInputLevelService;
    @EJB
    SettingsServiceBean settingsService;
    @EJB
    SearchServiceBean searchService;
    @EJB
    AuthenticationServiceBean authService;
    @EJB
    SystemConfig systemConfig;
    @EJB
    GuestbookResponseServiceBean guestbookResponseService;
    @EJB
    FileDownloadServiceBean fileDownloadService;
    @EJB
    DataverseLinkingServiceBean dvLinkingService;
    @EJB
    DatasetLinkingServiceBean dsLinkingService;
    @EJB
    SearchFilesServiceBean searchFilesService;
    @EJB
    DataverseRoleServiceBean dataverseRoleService;
    @EJB
    PrivateUrlServiceBean privateUrlService;
    @EJB
    ExternalToolServiceBean externalToolService;
    @EJB
    SolrClientService solrClientService;
    @Inject
    DataverseRequestServiceBean dvRequestService;
    @Inject
    DatasetVersionUI datasetVersionUI;
    @Inject
    PermissionsWrapper permissionsWrapper;
    @Inject
    FileDownloadHelper fileDownloadHelper;
    @Inject
    ThumbnailServiceWrapper thumbnailServiceWrapper;
    @Inject
    SettingsWrapper settingsWrapper;
    @Inject
    ProvPopupFragmentBean provPopupFragmentBean;
    @Inject
    MakeDataCountLoggingServiceBean mdcLogService;
    @Inject
    DataverseHeaderFragment dataverseHeaderFragment;
    @Inject
    EmbargoServiceBean embargoService;
    @Inject
    LicenseServiceBean licenseServiceBean;

    private Dataset dataset = new Dataset();

    private Long id = null;
    private EditMode editMode;
    private boolean bulkFileDeleteInProgress = false;

    private Long ownerId;
    private Long versionId;
    private int selectedTabIndex;
    private String selectTab = "";
    private List<DataFile> newFiles = new ArrayList<>();
    private List<DataFile> uploadedFiles = new ArrayList<>();
    private MutableBoolean uploadInProgress = new MutableBoolean(false);

    private DatasetVersion workingVersion;
    private DatasetVersion clone;
    private int releaseRadio = 1;
    private int deaccessionRadio = 0;
    private int deaccessionReasonRadio = 0;
    private String datasetNextMajorVersion = "1.0";
    private String datasetNextMinorVersion = "";
    private String dropBoxSelection = "";
    private String deaccessionReasonText = "";
    private String displayCitation;
    private String deaccessionForwardURLFor = "";
    private String showVersionList = "false";
    private List<Template> dataverseTemplates = new ArrayList<>();
    private Template defaultTemplate;
    private Template selectedTemplate;
    /**
     * In the file listing, the page the user is on. This is zero-indexed so if
     * the user clicks page 2 in the UI, this will be 1.
     */
    private int filePaginatorPage;
    private int rowsPerPage;

    private String persistentId;
    private String version;
    private String protocol = "";
    private String authority = "";
    private String customFields="";

    private boolean noDVsAtAll = false;

    private boolean noDVsRemaining = false;

    private boolean stateChanged = false;

    private Long linkingDataverseId;
    private List<SelectItem> linkingDVSelectItems;
    private Dataverse linkingDataverse;
    private Dataverse selectedHostDataverse;

    public Dataverse getSelectedHostDataverse() {
        return selectedHostDataverse;
    }

    public void setSelectedHostDataverse(Dataverse selectedHostDataverse) {
        this.selectedHostDataverse = selectedHostDataverse;
    }

    // Version tab lists
    private List<DatasetVersion> versionTabList = new ArrayList<>();
    private List<DatasetVersion> versionTabListForPostLoad = new ArrayList<>();


    // Used to store results of permissions checks
    private final Map<String, Boolean> datasetPermissionMap = new HashMap<>(); // { Permission human_name : Boolean }



    private DataFile selectedDownloadFile;

    private Long maxFileUploadSizeInBytes = null;

    private String dataverseSiteUrl = "";

    private boolean removeUnusedTags;

    private Boolean hasRsyncScript = false;

    private Boolean hasTabular = false;
<<<<<<< HEAD

    //External Vocabulary support
    Map<Long, JsonObject> cachedCvocMap=null;
=======
    
>>>>>>> 3f109e65

    /**
     * If the dataset version has at least one tabular file. The "hasTabular"
     * boolean is for the dataset level ("has ever had a tabular file") but
     * sometimes you want to know about the current version ("no tabular files
     * currently"). Like all files, tabular files can be deleted.
     */
    private boolean versionHasTabular = false;

    private boolean showIngestSuccess;

    public boolean isShowIngestSuccess() {
        return showIngestSuccess;
    }

    public void setShowIngestSuccess(boolean showIngestSuccess) {
        this.showIngestSuccess = showIngestSuccess;
    }

    // TODO: Consider renaming "configureTools" to "fileConfigureTools".
    List<ExternalTool> configureTools = new ArrayList<>();
    // TODO: Consider renaming "exploreTools" to "fileExploreTools".
    List<ExternalTool> exploreTools = new ArrayList<>();
    // TODO: Consider renaming "configureToolsByFileId" to "fileConfigureToolsByFileId".
    Map<Long, List<ExternalTool>> configureToolsByFileId = new HashMap<>();
    // TODO: Consider renaming "exploreToolsByFileId" to "fileExploreToolsByFileId".
    Map<Long, List<ExternalTool>> exploreToolsByFileId = new HashMap<>();
    // TODO: Consider renaming "previewToolsByFileId" to "file:PreviewToolsByFileId".
    Map<Long, List<ExternalTool>> previewToolsByFileId = new HashMap<>();
    // TODO: Consider renaming "previewTools" to "filePreviewTools".
    List<ExternalTool> previewTools = new ArrayList<>();
    private List<ExternalTool> datasetExploreTools;

    public Boolean isHasRsyncScript() {
        return hasRsyncScript;
    }

    public void setHasRsyncScript(Boolean hasRsyncScript) {
        this.hasRsyncScript = hasRsyncScript;
    }

    /**
     * The contents of the script.
     */
    private String rsyncScript = "";

    public String getRsyncScript() {
        return rsyncScript;
    }

    public void setRsyncScript(String rsyncScript) {
        this.rsyncScript = rsyncScript;
    }

    private String rsyncScriptFilename;

    public String getRsyncScriptFilename() {
        return rsyncScriptFilename;
    }

    private String thumbnailString = null;

    // This is the Dataset-level thumbnail;
    // it's either the thumbnail of the designated datafile,
    // or scaled down uploaded "logo" file, or randomly selected
    // image datafile from this dataset.
    public String getThumbnailString() {
        // This method gets called 30 (!) times, just to load the page!
        // - so let's cache that string the first time it's called.

        if (thumbnailString != null) {
            if ("".equals(thumbnailString)) {
                return null;
            }
            return thumbnailString;
        }

        if (!readOnly) {
            DatasetThumbnail datasetThumbnail = dataset.getDatasetThumbnail(ImageThumbConverter.DEFAULT_DATASETLOGO_SIZE);
            if (datasetThumbnail == null) {
                thumbnailString = "";
                return null;
            }

            if (datasetThumbnail.isFromDataFile()) {
                if (!datasetThumbnail.getDataFile().equals(dataset.getThumbnailFile())) {
                    datasetService.assignDatasetThumbnailByNativeQuery(dataset, datasetThumbnail.getDataFile());
                    // refresh the dataset:
                    dataset = datasetService.find(dataset.getId());
                }
            }

            thumbnailString = datasetThumbnail.getBase64image();
        } else {
            thumbnailString = thumbnailServiceWrapper.getDatasetCardImageAsBase64Url(dataset,
                    workingVersion.getId(),
                    !workingVersion.isDraft(),
                    ImageThumbConverter.DEFAULT_DATASETLOGO_SIZE);
            if (thumbnailString == null) {
                thumbnailString = "";
                return null;
            }


        }
        return thumbnailString;
    }

    public void setThumbnailString(String thumbnailString) {
        //Dummy method
    }

    public boolean isRemoveUnusedTags() {
        return removeUnusedTags;
    }

    public void setRemoveUnusedTags(boolean removeUnusedTags) {
        this.removeUnusedTags = removeUnusedTags;
    }

    private String fileSortField;
    private String fileSortOrder;

    public List<Entry<String,String>> getCartList() {
        if (session.getUser() instanceof AuthenticatedUser) {
            return ((AuthenticatedUser) session.getUser()).getCart().getContents();
        }
        return null;
    }

    public boolean checkCartForItem(String title, String persistentId) {
        if (session.getUser() instanceof AuthenticatedUser) {
            return ((AuthenticatedUser) session.getUser()).getCart().checkCartForItem(title, persistentId);
        }
        return false;
    }

    public void addItemtoCart(String title, String persistentId) throws Exception{
        if (canComputeAllFiles(true)) {
            if (session.getUser() instanceof AuthenticatedUser) {
                AuthenticatedUser authUser = (AuthenticatedUser) session.getUser();
                try {
                    authUser.getCart().addItem(title, persistentId);
                    JsfHelper.addSuccessMessage(BundleUtil.getStringFromBundle("dataset.compute.computeBatch.success"));
                } catch (Exception ex){
                    JsfHelper.addErrorMessage(BundleUtil.getStringFromBundle("dataset.compute.computeBatch.failure"));
                }
            }
        }
    }

    public void removeCartItem(String title, String persistentId) throws Exception {
        if (session.getUser() instanceof AuthenticatedUser) {
            AuthenticatedUser authUser = (AuthenticatedUser) session.getUser();
            try {
                authUser.getCart().removeItem(title, persistentId);
                JsfHelper.addSuccessMessage(BundleUtil.getStringFromBundle("dataset.compute.computeBatch.success"));
            } catch (Exception ex){
                JsfHelper.addErrorMessage(BundleUtil.getStringFromBundle("dataset.compute.computeBatch.failure"));
            }
        }
    }

    public void clearCart() throws Exception {
        if (session.getUser() instanceof AuthenticatedUser) {
            AuthenticatedUser authUser = (AuthenticatedUser) session.getUser();
            try {
                authUser.getCart().clear();
                JsfHelper.addSuccessMessage(BundleUtil.getStringFromBundle("dataset.compute.computeBatch.success"));
            } catch (Exception ex){
                JsfHelper.addErrorMessage(BundleUtil.getStringFromBundle("dataset.compute.computeBatch.failure"));
            }
        }
    }

    public boolean isCartEmpty() {
        if (session.getUser() instanceof AuthenticatedUser) {
            AuthenticatedUser authUser = (AuthenticatedUser) session.getUser();
            return authUser.getCart().getContents().isEmpty();
        }
        return true;
    }


    public String getCartComputeUrl() {
        if (session.getUser() instanceof AuthenticatedUser) {
            AuthenticatedUser authUser = (AuthenticatedUser) session.getUser();
            String url = settingsWrapper.getValueForKey(SettingsServiceBean.Key.ComputeBaseUrl);
            if (url == null) {
                return "";
            }
            // url indicates that you are computing with multiple datasets
            url += "/multiparty?";
            List<Entry<String,String>> contents = authUser.getCart().getContents();
            for (Entry<String,String> entry : contents) {
                String persistentIdUrl = entry.getValue();
                url +=  persistentIdUrl + "&";
            }
            return url.substring(0, url.length() - 1);
        }
        return "";
    }

    private String fileLabelSearchTerm;

    public String getFileLabelSearchTerm() {
        return fileLabelSearchTerm;
    }

    public void setFileLabelSearchTerm(String fileLabelSearchTerm) {
        if (fileLabelSearchTerm != null) {
            this.fileLabelSearchTerm = fileLabelSearchTerm.trim();
        } else {
            this.fileLabelSearchTerm="";
        }
    }

    private String fileTypeFacet;

    public String getFileTypeFacet() {
        return fileTypeFacet;
    }

    public void setFileTypeFacet(String fileTypeFacet) {
        if (fileTypeFacet != null) {
            this.fileTypeFacet = fileTypeFacet.trim();
        }
    }

    private String fileAccessFacet;

    public String getFileAccessFacet() {
        return fileAccessFacet;
    }

    public void setFileAccessFacet(String fileAccessFacet) {
        if (fileAccessFacet != null) {
            this.fileAccessFacet = fileAccessFacet.trim();
        }
    }

    private String fileTagsFacet;

    public String getFileTagsFacet() {
        return fileTagsFacet;
    }

    public void setFileTagsFacet(String fileTagsFacet) {
        if (fileTagsFacet != null) {
            this.fileTagsFacet = fileTagsFacet.trim();
        }
    }

    private List<FileMetadata> fileMetadatasSearch;

    public List<FileMetadata> getFileMetadatasSearch() {
        return fileMetadatasSearch;
    }

    public void setFileMetadatasSearch(List<FileMetadata> fileMetadatasSearch) {
        this.fileMetadatasSearch = fileMetadatasSearch;
    }

    public void updateFileSearch(){
        logger.fine("updating file search list");
        this.fileMetadatasSearch = selectFileMetadatasForDisplay();

    }

        private Long numberOfFilesToShow = (long) 25;

    public Long getNumberOfFilesToShow() {
        return numberOfFilesToShow;
    }

    public void setNumberOfFilesToShow(Long numberOfFilesToShow) {
        this.numberOfFilesToShow = numberOfFilesToShow;
    }

    public void showAll(){
        setNumberOfFilesToShow(new Long(fileMetadatasSearch.size()));
    }

    private List<FileMetadata> selectFileMetadatasForDisplay() {
        Set<Long> searchResultsIdSet = null;

        if (isIndexedVersion()) {
            // We run the search even if no search term and/or facets are
            // specified - to generate the facet labels list:
            searchResultsIdSet = getFileIdsInVersionFromSolr(workingVersion.getId(), this.fileLabelSearchTerm);
            // But, if no search terms were specified, we can immediately return the full
            // list of the files in the version:
            if (StringUtil.isEmpty(fileLabelSearchTerm)
                    && StringUtil.isEmpty(fileTypeFacet)
                    && StringUtil.isEmpty(fileAccessFacet)
                    && StringUtil.isEmpty(fileTagsFacet)) {
                if ((StringUtil.isEmpty(fileSortField) || fileSortField.equals("name")) && StringUtil.isEmpty(fileSortOrder)) {
                    return workingVersion.getFileMetadatasSorted();
                } else {
                    searchResultsIdSet = null;
                }
            }

        } else {
            // No, this is not an indexed version.
            // If the search term was specified, we'll run a search in the db;
            // if not - return the full list of files in the version.
            // (no facets without solr!)
            if (StringUtil.isEmpty(this.fileLabelSearchTerm)) {
                if ((StringUtil.isEmpty(fileSortField) || fileSortField.equals("name")) && StringUtil.isEmpty(fileSortOrder)) {
                    return workingVersion.getFileMetadatasSorted();
                }
            } else {
                searchResultsIdSet = getFileIdsInVersionFromDb(workingVersion.getId(), this.fileLabelSearchTerm);
            }
        }

        List<FileMetadata> retList = new ArrayList<>();

        for (FileMetadata fileMetadata : workingVersion.getFileMetadatasSorted()) {
            if (searchResultsIdSet == null || searchResultsIdSet.contains(fileMetadata.getDataFile().getId())) {
                retList.add(fileMetadata);
            }
        }

        if ((StringUtil.isEmpty(fileSortOrder) && !("name".equals(fileSortField)))
                || ("desc".equals(fileSortOrder) || !("name".equals(fileSortField)))) {
            sortFileMetadatas(retList);

        }

        return retList;
    }

    private void sortFileMetadatas(List<FileMetadata> fileList) {
        if ("name".equals(fileSortField) && "desc".equals(fileSortOrder)) {
            Collections.sort(fileList, compareByLabelZtoA);
        } else if ("date".equals(fileSortField)) {
            if ("desc".equals(fileSortOrder)) {
                Collections.sort(fileList, compareByOldest);
            } else {
                Collections.sort(fileList, compareByNewest);
            }
        } else if ("type".equals(fileSortField)) {
            Collections.sort(fileList, compareByType);
        } else if ("size".equals(fileSortField)) {
            Collections.sort(fileList, compareBySize);
        }
    }

    private Boolean isIndexedVersion = null;

    public boolean isIndexedVersion() {
        if (isIndexedVersion != null) {
            return isIndexedVersion;
        }
        // The version is SUPPOSED to be indexed if it's the latest published version, or a
        // draft. So if none of the above is true, we return false right away:

        if (!(workingVersion.isDraft() || isThisLatestReleasedVersion())) {
            return isIndexedVersion = false;
        }

        // ... but if it is the latest published version or a draft, we want to test
        // and confirm that this version *has* actually been indexed and is searchable
        // (and that solr is actually up and running!), by running a quick solr search:
        return isIndexedVersion = isThisVersionSearchable();
    }

    /**
     * Finds the list of numeric datafile ids in the Version specified, by running
     * a database query.
     *
     * @param datasetVersionId numeric version id
     * @param pattern string keyword
     * @return set of numeric ids
     *
     */

    public Set<Long> getFileIdsInVersionFromDb(Long datasetVersionId, String pattern) {
        logger.fine("searching for file ids, in the database");
        List<Long> searchResultsIdList = datafileService.findDataFileIdsByDatasetVersionIdLabelSearchTerm(datasetVersionId, pattern, "", "");

        Set<Long> ret = new HashSet<>();
        for (Long id : searchResultsIdList) {
            ret.add(id);
        }

        return ret;
    }


    private Map<String, List<FacetLabel>> facetLabelsMap;

    public Map<String, List<FacetLabel>> getFacetLabelsMap() {
        return facetLabelsMap;
    }

    public List<FacetLabel> getFileTypeFacetLabels() {
        if (facetLabelsMap != null) {
            return facetLabelsMap.get("fileTypeGroupFacet");
        }
        return null;
    }

    public List<FacetLabel> getFileAccessFacetLabels() {
        if (facetLabelsMap != null) {
            return facetLabelsMap.get("fileAccess");
        }
        return null;
    }

    public List<FacetLabel> getFileTagsFacetLabels() {
        if (facetLabelsMap != null) {
            return facetLabelsMap.get("fileTag");
        }
        return null;
    }

    /**
     * Verifies that solr is running and that the version is indexed and searchable
     * @return boolean
     */
    public boolean isThisVersionSearchable() {
        SolrQuery solrQuery = new SolrQuery();

        solrQuery.setQuery(SearchUtil.constructQuery(SearchFields.ENTITY_ID, workingVersion.getDataset().getId().toString()));

        solrQuery.addFilterQuery(SearchUtil.constructQuery(SearchFields.TYPE, SearchConstants.DATASETS));
        solrQuery.addFilterQuery(SearchUtil.constructQuery(SearchFields.DATASET_VERSION_ID, workingVersion.getId().toString()));

        logger.fine("Solr query (testing if searchable): " + solrQuery);

        QueryResponse queryResponse = null;

        try {
            queryResponse = solrClientService.getSolrClient().query(solrQuery);
        } catch (Exception ex) {
            logger.fine("Solr exception: " + ex.getLocalizedMessage());
            // solr maybe down/some error may have occurred...
            return false;
        }

        SolrDocumentList docs = queryResponse.getResults();
        Iterator<SolrDocument> iter = docs.iterator();

        // there should be only 1 result, really...
        while (iter.hasNext()) {
            SolrDocument solrDocument = iter.next();
            Long entityid = (Long) solrDocument.getFieldValue(SearchFields.ENTITY_ID);
            logger.fine("solr result id: "+entityid);
            if (entityid.equals(workingVersion.getDataset().getId())) {
                return true;
            }
        }

        return false;
    }

    /**
     * Finds the list of numeric datafile ids in the Version specified, by running
     * a direct solr search query.
     *
     * @param datasetVersionId numeric version id
     * @param pattern string keyword
     * @return set of numeric ids
     *
     */
    public Set<Long> getFileIdsInVersionFromSolr(Long datasetVersionId, String pattern) {
        logger.fine("searching for file ids, in solr");

        SolrQuery solrQuery = new SolrQuery();

        List<String> queryStrings = new ArrayList<>();

        // Main query:
        if (!StringUtil.isEmpty(pattern)) {
            // searching on the file name ("label") and description:
            queryStrings.add(SearchUtil.constructQuery(SearchFields.FILE_NAME, pattern + "*"));
            queryStrings.add(SearchUtil.constructQuery(SearchFields.FILE_DESCRIPTION, pattern + "*"));
            queryStrings.add(SearchUtil.constructQuery(SearchFields.FILE_TAG_SEARCHABLE, pattern + "*"));

            solrQuery.setQuery(SearchUtil.constructQuery(queryStrings, false));
        } else {
            // ... or "everything", if no search pattern is supplied:
            // (presumably, one or more facet fields is supplied, below)
            solrQuery.setQuery("*");
        }


        // ask for facets:

        solrQuery.setParam("facet", "true");
        /**
         * @todo: do we need facet.query?
         */
        solrQuery.setParam("facet.query", "*");

        solrQuery.addFacetField(SearchFields.FILE_TYPE);
        solrQuery.addFacetField(SearchFields.ACCESS);
        solrQuery.addFacetField(SearchFields.FILE_TAG);


        // Extra filter queries from the facets, if specified:

        if (!StringUtil.isEmpty(fileTypeFacet)) {
            solrQuery.addFilterQuery(SearchFields.FILE_TYPE + ":" + fileTypeFacet);
        }

        if (!StringUtil.isEmpty(fileAccessFacet)) {
            solrQuery.addFilterQuery(SearchFields.ACCESS + ":" + fileAccessFacet);
        }

        if (!StringUtil.isEmpty(fileTagsFacet)) {
            solrQuery.addFilterQuery(SearchFields.FILE_TAG + ":" + fileTagsFacet);
        }

        // Additional filter queries, to restrict the results to files in this version only:

        solrQuery.addFilterQuery(SearchFields.TYPE + ":" + SearchConstants.FILES);
        if (!workingVersion.isDraft()) {
            solrQuery.addFilterQuery(SearchFields.DATASET_VERSION_ID + ":" + datasetVersionId);
        } else {
            // To avoid indexing duplicate solr documents, we don't index ALL of the files
            // in a draft version - only the new files added to the draft and/or the
            // files for which the metadata have been changed.
            // So, in order to find all the files in the draft version, we can't just
            // run a query with the dataset version id, like with the published version,
            // above. Instead we are searching for all the indexed files in the dataset,
            // except the ones indexed with the "fileDeleted" flag - that indicates that
            // they are no longer in the draft:
            solrQuery.addFilterQuery(SearchFields.PARENT_ID + ":" + workingVersion.getDataset().getId());
            // Note that we don't want to use the query "fileDeleted: false" - that
            // would only find the documents in which the fileDeleted boolean field
            // is actually present, AND set to false. Instead we are searching with
            // "!(fileDeleted: true)" - that will find ALL the records, except for
            // the ones where the value is explicitly set to true.
            solrQuery.addFilterQuery("!(" + SearchFields.FILE_DELETED + ":" + true + ")");
            /*
             * With a draft version, there may be multiple hits per file: dataverse will
             * index the file as shown in the draft version if the metadata or restricted
             * status has changed. Without the filter below, the file will count twice in
             * the facet counts. The collapse filter here will limit the results to one hit
             * for value of the specified field (identifier in this case - unique to the
             * file) and will order the hits by the max field, i.e. it will pick the entry
             * with the greatest datasetVersionId, which, given our numbering scheme, will
             * be the draft version.
             * https://solr.apache.org/guide/6_6/collapse-and-expand-results.html
             */
            solrQuery.addFilterQuery("{!collapse field=" + SearchFields.IDENTIFIER + " max=" + SearchFields.DATASET_VERSION_ID + "}");

        }

        // Unlimited number of search results:
        // (but we are searching within one dataset(version), so it should be manageable)
        solrQuery.setRows(Integer.MAX_VALUE);

        logger.fine("Solr query (file search): " + solrQuery);

        QueryResponse queryResponse = null;
        boolean fileDeletedFlagNotIndexed = false;
        Set<Long> resultIds = new HashSet<>();

        try {
            queryResponse = solrClientService.getSolrClient().query(solrQuery);
        } catch (HttpSolrClient.RemoteSolrException ex) {
            logger.fine("Remote Solr Exception: " + ex.getLocalizedMessage());
            String msg = ex.getLocalizedMessage();
            if (msg.contains(SearchFields.FILE_DELETED)) {
                fileDeletedFlagNotIndexed = true;
            }
        } catch (Exception ex) {
            logger.warning("Solr exception: " + ex.getLocalizedMessage());
            return resultIds;
        }

        if (fileDeletedFlagNotIndexed) {
            // try again, without the flag:
            solrQuery.removeFilterQuery("!(" + SearchFields.FILE_DELETED + ":" + true + ")");
            logger.fine("Solr query (trying again): " + solrQuery);

            try {
                queryResponse = solrClientService.getSolrClient().query(solrQuery);
            } catch (Exception ex) {
                logger.warning("Caught a Solr exception (again!): " + ex.getLocalizedMessage());
                return resultIds;
            }
        }

        // Process the facets:

        facetLabelsMap = new HashMap<>();

        for (FacetField facetField : queryResponse.getFacetFields()) {
            List<FacetLabel> facetLabelList = new ArrayList<>();

            int count = 0;

            for (FacetField.Count facetFieldCount : facetField.getValues()) {
                logger.fine("facet field value: " + facetField.getName() + " " + facetFieldCount.getName() + " (" + facetFieldCount.getCount() + ")");
                if (facetFieldCount.getCount() > 0) {
                    FacetLabel facetLabel = new FacetLabel(facetFieldCount.getName(), facetFieldCount.getCount());
                    // quote facets arguments, just in case:
                    facetLabel.setFilterQuery(facetField.getName() + ":\"" + facetFieldCount.getName() + "\"");
                    facetLabelList.add(facetLabel);
                    count += facetFieldCount.getCount();
                }
            }

            if (count > 0) {
                facetLabelsMap.put(facetField.getName(), facetLabelList);
            }
        }

        SolrDocumentList docs = queryResponse.getResults();
        Iterator<SolrDocument> iter = docs.iterator();

        while (iter.hasNext()) {
            SolrDocument solrDocument = iter.next();
            Long entityid = (Long) solrDocument.getFieldValue(SearchFields.ENTITY_ID);
            logger.fine("solr result id: "+entityid);
            resultIds.add(entityid);
        }

        return resultIds;
    }

    /*
        Save the setting locally so db isn't hit repeatedly

        This may be "null", signifying unlimited download size
    */
    public Long getMaxFileUploadSizeInBytes(){
        return this.maxFileUploadSizeInBytes;
    }

    public boolean isUnlimitedUploadFileSize(){

        if (this.maxFileUploadSizeInBytes == null){
            return true;
        }
        return false;
    }

    public String getDataverseSiteUrl() {
        return this.dataverseSiteUrl;
    }

    public void setDataverseSiteUrl(String dataverseSiteUrl) {
        this.dataverseSiteUrl = dataverseSiteUrl;
    }

    public DataFile getInitialDataFile() {
        if (workingVersion.getFileMetadatas() != null && workingVersion.getFileMetadatas().size() > 0) {
            return workingVersion.getFileMetadatas().get(0).getDataFile();
        }
        return null;
    }

    public SwiftAccessIO getSwiftObject() {
        try {
            StorageIO<DataFile> storageIO = getInitialDataFile() == null ? null : getInitialDataFile().getStorageIO();
            if (storageIO != null && storageIO instanceof SwiftAccessIO) {
                return (SwiftAccessIO)storageIO;
            } else {
                logger.fine("DatasetPage: Failed to cast storageIO as SwiftAccessIO (most likely because storageIO is a FileAccessIO)");
            }
        } catch (IOException e) {
            logger.fine("DatasetPage: Failed to get storageIO");

        }
        return null;
    }

    public String getSwiftContainerName() throws IOException {
        SwiftAccessIO swiftObject = getSwiftObject();
        try {
            swiftObject.open();
            return swiftObject.getSwiftContainerName();
        } catch (Exception e){
            logger.info("DatasetPage: Failed to open swift object");
        }

        return "";

    }

    public void setSwiftContainerName(String name){

    }
    //This function applies to an entire dataset
    private boolean isSwiftStorage() {
        //containers without datafiles will not be stored in swift storage
        if (getInitialDataFile() != null){
            for (FileMetadata fmd : workingVersion.getFileMetadatas()) {
                //if any of the datafiles are stored in swift
                if (fmd.getDataFile().getStorageIdentifier().startsWith("swift://")) {
                    return true;
                }
            }
        }
        return false;
    }

    //This function applies to a single datafile
    private boolean isSwiftStorage(FileMetadata metadata){
        if (metadata.getDataFile().getStorageIdentifier().startsWith("swift://")) {
            return true;
        }
        return false;
    }


    private Boolean showComputeButtonForDataset = null;
    //This function applies to an entire dataset
    public boolean showComputeButton() {
        if (showComputeButtonForDataset != null) {
            return showComputeButtonForDataset;
        }

        if (isSwiftStorage() && (settingsService.getValueForKey(SettingsServiceBean.Key.ComputeBaseUrl) != null)) {
            showComputeButtonForDataset = true;
        } else {
            showComputeButtonForDataset = false;
        }
        return showComputeButtonForDataset;
    }

    private Map<Long, Boolean> showComputeButtonForFile = new HashMap<>();
    //this function applies to a single datafile
    public boolean showComputeButton(FileMetadata metadata) {
        Long fileId = metadata.getDataFile().getId();

        if (fileId == null) {
            return false;
        }

        if (showComputeButtonForFile.containsKey(fileId)) {
            return showComputeButtonForFile.get(fileId);
        }

        boolean result = isSwiftStorage(metadata)
                && settingsService.getValueForKey(SettingsServiceBean.Key.ComputeBaseUrl) != null;

        showComputeButtonForFile.put(fileId, result);
        return result;
    }

    public boolean canComputeAllFiles(boolean isCartCompute){
        for (FileMetadata fmd : workingVersion.getFileMetadatas()) {
             if (!fileDownloadHelper.canDownloadFile(fmd)) {
                 //RequestContext requestContext = RequestContext.getCurrentInstance();
                 PrimeFaces.current().executeScript("PF('computeInvalid').show()");
                 return false;
             }
        }
        if (!isCartCompute) {
            try {
                FacesContext.getCurrentInstance().getExternalContext().redirect(getComputeUrl());
             } catch (IOException ioex) {
                 logger.warning("Failed to issue a redirect.");
             }
        }
        return true;
    }
    
    Boolean canDownloadFiles = null;

    //caching can download files to limit trips to File Download Helper
    public boolean canDownloadFiles() {
        if (canDownloadFiles == null) {
            canDownloadFiles = false;
            for (FileMetadata fmd : workingVersion.getFileMetadatas()) {
                if (fileDownloadHelper.canDownloadFile(fmd)) {
                    canDownloadFiles = true;
                    break;
                }
            }
        }
        return canDownloadFiles;
    }

    /*
    in getComputeUrl(), we are sending the container/dataset name and the exipiry and signature
    for the temporary url of only ONE datafile within the dataset. This is because in the
    ceph version of swift, we are only able to generate the temporary url for a single object
    within a container.
    Ideally, we want a temporary url for an entire container/dataset, so perhaps this could instead
    be handled on the compute environment end.
    Additionally, we have to think about the implications this could have with dataset versioning,
    since we currently store all files (even from old versions) in the same container.
    --SF
    */
    public String getComputeUrl() throws IOException {

        return settingsWrapper.getValueForKey(SettingsServiceBean.Key.ComputeBaseUrl) + "?" + this.getPersistentId();
            //WHEN we are able to get a temp url for a dataset
            //return settingsWrapper.getValueForKey(SettingsServiceBean.Key.ComputeBaseUrl) + "?containerName=" + swiftObject.getSwiftContainerName() + "&temp_url_sig=" + swiftObject.getTempUrlSignature() + "&temp_url_expires=" + swiftObject.getTempUrlExpiry();


    }

    //For a single file
    public String getComputeUrl(FileMetadata metadata) {
        SwiftAccessIO swiftObject = null;
        try {
            StorageIO<DataFile> storageIO = metadata.getDataFile().getStorageIO();
            if (storageIO != null && storageIO instanceof SwiftAccessIO) {
                swiftObject = (SwiftAccessIO)storageIO;
                swiftObject.open();
            }

        } catch (IOException e) {
            logger.info("DatasetPage: Failed to get storageIO");
        }
        if (settingsWrapper.isTrueForKey(SettingsServiceBean.Key.PublicInstall, false)) {
            return settingsWrapper.getValueForKey(SettingsServiceBean.Key.ComputeBaseUrl) + "?" + this.getPersistentId() + "=" + swiftObject.getSwiftFileName();
        }

        return settingsWrapper.getValueForKey(SettingsServiceBean.Key.ComputeBaseUrl) + "?" + this.getPersistentId() + "=" + swiftObject.getSwiftFileName() + "&temp_url_sig=" + swiftObject.getTempUrlSignature() + "&temp_url_expires=" + swiftObject.getTempUrlExpiry();

    }

    public String getCloudEnvironmentName() {
        return settingsWrapper.getValueForKey(SettingsServiceBean.Key.CloudEnvironmentName);
    }

    public DataFile getSelectedDownloadFile() {
        return selectedDownloadFile;
    }

    public void setSelectedDownloadFile(DataFile selectedDownloadFile) {
        this.selectedDownloadFile = selectedDownloadFile;
    }

    public List<DataFile> getNewFiles() {
        return newFiles;
    }

    public void setNewFiles(List<DataFile> newFiles) {
        this.newFiles = newFiles;
    }

    public List<DataFile> getUploadedFiles() {
        return uploadedFiles;
    }

    public void setUploadedFiles(List<DataFile> uploadedFiles) {
        this.uploadedFiles = uploadedFiles;
    }

    public MutableBoolean getUploadInProgress() {
        return uploadInProgress;
    }

    public void setUploadInProgress(MutableBoolean inProgress) {
        this.uploadInProgress = inProgress;
    }

    public Dataverse getLinkingDataverse() {
        return linkingDataverse;
    }

    public void setLinkingDataverse(Dataverse linkingDataverse) {
        this.linkingDataverse = linkingDataverse;
    }

    public List<SelectItem> getLinkingDVSelectItems() {
        return linkingDVSelectItems;
    }

    public void setLinkingDVSelectItems(List<SelectItem> linkingDVSelectItems) {
        this.linkingDVSelectItems = linkingDVSelectItems;
    }

    public Long getLinkingDataverseId() {
        return linkingDataverseId;
    }

    public void setLinkingDataverseId(Long linkingDataverseId) {
        this.linkingDataverseId = linkingDataverseId;
    }

    public void updateReleasedVersions(){

        setReleasedVersionTabList(resetReleasedVersionTabList());

    }

    public void clickDeaccessionDataset(){
        setReleasedVersionTabList(resetReleasedVersionTabList());
        setRenderDeaccessionPopup(true);
    }

    private boolean renderDeaccessionPopup = false;

    public boolean isRenderDeaccessionPopup() {
        return renderDeaccessionPopup;
    }

    public void setRenderDeaccessionPopup(boolean renderDeaccessionPopup) {
        this.renderDeaccessionPopup = renderDeaccessionPopup;
    }

    public void updateSelectedLinkingDV(ValueChangeEvent event) {
        linkingDataverseId = (Long) event.getNewValue();
    }

    public boolean isNoDVsAtAll() {
        return noDVsAtAll;
    }

    public void setNoDVsAtAll(boolean noDVsAtAll) {
        this.noDVsAtAll = noDVsAtAll;
    }

    public boolean isNoDVsRemaining() {
        return noDVsRemaining;
    }


    private Map<Long, String> datafileThumbnailsMap = new HashMap<>();

    public boolean isThumbnailAvailable(FileMetadata fileMetadata) {

        // new and optimized logic:
        // - check download permission here (should be cached - so it's free!)
        // - only then check if the thumbnail is available/exists.
        // then cache the results!

        Long dataFileId = fileMetadata.getDataFile().getId();

        if (datafileThumbnailsMap.containsKey(dataFileId)) {
            return !"".equals(datafileThumbnailsMap.get(dataFileId));
        }

        if (!FileUtil.isThumbnailSupported(fileMetadata.getDataFile())) {
            datafileThumbnailsMap.put(dataFileId, "");
            return false;
        }

        if (!this.fileDownloadHelper.canDownloadFile(fileMetadata)) {
            datafileThumbnailsMap.put(dataFileId, "");
            return false;
        }



        String thumbnailAsBase64 = ImageThumbConverter.getImageThumbnailAsBase64(fileMetadata.getDataFile(), ImageThumbConverter.DEFAULT_THUMBNAIL_SIZE);


        //if (datafileService.isThumbnailAvailable(fileMetadata.getDataFile())) {
        if (!StringUtil.isEmpty(thumbnailAsBase64)) {
            datafileThumbnailsMap.put(dataFileId, thumbnailAsBase64);
            return true;
        }

        datafileThumbnailsMap.put(dataFileId, "");
        return false;

    }

    public String getDataFileThumbnailAsBase64(FileMetadata fileMetadata) {
        return datafileThumbnailsMap.get(fileMetadata.getDataFile().getId());
    }

    // Another convenience method - to cache Update Permission on the dataset:
    public boolean canUpdateDataset() {
        return permissionsWrapper.canUpdateDataset(dvRequestService.getDataverseRequest(), this.dataset);
    }
    public boolean canPublishDataverse() {
        return permissionsWrapper.canIssuePublishDataverseCommand(dataset.getOwner());
    }

    public boolean canPublishDataset(){
        return permissionsWrapper.canIssuePublishDatasetCommand(dataset);
    }

    public boolean canViewUnpublishedDataset() {
        return permissionsWrapper.canViewUnpublishedDataset( dvRequestService.getDataverseRequest(), dataset);
    }

    /*
     * 4.2.1 optimization.
     * HOWEVER, this doesn't appear to be saving us anything!
     * i.e., it's just as cheap to use session.getUser().isAuthenticated()
     * every time; it doesn't do any new db lookups.
    */
    public boolean isSessionUserAuthenticated() {
        return session.getUser().isAuthenticated();
    }

    /**
     * For use in the Dataset page
     * @return
     */
    public boolean isSuperUser(){

        if (!this.isSessionUserAuthenticated()){
            return false;
        }

        if (this.session.getUser().isSuperuser()){
            return true;
        }
        return false;
    }
    /**
     * Check Dataset related permissions
     *
     * @param permissionToCheck
     * @return
     */
    public boolean doesSessionUserHaveDataSetPermission(Permission permissionToCheck){
        if (permissionToCheck == null){
            return false;
        }

        String permName = permissionToCheck.getHumanName();

        // Has this check already been done?
        //
        if (this.datasetPermissionMap.containsKey(permName)){
            // Yes, return previous answer
            return this.datasetPermissionMap.get(permName);
        }

        // Check the permission
        //
        boolean hasPermission = this.permissionService.userOn(this.session.getUser(), this.dataset).has(permissionToCheck);

        // Save the permission
        this.datasetPermissionMap.put(permName, hasPermission);

        // return true/false
        return hasPermission;
    }

    public void setNoDVsRemaining(boolean noDVsRemaining) {
        this.noDVsRemaining = noDVsRemaining;
    }

    private GuestbookResponse guestbookResponse;
    private Guestbook selectedGuestbook;

    public GuestbookResponse getGuestbookResponse() {
        return guestbookResponse;
    }

    public void setGuestbookResponse(GuestbookResponse guestbookResponse) {
        this.guestbookResponse = guestbookResponse;
    }

    public Guestbook getSelectedGuestbook() {
        return selectedGuestbook;
    }

    public void setSelectedGuestbook(Guestbook selectedGuestbook) {
        this.selectedGuestbook = selectedGuestbook;
    }

    public void viewSelectedGuestbook(Guestbook selectedGuestbook) {
        this.selectedGuestbook = selectedGuestbook;
    }

    public void reset() {
        dataset.setGuestbook(null);
    }

    public int getFilePaginatorPage() {
        return filePaginatorPage;
    }

    public void setFilePaginatorPage(int filePaginatorPage) {
        this.filePaginatorPage = filePaginatorPage;
    }


    public int getRowsPerPage() {
        return rowsPerPage;
    }

    public void setRowsPerPage(int rowsPerPage) {
        this.rowsPerPage = rowsPerPage;
    }

    public String getGlobalId() {
        return persistentId;
    }

    public String getPersistentId() {
        return persistentId;
    }

    public void setPersistentId(String persistentId) {
        this.persistentId = persistentId;
    }
    public String getVersion() {
        return version;
    }

    public void setVersion(String version) {
        this.version = version;
    }

    public String getShowVersionList() {
        return showVersionList;
    }

    public void setShowVersionList(String showVersionList) {
        this.showVersionList = showVersionList;
    }

    public String getShowOtherText() {
        return showOtherText;
    }

    public void setShowOtherText(String showOtherText) {
        this.showOtherText = showOtherText;
    }
    private String showOtherText = "false";

    public String getDeaccessionForwardURLFor() {
        return deaccessionForwardURLFor;
    }

    public void setDeaccessionForwardURLFor(String deaccessionForwardURLFor) {
        this.deaccessionForwardURLFor = deaccessionForwardURLFor;
    }
    private DatasetVersionDifference datasetVersionDifference;

    public String getDeaccessionReasonText() {
        return deaccessionReasonText;
    }

    public void setDeaccessionReasonText(String deaccessionReasonText) {
        this.deaccessionReasonText = deaccessionReasonText;
    }

    public String getDisplayCitation() {
        //displayCitation = dataset.getCitation(false, workingVersion);
        return displayCitation;
    }

    public void setDisplayCitation(String displayCitation) {
        this.displayCitation = displayCitation;
    }

    public String getDropBoxSelection() {
        return dropBoxSelection;
    }

    public String getDropBoxKey() {
        // Site-specific DropBox application registration key is configured
        // via a JVM option under glassfish.
        //if (true)return "some-test-key";  // for debugging

        String configuredDropBoxKey = System.getProperty("dataverse.dropbox.key");
        if (configuredDropBoxKey != null) {
            return configuredDropBoxKey;
        }
        return "";
    }

    public void setDropBoxSelection(String dropBoxSelection) {
        this.dropBoxSelection = dropBoxSelection;
    }

    public Dataset getDataset() {
        return dataset;
    }

    public void setDataset(Dataset dataset) {
        this.dataset = dataset;
    }

    public DatasetVersion getWorkingVersion() {
        return workingVersion;
    }

    public Long getId() { return this.id; }
    public void setId(Long id) { this.id = id; }

    public EditMode getEditMode() {
        return editMode;
    }

    public void setEditMode(EditMode editMode) {
        this.editMode = editMode;
    }

    public Long getOwnerId() {
        return ownerId;
    }

    public void setOwnerId(Long ownerId) {
        this.ownerId = ownerId;
    }

    public Long getVersionId() {
        return versionId;
    }

    public void setVersionId(Long versionId) {
        this.versionId = versionId;
    }

    public int getSelectedTabIndex() {
        return selectedTabIndex;
    }

    public String getSelectTab() {
        return selectTab;
    }

    public void setSelectTab(String selectTab) {
        this.selectTab = selectTab;
    }

    public void setSelectedTabIndex(int selectedTabIndex) {
        this.selectedTabIndex = selectedTabIndex;
    }

    public int getReleaseRadio() {
        return releaseRadio;
    }

    public void setReleaseRadio(int releaseRadio) {
        this.releaseRadio = releaseRadio;
    }

    public String getDatasetNextMajorVersion() {
        return datasetNextMajorVersion;
    }

    public void setDatasetNextMajorVersion(String datasetNextMajorVersion) {
        this.datasetNextMajorVersion = datasetNextMajorVersion;
    }

    public String getDatasetNextMinorVersion() {
        return datasetNextMinorVersion;
    }

    public void setDatasetNextMinorVersion(String datasetNextMinorVersion) {
        this.datasetNextMinorVersion = datasetNextMinorVersion;
    }

    public int getDeaccessionReasonRadio() {
        return deaccessionReasonRadio;
    }

    public void setDeaccessionReasonRadio(int deaccessionReasonRadio) {
        this.deaccessionReasonRadio = deaccessionReasonRadio;
    }

    public int getDeaccessionRadio() {
        return deaccessionRadio;
    }

    public void setDeaccessionRadio(int deaccessionRadio) {
        this.deaccessionRadio = deaccessionRadio;
    }

    public List<Template> getDataverseTemplates() {
        return dataverseTemplates;
    }

    public void setDataverseTemplates(List<Template> dataverseTemplates) {
        this.dataverseTemplates = dataverseTemplates;
    }

    public Template getDefaultTemplate() {
        return defaultTemplate;
    }

    public void setDefaultTemplate(Template defaultTemplate) {
        this.defaultTemplate = defaultTemplate;
    }

    public Template getSelectedTemplate() {
        return selectedTemplate;
    }

    public void setSelectedTemplate(Template selectedTemplate) {
        this.selectedTemplate = selectedTemplate;
    }

    public void updateSelectedTemplate(ValueChangeEvent event) {

        selectedTemplate = (Template) event.getNewValue();
        if (selectedTemplate != null) {
            //then create new working version from the selected template
            workingVersion.updateDefaultValuesFromTemplate(selectedTemplate);
            updateDatasetFieldInputLevels();
        } else {
            workingVersion.initDefaultValues(licenseServiceBean.getDefault());
            updateDatasetFieldInputLevels();
        }
        resetVersionUI();
    }

    /*
    // Original
    private void updateDatasetFieldInputLevels() {
        Long dvIdForInputLevel = ownerId;

        if (!dataverseService.find(ownerId).isMetadataBlockRoot()) {
            dvIdForInputLevel = dataverseService.find(ownerId).getMetadataRootId();
        }
        for (DatasetField dsf : workingVersion.getFlatDatasetFields()) {
            DataverseFieldTypeInputLevel dsfIl = dataverseFieldTypeInputLevelService.findByDataverseIdDatasetFieldTypeId(dvIdForInputLevel, dsf.getDatasetFieldType().getId());
            if (dsfIl != null) {
                dsf.setInclude(dsfIl.isInclude());
            } else {
                dsf.setInclude(true);
            }
        }
    }*/

    /***
     *
     * Note: Updated to retrieve DataverseFieldTypeInputLevel objects in single query
     *
     */
     private void updateDatasetFieldInputLevels() {
         Long dvIdForInputLevel = ownerId;

         // OPTIMIZATION (?): replaced "dataverseService.find(ownerId)" with
         // simply dataset.getOwner()... saves us a few lookups.
         // TODO: could there possibly be any reason we want to look this
         // dataverse up by the id here?? -- L.A. 4.2.1
         if (!dataset.getOwner().isMetadataBlockRoot()) {
             dvIdForInputLevel = dataset.getOwner().getMetadataRootId();
         }

        /* ---------------------------------------------------------
            Map to hold DatasetFields
            Format:  {  DatasetFieldType.id : DatasetField }
         --------------------------------------------------------- */
        // Initialize Map
        Map<Long, DatasetField> mapDatasetFields = new HashMap<>();

        // Populate Map
         for (DatasetField dsf : workingVersion.getFlatDatasetFields()) {
            if (dsf.getDatasetFieldType().getId() != null){
                mapDatasetFields.put(dsf.getDatasetFieldType().getId(), dsf);
            }
        }

        /* ---------------------------------------------------------
            Retrieve List of DataverseFieldTypeInputLevel objects
            Use the DatasetFieldType id's which are the Map's keys
         --------------------------------------------------------- */
        List<Long> idList = new ArrayList<>(mapDatasetFields.keySet());
        List<DataverseFieldTypeInputLevel> dsFieldTypeInputLevels = dataverseFieldTypeInputLevelService.findByDataverseIdAndDatasetFieldTypeIdList(dvIdForInputLevel, idList);

        /* ---------------------------------------------------------
            Iterate through List of DataverseFieldTypeInputLevel objects
            Call "setInclude" on its related DatasetField object
         --------------------------------------------------------- */
        for (DataverseFieldTypeInputLevel oneDSFieldTypeInputLevel : dsFieldTypeInputLevels){

            if (oneDSFieldTypeInputLevel != null) {
                // Is the DatasetField in the hash?    hash format: {  DatasetFieldType.id : DatasetField }
                DatasetField dsf = mapDatasetFields.get(oneDSFieldTypeInputLevel.getDatasetFieldType().getId());
                if (dsf != null){
                    // Yes, call "setInclude"
                    dsf.setInclude(oneDSFieldTypeInputLevel.isInclude());
                    // remove from hash
                    mapDatasetFields.remove(oneDSFieldTypeInputLevel.getDatasetFieldType().getId());
                }
            }
        }  // end: updateDatasetFieldInputLevels

        /* ---------------------------------------------------------
            Iterate through any DatasetField objects remaining in the hash
            Call "setInclude(true) on each one
         --------------------------------------------------------- */
        for ( DatasetField dsf  : mapDatasetFields.values()) {
               if (dsf != null){
                   dsf.setInclude(true);
               }
        }
     }

    public void handleChange() {
        logger.fine("handle change");
        logger.fine("new value " + selectedTemplate.getId());
    }

    public void handleChangeButton() {

    }

    public boolean isShapefileType(FileMetadata fm) {
        if (fm == null) {
            return false;
        }
        if (fm.getDataFile() == null) {
            return false;
        }

        return fm.getDataFile().isShapefileType();
    }

    private void msg(String s){
        // System.out.println(s);
    }

    private List<FileMetadata> displayFileMetadata;

    public List<FileMetadata> getDisplayFileMetadata() {
        return displayFileMetadata;
    }

    public void setDisplayFileMetadata(List<FileMetadata> displayFileMetadata) {
        this.displayFileMetadata = displayFileMetadata;
    }

    private boolean readOnly = true;

    public String init() {
        return init(true);
    }

    public String initCitation() {
        return init(false);
    }

    public void updateOwnerDataverse() {
        if (selectedHostDataverse != null && selectedHostDataverse.getId() != null) {
            ownerId = selectedHostDataverse.getId();
            dataset.setOwner(selectedHostDataverse);
            logger.info("New host dataverse id: "+ownerId);
            // discard the dataset already created
            //If a global ID was already assigned, as is true for direct upload, keep it (if files were already uploaded, they are at the path corresponding to the existing global id)
            GlobalId gid = dataset.getGlobalId();
            dataset = new Dataset();
            if(gid!=null) {
            	dataset.setGlobalId(gid);
            }

            // initiate from scratch: (isolate the creation of a new dataset in its own method?)
            init(true);
            // rebuild the bred crumbs display:
            dataverseHeaderFragment.initBreadcrumbs(dataset);
        }
    }

    public boolean rsyncUploadSupported() {

        return settingsWrapper.isRsyncUpload() && DatasetUtil.isAppropriateStorageDriver(dataset);
    }

    private String init(boolean initFull) {

        //System.out.println("_YE_OLDE_QUERY_COUNTER_");  // for debug purposes
        setDataverseSiteUrl(systemConfig.getDataverseSiteUrl());

        guestbookResponse = new GuestbookResponse();

        String nonNullDefaultIfKeyNotFound = "";
        protocol = settingsWrapper.getValueForKey(SettingsServiceBean.Key.Protocol, nonNullDefaultIfKeyNotFound);
        authority = settingsWrapper.getValueForKey(SettingsServiceBean.Key.Authority, nonNullDefaultIfKeyNotFound);
        if (this.getId() != null || versionId != null || persistentId != null) { // view mode for a dataset

            DatasetVersionServiceBean.RetrieveDatasetVersionResponse retrieveDatasetVersionResponse = null;

            // ---------------------------------------
            // Set the workingVersion and Dataset
            // ---------------------------------------
            if (persistentId != null) {
                logger.fine("initializing DatasetPage with persistent ID " + persistentId);
                // Set Working Version and Dataset by PersistentID
                dataset = datasetService.findByGlobalId(persistentId);
                if (dataset == null) {
                    logger.warning("No such dataset: "+persistentId);
                    return permissionsWrapper.notFound();
                }
                logger.fine("retrieved dataset, id="+dataset.getId());

                retrieveDatasetVersionResponse = datasetVersionService.selectRequestedVersion(dataset.getVersions(), version);
                //retrieveDatasetVersionResponse = datasetVersionService.retrieveDatasetVersionByPersistentId(persistentId, version);
                this.workingVersion = retrieveDatasetVersionResponse.getDatasetVersion();
                logger.fine("retrieved version: id: " + workingVersion.getId() + ", state: " + this.workingVersion.getVersionState());

            } else if (this.getId() != null) {
                // Set Working Version and Dataset by Datasaet Id and Version
                dataset = datasetService.find(this.getId());
                if (dataset == null) {
                    logger.warning("No such dataset: "+dataset);
                    return permissionsWrapper.notFound();
                }
                //retrieveDatasetVersionResponse = datasetVersionService.retrieveDatasetVersionById(dataset.getId(), version);
                retrieveDatasetVersionResponse = datasetVersionService.selectRequestedVersion(dataset.getVersions(), version);
                this.workingVersion = retrieveDatasetVersionResponse.getDatasetVersion();
                logger.info("retreived version: id: " + workingVersion.getId() + ", state: " + this.workingVersion.getVersionState());

            } else if (versionId != null) {
                // TODO: 4.2.1 - this method is broken as of now!
                // Set Working Version and Dataset by DatasaetVersion Id
                //retrieveDatasetVersionResponse = datasetVersionService.retrieveDatasetVersionByVersionId(versionId);

            }
            this.maxFileUploadSizeInBytes = systemConfig.getMaxFileUploadSizeForStore(dataset.getEffectiveStorageDriverId());


            if (retrieveDatasetVersionResponse == null) {
                return permissionsWrapper.notFound();
            }

            switch (selectTab){
                case "dataFilesTab":
                    selectedTabIndex = 0;
                    break;
                case "metadataMapTab":
                    selectedTabIndex = 1;
                    break;
                case "termsTab":
                    selectedTabIndex = 2;
                    break;
                case "versionsTab":
                    selectedTabIndex = 3;
                    break;
            }

            //this.dataset = this.workingVersion.getDataset();

            // end: Set the workingVersion and Dataset
            // ---------------------------------------
            // Is the DatasetVersion or Dataset null?
            //
            if (workingVersion == null || this.dataset == null) {
                return permissionsWrapper.notFound();
            }

            // Is the Dataset harvested?

            if (dataset.isHarvested()) {
                // if so, we'll simply forward to the remote URL for the original
                // source of this harvested dataset:
                String originalSourceURL = dataset.getRemoteArchiveURL();
                if (originalSourceURL != null && !originalSourceURL.equals("")) {
                    logger.fine("redirecting to "+originalSourceURL);
                    try {
                        FacesContext.getCurrentInstance().getExternalContext().redirect(originalSourceURL);
                    } catch (IOException ioex) {
                        // must be a bad URL...
                        // we don't need to do anything special here - we'll redirect
                        // to the local 404 page, below.
                        logger.warning("failed to issue a redirect to "+originalSourceURL);
                    }
                    return originalSourceURL;
                }

                return permissionsWrapper.notFound();
            }

            // Check permisisons
            if (!(workingVersion.isReleased() || workingVersion.isDeaccessioned()) && !this.canViewUnpublishedDataset()) {
                return permissionsWrapper.notAuthorized();
            }

            if (!retrieveDatasetVersionResponse.wasRequestedVersionRetrieved()) {
                //msg("checkit " + retrieveDatasetVersionResponse.getDifferentVersionMessage());
                JsfHelper.addWarningMessage(retrieveDatasetVersionResponse.getDifferentVersionMessage());//BundleUtil.getStringFromBundle("dataset.message.metadataSuccess"));
            }

            // init the citation
            displayCitation = dataset.getCitation(true, workingVersion, isAnonymizedAccess());
            logger.fine("Citation: " + displayCitation);

            if(workingVersion.isPublished()) {
                MakeDataCountEntry entry = new MakeDataCountEntry(FacesContext.getCurrentInstance(), dvRequestService, workingVersion);
                mdcLogService.logEntry(entry);
            }
            displayWorkflowComments();


            if (initFull) {

                // init the list of FileMetadatas
                if (workingVersion.isDraft() && canUpdateDataset()) {
                    readOnly = false;
                } else {
                    // an attempt to retreive both the filemetadatas and datafiles early on, so that
                    // we don't have to do so later (possibly, many more times than necessary):
                    AuthenticatedUser au = session.getUser() instanceof AuthenticatedUser ? (AuthenticatedUser) session.getUser() : null;
                    datafileService.findFileMetadataOptimizedExperimental(dataset, workingVersion, au);
                }
                // This will default to all the files in the version, if the search term
                // parameter hasn't been specified yet:
                fileMetadatasSearch = selectFileMetadatasForDisplay();
                ownerId = dataset.getOwner().getId();
                datasetNextMajorVersion = this.dataset.getNextMajorVersionString();
                datasetNextMinorVersion = this.dataset.getNextMinorVersionString();
                datasetVersionUI = datasetVersionUI.initDatasetVersionUI(workingVersion, false);
                updateDatasetFieldInputLevels();
                setExistReleasedVersion(resetExistRealeaseVersion());
                //moving setVersionTabList to tab change event
                //setVersionTabList(resetVersionTabList());
                //setReleasedVersionTabList(resetReleasedVersionTabList());
                //SEK - lazymodel may be needed for datascroller in future release
                // lazyModel = new LazyFileMetadataDataModel(workingVersion.getId(), datafileService );
                this.guestbookResponse = guestbookResponseService.initGuestbookResponseForFragment(workingVersion, null, session);
                logger.fine("Checking if rsync support is enabled.");
                if (DataCaptureModuleUtil.rsyncSupportEnabled(settingsWrapper.getValueForKey(SettingsServiceBean.Key.UploadMethods))
                        && dataset.getFiles().isEmpty()  && this.canUpdateDataset() ) { //only check for rsync if no files exist
                                                                                        //and user can update dataset
                    try {
                        ScriptRequestResponse scriptRequestResponse = commandEngine.submit(new RequestRsyncScriptCommand(dvRequestService.getDataverseRequest(), dataset));
                        logger.fine("script: " + scriptRequestResponse.getScript());
                        if (scriptRequestResponse.getScript() != null && !scriptRequestResponse.getScript().isEmpty()) {
                            setHasRsyncScript(true);
                            setRsyncScript(scriptRequestResponse.getScript());
                            rsyncScriptFilename = "upload-" + workingVersion.getDataset().getIdentifier() + ".bash";
                            rsyncScriptFilename = rsyncScriptFilename.replace("/", "_");
                        } else {
                            setHasRsyncScript(false);
                        }
                    } catch (RuntimeException ex) {
                        logger.warning("Problem getting rsync script(RuntimeException): " + ex.getLocalizedMessage());
                        FacesContext.getCurrentInstance().addMessage(null, new FacesMessage(FacesMessage.SEVERITY_ERROR, "Problem getting rsync script:",  ex.getLocalizedMessage()));
                    } catch (CommandException cex) {
                        logger.warning("Problem getting rsync script (Command Exception): " + cex.getLocalizedMessage());
                           FacesContext.getCurrentInstance().addMessage(null, new FacesMessage(FacesMessage.SEVERITY_ERROR, "Problem getting rsync script:",  cex.getLocalizedMessage()));
                    }
                }

                tooLargeToDownload = getSizeOfDatasetNumeric() > settingsWrapper.getZipDownloadLimit();
                tooLargeToDownloadOriginal = getSizeOfDatasetOrigNumeric() > settingsWrapper.getZipDownloadLimit();
                tooLargeToDownloadArchival = getSizeOfDatasetArchivalNumeric() > settingsWrapper.getZipDownloadLimit();
            }
        } else if (ownerId != null) {
            // create mode for a new child dataset
            readOnly = false;
            editMode = EditMode.CREATE;
            selectedHostDataverse = dataverseService.find(ownerId);
            dataset.setOwner(selectedHostDataverse);
            dataset.setProtocol(protocol);
            dataset.setAuthority(authority);

            if (dataset.getOwner() == null) {
                return permissionsWrapper.notFound();
            } else if (!permissionService.on(dataset.getOwner()).has(Permission.AddDataset)) {
                return permissionsWrapper.notAuthorized();
            }
            //Wait until the create command before actually getting an identifier, except if we're using directUpload
        	//Need to assign an identifier prior to calls to requestDirectUploadUrl if direct upload is used.
            if ( isEmpty(dataset.getIdentifier()) && systemConfig.directUploadEnabled(dataset) ) {
            	CommandContext ctxt = commandEngine.getContext();
            	GlobalIdServiceBean idServiceBean = GlobalIdServiceBean.getBean(ctxt);
                dataset.setIdentifier(ctxt.datasets().generateDatasetIdentifier(dataset, idServiceBean));
            }
            dataverseTemplates.addAll(dataverseService.find(ownerId).getTemplates());
            if (!dataverseService.find(ownerId).isTemplateRoot()) {
                for (Template templateTest: dataverseService.find(ownerId).getParentTemplates()){
                   if(!dataverseTemplates.contains(templateTest)){
                       dataverseTemplates.add(templateTest);
                   }
                }
            }
            Collections.sort(dataverseTemplates, (Template t1, Template t2) -> t1.getName().compareToIgnoreCase(t2.getName()));

            defaultTemplate = dataverseService.find(ownerId).getDefaultTemplate();
            if (defaultTemplate != null) {
                selectedTemplate = defaultTemplate;
                for (Template testT : dataverseTemplates) {
                    if (defaultTemplate.getId().equals(testT.getId())) {
                        selectedTemplate = testT;
                    }
                }
                workingVersion = dataset.getEditVersion(selectedTemplate, null);
                updateDatasetFieldInputLevels();
            } else {
                workingVersion = dataset.getCreateVersion(licenseServiceBean.getDefault());
                updateDatasetFieldInputLevels();
            }

            if (settingsWrapper.isTrueForKey(SettingsServiceBean.Key.PublicInstall, false)){
                JH.addMessage(FacesMessage.SEVERITY_WARN, BundleUtil.getStringFromBundle("dataset.message.label.fileAccess"),
                        BundleUtil.getStringFromBundle("dataset.message.publicInstall"));
            }

            resetVersionUI();

            // FacesContext.getCurrentInstance().addMessage(null, new FacesMessage(FacesMessage.SEVERITY_INFO, "Add New Dataset", " - Enter metadata to create the dataset's citation. You can add more metadata about this dataset after it's created."));
        } else {
            return permissionsWrapper.notFound();
        }
        try {
            privateUrl = commandEngine.submit(new GetPrivateUrlCommand(dvRequestService.getDataverseRequest(), dataset));
            if (privateUrl != null) {
                JH.addMessage(FacesMessage.SEVERITY_INFO, BundleUtil.getStringFromBundle("dataset.privateurl.header"),
                        BundleUtil.getStringFromBundle("dataset.privateurl.infoMessageAuthor", Arrays.asList(getPrivateUrlLink(privateUrl))));
            }
        } catch (CommandException ex) {
            // No big deal. The user simply doesn't have access to create or delete a Private URL.
        }
        logger.fine("PrivateUser: " + (session.getUser() instanceof PrivateUrlUser));
        if (session.getUser() instanceof PrivateUrlUser) {
            PrivateUrlUser privateUrlUser = (PrivateUrlUser) session.getUser();
            logger.fine("Anon: " + privateUrlUser.hasAnonymizedAccess());
            if (dataset != null && dataset.getId().equals(privateUrlUser.getDatasetId())) {
                JH.addMessage(FacesMessage.SEVERITY_WARN, BundleUtil.getStringFromBundle("dataset.privateurl.header"),
                        BundleUtil.getStringFromBundle("dataset.privateurl.infoMessageReviewer"));
            }
        }

        displayLockInfo(dataset);

        for (FileMetadata fmd : workingVersion.getFileMetadatas()) {
            if (fmd.getDataFile().isTabularData()) {
                versionHasTabular = true;
                break;
            }
        }
        for(DataFile f : dataset.getFiles()) {
            // TODO: Consider uncommenting this optimization.
//            if (versionHasTabular) {
//                hasTabular = true;
//                break;
//            }
            if(f.isTabularData()) {
                hasTabular = true;
                break;
            }
        }
        //Show ingest success message if refresh forces a page reload after ingest success
        //This is needed to display the explore buttons (the fileDownloadHelper needs to be reloaded via page
        if (showIngestSuccess) {
            JsfHelper.addSuccessMessage(BundleUtil.getStringFromBundle("dataset.unlocked.ingest.message"));
        }

        configureTools = externalToolService.findFileToolsByType(ExternalTool.Type.CONFIGURE);
        exploreTools = externalToolService.findFileToolsByType(ExternalTool.Type.EXPLORE);
        previewTools = externalToolService.findFileToolsByType(ExternalTool.Type.PREVIEW);
        datasetExploreTools = externalToolService.findDatasetToolsByType(ExternalTool.Type.EXPLORE);
        rowsPerPage = 10;

        return null;
    }

    private void displayWorkflowComments() {
        List<WorkflowComment> comments = workingVersion.getWorkflowComments();
        for (WorkflowComment wfc : comments) {
            if (wfc.isToBeShown() && wfc.getDatasetVersion().equals(workingVersion)
                    && wfc.getAuthenticatedUser().equals(session.getUser())) {
                if (wfc.getType() == WorkflowComment.Type.WORKFLOW_SUCCESS) {
                    JsfHelper.addSuccessMessage(wfc.getMessage());

                } else if (wfc.getType() == WorkflowComment.Type.WORKFLOW_FAILURE) {
                    JsfHelper.addWarningMessage(wfc.getMessage());
                }
                datasetService.markWorkflowCommentAsRead(wfc);
            }
        }
    }

    private void displayLockInfo(Dataset dataset) {
        // Various info messages, when the dataset is locked (for various reasons):
        if (dataset.isLocked() && canUpdateDataset()) {
            if (dataset.isLockedFor(DatasetLock.Reason.Workflow)) {
                JH.addMessage(FacesMessage.SEVERITY_WARN, BundleUtil.getStringFromBundle("dataset.locked.message"),
                        BundleUtil.getStringFromBundle("dataset.locked.message.details"));
            }
            if (dataset.isLockedFor(DatasetLock.Reason.InReview)) {
                JH.addMessage(FacesMessage.SEVERITY_WARN, BundleUtil.getStringFromBundle("dataset.locked.inReview.message"),
                        BundleUtil.getStringFromBundle("dataset.inreview.infoMessage"));
            }
            if (dataset.isLockedFor(DatasetLock.Reason.DcmUpload)) {
                JH.addMessage(FacesMessage.SEVERITY_WARN, BundleUtil.getStringFromBundle("file.rsyncUpload.inProgressMessage.summary"),
                        BundleUtil.getStringFromBundle("file.rsyncUpload.inProgressMessage.details"));
                lockedDueToDcmUpload = true;
            }
            if (dataset.isLockedFor(DatasetLock.Reason.GlobusUpload)) {
                JH.addMessage(FacesMessage.SEVERITY_WARN, BundleUtil.getStringFromBundle("file.rsyncUpload.inProgressMessage.summary"),
                        BundleUtil.getStringFromBundle("file.rsyncUpload.inProgressMessage.details"));
            }
            //This is a hack to remove dataset locks for File PID registration if
            //the dataset is released
            //in testing we had cases where datasets with 1000 files were remaining locked after being published successfully
            /*if(dataset.getLatestVersion().isReleased() && dataset.isLockedFor(DatasetLock.Reason.finalizePublication)){
                datasetService.removeDatasetLocks(dataset.getId(), DatasetLock.Reason.finalizePublication);
            }*/
            if (dataset.isLockedFor(DatasetLock.Reason.finalizePublication)) {
                // "finalizePublication" lock is used to lock the dataset while
                // the FinalizeDatasetPublicationCommand is running asynchronously.
                // the tasks currently performed by the command are the  pid registration
                // for files and (or) physical file validation (either or both
                // of these two can be disabled via database settings). More
                // such asynchronous processing tasks may be added in the future.
                JH.addMessage(FacesMessage.SEVERITY_WARN, BundleUtil.getStringFromBundle("dataset.publish.workflow.message"),
                        BundleUtil.getStringFromBundle("dataset.pidRegister.workflow.inprogress"));
            }
            if (dataset.isLockedFor(DatasetLock.Reason.FileValidationFailed)) {
                // the dataset is locked, because one or more datafiles in it
                // failed validation during an attempt to publish it.
                JH.addMessage(FacesMessage.SEVERITY_ERROR, BundleUtil.getStringFromBundle("dataset.publish.file.validation.error.message"),
                        BundleUtil.getStringFromBundle("dataset.publish.file.validation.error.contactSupport"));
            }
            if (dataset.isLockedFor(DatasetLock.Reason.EditInProgress)) {
                JH.addMessage(FacesMessage.SEVERITY_WARN, BundleUtil.getStringFromBundle("dataset.locked.editInProgress.message"),
                        BundleUtil.getStringFromBundle("dataset.locked.editInProgress.message.details", Arrays.asList(BrandingUtil.getSupportTeamName(null))));
            }
        }

        if (dataset.isLockedFor(DatasetLock.Reason.Ingest)) {
            JH.addMessage(FacesMessage.SEVERITY_WARN, BundleUtil.getStringFromBundle("dataset.locked.message"),
                    BundleUtil.getStringFromBundle("dataset.locked.ingest.message"));
            lockedDueToIngestVar = true;
        }

        // With DataCite, we try to reserve the DOI when the dataset is created. Sometimes this
        // fails because DataCite is down. We show the message below to set expectations that the
        // "Publish" button won't work until the DOI has been reserved using the "Reserve PID" API.
        if (settingsWrapper.isDataCiteInstallation() && dataset.getGlobalIdCreateTime() == null && editMode != EditMode.CREATE) {
            JH.addMessage(FacesMessage.SEVERITY_WARN, BundleUtil.getStringFromBundle("dataset.locked.pidNotReserved.message"),
                    BundleUtil.getStringFromBundle("dataset.locked.pidNotReserved.message.details"));
        }

    }

    private Boolean fileTreeViewRequired = null;

    public boolean isFileTreeViewRequired() {
        if (fileTreeViewRequired == null) {
            fileTreeViewRequired = workingVersion.getFileMetadatas().size() > 1
                    && datafileService.isFoldersMetadataPresentInVersion(workingVersion);
        }
        return fileTreeViewRequired;
    }

    public enum FileDisplayStyle {

        TABLE, TREE
    };

    private FileDisplayStyle fileDisplayMode = FileDisplayStyle.TABLE;

    public String getFileDisplayMode() {
        return fileDisplayMode.equals(FileDisplayStyle.TABLE) ? "Table" : "Tree";
    }

    public void setFileDisplayMode(String fileDisplayMode) {
        if ("Table".equals(fileDisplayMode)) {
            this.fileDisplayMode = FileDisplayStyle.TABLE;
        } else {
            this.fileDisplayMode = FileDisplayStyle.TREE;
        }
    }

    public boolean isFileDisplayTable() {
        return fileDisplayMode == FileDisplayStyle.TABLE;
    }

    public void toggleFileDisplayMode() {
        if (fileDisplayMode == FileDisplayStyle.TABLE) {
            fileDisplayMode = FileDisplayStyle.TREE;
        } else {
            fileDisplayMode = FileDisplayStyle.TABLE;
        }
    }
    public boolean isFileDisplayTree() {
        return fileDisplayMode == FileDisplayStyle.TREE;
    }

    private TreeNode filesTreeRoot = null;

    public TreeNode getFilesTreeRoot() {
        if (filesTreeRoot == null) {
            initFilesTree();
        }
        return filesTreeRoot;
    }

    private void initFilesTree() {
        filesTreeRoot = createFolderTreeNode("root", null);
        TreeNode currentNode = filesTreeRoot;
        // this is a temporary map, that we keep while we are building
        // the tree - in order to have direct access to the ancestor tree
        // nodes that have already been created:
        Map<String, TreeNode> folderMap = new HashMap<>();
        boolean expandFolders = true;

        for ( FileMetadata fileMetadata :workingVersion.getFileMetadatasSortedByLabelAndFolder()) {
            String folder = fileMetadata.getDirectoryLabel();

            logger.fine("current folder: "+folder+"; current label: "+fileMetadata.getLabel());

            if (StringUtil.isEmpty(folder)) {
                filesTreeRoot.getChildren().add(createFileTreeNode(fileMetadata, filesTreeRoot));
            } else {
                if (folderMap.containsKey(folder)) {
                    // We have already created this node; and since all the FileMetadatas
                    // are sorted by folder-then-label, it is safe to assume this is
                    // still the "current node":
                    currentNode.getChildren().add(createFileTreeNode(fileMetadata, currentNode));
                } else {
                    // no node for this folder yet - need to create!

                    String[] subfolders = folder.split("/");
                    int level = 0;
                    currentNode = filesTreeRoot;

                    while (level < subfolders.length) {
                        String folderPath = subfolders[0];
                        for (int i = 1; i < level + 1; i++) {
                            folderPath = folderPath.concat("/").concat(subfolders[i]);
                        }

                        if (folderMap.containsKey(folderPath)) {
                            // jump directly to that ancestor folder node:
                            currentNode = folderMap.get(folderPath);
                        } else {
                            // create a new folder node:
                            currentNode = createFolderTreeNode(subfolders[level], currentNode);
                            folderMap.put(folderPath, currentNode);
                            // all the folders, except for the top-level root node
                            // are collapsed by default:
                            currentNode.setExpanded(expandFolders);

                        }
                        level++;
                    }
                    currentNode.getChildren().add(createFileTreeNode(fileMetadata, currentNode));
                    // As soon as we reach the first folder containing files, we want
                    // to have all the other folders collapsed by default:
                    if (expandFolders) {
                        expandFolders = false;
                    }
                }
            }
        }

        folderMap = null;

    }

    private DefaultTreeNode createFolderTreeNode(String name, TreeNode parent) {
        // For a tree node representing a folder, we use its name, as a String,
        // as the node data payload. (meaning, in the xhtml the folder name can
        // be shown as simply "#{node}".
        // If we ever want to have more information shown for folders in the
        // tree view (for example, we could show the number of files and sub-folders
        // in each folder next to the name), we will have to define a custom class
        // and use it instead of the string in the DefaultTreeNode constructor
        // below:
        DefaultTreeNode folderNode = new DefaultTreeNode(name, parent);
        return folderNode;
    }

    private DefaultTreeNode createFileTreeNode(FileMetadata fileMetadata, TreeNode parent) {
        // For a tree node representing a DataFile, we pack the entire FileMetadata
        // object into the node, as its "data" payload.
        // Note that we are using a custom node type ("customFileNode"), defined
        // in the page xhtml.
        // If we ever want to have customized nodes that display different types
        // of information for different types of files (tab. files would be a
        // natural case), more custom nodes could be defined.

        DefaultTreeNode fileNode = new DefaultTreeNode("customFileNode", fileMetadata, parent);

        return fileNode;
    }

    public boolean isHasTabular() {
        return hasTabular;
    }

    public boolean isVersionHasTabular() {
        return versionHasTabular;
    }

    public boolean isReadOnly() {
        return readOnly;
    }

    private void resetVersionUI() {

        datasetVersionUI = datasetVersionUI.initDatasetVersionUI(workingVersion, true);
        if (isSessionUserAuthenticated()) {
            AuthenticatedUser au = (AuthenticatedUser) session.getUser();

            //On create set pre-populated fields
            for (DatasetField dsf : dataset.getEditVersion().getDatasetFields()) {
                if (dsf.getDatasetFieldType().getName().equals(DatasetFieldConstant.depositor) && dsf.isEmpty()) {
                    dsf.getDatasetFieldValues().get(0).setValue(au.getLastName() + ", " + au.getFirstName());
                }
                if (dsf.getDatasetFieldType().getName().equals(DatasetFieldConstant.dateOfDeposit) && dsf.isEmpty()) {
                    dsf.getDatasetFieldValues().get(0).setValue(new SimpleDateFormat("yyyy-MM-dd").format(new Timestamp(new Date().getTime())));
                }

                if (dsf.getDatasetFieldType().getName().equals(DatasetFieldConstant.datasetContact) && dsf.isEmpty()) {
                    for (DatasetFieldCompoundValue contactValue : dsf.getDatasetFieldCompoundValues()) {
                        for (DatasetField subField : contactValue.getChildDatasetFields()) {
                            if (subField.getDatasetFieldType().getName().equals(DatasetFieldConstant.datasetContactName)) {
                                subField.getDatasetFieldValues().get(0).setValue(au.getLastName() + ", " + au.getFirstName());
                            }
                            if (subField.getDatasetFieldType().getName().equals(DatasetFieldConstant.datasetContactAffiliation)) {
                                subField.getDatasetFieldValues().get(0).setValue(au.getAffiliation());
                            }
                            if (subField.getDatasetFieldType().getName().equals(DatasetFieldConstant.datasetContactEmail)) {
                                subField.getDatasetFieldValues().get(0).setValue(au.getEmail());
                            }
                        }
                    }
                }

                String creatorOrcidId = au.getOrcidId();
                if (dsf.getDatasetFieldType().getName().equals(DatasetFieldConstant.author) && dsf.isEmpty()) {
                    for (DatasetFieldCompoundValue authorValue : dsf.getDatasetFieldCompoundValues()) {
                        for (DatasetField subField : authorValue.getChildDatasetFields()) {
                            if (subField.getDatasetFieldType().getName().equals(DatasetFieldConstant.authorName)) {
                                subField.getDatasetFieldValues().get(0).setValue(au.getLastName() + ", " + au.getFirstName());
                            }
                            if (subField.getDatasetFieldType().getName().equals(DatasetFieldConstant.authorAffiliation)) {
                                subField.getDatasetFieldValues().get(0).setValue(au.getAffiliation());
                            }
                            if (creatorOrcidId != null) {
                                if (subField.getDatasetFieldType().getName().equals(DatasetFieldConstant.authorIdValue)) {
                                    subField.getDatasetFieldValues().get(0).setValue(creatorOrcidId);
                                }
                                if (subField.getDatasetFieldType().getName().equals(DatasetFieldConstant.authorIdType)) {
                                   DatasetFieldType authorIdTypeDatasetField = fieldService.findByName(DatasetFieldConstant.authorIdType);
                                   subField.setSingleControlledVocabularyValue(fieldService.findControlledVocabularyValueByDatasetFieldTypeAndStrValue(authorIdTypeDatasetField, "ORCID", true));
                                }
                            }
                        }
                    }
                }
            }
        }
    }


    private void refreshSelectedFiles(List<FileMetadata> filesToRefresh){
        if (readOnly) {
            dataset = datasetService.find(dataset.getId());
        }
        String termsOfAccess = workingVersion.getTermsOfUseAndAccess().getTermsOfAccess();
        boolean requestAccess = workingVersion.getTermsOfUseAndAccess().isFileAccessRequest();
        workingVersion = dataset.getEditVersion();
        workingVersion.getTermsOfUseAndAccess().setTermsOfAccess(termsOfAccess);
        workingVersion.getTermsOfUseAndAccess().setFileAccessRequest(requestAccess);
        List <FileMetadata> newSelectedFiles = new ArrayList<>();
        for (FileMetadata fmd : filesToRefresh){
            for (FileMetadata fmdn: workingVersion.getFileMetadatas()){
                if (fmd.getDataFile().equals(fmdn.getDataFile())){
                    newSelectedFiles.add(fmdn);
                }
            }
        }

        filesToRefresh.clear();
        for (FileMetadata fmdn : newSelectedFiles ){
            filesToRefresh.add(fmdn);
        }
        readOnly = false;
    }

    private Integer chunkSize = 25;

    public Integer getChunkSize() {
        return chunkSize;
    }

    public void setChunkSize(Integer chunkSize) {
        this.chunkSize = chunkSize;
    }

    public void viewAllButtonPress(){
        setChunkSize(fileMetadatasSearch.size());
    }

     private int activeTabIndex;

    public int getActiveTabIndex() {
        return activeTabIndex;
    }

    public void setActiveTabIndex(int activeTabIndex) {
        this.activeTabIndex = activeTabIndex;
    }

    public void tabChanged(TabChangeEvent event) {
        TabView tv = (TabView) event.getComponent();
        this.activeTabIndex = tv.getActiveIndex();
        if (this.activeTabIndex == 3) {
            setVersionTabList(resetVersionTabList());
            setReleasedVersionTabList(resetReleasedVersionTabList());
        } else {
            releasedVersionTabList = new ArrayList<>();
            versionTabList = new ArrayList<>();
            if(this.activeTabIndex == 0) {
                 init();
            }
        }
    }

    public void edit(EditMode editMode) {
        this.editMode = editMode;
        if (this.readOnly) {
            dataset = datasetService.find(dataset.getId());
        }
        workingVersion = dataset.getEditVersion();
        clone = workingVersion.cloneDatasetVersion();
        if (editMode == EditMode.INFO) {
            // ?
        } else if (editMode == EditMode.FILE) {
            // JH.addMessage(FacesMessage.SEVERITY_INFO, BundleUtil.getStringFromBundle("dataset.message.editFiles"));
            // FacesContext.getCurrentInstance().addMessage(null, new FacesMessage(FacesMessage.SEVERITY_INFO, "Upload + Edit Dataset Files", " - You can drag and drop your files from your desktop, directly into the upload widget."));
        } else if (editMode.equals(EditMode.METADATA)) {
            datasetVersionUI = datasetVersionUI.initDatasetVersionUI(workingVersion, true);
            updateDatasetFieldInputLevels();
            JH.addMessage(FacesMessage.SEVERITY_INFO, BundleUtil.getStringFromBundle("dataset.message.editMetadata.label"), BundleUtil.getStringFromBundle("dataset.message.editMetadata.message"));
            //FacesContext.getCurrentInstance().addMessage(null, new FacesMessage(FacesMessage.SEVERITY_INFO, "Edit Dataset Metadata", " - Add more metadata about your dataset to help others easily find it."));
        } else if (editMode.equals(EditMode.LICENSE)){
            JH.addMessage(FacesMessage.SEVERITY_INFO, BundleUtil.getStringFromBundle("dataset.message.editTerms.label"), BundleUtil.getStringFromBundle("dataset.message.editTerms.message"));
            //FacesContext.getCurrentInstance().addMessage(null, new FacesMessage(FacesMessage.SEVERITY_INFO, "Edit Dataset License and Terms", " - Update your dataset's license and terms of use."));
        }
        this.readOnly = false;
    }

    public String sendBackToContributor() {
        try {
            //FIXME - Get Return Comment from sendBackToContributor popup
            Command<Dataset> cmd = new ReturnDatasetToAuthorCommand(dvRequestService.getDataverseRequest(), dataset, "");
            dataset = commandEngine.submit(cmd);
            JsfHelper.addSuccessMessage(BundleUtil.getStringFromBundle("dataset.reject.success"));
        } catch (CommandException ex) {
            String message = ex.getMessage();
            logger.log(Level.SEVERE, "sendBackToContributor: {0}", message);
            JsfHelper.addErrorMessage(BundleUtil.getStringFromBundle("dataset.reject.failure", Collections.singletonList(message)));
        }

        /*
         The notifications below are redundant, since the ReturnDatasetToAuthorCommand
         sends them already. - L.A. Sep. 7 2017

        List<AuthenticatedUser> authUsers = permissionService.getUsersWithPermissionOn(Permission.PublishDataset, dataset);
        List<AuthenticatedUser> editUsers = permissionService.getUsersWithPermissionOn(Permission.EditDataset, dataset);

        editUsers.removeAll(authUsers);
        new HashSet<>(editUsers).forEach( au ->
            userNotificationService.sendNotification(au, new Timestamp(new Date().getTime()),
                                                     UserNotification.Type.RETURNEDDS, dataset.getLatestVersion().getId())
        );
        */

        //FacesMessage message = new FacesMessage(FacesMessage.SEVERITY_INFO, "DatasetSubmitted", "This dataset has been sent back to the contributor.");
        //FacesContext.getCurrentInstance().addMessage(null, message);
        return  returnToLatestVersion();
    }

    public String submitDataset() {
        try {
            Command<Dataset> cmd = new SubmitDatasetForReviewCommand( dvRequestService.getDataverseRequest(), dataset);
            dataset = commandEngine.submit(cmd);
            //JsfHelper.addSuccessMessage(BundleUtil.getStringFromBundle("dataset.submit.success"));
        } catch (CommandException ex) {
            String message = ex.getMessage();
            logger.log(Level.SEVERE, "submitDataset: {0}", message);
            JsfHelper.addErrorMessage(BundleUtil.getStringFromBundle("dataset.submit.failure", Collections.singletonList(message)));
        }
        return returnToLatestVersion();
    }

    public String releaseParentDVAndDataset(){
        releaseParentDV();
        return releaseDataset(false);
    }

    public String releaseDataset() {
        if(!dataset.getOwner().isReleased()){
            releaseParentDV();
        }
        if(publishDatasetPopup()|| publishBothPopup() || !dataset.getLatestVersion().isMinorUpdate()){
            return releaseDataset(false);
        }
        switch (releaseRadio) {
            case 1:
                return releaseDataset(true);
            case 2:
                return releaseDataset(false);
            case 3:
                return updateCurrentVersion();
            default:
                return "Invalid Choice";
        }
    }

    private void releaseParentDV(){
        if (session.getUser() instanceof AuthenticatedUser) {
            PublishDataverseCommand cmd = new PublishDataverseCommand(dvRequestService.getDataverseRequest(), dataset.getOwner());
            try {
                commandEngine.submit(cmd);
                JsfHelper.addSuccessMessage(BundleUtil.getStringFromBundle("dataverse.publish.success"));

            } catch (CommandException ex) {
                logger.log(Level.SEVERE, "Unexpected Exception calling  publish dataverse command", ex);
                JsfHelper.addErrorMessage(BundleUtil.getStringFromBundle("dataverse.publish.failure"));

            }
        } else {
            FacesMessage message = new FacesMessage(FacesMessage.SEVERITY_INFO, BundleUtil.getStringFromBundle("dataverse.notreleased")  ,BundleUtil.getStringFromBundle( "dataverse.release.authenticatedUsersOnly"));
            FacesContext.getCurrentInstance().addMessage(null, message);
        }

    }

    public String deaccessionVersions() {
        Command<DatasetVersion> cmd;
        try {
            if (selectedDeaccessionVersions == null) {
                for (DatasetVersion dv : this.dataset.getVersions()) {
                    if (dv.isReleased()) {
                        DatasetVersion deaccession = datasetVersionService.find(dv.getId());
                        cmd = new DeaccessionDatasetVersionCommand(dvRequestService.getDataverseRequest(), setDatasetVersionDeaccessionReasonAndURL(deaccession), true);
                        DatasetVersion datasetv = commandEngine.submit(cmd);
                    }
                }
            } else {
                for (DatasetVersion dv : selectedDeaccessionVersions) {
                    DatasetVersion deaccession = datasetVersionService.find(dv.getId());
                    cmd = new DeaccessionDatasetVersionCommand(dvRequestService.getDataverseRequest(), setDatasetVersionDeaccessionReasonAndURL(deaccession), false);
                    DatasetVersion datasetv = commandEngine.submit(cmd);
                }
            }
        } catch (CommandException ex) {
            logger.severe(ex.getMessage());
            JH.addMessage(FacesMessage.SEVERITY_FATAL, BundleUtil.getStringFromBundle("dataset.message.deaccessionFailure"));
        }
        setRenderDeaccessionPopup(false);
        JsfHelper.addSuccessMessage(BundleUtil.getStringFromBundle("datasetVersion.message.deaccessionSuccess"));
        return returnToDatasetOnly();
    }

    private DatasetVersion setDatasetVersionDeaccessionReasonAndURL(DatasetVersion dvIn) {
        int deaccessionReasonCode = getDeaccessionReasonRadio();
        String deacessionReasonDetail = getDeaccessionReasonText() != null ? ( getDeaccessionReasonText()).trim() : "";
        switch (deaccessionReasonCode) {
            case 1:
                dvIn.setVersionNote(BundleUtil.getStringFromBundle("file.deaccessionDialog.reason.selectItem.identifiable") );
                break;
            case 2:
                dvIn.setVersionNote(BundleUtil.getStringFromBundle("file.deaccessionDialog.reason.selectItem.beRetracted") );
                break;
            case 3:
                dvIn.setVersionNote(BundleUtil.getStringFromBundle("file.deaccessionDialog.reason.selectItem.beTransferred") );
                break;
            case 4:
                dvIn.setVersionNote(BundleUtil.getStringFromBundle("file.deaccessionDialog.reason.selectItem.IRB"));
                break;
            case 5:
                dvIn.setVersionNote(BundleUtil.getStringFromBundle("file.deaccessionDialog.reason.selectItem.legalIssue"));
                break;
            case 6:
                dvIn.setVersionNote(BundleUtil.getStringFromBundle("file.deaccessionDialog.reason.selectItem.notValid"));
                break;
            case 7:
                break;
        }
        if (!deacessionReasonDetail.isEmpty()){
            if (!StringUtil.isEmpty(dvIn.getVersionNote())){
                dvIn.setVersionNote(dvIn.getVersionNote() + " " + deacessionReasonDetail);
            } else {
                dvIn.setVersionNote(deacessionReasonDetail);
            }
        }

        dvIn.setArchiveNote(getDeaccessionForwardURLFor());
        return dvIn;
    }

    private String releaseDataset(boolean minor) {
        if (session.getUser() instanceof AuthenticatedUser) {
            try {
                final PublishDatasetResult result = commandEngine.submit(
                    new PublishDatasetCommand(dataset, dvRequestService.getDataverseRequest(), minor)
                );
                dataset = result.getDataset();
                // Sucessfully executing PublishDatasetCommand does not guarantee that the dataset
                // has been published. If a publishing workflow is configured, this may have sent the
                // dataset into a workflow limbo, potentially waiting for a third party system to complete
                // the process. So it may be premature to show the "success" message at this point.

                if ( result.isCompleted() ) {
                    JsfHelper.addSuccessMessage(BundleUtil.getStringFromBundle("dataset.message.publishSuccess"));
                } else {
                    JH.addMessage(FacesMessage.SEVERITY_WARN, BundleUtil.getStringFromBundle("dataset.locked.message"), BundleUtil.getStringFromBundle("dataset.locked.message.details"));
                }

            } catch (CommandException ex) {
                Dataset testDs = datasetService.find(dataset.getId());
                if (testDs != null && !testDs.isLockedFor(DatasetLock.Reason.FileValidationFailed)) {
                    // If the dataset could not be published because it has failed
                    // physical file validation, the messaging will be handled via
                    // the lock info system.
                    JsfHelper.addErrorMessage(ex.getLocalizedMessage());
                }
                logger.severe(ex.getMessage());
            }

        } else {
            JsfHelper.addErrorMessage(BundleUtil.getStringFromBundle("dataset.message.only.authenticatedUsers"));
        }
        return returnToDraftVersion();
    }

    @Deprecated
    public String registerDataset() {
        try {
            UpdateDatasetVersionCommand cmd = new UpdateDatasetVersionCommand(dataset, dvRequestService.getDataverseRequest());
            cmd.setValidateLenient(true);
            dataset = commandEngine.submit(cmd);
        } catch (CommandException ex) {
            FacesContext.getCurrentInstance().addMessage(null, new FacesMessage(FacesMessage.SEVERITY_WARN,BundleUtil.getStringFromBundle( "dataset.registration.failed"), " - " + ex.toString()));
            logger.severe(ex.getMessage());
        }
        FacesMessage message = new FacesMessage(FacesMessage.SEVERITY_INFO, BundleUtil.getStringFromBundle("dataset.registered"), BundleUtil.getStringFromBundle("dataset.registered.msg"));
        FacesContext.getCurrentInstance().addMessage(null, message);
        return returnToDatasetOnly();
    }

    public String updateCurrentVersion() {
        /*
         * Note: The code here mirrors that in the
         * edu.harvard.iq.dataverse.api.Datasets:publishDataset method (case
         * "updatecurrent"). Any changes to the core logic (i.e. beyond updating the
         * messaging about results) should be applied to the code there as well.
         */
        String errorMsg = null;
        String successMsg = BundleUtil.getStringFromBundle("datasetversion.update.success");
        try {
            CuratePublishedDatasetVersionCommand cmd = new CuratePublishedDatasetVersionCommand(dataset, dvRequestService.getDataverseRequest());
            dataset = commandEngine.submit(cmd);
            // If configured, and currently published version is archived, try to update archive copy as well
            DatasetVersion updateVersion = dataset.getLatestVersion();
            if (updateVersion.getArchivalCopyLocation() != null) {
                String className = settingsService.get(SettingsServiceBean.Key.ArchiverClassName.toString());
                AbstractSubmitToArchiveCommand archiveCommand = ArchiverUtil.createSubmitToArchiveCommand(className, dvRequestService.getDataverseRequest(), updateVersion);
                if (archiveCommand != null) {
                    // Delete the record of any existing copy since it is now out of date/incorrect
                    updateVersion.setArchivalCopyLocation(null);
                    /*
                     * Then try to generate and submit an archival copy. Note that running this
                     * command within the CuratePublishedDatasetVersionCommand was causing an error:
                     * "The attribute [id] of class
                     * [edu.harvard.iq.dataverse.DatasetFieldCompoundValue] is mapped to a primary
                     * key column in the database. Updates are not allowed." To avoid that, and to
                     * simplify reporting back to the GUI whether this optional step succeeded, I've
                     * pulled this out as a separate submit().
                     */
                    try {
                        updateVersion = commandEngine.submit(archiveCommand);
                        if (updateVersion.getArchivalCopyLocation() != null) {
                            successMsg = BundleUtil.getStringFromBundle("datasetversion.update.archive.success");
                        } else {
                            errorMsg = BundleUtil.getStringFromBundle("datasetversion.update.archive.failure");
                        }
                    } catch (CommandException ex) {
                        errorMsg = BundleUtil.getStringFromBundle("datasetversion.update.archive.failure") + " - " + ex.toString();
                        logger.severe(ex.getMessage());
                    }
                }
            }
        } catch (CommandException ex) {
            errorMsg = BundleUtil.getStringFromBundle("datasetversion.update.failure") + " - " + ex.toString();
            logger.severe(ex.getMessage());
        }
        if (errorMsg != null) {
            JsfHelper.addErrorMessage(errorMsg);
        } else {
            JsfHelper.addSuccessMessage(successMsg);
        }
        return returnToDatasetOnly();
    }


    public void refresh(ActionEvent e) {
        refresh();
    }

    public String refresh() {
        logger.fine("refreshing");

        //dataset = datasetService.find(dataset.getId());
        dataset = null;

        logger.fine("refreshing working version");

        DatasetVersionServiceBean.RetrieveDatasetVersionResponse retrieveDatasetVersionResponse = null;

        if (persistentId != null) {
            //retrieveDatasetVersionResponse = datasetVersionService.retrieveDatasetVersionByPersistentId(persistentId, version);
            dataset = datasetService.findByGlobalId(persistentId);
            retrieveDatasetVersionResponse = datasetVersionService.selectRequestedVersion(dataset.getVersions(), version);
        } else if (versionId != null) {
            retrieveDatasetVersionResponse = datasetVersionService.retrieveDatasetVersionByVersionId(versionId);
        } else if (dataset.getId() != null) {
            //retrieveDatasetVersionResponse = datasetVersionService.retrieveDatasetVersionById(dataset.getId(), version);
            dataset = datasetService.find(dataset.getId());
            retrieveDatasetVersionResponse = datasetVersionService.selectRequestedVersion(dataset.getVersions(), version);
        }

        if (retrieveDatasetVersionResponse == null) {
            // TODO:
            // should probably redirect to the 404 page, if we can't find
            // this version anymore.
            // -- L.A. 4.2.3
            return "";
        }
        this.workingVersion = retrieveDatasetVersionResponse.getDatasetVersion();

        if (this.workingVersion == null) {
            // TODO:
            // same as the above

            return "";
        }

        if (dataset == null) {
            // this would be the case if we were retrieving the version by
            // the versionId, above.
            this.dataset = this.workingVersion.getDataset();
        }

        if (readOnly) {
            AuthenticatedUser au = session.getUser() instanceof AuthenticatedUser ? (AuthenticatedUser) session.getUser() : null;
            datafileService.findFileMetadataOptimizedExperimental(dataset, workingVersion, au);
        }

        fileMetadatasSearch = selectFileMetadatasForDisplay();

        displayCitation = dataset.getCitation(true, workingVersion);
        stateChanged = false;

        if (lockedDueToIngestVar != null && lockedDueToIngestVar) {
            //we need to add a redirect here to disply the explore buttons as needed
            //as well as the ingest success message
            //SEK 12/20/2019 - since we are ingesting a file we know that there is a current draft version
            lockedDueToIngestVar = null;
            if (canViewUnpublishedDataset()) {
                return "/dataset.xhtml?persistentId=" + dataset.getGlobalIdString() + "&showIngestSuccess=true&version=DRAFT&faces-redirect=true";
            } else {
                return "/dataset.xhtml?persistentId=" + dataset.getGlobalIdString() + "&showIngestSuccess=true&faces-redirect=true";
            }
        }

        displayWorkflowComments();

        return "";
    }

    public String deleteDataset() {

        DestroyDatasetCommand cmd;
        boolean deleteCommandSuccess = false;
        Map<Long,String> deleteStorageLocations = datafileService.getPhysicalFilesToDelete(dataset);

        try {
            cmd = new DestroyDatasetCommand(dataset, dvRequestService.getDataverseRequest());
            commandEngine.submit(cmd);
            deleteCommandSuccess = true;
            /* - need to figure out what to do
             Update notification in Delete Dataset Method
             for (UserNotification und : userNotificationService.findByDvObject(dataset.getId())){
             userNotificationService.delete(und);
             } */
        } catch (CommandException ex) {
            JH.addMessage(FacesMessage.SEVERITY_FATAL, BundleUtil.getStringFromBundle("dataset.message.deleteFailure"));
            logger.severe(ex.getMessage());
        }

        if (deleteCommandSuccess) {
            datafileService.finalizeFileDeletes(deleteStorageLocations);
            JsfHelper.addSuccessMessage(BundleUtil.getStringFromBundle("dataset.message.deleteSuccess"));
        }

        return "/dataverse.xhtml?alias=" + dataset.getOwner().getAlias() + "&faces-redirect=true";
    }

    public String editFileMetadata(){
        // If there are no files selected, return an empty string - which
        // means, do nothing, don't redirect anywhere, stay on this page.
        // The dialogue telling the user to select at least one file will
        // be shown to them by an onclick javascript method attached to the
        // filemetadata edit button on the page.
        // -- L.A. 4.2.1
        if (this.selectedFiles == null || this.selectedFiles.size() < 1) {
            return "";
        }
        return "/editdatafiles.xhtml?selectedFileIds=" + getSelectedFilesIdsString() + "&datasetId=" + dataset.getId() +"&faces-redirect=true";
    }

    public String deleteDatasetVersion() {
        DeleteDatasetVersionCommand cmd;

        Map<Long, String> deleteStorageLocations = datafileService.getPhysicalFilesToDelete(dataset.getLatestVersion());
        boolean deleteCommandSuccess = false;
        try {
            cmd = new DeleteDatasetVersionCommand(dvRequestService.getDataverseRequest(), dataset);
            commandEngine.submit(cmd);
            JsfHelper.addSuccessMessage(BundleUtil.getStringFromBundle("datasetVersion.message.deleteSuccess"));
            deleteCommandSuccess = true;
        } catch (CommandException ex) {
            JH.addMessage(FacesMessage.SEVERITY_FATAL, BundleUtil.getStringFromBundle("dataset.message.deleteFailure"));
            logger.severe(ex.getMessage());
        }

        if (deleteCommandSuccess && !deleteStorageLocations.isEmpty()) {
            datafileService.finalizeFileDeletes(deleteStorageLocations);
        }

        return returnToDatasetOnly();
    }

    private List<FileMetadata> selectedFiles = new ArrayList<>();

    public List<FileMetadata> getSelectedFiles() {
        return selectedFiles;
    }

    public void setSelectedFiles(List<FileMetadata> selectedFiles) {
        this.selectedFiles = selectedFiles;
    }

    private Dataverse selectedDataverseForLinking;

    public Dataverse getSelectedDataverseForLinking() {
        return selectedDataverseForLinking;
    }

    public void setSelectedDataverseForLinking(Dataverse sdvfl) {
        this.selectedDataverseForLinking = sdvfl;
    }

    private List<FileMetadata> selectedRestrictedFiles; // = new ArrayList<>();

    public List<FileMetadata> getSelectedRestrictedFiles() {
        return selectedRestrictedFiles;
    }

    public void setSelectedRestrictedFiles(List<FileMetadata> selectedRestrictedFiles) {
        this.selectedRestrictedFiles = selectedRestrictedFiles;
    }

    private List<FileMetadata> selectedUnrestrictedFiles; // = new ArrayList<>();

    public List<FileMetadata> getSelectedUnrestrictedFiles() {
        return selectedUnrestrictedFiles;
    }

    public void setSelectedUnrestrictedFiles(List<FileMetadata> selectedUnrestrictedFiles) {
        this.selectedUnrestrictedFiles = selectedUnrestrictedFiles;
    }

    private List<FileMetadata> selectedDownloadableFiles;

    public List<FileMetadata> getSelectedDownloadableFiles() {
        return selectedDownloadableFiles;
    }

    public void setSelectedDownloadableFiles(List<FileMetadata> selectedDownloadableFiles) {
        this.selectedDownloadableFiles = selectedDownloadableFiles;
    }

    private List<FileMetadata> selectedNonDownloadableFiles;

    public List<FileMetadata> getSelectedNonDownloadableFiles() {
        return selectedNonDownloadableFiles;
    }

    public void setSelectedNonDownloadableFiles(List<FileMetadata> selectedNonDownloadableFiles) {
        this.selectedNonDownloadableFiles = selectedNonDownloadableFiles;
    }

    public String getSizeOfDataset() {
        return DatasetUtil.getDownloadSize(workingVersion, false);
    }

    private boolean tooLargeToDownload;
    private boolean tooLargeToDownloadArchival;
    private boolean tooLargeToDownloadOriginal;

    public boolean isTooLargeToDownloadOriginal() {
        return tooLargeToDownloadOriginal;
    }

    public void setTooLargeToDownloadOriginal(boolean tooLargeToDownloadOriginal) {
        this.tooLargeToDownloadOriginal = tooLargeToDownloadOriginal;
    }

    public boolean isTooLargeToDownloadArchival() {
        return tooLargeToDownloadArchival;
    }

    public void setTooLargeToDownloadArchival(boolean tooLargeToDownloadArchival) {
        this.tooLargeToDownloadArchival = tooLargeToDownloadArchival;
    }

    public boolean isTooLargeToDownload() {
        return tooLargeToDownload;
    }

    public void setTooLargeToDownload(boolean tooLargeToDownload) {
        this.tooLargeToDownload = tooLargeToDownload;
    }

    public Long getSizeOfDatasetNumeric() {
        if (this.hasTabular){
            return Math.min(getSizeOfDatasetOrigNumeric(), getSizeOfDatasetArchivalNumeric());
        }
        return getSizeOfDatasetOrigNumeric();
    }

    public Long getSizeOfDatasetOrigNumeric() {
        return DatasetUtil.getDownloadSizeNumeric(workingVersion, true);
    }

    public Long getSizeOfDatasetArchivalNumeric() {
        return DatasetUtil.getDownloadSizeNumeric(workingVersion, false);
    }

    public String getSizeOfSelectedAsString(){
        return FileSizeChecker.bytesToHumanReadable(getSizeOfSelectedOrigNumeric());
    }

    public String getSizeOfSelectedMaxAsString(){
        return FileSizeChecker.bytesToHumanReadable(Math.max(getSizeOfSelectedOrigNumeric(), getSizeOfSelectedArchivalNumeric()) );
    }

    public String getZipDownloadLimitAsString(){
        return FileSizeChecker.bytesToHumanReadable(settingsWrapper.getZipDownloadLimit());
    }

    public Long getSizeOfSelectedOrigNumeric(){
        return DatasetUtil.getDownloadSizeNumericBySelectedFiles(selectedFiles, true);
    }

    public Long getSizeOfSelectedArchivalNumeric(){
        return DatasetUtil.getDownloadSizeNumericBySelectedFiles(selectedFiles, false);
    }

    public Long getSizeOfSelectedMaxNumeric(){
       return Math.max(getSizeOfSelectedOrigNumeric(), getSizeOfSelectedArchivalNumeric()) ;
    }

    public String getSizeOfDatasetOrig() {
        return DatasetUtil.getDownloadSize(workingVersion, true);
    }


    public void startDownloadAllArchival() {
        this.setSelectedFiles(workingVersion.getFileMetadatas());
        startDownload(false);
    }

    public void startDownloadAllOriginal(){
        this.setSelectedFiles(workingVersion.getFileMetadatas());
        startDownload(true);
    }

    public void startDownloadSelectedArchival() {
        startDownload(false);
    }

    public void startDownloadSelectedOriginal() {
        startDownload(true);
    }

    private void startDownload(boolean downloadOriginal){
        boolean guestbookRequired = isDownloadPopupRequired();
        boolean validate = validateFilesForDownload(guestbookRequired, downloadOriginal);
        if (validate) {
            updateGuestbookResponse(guestbookRequired, downloadOriginal);
            if(!guestbookRequired && !getValidateFilesOutcome().equals("Mixed")){
                startMultipleFileDownload();
            }
        }
    }

    //A string that is used to determine step(s) taken after files are requested for download
    /*
    Values of "Pass"; "FailSize"; "FailEmpty"; "FailRestricted"; "Mixed"; "GuestbookRequired"
    */
    private String validateFilesOutcome;

    public String getValidateFilesOutcome() {
        return validateFilesOutcome;
    }

    public void setValidateFilesOutcome(String validateFilesOutcome) {
        this.validateFilesOutcome = validateFilesOutcome;
    }

    public boolean validateFilesForDownload(boolean guestbookRequired, boolean downloadOriginal) {
        setSelectedDownloadableFiles(new ArrayList<>());
        setSelectedNonDownloadableFiles(new ArrayList<>());
        //assume Pass unless something bad happens
        setValidateFilesOutcome("Pass");
        Long bytes = (long) 0;

        if (this.selectedFiles.isEmpty()) {
            setValidateFilesOutcome("FailEmpty");
            return false;
        }

        for (FileMetadata fmd : this.selectedFiles) {
            if (this.fileDownloadHelper.canDownloadFile(fmd)) {
                getSelectedDownloadableFiles().add(fmd);
                DataFile dataFile = fmd.getDataFile();
                if (downloadOriginal && dataFile.isTabularData()) {
                    bytes += dataFile.getOriginalFileSize() == null ? 0 : dataFile.getOriginalFileSize();
                } else {
                    bytes += dataFile.getFilesize();
                }
            } else {
                getSelectedNonDownloadableFiles().add(fmd);
            }
        }

        //if there are two or more files with a total size
        //over the zip limit post a "too large" popup
        if (bytes > settingsWrapper.getZipDownloadLimit() && selectedDownloadableFiles.size() > 1) {
            setValidateFilesOutcome("FailSize");
            return false;
        }

        // If some of the files were restricted and we had to drop them off the
        // list, and NONE of the files are left on the downloadable list
        // - we show them a "you're out of luck" popup:
        if (getSelectedDownloadableFiles().isEmpty() && !getSelectedNonDownloadableFiles().isEmpty()) {
            setValidateFilesOutcome("FailRestricted");
            return false;
        }

        if (!getSelectedDownloadableFiles().isEmpty() && !getSelectedNonDownloadableFiles().isEmpty()) {
            setValidateFilesOutcome("Mixed");
            return true;
        }

        if (guestbookRequired) {
            setValidateFilesOutcome("GuestbookRequired");
        }

        return true;

    }

    private void updateGuestbookResponse (boolean guestbookRequired, boolean downloadOriginal) {
        // Note that the GuestbookResponse object may still have information from
        // the last download action performed by the user. For example, it may
        // still have the non-null Datafile in it, if the user has just downloaded
        // a single file; or it may still have the format set to "original" -
        // even if that's not what they are trying to do now.
        // So make sure to reset these values:
        guestbookResponse.setDataFile(null);
        guestbookResponse.setSelectedFileIds(getSelectedDownloadableFilesIdsString());
        if (downloadOriginal) {
            guestbookResponse.setFileFormat("original");
        } else {
            guestbookResponse.setFileFormat("");
        }
        guestbookResponse.setDownloadtype("Download");
    }


    private boolean selectAllFiles;

    public boolean isSelectAllFiles() {
        return selectAllFiles;
    }

    public void setSelectAllFiles(boolean selectAllFiles) {
        this.selectAllFiles = selectAllFiles;
        //Reset param in page see #8180
        setValidateFilesOutcome(null);
    }

    public void toggleAllSelected(){
        //This is here so that if the user selects all on the dataset page
        // s/he will get all files on download
        this.selectAllFiles = !this.selectAllFiles;
        //Reset param in page see #8180
        setValidateFilesOutcome(null);

    }


    // helper Method
    public String getSelectedFilesIdsString() {
        String downloadIdString = "";
        for (FileMetadata fmd : this.selectedFiles){
            if (!StringUtil.isEmpty(downloadIdString)) {
                downloadIdString += ",";
            }
            downloadIdString += fmd.getDataFile().getId();
        }
        return downloadIdString;
    }

    // helper Method
    public String getSelectedDownloadableFilesIdsString() {
        String downloadIdString = "";
        for (FileMetadata fmd : this.selectedDownloadableFiles){
            if (!StringUtil.isEmpty(downloadIdString)) {
                downloadIdString += ",";
            }
            downloadIdString += fmd.getDataFile().getId();
        }
        return downloadIdString;
    }


    public void updateFileCounts(){
        setSelectedUnrestrictedFiles(new ArrayList<>());
        setSelectedRestrictedFiles(new ArrayList<>());
        setTabularDataSelected(false);
        for (FileMetadata fmd : this.selectedFiles){
            if(fmd.isRestricted()){
                getSelectedRestrictedFiles().add(fmd);
            } else {
                getSelectedUnrestrictedFiles().add(fmd);
            }
            if(fmd.getDataFile().isTabularData()){
                setTabularDataSelected(true);
            }
        }
    }

    private List<String> getSuccessMessageArguments() {
        List<String> arguments = new ArrayList<>();
        String dataverseString = "";
        arguments.add(StringEscapeUtils.escapeHtml4(dataset.getDisplayName()));
        dataverseString += " <a href=\"/dataverse/" + selectedDataverseForLinking.getAlias() + "\">" + StringEscapeUtils.escapeHtml4(selectedDataverseForLinking.getDisplayName()) + "</a>";
        arguments.add(dataverseString);
        return arguments;
    }


    public void saveLinkingDataverses(ActionEvent evt) {

        if (saveLink(selectedDataverseForLinking)) {
            JsfHelper.addSuccessMessage(BundleUtil.getStringFromBundle("dataset.message.linkSuccess", getSuccessMessageArguments()));
        } else {
            FacesMessage message = new FacesMessage(FacesMessage.SEVERITY_INFO, BundleUtil.getStringFromBundle("dataset.notlinked"), linkingDataverseErrorMessage);
            FacesContext.getCurrentInstance().addMessage(null, message);
        }

    }

    private String linkingDataverseErrorMessage = "";


    public String getLinkingDataverseErrorMessage() {
        return linkingDataverseErrorMessage;
    }

    public void setLinkingDataverseErrorMessage(String linkingDataverseErrorMessage) {
        this.linkingDataverseErrorMessage = linkingDataverseErrorMessage;
    }

    private Boolean saveLink(Dataverse dataverse){
        boolean retVal = true;
        if (readOnly) {
            // Pass a "real", non-readonly dataset the the LinkDatasetCommand:
            dataset = datasetService.find(dataset.getId());
        }
        LinkDatasetCommand cmd = new LinkDatasetCommand(dvRequestService.getDataverseRequest(), dataverse, dataset);
        linkingDataverse = dataverse;
        try {
            commandEngine.submit(cmd);
        } catch (CommandException ex) {
            String msg = "There was a problem linking this dataset to yours: " + ex;
            logger.severe(msg);
            msg = BundleUtil.getStringFromBundle("dataset.notlinked.msg") + ex;
            /**
             * @todo how do we get this message to show up in the GUI?
             */
            linkingDataverseErrorMessage = msg;
            retVal = false;
        }
        return retVal;
    }


    public List<Dataverse> completeLinkingDataverse(String query) {
        dataset = datasetService.find(dataset.getId());
        if (session.getUser().isAuthenticated()) {
            return dataverseService.filterDataversesForLinking(query, dvRequestService.getDataverseRequest(), dataset);
        } else {
            return null;
        }
    }

    public List<Dataverse> completeHostDataverseMenuList(String query) {
        if (session.getUser().isAuthenticated()) {
            return dataverseService.filterDataversesForHosting(query, dvRequestService.getDataverseRequest());
        } else {
            return null;
        }
    }

    public String restrictFiles(boolean restricted) throws CommandException {
        List filesToRestrict = new ArrayList();

        if (fileMetadataForAction != null) {
            filesToRestrict.add(fileMetadataForAction);
        } else {
            filesToRestrict = this.getSelectedFiles();
        }

        restrictFiles(filesToRestrict, restricted);
        return save();
    }

    private void restrictFiles(List<FileMetadata> filesToRestrict, boolean restricted) throws CommandException {

        // todo: this seems to be have been added to get around an optmistic lock; it may be worth investigating
        // if there's a better way to handle
        if (workingVersion.isReleased()) {
            refreshSelectedFiles(filesToRestrict);
        }

        if (restricted) { // get values from access popup
            workingVersion.getTermsOfUseAndAccess().setTermsOfAccess(termsOfAccess);
            workingVersion.getTermsOfUseAndAccess().setFileAccessRequest(fileAccessRequest);
        }


        Command<Void> cmd;
        for (FileMetadata fmd : filesToRestrict) {
            if (restricted  != fmd.isRestricted()) {
                cmd = new RestrictFileCommand(fmd.getDataFile(), dvRequestService.getDataverseRequest(), restricted);
                commandEngine.submit(cmd);
            }
        }
    }

    public boolean hasRestrictedFile() {
        if (workingVersion == null) {
            return false;
        }
        for (FileMetadata fmd : workingVersion.getFileMetadatas()) {
            if (fmd.isRestricted()) {
                return true;
            }
        }
        return false;
    }

    public int getRestrictedFileCount() {
        if (workingVersion == null){
            return 0;
        }
        int restrictedFileCount = 0;
        for (FileMetadata fmd : workingVersion.getFileMetadatas()) {
            if (fmd.isRestricted()) {
                restrictedFileCount++;
            }
        }

        return restrictedFileCount;
    }

    private List<FileMetadata> filesToBeDeleted = new ArrayList<>();

    public String deleteFiles() throws CommandException{
        List filesToDelete = new ArrayList();

        if (fileMetadataForAction != null) {
            filesToDelete.add(fileMetadataForAction);
        } else {
            bulkFileDeleteInProgress = true;
            filesToDelete = this.getSelectedFiles();
        }

        //Remove embargoes that are no longer referenced
        //Identify which ones are involved here
        List<Embargo> orphanedEmbargoes = new ArrayList<Embargo>();
        if (selectedFiles != null && selectedFiles.size() > 0) {
            for (FileMetadata fmd : workingVersion.getFileMetadatas()) {
                for (FileMetadata fm : selectedFiles) {
                    if (fm.getDataFile().equals(fmd.getDataFile()) && !fmd.getDataFile().isReleased()) {
                        Embargo emb = fmd.getDataFile().getEmbargo();
                        if (emb != null) {
                            emb.getDataFiles().remove(fmd.getDataFile());
                            if (emb.getDataFiles().isEmpty()) {
                                orphanedEmbargoes.add(emb);
                            }
                        }
                    }
                }
            }
        }

        deleteFiles(filesToDelete);
        String retVal = save();
        //And delete them only after the dataset is updated
        for(Embargo emb: orphanedEmbargoes) {
            embargoService.deleteById(emb.getId(), ((AuthenticatedUser)session.getUser()).getUserIdentifier());
        }
        return retVal;

    }

    private void deleteFiles(List<FileMetadata> filesToDelete) {
        if (workingVersion.isReleased()) {
            refreshSelectedFiles(filesToDelete);
        }

        for (FileMetadata markedForDelete : filesToDelete) {

            if (markedForDelete.getId() != null) {
                // This FileMetadata has an id, i.e., it exists in the database.
                // We are going to remove this filemetadata from the version:
                dataset.getEditVersion().getFileMetadatas().remove(markedForDelete);
                // But the actual delete will be handled inside the UpdateDatasetCommand
                // (called later on). The list "filesToBeDeleted" is passed to the
                // command as a parameter:
                filesToBeDeleted.add(markedForDelete);
            } else {
                // This FileMetadata does not have an id, meaning it has just been
                // created, and not yet saved in the database. This in turn means this is
                // a freshly created DRAFT version; specifically created because
                // the user is trying to delete a file from an existing published
                // version. This means we are not really *deleting* the file -
                // we are going to keep it in the published version; we are simply
                // going to save a new DRAFT version that does not contain this file.
                // So below we are deleting the metadata from the version; we are
                // NOT adding the file to the filesToBeDeleted list that will be
                // passed to the UpdateDatasetCommand. -- L.A. Aug 2017
                Iterator<FileMetadata> fmit = dataset.getEditVersion().getFileMetadatas().iterator();
                while (fmit.hasNext()) {
                    FileMetadata fmd = fmit.next();
                    if (markedForDelete.getDataFile().getStorageIdentifier().equals(fmd.getDataFile().getStorageIdentifier())) {
                        // And if this is an image file that happens to be assigned
                        // as the dataset thumbnail, let's null the assignment here:

                        if (fmd.getDataFile().equals(dataset.getThumbnailFile())) {
                            dataset.setThumbnailFile(null);
                        }
                        /* It should not be possible to get here if this file
                           is not in fact released! - so the code block below
                           is not needed.
                        //if not published then delete identifier
                        if (!fmd.getDataFile().isReleased()){
                            try{
                                commandEngine.submit(new DeleteDataFileCommand(fmd.getDataFile(), dvRequestService.getDataverseRequest()));
                            } catch (CommandException e){
                                 //this command is here to delete the identifier of unreleased files
                                 //if it fails then a reserved identifier may still be present on the remote provider
                            }
                        } */
                        fmit.remove();
                        break;
                    }
                }
            }
        }

        /*
           Do note that if we are deleting any files that have UNFs (i.e.,
           tabular files), we DO NEED TO RECALCULATE the UNF of the version!
           - but we will do this inside the UpdateDatasetCommand.
        */
    }

    private String enteredTermsOfAccess;

    public String getEnteredTermsOfAccess() {
        return enteredTermsOfAccess;
    }

    public void setEnteredTermsOfAccess(String enteredTermsOfAccess) {
        this.enteredTermsOfAccess = enteredTermsOfAccess;
    }

    private Boolean enteredFileAccessRequest;

    public Boolean getEnteredFileAccessRequest() {
        return enteredFileAccessRequest;
    }

    public void setEnteredFileAccessRequest(Boolean fileAccessRequest) {
        this.enteredFileAccessRequest = fileAccessRequest;
    }


     public String saveWithTermsOfUse() {
        workingVersion.getTermsOfUseAndAccess().setTermsOfAccess(enteredTermsOfAccess);
        workingVersion.getTermsOfUseAndAccess().setFileAccessRequest(enteredFileAccessRequest);
        return save();
    }

    public void validateDeaccessionReason(FacesContext context, UIComponent toValidate, Object value) {

        UIInput reasonRadio = (UIInput) toValidate.getAttributes().get("reasonRadio");
        Object reasonRadioValue = reasonRadio.getValue();
        Integer radioVal = new Integer(reasonRadioValue.toString());

        if (radioVal == 7 && (value == null || value.toString().isEmpty())) {
            ((UIInput) toValidate).setValid(false);
            FacesMessage message = new FacesMessage(FacesMessage.SEVERITY_ERROR, "", BundleUtil.getStringFromBundle("file.deaccessionDialog.dialog.textForReason.error"));
            context.addMessage(toValidate.getClientId(context), message);

        } else {
            if (value == null || value.toString().length() <= DatasetVersion.VERSION_NOTE_MAX_LENGTH) {
                ((UIInput) toValidate).setValid(true);
            } else {
                ((UIInput) toValidate).setValid(false);
                Integer lenghtInt = DatasetVersion.VERSION_NOTE_MAX_LENGTH;
              String lengthString =   lenghtInt.toString();
               String userMsg = BundleUtil.getStringFromBundle("file.deaccessionDialog.dialog.limitChar.error", Arrays.asList(lengthString));
                FacesMessage message = new FacesMessage(FacesMessage.SEVERITY_ERROR, "", userMsg);
                context.addMessage(toValidate.getClientId(context), message);
            }
        }
    }

    public void validateForwardURL(FacesContext context, UIComponent toValidate, Object value) {

        if ((value == null || value.toString().isEmpty())) {
            ((UIInput) toValidate).setValid(true);
            return;
        }

        String testVal = value.toString();

        if (!URLValidator.isURLValid(testVal)) {
            ((UIInput) toValidate).setValid(false);
            FacesMessage message = new FacesMessage(FacesMessage.SEVERITY_ERROR, BundleUtil.getStringFromBundle("file.deaccessionDialog.dialog.url.error"), BundleUtil.getStringFromBundle("file.deaccessionDialog.dialog.url.error"));
            context.addMessage(toValidate.getClientId(context), message);
            return;
        }

        if (value.toString().length() <= DatasetVersion.ARCHIVE_NOTE_MAX_LENGTH) {
            ((UIInput) toValidate).setValid(true);
        } else {
            ((UIInput) toValidate).setValid(false);
            FacesMessage message = new FacesMessage(FacesMessage.SEVERITY_ERROR, BundleUtil.getStringFromBundle("file.deaccessionDialog.dialog.url.error"), BundleUtil.getStringFromBundle("file.deaccessionDialog.dialog.url.error"));
            context.addMessage(toValidate.getClientId(context), message);

        }

    }

    public String save() {
        //Before dataset saved, write cached prov freeform to version
        if (systemConfig.isProvCollectionEnabled()) {
            provPopupFragmentBean.saveStageProvFreeformToLatestVersion();
        }

        // Before validating, ensure that the dataset has an owner:
        if (dataset.getOwner() == null || dataset.getOwner().getId() == null) {
            dataset.setOwner(ownerId != null ? dataverseService.find(ownerId) : null);
        }
        // Validate
        Set<ConstraintViolation> constraintViolations = workingVersion.validate();
        if (!constraintViolations.isEmpty()) {
            FacesContext.getCurrentInstance().validationFailed();
            return "";
        }



        // Use the Create or Update command to save the dataset:
        Command<Dataset> cmd;
        Map<Long, String> deleteStorageLocations = null;

        try {
            if (editMode == EditMode.CREATE) {
                //Lock the metadataLanguage once created
                dataset.setMetadataLanguage(getEffectiveMetadataLanguage());
                if ( selectedTemplate != null ) {
                    if ( isSessionUserAuthenticated() ) {
                        cmd = new CreateNewDatasetCommand(dataset, dvRequestService.getDataverseRequest(), false, selectedTemplate);
                    } else {
                        JH.addMessage(FacesMessage.SEVERITY_FATAL, BundleUtil.getStringFromBundle("dataset.create.authenticatedUsersOnly"));
                        return null;
                    }
                } else {
                   cmd = new CreateNewDatasetCommand(dataset, dvRequestService.getDataverseRequest());
                }

            } else {
                //Precheck - also checking db copy of dataset to catch edits in progress that would cause update command transaction to fail
                if (dataset.getId() != null) {
                    Dataset lockTest = datasetService.find(dataset.getId());
                    if (dataset.isLockedFor(DatasetLock.Reason.EditInProgress) || lockTest.isLockedFor(DatasetLock.Reason.EditInProgress)) {
                        logger.log(Level.INFO, "Couldn''t save dataset: {0}", "It is locked."
                                + "");
                        JH.addMessage(FacesMessage.SEVERITY_FATAL, BundleUtil.getStringFromBundle("dataset.locked.editInProgress.message"),BundleUtil.getStringFromBundle("dataset.locked.editInProgress.message.details", Arrays.asList(BrandingUtil.getSupportTeamName(null))));
                        return returnToDraftVersion();
                    }
                }
                if (!filesToBeDeleted.isEmpty()) {
                    deleteStorageLocations = datafileService.getPhysicalFilesToDelete(filesToBeDeleted);
                }
                cmd = new UpdateDatasetVersionCommand(dataset, dvRequestService.getDataverseRequest(), filesToBeDeleted, clone );
                ((UpdateDatasetVersionCommand) cmd).setValidateLenient(true);
            }
            dataset = commandEngine.submit(cmd);
            for (DatasetField df : dataset.getLatestVersion().getDatasetFields()) {
                logger.fine("Found id: " + df.getDatasetFieldType().getId());
                if (fieldService.getCVocConf(false).containsKey(df.getDatasetFieldType().getId())) {
                    fieldService.registerExternalVocabValues(df);
                }
            }
            if (editMode == EditMode.CREATE) {
                if (session.getUser() instanceof AuthenticatedUser) {
                    userNotificationService.sendNotification((AuthenticatedUser) session.getUser(), dataset.getCreateDate(), UserNotification.Type.CREATEDS, dataset.getLatestVersion().getId());
                }
            }
            logger.fine("Successfully executed SaveDatasetCommand.");
        } catch (EJBException ex) {
            StringBuilder error = new StringBuilder();
            error.append(ex).append(" ");
            error.append(ex.getMessage()).append(" ");
            Throwable cause = ex;
            while (cause.getCause()!= null) {
                cause = cause.getCause();
                error.append(cause).append(" ");
                error.append(cause.getMessage()).append(" ");
            }
            logger.log(Level.FINE, "Couldn''t save dataset: {0}", error.toString());
            populateDatasetUpdateFailureMessage();
            return returnToDraftVersion();
        } catch (CommandException ex) {
            //FacesContext.getCurrentInstance().addMessage(null, new FacesMessage(FacesMessage.SEVERITY_ERROR, "Dataset Save Failed", " - " + ex.toString()));
            logger.log(Level.SEVERE, "CommandException, when attempting to update the dataset: " + ex.getMessage(), ex);
            populateDatasetUpdateFailureMessage();
            return returnToDraftVersion();
        }

        // Have we just deleted some draft datafiles (successfully)?
        // finalize the physical file deletes:
        // (DataFileService will double-check that the datafiles no
        // longer exist in the database, before attempting to delete
        // the physical files)

        if (deleteStorageLocations != null) {
            datafileService.finalizeFileDeletes(deleteStorageLocations);
        }

        if (editMode != null) {
            if (editMode.equals(EditMode.CREATE)) {
                // We allow users to upload files on Create:
                int nNewFiles = newFiles.size();
                logger.fine("NEW FILES: "+nNewFiles);

                if (nNewFiles > 0) {
                    // Save the NEW files permanently and add the to the dataset:

                    // But first, fully refresh the newly created dataset (with a
                    // datasetService.find().
                    // We have reasons to believe that the CreateDatasetCommand
                    // returns the dataset that doesn't have all the
                    // RoleAssignments properly linked to it - even though they
                    // have been created in the dataset.
                    dataset = datasetService.find(dataset.getId());

                    List<DataFile> filesAdded = ingestService.saveAndAddFilesToDataset(dataset.getEditVersion(), newFiles, null);
                    newFiles.clear();

                    // and another update command:
                    boolean addFilesSuccess = false;
                    cmd = new UpdateDatasetVersionCommand(dataset, dvRequestService.getDataverseRequest());
                    try {
                        dataset = commandEngine.submit(cmd);
                        addFilesSuccess = true;
                    } catch (Exception ex) {
                        addFilesSuccess = false;
                    }
                    if (addFilesSuccess && dataset.getFiles().size() > 0) {
                        if (nNewFiles == dataset.getFiles().size()) {
                            JsfHelper.addSuccessMessage(BundleUtil.getStringFromBundle("dataset.message.createSuccess").concat(" ").concat(datasetService.getReminderString(dataset, canPublishDataset())));
                        } else {
                            String partialSuccessMessage = BundleUtil.getStringFromBundle("dataset.message.createSuccess.partialSuccessSavingFiles");
                            partialSuccessMessage = partialSuccessMessage.replace("{0}", "" + dataset.getFiles().size() + "");
                            partialSuccessMessage = partialSuccessMessage.replace("{1}", "" + nNewFiles + "");
                            JsfHelper.addWarningMessage(partialSuccessMessage);
                        }
                    } else {
                        JsfHelper.addWarningMessage(BundleUtil.getStringFromBundle("dataset.message.createSuccess.failedToSaveFiles"));
                    }
                } else {
                    JsfHelper.addSuccessMessage(BundleUtil.getStringFromBundle("dataset.message.createSuccess").concat(" ").concat(datasetService.getReminderString(dataset, canPublishDataset())));
                }
            }
            if (editMode.equals(EditMode.METADATA)) {
                JsfHelper.addSuccessMessage(BundleUtil.getStringFromBundle("dataset.message.metadataSuccess").concat(" ").concat(datasetService.getReminderString(dataset, canPublishDataset())));
            }
            if (editMode.equals(EditMode.LICENSE)) {
                JsfHelper.addSuccessMessage(BundleUtil.getStringFromBundle("dataset.message.termsSuccess").concat(" ").concat(datasetService.getReminderString(dataset, canPublishDataset())));
            }
            if (editMode.equals(EditMode.FILE)) {
                JsfHelper.addSuccessMessage(BundleUtil.getStringFromBundle("dataset.message.filesSuccess").concat(" ").concat(datasetService.getReminderString(dataset, canPublishDataset())));
            }

        } else {
            // must have been a bulk file update or delete:
            if (bulkFileDeleteInProgress) {
                JsfHelper.addSuccessMessage(BundleUtil.getStringFromBundle("dataset.message.bulkFileDeleteSuccess").concat(" ").concat(datasetService.getReminderString(dataset, canPublishDataset())));
            } else {
                JsfHelper.addSuccessMessage(BundleUtil.getStringFromBundle("dataset.message.bulkFileUpdateSuccess").concat(" ").concat(datasetService.getReminderString(dataset, canPublishDataset())));
            }
        }

        editMode = null;
        bulkFileDeleteInProgress = false;



        // Call Ingest Service one more time, to
        // queue the data ingest jobs for asynchronous execution:
        ingestService.startIngestJobsForDataset(dataset, (AuthenticatedUser) session.getUser());

        //After dataset saved, then persist prov json data
        if(systemConfig.isProvCollectionEnabled()) {
            try {
                provPopupFragmentBean.saveStagedProvJson(false, dataset.getLatestVersion().getFileMetadatas());
            } catch (AbstractApiBean.WrappedResponse ex) {
                JsfHelper.addErrorMessage(BundleUtil.getStringFromBundle("file.metadataTab.provenance.error"));
                Logger.getLogger(DatasetPage.class.getName()).log(Level.SEVERE, null, ex);
            }
        }

        logger.fine("Redirecting to the Dataset page.");

        return returnToDraftVersion();
    }

    private void populateDatasetUpdateFailureMessage(){
        if (editMode == null) {
            // that must have been a bulk file update or delete:
            if (bulkFileDeleteInProgress) {
                JsfHelper.addErrorMessage(BundleUtil.getStringFromBundle("dataset.message.bulkFileDeleteFailure"));

            } else {
                JsfHelper.addErrorMessage(BundleUtil.getStringFromBundle("dataset.message.filesFailure"));
            }
        } else {

            if (editMode.equals(EditMode.CREATE)) {
                JsfHelper.addErrorMessage(BundleUtil.getStringFromBundle("dataset.message.createFailure"));
            }
            if (editMode.equals(EditMode.METADATA)) {
                JsfHelper.addErrorMessage(BundleUtil.getStringFromBundle("dataset.message.metadataFailure"));
            }
            if (editMode.equals(EditMode.LICENSE)) {
                JsfHelper.addErrorMessage(BundleUtil.getStringFromBundle("dataset.message.termsFailure"));
            }
            if (editMode.equals(EditMode.FILE)) {
                JsfHelper.addErrorMessage(BundleUtil.getStringFromBundle("dataset.message.filesFailure"));
            }
        }

        bulkFileDeleteInProgress = false;
    }

    private String returnToLatestVersion(){
         dataset = datasetService.find(dataset.getId());
         workingVersion = dataset.getLatestVersion();
         if (workingVersion.isDeaccessioned() && dataset.getReleasedVersion() != null) {
         workingVersion = dataset.getReleasedVersion();
         }
         setVersionTabList(resetVersionTabList());
         setReleasedVersionTabList(resetReleasedVersionTabList());
         newFiles.clear();
         editMode = null;
         return "/dataset.xhtml?persistentId=" + dataset.getGlobalIdString() + "&version="+ workingVersion.getFriendlyVersionNumber() +  "&faces-redirect=true";
    }

    private String returnToDatasetOnly(){
         dataset = datasetService.find(dataset.getId());
         editMode = null;
         return "/dataset.xhtml?persistentId=" + dataset.getGlobalId().asString() +  "&faces-redirect=true";
    }

    private String returnToDraftVersion(){
         return "/dataset.xhtml?persistentId=" + dataset.getGlobalIdString() + "&version=DRAFT" + "&faces-redirect=true";
    }

    public String cancel() {
        return  returnToLatestVersion();
    }

    public void cancelCreate() {
    	//Stop any uploads in progress (so that uploadedFiles doesn't change)
    	uploadInProgress.setValue(false);

    	logger.fine("Cancelling: " + newFiles.size() + " : " + uploadedFiles.size());

    	//Files that have been finished and are now in the lower list on the page
    	for (DataFile newFile : newFiles.toArray(new DataFile[0])) {
    		FileUtil.deleteTempFile(newFile, dataset, ingestService);
    	}
    	logger.fine("Deleted newFiles");

    	//Files in the upload process but not yet finished
    	//ToDo - if files are added to uploadFiles after we access it, those files are not being deleted. With uploadInProgress being set false above, this should be a fairly rare race condition.
    	for (DataFile newFile : uploadedFiles.toArray(new DataFile[0])) {
    		FileUtil.deleteTempFile(newFile, dataset, ingestService);
    	}
    	logger.fine("Deleted uploadedFiles");

    	try {
    		String alias = dataset.getOwner().getAlias();
    		logger.info("alias: " + alias);
    		FacesContext.getCurrentInstance().getExternalContext().redirect("/dataverse.xhtml?alias=" + alias);
    	} catch (IOException ex) {
    		logger.info("Failed to issue a redirect to file download url.");
    	}
    }

    private HttpClient getClient() {
        // TODO:
        // cache the http client? -- L.A. 4.0 alpha
        return new HttpClient();
    }

    public void refreshLock() {
        //RequestContext requestContext = RequestContext.getCurrentInstance();
        logger.fine("checking lock");
        if (isStillLocked()) {
            logger.fine("(still locked)");
        } else {
            // OK, the dataset is no longer locked.
            // let's tell the page to refresh:
            logger.fine("no longer locked!");
            stateChanged = true;
            lockedFromEditsVar = null;
            lockedFromDownloadVar = null;
            //requestContext.execute("refreshPage();");
        }
    }

    public void refreshIngestLock() {
        //RequestContext requestContext = RequestContext.getCurrentInstance();
        logger.fine("checking ingest lock");
        if (isStillLockedForIngest()) {
            logger.fine("(still locked)");
        } else {
            // OK, the dataset is no longer locked.
            // let's tell the page to refresh:
            logger.fine("no longer locked!");
            stateChanged = true;
            lockedFromEditsVar = null;
            lockedFromDownloadVar = null;
            //requestContext.execute("refreshPage();");
        }
    }

    public void refreshAllLocks() {
        //RequestContext requestContext = RequestContext.getCurrentInstance();
        logger.fine("checking all locks");
        if (isStillLockedForAnyReason()) {
            logger.fine("(still locked)");
        } else {
            // OK, the dataset is no longer locked.
            // let's tell the page to refresh:
            logger.fine("no longer locked!");
            stateChanged = true;
            lockedFromEditsVar = null;
            lockedFromDownloadVar = null;
            //requestContext.execute("refreshPage();");
        }
    }

    /*

    public boolean isLockedInProgress() {
        if (dataset != null) {
            logger.log(Level.FINE, "checking lock status of dataset {0}", dataset.getId());
            if (dataset.isLocked()) {
                return true;
            }
        }
        return false;
    }*/

    public boolean isDatasetLockedInWorkflow() {
        return (dataset != null)
                ? dataset.isLockedFor(DatasetLock.Reason.Workflow)
                : false;
    }

    public boolean isStillLocked() {

        if (dataset != null && dataset.getId() != null) {
            logger.log(Level.FINE, "checking lock status of dataset {0}", dataset.getId());
            if(dataset.getLocks().size() == 1 && dataset.getLockFor(DatasetLock.Reason.InReview) != null){
                return false;
            }
            if (datasetService.checkDatasetLock(dataset.getId())) {
                return true;
            }
        }
        return false;
    }


    public boolean isStillLockedForIngest() {
        if (dataset.getId() != null) {
            Dataset testDataset = datasetService.find(dataset.getId());
            if (testDataset != null && testDataset.getId() != null) {
                logger.log(Level.FINE, "checking lock status of dataset {0}", dataset.getId());

                if (testDataset.getLockFor(DatasetLock.Reason.Ingest) != null) {
                    return true;
                }
            }
        }
        return false;
    }

    public boolean isStillLockedForAnyReason() {
        if (dataset.getId() != null) {
            Dataset testDataset = datasetService.find(dataset.getId());
            if (testDataset != null && testDataset.getId() != null) {
                if (testDataset.getLocks().size() > 0) {
                    // Refresh the info messages, in case the dataset has been
                    // re-locked with a different lock type:
                    displayLockInfo(testDataset);
                    return true;
                }
            }
        }
        return false;
    }

    public boolean isLocked() {
        if (stateChanged) {
            return false;
        }

        if (dataset != null) {
            if (dataset.isLocked()) {
                return true;
            }
        }
        return false;
    }

    public boolean isLockedForIngest() {
        if (dataset.getId() != null) {
            Dataset testDataset = datasetService.find(dataset.getId());
            if (stateChanged) {
                return false;
            }

            if (testDataset != null) {
                if (testDataset.getLockFor(DatasetLock.Reason.Ingest) != null) {
                    return true;
                }
            }
        }
        return false;
    }

    public boolean isLockedForAnyReason() {
        if (dataset.getId() != null) {
            Dataset testDataset = datasetService.find(dataset.getId());
            if (stateChanged) {
                return false;
            }

            if (testDataset != null) {
                if (testDataset.getLocks().size() > 0) {
                    return true;
                }
            }
        }
        return false;
    }

    public void processPublishButton() {
        if (dataset.isReleased()) {
            PrimeFaces.current().executeScript("PF('publishDataset').show()");
        }

        if (!dataset.isReleased()) {
            if (dataset.getOwner().isReleased()) {
                PrimeFaces.current().executeScript("PF('publishDataset').show()");
                return;
            }
            if (!dataset.getOwner().isReleased()) {
                if (canPublishDataverse()) {
                    if (dataset.getOwner().getOwner() == null
                            || (dataset.getOwner().getOwner() != null && dataset.getOwner().getOwner().isReleased())) {
                        PrimeFaces.current().executeScript("PF('publishDataset').show()");
                        return;
                    }
                    if ((dataset.getOwner().getOwner() != null && !dataset.getOwner().getOwner().isReleased())) {
                        PrimeFaces.current().executeScript("PF('maynotPublishParent').show()");
                    }

                } else {
                    PrimeFaces.current().executeScript("PF('mayNotRelease').show()");
                }
            }
        }
    }

    public boolean releaseDraftPopup(){
        return dataset.isReleased();
    }

    public boolean publishDatasetPopup(){
        if (!dataset.isReleased()) {
            return dataset.getOwner().isReleased();
        }
       return false;
    }

    public boolean publishBothPopup() {
        if (!dataset.getOwner().isReleased()) {
            if (canPublishDataverse()) {
                if (dataset.getOwner().getOwner() == null
                        || (dataset.getOwner().getOwner() != null && dataset.getOwner().getOwner().isReleased())) {
                    return true;
                }
            }
        }
        return false;
    }

    public String getPublishButtonLabel(){
        if(publishDatasetPopup() || releaseDraftPopup()){
            BundleUtil.getStringFromBundle("continue");
        }
        if(publishBothPopup()){
            BundleUtil.getStringFromBundle("dataset.mayNotBePublished.both.button");
        }
        return "";
    }

    private Boolean lockedFromEditsVar;
    private Boolean lockedFromDownloadVar;
    private boolean lockedDueToDcmUpload;
    private Boolean lockedDueToIngestVar;
    private Boolean lockedFromPublishingVar;

    /**
     * Authors are not allowed to publish but curators are allowed - when Dataset is inReview
     * For all other locks edit should be locked for all editors.
     */
    public boolean isLockedFromPublishing() {
        if (null == lockedFromPublishingVar || stateChanged) {
            try {
                permissionService.checkPublishDatasetLock(dataset, dvRequestService.getDataverseRequest(), new PublishDatasetCommand(dataset, dvRequestService.getDataverseRequest(), true));
                lockedFromPublishingVar = false;
            } catch (IllegalCommandException ex) {
                lockedFromPublishingVar = true;
            }
        }
        return lockedFromPublishingVar;
    }
    /**
     * Authors are not allowed to edit but curators are allowed - when Dataset is inReview
     * For all other locks edit should be locked for all editors.
     */
    public boolean isLockedFromEdits() {
        if (null == lockedFromEditsVar || stateChanged) {
            try {
                permissionService.checkEditDatasetLock(dataset, dvRequestService.getDataverseRequest(), new UpdateDatasetVersionCommand(dataset, dvRequestService.getDataverseRequest()));
                lockedFromEditsVar = false;
            } catch (IllegalCommandException ex) {
                lockedFromEditsVar = true;
            }
        }
        return lockedFromEditsVar;

    }

    /**
    Need to save ingest lock state to display success later.
     */
    public boolean isLockedDueToIngest() {
        if(null == lockedDueToIngestVar || stateChanged) {
               lockedDueToIngestVar = isLockedForIngest();
        }
        return lockedFromEditsVar;
    }


    // TODO: investigate why this method was needed in the first place?
    // It appears that it was written under the assumption that downloads
    // should not be allowed when a dataset is locked... (why?)
    // There are calls to the method throghout the file-download-buttons fragment;
    // except the way it's done there, it's actually disregarded (??) - so the
    // download buttons ARE always enabled. The only place where this method is
    // honored is on the batch (mutliple file) download buttons in filesFragment.xhtml.
    // As I'm working on #4000, I've been asked to re-enable the batch download
    // buttons there as well, even when the dataset is locked. I'm doing that - but
    // I feel we should probably figure out why we went to the trouble of creating
    // this code in the first place... is there some reason we are forgetting now,
    // why we do actually want to disable downloads on locked datasets???
    // -- L.A. Aug. 2018
    public boolean isLockedFromDownload(){
        if(null == lockedFromDownloadVar || stateChanged) {
            try {
                permissionService.checkDownloadFileLock(dataset, dvRequestService.getDataverseRequest(), new CreateNewDatasetCommand(dataset, dvRequestService.getDataverseRequest()));
                lockedFromDownloadVar = false;
            } catch (IllegalCommandException ex) {
                lockedFromDownloadVar = true;
                return true;
            }
        }
        return lockedFromDownloadVar;
    }

    public boolean isLockedDueToDcmUpload() {
        return lockedDueToDcmUpload;
    }

    public void setLocked(boolean locked) {
        // empty method, so that we can use DatasetPage.locked in a hidden
        // input on the page.
    }

    public void setLockedForIngest(boolean locked) {
        // empty method, so that we can use DatasetPage.locked in a hidden
        // input on the page.
    }

    public void setLockedForAnyReason(boolean locked) {
        // empty method, so that we can use DatasetPage.locked in a hidden
        // input on the page.
    }

    public boolean isStateChanged() {
        return stateChanged;
    }

    public void setStateChanged(boolean stateChanged) {
        // empty method, so that we can use DatasetPage.stateChanged in a hidden
        // input on the page.
    }

    public DatasetVersionUI getDatasetVersionUI() {
        return datasetVersionUI;
    }


    public List<DatasetVersion> getVersionTabList() {
        return versionTabList;
    }

    public List<DatasetVersion> getVersionTabListForPostLoad(){
        return this.versionTabListForPostLoad;
    }

    public void setVersionTabListForPostLoad(List<DatasetVersion> versionTabListForPostLoad) {

        this.versionTabListForPostLoad = versionTabListForPostLoad;
    }

    public Integer getCompareVersionsCount() {
        Integer retVal = 0;
        for (DatasetVersion dvTest : dataset.getVersions()) {
            if (!dvTest.isDeaccessioned()) {
                retVal++;
            }
        }
        return retVal;
    }

    /**
     * To improve performance, Version Differences
     * are retrieved/calculated after the page load
     *
     * See: dataset-versions.xhtml, remoteCommand 'postLoadVersionTablList'
    */
    public void postLoadSetVersionTabList(){

        if (this.getVersionTabList().isEmpty() && workingVersion.isDeaccessioned()){
            setVersionTabList(resetVersionTabList());
        }

        this.setVersionTabListForPostLoad(this.getVersionTabList());


        //this.versionTabList = this.resetVersionTabList();
    }

    /**
     *
     *
     * @param versionTabList
     */
    public void setVersionTabList(List<DatasetVersion> versionTabList) {

        this.versionTabList = versionTabList;
    }

    private List<DatasetVersion> releasedVersionTabList = new ArrayList<>();

    public List<DatasetVersion> getReleasedVersionTabList() {
        return releasedVersionTabList;
    }

    public void setReleasedVersionTabList(List<DatasetVersion> releasedVersionTabList) {
        this.releasedVersionTabList = releasedVersionTabList;
    }

    private List<DatasetVersion> selectedVersions;

    public List<DatasetVersion> getSelectedVersions() {
        return selectedVersions;
    }

    public void setSelectedVersions(List<DatasetVersion> selectedVersions) {
        this.selectedVersions = selectedVersions;
    }

    private List<DatasetVersion> selectedDeaccessionVersions;

    public List<DatasetVersion> getSelectedDeaccessionVersions() {
        return selectedDeaccessionVersions;
    }

    public void setSelectedDeaccessionVersions(List<DatasetVersion> selectedDeaccessionVersions) {
        this.selectedDeaccessionVersions = selectedDeaccessionVersions;
    }

    public DatasetVersionDifference getDatasetVersionDifference() {
        return datasetVersionDifference;
    }

    public void setDatasetVersionDifference(DatasetVersionDifference datasetVersionDifference) {
        this.datasetVersionDifference = datasetVersionDifference;
    }

    public void startMultipleFileDownload (){

        boolean doNotSaveGuestbookResponse = workingVersion.isDraft();
        // There's a chance that this is not really a batch download - i.e.,
        // there may only be one file on the downloadable list. But the fileDownloadService
        // method below will check for that, and will redirect to the single download, if
        // that's the case. -- L.A.
        fileDownloadService.writeGuestbookAndStartBatchDownload(guestbookResponse, doNotSaveGuestbookResponse);
    }

    private String downloadType = "";

    public String getDownloadType() {
        return downloadType;
    }

    public void setDownloadType(String downloadType) {
        this.downloadType = downloadType;
    }

    public void initGuestbookMultipleResponse(String selectedFileIds){
         initGuestbookResponse(null, "download", selectedFileIds);
    }

    public void initGuestbookResponse(FileMetadata fileMetadata, String downloadFormat, String selectedFileIds) {

        this.guestbookResponse = guestbookResponseService.initGuestbookResponse(fileMetadata, downloadFormat, selectedFileIds, session);
    }



    public void compareVersionDifferences() {
        //RequestContext requestContext = RequestContext.getCurrentInstance();
        if (this.selectedVersions.size() != 2) {
            PrimeFaces.current().executeScript("openCompareTwo();");
        } else {
            //order depends on order of selection - needs to be chronological order
            if (this.selectedVersions.get(0).getId().intValue() > this.selectedVersions.get(1).getId().intValue()) {
                updateVersionDifferences(this.selectedVersions.get(0), this.selectedVersions.get(1));
            } else {
                updateVersionDifferences(this.selectedVersions.get(1), this.selectedVersions.get(0));
            }
        }
    }

    public void updateVersionDifferences(DatasetVersion newVersion, DatasetVersion originalVersion) {
        if (originalVersion == null) {
            setDatasetVersionDifference(newVersion.getDefaultVersionDifference());
        } else {
            setDatasetVersionDifference(new DatasetVersionDifference(newVersion, originalVersion));
        }
    }




    private List<DatasetVersion> resetVersionTabList() {
        //if (true)return null;
        List<DatasetVersion> retList = new ArrayList<>();

        if (permissionService.on(dataset).has(Permission.ViewUnpublishedDataset)) {
            for (DatasetVersion version : dataset.getVersions()) {
                Collection<FileMetadata> fml = version.getFileMetadatas();
                for (FileMetadata fm : fml) {
                    fm.setVariableMetadatas(variableService.findVarMetByFileMetaId(fm.getId()));
                    fm.setVarGroups(variableService.findAllGroupsByFileMetadata(fm.getId()));
                }
                version.setContributorNames(datasetVersionService.getContributorsNames(version));
                retList.add(version);
            }

        } else {
            for (DatasetVersion version : dataset.getVersions()) {
                if (version.isReleased() || version.isDeaccessioned()) {
                    version.setContributorNames(datasetVersionService.getContributorsNames(version));
                    retList.add(version);
                }
            }
        }
        return retList;
    }



    private boolean existReleasedVersion;

    public boolean isExistReleasedVersion() {
        return existReleasedVersion;
    }

    public void setExistReleasedVersion(boolean existReleasedVersion) {
        this.existReleasedVersion = existReleasedVersion;
    }

    private boolean resetExistRealeaseVersion(){

        for (DatasetVersion version : dataset.getVersions()) {
            if (version.isReleased() || version.isArchived()) {
                return true;
            }
        }
        return false;

    }

    private List<DatasetVersion> resetReleasedVersionTabList() {
        List<DatasetVersion> retList = new ArrayList<>();
        for (DatasetVersion version : dataset.getVersions()) {
            if (version.isReleased() || version.isArchived()) {
                retList.add(version);
            }
        }
        return retList;
    }

    public boolean isDisplayPublishPopupCustomText() {
        if (dataset.isReleased()) {
            return isDatasetPublishPopupCustomTextOnAllVersions() && !getDatasetPublishCustomText().isEmpty();
        }
        return !getDatasetPublishCustomText().isEmpty();
    }

    public String getDatasetPublishCustomText(){
        String datasetPublishCustomText = settingsWrapper.getValueForKey(SettingsServiceBean.Key.DatasetPublishPopupCustomText);
        if( datasetPublishCustomText!= null && !datasetPublishCustomText.isEmpty()){
            return datasetPublishCustomText;
        }
        return "";
    }

    public Boolean isDatasetPublishPopupCustomTextOnAllVersions(){
        return  settingsWrapper.isTrueForKey(SettingsServiceBean.Key.DatasetPublishPopupCustomTextOnAllVersions, false);
    }

    public String getVariableMetadataURL(Long fileid) {
        String myHostURL = getDataverseSiteUrl();
        String metaURL = myHostURL + "/api/meta/datafile/" + fileid;

        return metaURL;
    }

    public String getTabularDataFileURL(Long fileid) {
        String myHostURL = getDataverseSiteUrl();
        String dataURL = myHostURL + "/api/access/datafile/" + fileid;

        return dataURL;
    }

    public List< String[]> getExporters(){
        List<String[]> retList = new ArrayList<>();
        String myHostURL = getDataverseSiteUrl();
        for (String [] provider : ExportService.getInstance().getExportersLabels() ){
            String formatName = provider[1];
            String formatDisplayName = provider[0];

            Exporter exporter = null;
            try {
                exporter = ExportService.getInstance().getExporter(formatName);
            } catch (ExportException ex) {
                exporter = null;
            }
            if (exporter != null && exporter.isAvailableToUsers()) {
                // Not all metadata exports should be presented to the web users!
                // Some are only for harvesting clients.

                String[] temp = new String[2];
                temp[0] = formatDisplayName;
                temp[1] = myHostURL + "/api/datasets/export?exporter=" + formatName + "&persistentId=" + dataset.getGlobalIdString();
                retList.add(temp);
            }
        }
        return retList;
    }


    private FileMetadata fileMetadataSelected = null;

    public void  setFileMetadataSelected(FileMetadata fm){
       setFileMetadataSelected(fm, null);
    }

    public void setFileMetadataSelected(FileMetadata fm, String guestbook) {
        if (guestbook != null) {
            if (guestbook.equals("create")) {
                //
                /*
                FIX ME guestbook entry for subsetting
                */




               // guestbookResponseService.createSilentGuestbookEntry(fm, "Subset");
            } else {
                initGuestbookResponse(fm, "Subset", null);
            }
        }

        fileMetadataSelected = fm;
        logger.fine("set the file for the advanced options popup (" + fileMetadataSelected.getLabel() + ")");
    }

    public FileMetadata getFileMetadataSelected() {
        if (fileMetadataSelected != null) {
            logger.fine("returning file metadata for the advanced options popup (" + fileMetadataSelected.getLabel() + ")");
        } else {
            logger.fine("file metadata for the advanced options popup is null.");
        }
        return fileMetadataSelected;
    }

    public void clearFileMetadataSelected() {
        fileMetadataSelected = null;
    }

    public boolean isDesignatedDatasetThumbnail (FileMetadata fileMetadata) {
        if (fileMetadata != null) {
            if (fileMetadata.getDataFile() != null) {
                if (fileMetadata.getDataFile().getId() != null) {
                    if (fileMetadata.getDataFile().getOwner() != null) {
                        if (fileMetadata.getDataFile().equals(fileMetadata.getDataFile().getOwner().getThumbnailFile())) {
                            return true;
                        }
                    }
                }
            }
        }
        return false;
    }

    /*
     * Items for the "Designated this image as the Dataset thumbnail:
     */

    private FileMetadata fileMetadataSelectedForThumbnailPopup = null;

    public void  setFileMetadataSelectedForThumbnailPopup(FileMetadata fm){
       fileMetadataSelectedForThumbnailPopup = fm;
       alreadyDesignatedAsDatasetThumbnail = getUseAsDatasetThumbnail();

    }

    public FileMetadata getFileMetadataSelectedForThumbnailPopup() {
        return fileMetadataSelectedForThumbnailPopup;
    }

    public void clearFileMetadataSelectedForThumbnailPopup() {
        fileMetadataSelectedForThumbnailPopup = null;
    }

    private boolean alreadyDesignatedAsDatasetThumbnail = false;

    public boolean getUseAsDatasetThumbnail() {

        if (fileMetadataSelectedForThumbnailPopup != null) {
            if (fileMetadataSelectedForThumbnailPopup.getDataFile() != null) {
                if (fileMetadataSelectedForThumbnailPopup.getDataFile().getId() != null) {
                    if (fileMetadataSelectedForThumbnailPopup.getDataFile().getOwner() != null) {
                        if (fileMetadataSelectedForThumbnailPopup.getDataFile().equals(fileMetadataSelectedForThumbnailPopup.getDataFile().getOwner().getThumbnailFile())) {
                            return true;
                        }
                    }
                }
            }
        }
        return false;
    }



    public void setUseAsDatasetThumbnail(boolean useAsThumbnail) {
        if (fileMetadataSelectedForThumbnailPopup != null) {
            if (fileMetadataSelectedForThumbnailPopup.getDataFile() != null) {
                if (fileMetadataSelectedForThumbnailPopup.getDataFile().getId() != null) { // ?
                    if (fileMetadataSelectedForThumbnailPopup.getDataFile().getOwner() != null) {
                        if (useAsThumbnail) {
                            fileMetadataSelectedForThumbnailPopup.getDataFile().getOwner().setThumbnailFile(fileMetadataSelectedForThumbnailPopup.getDataFile());
                        } else if (getUseAsDatasetThumbnail()) {
                            fileMetadataSelectedForThumbnailPopup.getDataFile().getOwner().setThumbnailFile(null);
                        }
                    }
                }
            }
        }
    }

    public void saveAsDesignatedThumbnail() {
        // We don't need to do anything specific to save this setting, because
        // the setUseAsDatasetThumbnail() method, above, has already updated the
        // file object appropriately.
        // However, once the "save" button is pressed, we want to show a success message, if this is
        // a new image has been designated as such:
        if (getUseAsDatasetThumbnail() && !alreadyDesignatedAsDatasetThumbnail) {
            String successMessage = BundleUtil.getStringFromBundle("file.assignedDataverseImage.success");
            logger.fine(successMessage);
            successMessage = successMessage.replace("{0}", fileMetadataSelectedForThumbnailPopup.getLabel());
            JsfHelper.addFlashMessage(successMessage);
        }

        // And reset the selected fileMetadata:

        fileMetadataSelectedForThumbnailPopup = null;
    }

    /*
     * Items for the "Tags (Categories)" popup.
     *
     */
    private FileMetadata fileMetadataSelectedForTagsPopup = null;

    public void  setFileMetadataSelectedForTagsPopup(){

    }

    public void  setFileMetadataSelectedForTagsPopup(FileMetadata fm){
       fileMetadataSelectedForTagsPopup = fm;
    }

    public FileMetadata getFileMetadataSelectedForTagsPopup() {
        return fileMetadataSelectedForTagsPopup;
    }

    public void clearFileMetadataSelectedForTagsPopup() {
        fileMetadataSelectedForTagsPopup = null;
    }

    public List <FileMetadata> getListFileMetadataSelectedForTagsPopup(){
        List<FileMetadata> retList = new ArrayList<>();
        for (FileMetadata fm : selectedFiles){
            retList.add(fm);
        }
        return retList;
    }

    private List<String> categoriesByName;

    public void setCategoriesByName(List<String>  dummy){
        categoriesByName = dummy;
    }

    public void refreshTagsPopUp(){
        if (workingVersion.isReleased()) {
            refreshSelectedFiles(selectedFiles);
        }
        updateFileCounts();
        refreshCategoriesByName();
        refreshTabFileTagsByName();
    }

    private List<String> tabFileTagsByName;

    public List<String> getTabFileTagsByName() {
        return tabFileTagsByName;
    }

    public void setTabFileTagsByName(List<String> tabFileTagsByName) {
        this.tabFileTagsByName = tabFileTagsByName;
    }

    private void refreshCategoriesByName(){
        categoriesByName= new ArrayList<>();
        for (String category: dataset.getCategoriesByName() ){
            categoriesByName.add(category);
        }
        refreshSelectedTags();
    }




    public List<String> getCategoriesByName() {
            return categoriesByName;
    }

    /*
     * 1. Tabular File Tags:
     */

    private List<String> tabFileTags = null;

    public List<String> getTabFileTags() {
        if (tabFileTags == null) {
            tabFileTags = DataFileTag.listTags();
        }
        return tabFileTags;
    }

    public void setTabFileTags(List<String> tabFileTags) {
        this.tabFileTags = tabFileTags;
    }

    private String[] selectedTabFileTags = {};

    public String[] getSelectedTabFileTags() {
        return selectedTabFileTags;
    }

    public void setSelectedTabFileTags(String[] selectedTabFileTags) {
        this.selectedTabFileTags = selectedTabFileTags;
    }

    private String[] selectedTags = {};

    public void handleSelection(final AjaxBehaviorEvent event) {
        if (selectedTags != null) {
            selectedTags = selectedTags.clone();
        }
    }

    public void handleCVVSelection(final AjaxBehaviorEvent event) {
        //Dummy method for AJAX update of items selected
    }


    private void refreshTabFileTagsByName(){

        tabFileTagsByName= new ArrayList<>();
        for (FileMetadata fm : selectedFiles) {
            if (fm.getDataFile().getTags() != null) {
                for (int i = 0; i < fm.getDataFile().getTags().size(); i++) {
                    if (!tabFileTagsByName.contains(fm.getDataFile().getTags().get(i).getTypeLabel())) {
                        tabFileTagsByName.add(fm.getDataFile().getTags().get(i).getTypeLabel());
                    }
                }
            }
        }
        refreshSelectedTabFileTags();
    }

    private void refreshSelectedTabFileTags() {
        selectedTabFileTags = null;
        selectedTabFileTags = new String[0];
        if (tabFileTagsByName.size() > 0) {
            selectedTabFileTags = new String[tabFileTagsByName.size()];
            for (int i = 0; i < tabFileTagsByName.size(); i++) {
                selectedTabFileTags[i] = tabFileTagsByName.get(i);
            }
        }
        Arrays.sort(selectedTabFileTags);
    }

    private boolean tabularDataSelected = false;

    public boolean isTabularDataSelected() {
        return tabularDataSelected;
    }

    public void setTabularDataSelected(boolean tabularDataSelected) {
        this.tabularDataSelected = tabularDataSelected;
    }

    public String[] getSelectedTags() {

        return selectedTags;
    }

    public void setSelectedTags(String[] selectedTags) {
        this.selectedTags = selectedTags;
    }

    /*
     * "File Tags" (aka "File Categories"):
    */

    private String newCategoryName = null;

    public String getNewCategoryName() {
        return newCategoryName;
    }

    public void setNewCategoryName(String newCategoryName) {
        this.newCategoryName = newCategoryName;
    }

    public String saveNewCategory() {
        if (newCategoryName != null && !newCategoryName.isEmpty()) {
            categoriesByName.add(newCategoryName);
        }
        //Now increase size of selectedTags and add new category
        String[] temp = new String[selectedTags.length + 1];
        System.arraycopy(selectedTags, 0, temp, 0, selectedTags.length);
        selectedTags = temp;
        selectedTags[selectedTags.length - 1] = newCategoryName;
        //Blank out added category
        newCategoryName = "";
        return "";
    }

    private void refreshSelectedTags() {
        selectedTags = null;
        selectedTags = new String[0];

        List<String> selectedCategoriesByName= new ArrayList<>();
        for (FileMetadata fm : selectedFiles) {
            if (fm.getCategories() != null) {
                for (int i = 0; i < fm.getCategories().size(); i++) {
                    if (!selectedCategoriesByName.contains(fm.getCategories().get(i).getName())) {
                    selectedCategoriesByName.add(fm.getCategories().get(i).getName());
                    }

                }

            }
        }

        if (selectedCategoriesByName.size() > 0) {
            selectedTags = new String[selectedCategoriesByName.size()];
            for (int i = 0; i < selectedCategoriesByName.size(); i++) {
                selectedTags[i] = selectedCategoriesByName.get(i);
            }
        }
        Arrays.sort(selectedTags);
    }

    /* This method handles saving both "tabular file tags" and
     * "file categories" (which are also considered "tags" in 4.0)
    */
    public String saveFileTagsAndCategories() {
        // 1. New Category name:
        // With we don't need to do anything for the file categories that the user
        // selected from the pull down list; that was done directly from the
        // page with the FileMetadata.setCategoriesByName() method.
        // So here we only need to take care of the new, custom category
        // name, if entered:
        if (workingVersion.isReleased()) {
            refreshSelectedFiles(selectedFiles);
        }
        for (FileMetadata fmd : workingVersion.getFileMetadatas()) {
            if (selectedFiles != null && selectedFiles.size() > 0) {
                for (FileMetadata fm : selectedFiles) {
                    if (fm.getDataFile().equals(fmd.getDataFile())) {
                        fmd.setCategories(new ArrayList<>());
                        if (newCategoryName != null) {
                            fmd.addCategoryByName(newCategoryName);
                        }
                        // 2. Tabular DataFile Tags:
                        if (selectedTags != null) {
                            for (String selectedTag : selectedTags) {
                                fmd.addCategoryByName(selectedTag);
                            }
                        }
                        if (fmd.getDataFile().isTabularData()) {
                            fmd.getDataFile().setTags(null);
                            for (String selectedTabFileTag : selectedTabFileTags) {
                                DataFileTag tag = new DataFileTag();
                                try {
                                    tag.setTypeByLabel(selectedTabFileTag);
                                    tag.setDataFile(fmd.getDataFile());
                                    fmd.getDataFile().addTag(tag);
                                }catch (IllegalArgumentException iax) {
                                    // ignore
                                }
                            }
                        }
                    }
                }
            }
        }
               // success message:
                String successMessage = BundleUtil.getStringFromBundle("file.assignedTabFileTags.success");
                logger.fine(successMessage);
                successMessage = successMessage.replace("{0}", "Selected Files");
                JsfHelper.addFlashMessage(successMessage);
         selectedTags = null;

        logger.fine("New category name: " + newCategoryName);

        newCategoryName = null;

        if (removeUnusedTags){
            removeUnusedFileTagsFromDataset();
        }
        save();
        return  returnToDraftVersion();
    }

    /*
    Remove unused file tags
    When updating datafile tags see if any custom tags are not in use.
    Remove them

    */
    private void removeUnusedFileTagsFromDataset() {
        categoriesByName = new ArrayList<>();
        for (FileMetadata fm : workingVersion.getFileMetadatas()) {
            if (fm.getCategories() != null) {
                for (int i = 0; i < fm.getCategories().size(); i++) {
                    if (!categoriesByName.contains(fm.getCategories().get(i).getName())) {
                        categoriesByName.add(fm.getCategories().get(i).getName());
                    }
                }
            }
        }
        List<DataFileCategory> datasetFileCategoriesToRemove = new ArrayList<>();

        for (DataFileCategory test : dataset.getCategories()) {
            boolean remove = true;
            for (String catByName : categoriesByName) {
                if (catByName.equals(test.getName())) {
                    remove = false;
                    break;
                }
            }
            if (remove) {
                datasetFileCategoriesToRemove.add(test);
            }
        }

        if (!datasetFileCategoriesToRemove.isEmpty()) {
            for (DataFileCategory remove : datasetFileCategoriesToRemove) {
                dataset.getCategories().remove(remove);
            }

        }

    }


    /*
     * Items for the "Advanced (Ingest) Options" popup.
     *
     */
    private FileMetadata fileMetadataSelectedForIngestOptionsPopup = null;

    public void  setFileMetadataSelectedForIngestOptionsPopup(FileMetadata fm){
       fileMetadataSelectedForIngestOptionsPopup = fm;
    }

    public FileMetadata getFileMetadataSelectedForIngestOptionsPopup() {
        return fileMetadataSelectedForIngestOptionsPopup;
    }

    public void clearFileMetadataSelectedForIngestOptionsPopup() {
        fileMetadataSelectedForIngestOptionsPopup = null;
    }

    private String ingestLanguageEncoding = null;

    public String getIngestLanguageEncoding() {
        if (ingestLanguageEncoding == null) {
            return "UTF8 (default)";
        }
        return ingestLanguageEncoding;
    }

    public void setIngestLanguageEncoding(String ingestLanguageEncoding) {
        this.ingestLanguageEncoding = ingestLanguageEncoding;
    }

    public void setIngestEncoding(String ingestEncoding) {
        ingestLanguageEncoding = ingestEncoding;
    }

    private String savedLabelsTempFile = null;

    public void handleLabelsFileUpload(FileUploadEvent event) {
        logger.fine("entering handleUpload method.");
        UploadedFile file = event.getFile();

        if (file != null) {

            InputStream uploadStream = null;
            try {
                uploadStream = file.getInputStream();
            } catch (IOException ioex) {
                logger.log(Level.WARNING, ioex, ()->"the file "+file.getFileName()+" failed to upload!");
                List<String> args = Arrays.asList(file.getFileName());
                String msg = BundleUtil.getStringFromBundle("dataset.file.uploadFailure.detailmsg", args);
                FacesMessage message = new FacesMessage(FacesMessage.SEVERITY_WARN, BundleUtil.getStringFromBundle("dataset.file.uploadFailure"), msg);
                FacesContext.getCurrentInstance().addMessage(null, message);
                return;
            }

            savedLabelsTempFile = saveTempFile(uploadStream);

            logger.fine(()->file.getFileName() + " is successfully uploaded.");
            List<String> args = Arrays.asList(file.getFileName());
            FacesMessage message = new FacesMessage(BundleUtil.getStringFromBundle("dataset.file.upload", args));
            FacesContext.getCurrentInstance().addMessage(null, message);
        }

        // process file (i.e., just save it in a temp location; for now):
    }

    private String saveTempFile(InputStream input) {
        if (input == null) {
            return null;
        }
        byte[] buffer = new byte[8192];
        int bytesRead = 0;
        File labelsFile = null;
        FileOutputStream output = null;
        try {
            labelsFile = File.createTempFile("tempIngestLabels.", ".txt");
            output = new FileOutputStream(labelsFile);
            while ((bytesRead = input.read(buffer)) > -1) {
                output.write(buffer, 0, bytesRead);
            }
        } catch (IOException ioex) {
            return null;//leaving this purely in the spirit of minimizing changes.
        } finally {
            IOUtils.closeQuietly(input);
            IOUtils.closeQuietly(output);
        }
        if (labelsFile != null) {
            return labelsFile.getAbsolutePath();
        }
        return null;
    }

    public void saveAdvancedOptions() {

        // Language encoding for SPSS SAV (and, possibly, other tabular ingests:)
        if (ingestLanguageEncoding != null) {
            if (fileMetadataSelectedForIngestOptionsPopup != null && fileMetadataSelectedForIngestOptionsPopup.getDataFile() != null) {
                if (fileMetadataSelectedForIngestOptionsPopup.getDataFile().getIngestRequest() == null) {
                    IngestRequest ingestRequest = new IngestRequest();
                    ingestRequest.setDataFile(fileMetadataSelectedForIngestOptionsPopup.getDataFile());
                    fileMetadataSelectedForIngestOptionsPopup.getDataFile().setIngestRequest(ingestRequest);

                }
                fileMetadataSelectedForIngestOptionsPopup.getDataFile().getIngestRequest().setTextEncoding(ingestLanguageEncoding);
            }
        }
        ingestLanguageEncoding = null;

        // Extra labels for SPSS POR (and, possibly, other tabular ingests:)
        // (we are adding this parameter to the IngestRequest now, instead of back
        // when it was uploaded. This is because we want the user to be able to
        // hit cancel and bail out, until they actually click 'save' in the
        // "advanced options" popup) -- L.A. 4.0 beta 11
        if (savedLabelsTempFile != null) {
            if (fileMetadataSelectedForIngestOptionsPopup != null && fileMetadataSelectedForIngestOptionsPopup.getDataFile() != null) {
                if (fileMetadataSelectedForIngestOptionsPopup.getDataFile().getIngestRequest() == null) {
                    IngestRequest ingestRequest = new IngestRequest();
                    ingestRequest.setDataFile(fileMetadataSelectedForIngestOptionsPopup.getDataFile());
                    fileMetadataSelectedForIngestOptionsPopup.getDataFile().setIngestRequest(ingestRequest);
                }
                fileMetadataSelectedForIngestOptionsPopup.getDataFile().getIngestRequest().setLabelsFile(savedLabelsTempFile);
            }
        }
        savedLabelsTempFile = null;

        fileMetadataSelectedForIngestOptionsPopup = null;
    }

    private Boolean downloadButtonAvailable = null;

    public boolean isDownloadButtonAvailable(){

        if (downloadButtonAvailable != null) {
            return downloadButtonAvailable;
        }

        for (FileMetadata fmd : workingVersion.getFileMetadatas()) {
            if (this.fileDownloadHelper.canDownloadFile(fmd)) {
                downloadButtonAvailable = true;
                return true;
            }
        }
        downloadButtonAvailable = false;
        return false;
    }

    public boolean isFileAccessRequestMultiButtonRequired(){
        if (!isSessionUserAuthenticated() || !dataset.isFileAccessRequest()){
            return false;
        }
        if (workingVersion == null) {
            return false;
        }
        if (!workingVersion.getTermsOfUseAndAccess().isFileAccessRequest()){
           // return false;
        }
        for (FileMetadata fmd : workingVersion.getFileMetadatas()){
            //Change here so that if all restricted files have pending requests there's no Request Button
            if ((!this.fileDownloadHelper.canDownloadFile(fmd) && (fmd.getDataFile().getFileAccessRequesters() == null 
                    || ( fmd.getDataFile().getFileAccessRequesters() != null
                 &&   !fmd.getDataFile().getFileAccessRequesters().contains((AuthenticatedUser)session.getUser()))))){
                return true;
            }
        }
        return false;
    }

    public boolean isFileAccessRequestMultiButtonEnabled(){
        if (!isSessionUserAuthenticated() || !dataset.isFileAccessRequest()){
            return false;
        }
        if( this.selectedRestrictedFiles == null || this.selectedRestrictedFiles.isEmpty() ){
            return false;
        }
        for (FileMetadata fmd : this.selectedRestrictedFiles){
            if (!this.fileDownloadHelper.canDownloadFile(fmd)){
                return true;
            }
        }
        return false;
    }

    private Boolean downloadButtonAllEnabled = null;

    public boolean isDownloadAllButtonEnabled() {

        if (downloadButtonAllEnabled == null) {
            for (FileMetadata fmd : workingVersion.getFileMetadatas()) {
                if (!this.fileDownloadHelper.canDownloadFile(fmd)) {
                    downloadButtonAllEnabled = false;
                    break;
                }
            }
            downloadButtonAllEnabled = true;
        }
        return downloadButtonAllEnabled;
    }

    public boolean isDownloadSelectedButtonEnabled(){

        if( this.selectedFiles == null || this.selectedFiles.isEmpty() ){
            return false;
        }
        for (FileMetadata fmd : this.selectedFiles){
            if (this.fileDownloadHelper.canDownloadFile(fmd)){
                return true;
            }
        }
        return false;
    }

    public boolean isFileAccessRequestMultiSignUpButtonRequired(){
        if (isSessionUserAuthenticated()){
            return false;
        }
        // only show button if dataset allows an access request
        if (!dataset.isFileAccessRequest()){
            return false;
        }
        for (FileMetadata fmd : workingVersion.getFileMetadatas()){
            if (!this.fileDownloadHelper.canDownloadFile(fmd) && !FileUtil.isActivelyEmbargoed(fmd)){
                return true;
            }
        }
        return false;
    }

    public boolean isFileAccessRequestMultiSignUpButtonEnabled(){
        if (isSessionUserAuthenticated()){
            return false;
        }
        if( this.selectedRestrictedFiles == null || this.selectedRestrictedFiles.isEmpty() ){
            return false;
        }
        // only show button if dataset allows an access request
        if (!dataset.isFileAccessRequest()){
            return false;
        }
        for (FileMetadata fmd : this.selectedRestrictedFiles){
            if (!this.fileDownloadHelper.canDownloadFile(fmd)&& !FileUtil.isActivelyEmbargoed(fmd)){
                return true;
            }
        }
        return false;
    }

    public boolean isDownloadPopupRequired() {
        return FileUtil.isDownloadPopupRequired(workingVersion);
    }

    public boolean isRequestAccessPopupRequired() {
        return FileUtil.isRequestAccessPopupRequired(workingVersion);
    }

    public String requestAccessMultipleFiles() {

        if (selectedFiles.isEmpty()) {
            //RequestContext requestContext = RequestContext.getCurrentInstance();
            PrimeFaces.current().executeScript("PF('selectFilesForRequestAccess').show()");
            return "";
        } else if (containsOnlyActivelyEmbargoedFiles(selectedFiles)){
            PrimeFaces.current().executeScript("PF('selectEmbargoedFilesForRequestAccess').show()");
            return "";
        } else {
            fileDownloadHelper.clearRequestAccessFiles();
            for (FileMetadata fmd : selectedFiles){
                 fileDownloadHelper.addMultipleFilesForRequestAccess(fmd.getDataFile());
            }
            if (isRequestAccessPopupRequired()) {
                //RequestContext requestContext = RequestContext.getCurrentInstance();
                PrimeFaces.current().executeScript("PF('requestAccessPopup').show()");
                return "";
            } else {
                //No popup required
                fileDownloadHelper.requestAccessIndirect();
                return "";
            }
        }
    }

    public boolean isSortButtonEnabled() {
        /**
         * @todo The "Sort" Button seems to stop responding to mouse clicks
         * after a while so it can't be shipped in 4.2 and will be deferred, to
         * be picked up in https://github.com/IQSS/dataverse/issues/2506
         */
        return false;
    }

    /*public void updateFileListing(String fileSortField, String fileSortOrder) {
        this.fileSortField = fileSortField;
        this.fileSortOrder = fileSortOrder;
        fileMetadatas = populateFileMetadatas();
    }

    private List<FileMetadata> populateFileMetadatas() {
        if (isSortButtonEnabled()) {
            List<FileMetadata> fileMetadatasToSet = new ArrayList<>();
            Long datasetVersion = workingVersion.getId();
            if (datasetVersion != null) {
                int unlimited = 0;
                int maxResults = unlimited;
                List<FileMetadata> dataFilesNew = datafileService.findFileMetadataByDatasetVersionId(datasetVersion, maxResults, fileSortField, fileSortOrder);
                fileMetadatasToSet.addAll(dataFilesNew);
            }
            return fileMetadatasToSet;
        } else {
            return new ArrayList<>();
        }
    }*/

    public String getFileSortField() {
        return fileSortField;
    }

    public void setFileSortField(String fileSortField) {
        this.fileSortField = fileSortField;
    }

    public String getFileSortOrder() {
        return fileSortOrder;
    }

    public void setFileSortOrder(String fileSortOrder) {
        this.fileSortOrder = fileSortOrder;
    }

    public String getFileSortFieldName() {
        return FileSortFieldAndOrder.label;
    }

    public String getFileSortFieldDate() {
        return FileSortFieldAndOrder.createDate;
    }

    public String getFileSortFieldSize() {
        return FileSortFieldAndOrder.size;
    }

    public String getFileSortFieldType() {
        return FileSortFieldAndOrder.type;
    }

    public String getSortByAscending() {
        return SortBy.ASCENDING;
    }

    public String getSortByDescending() {
        return SortBy.DESCENDING;
    }

    PrivateUrl privateUrl;

    public PrivateUrl getPrivateUrl() {
        return privateUrl;
    }

    public void setPrivateUrl(PrivateUrl privateUrl) {
        this.privateUrl = privateUrl;
    }

    public void initPrivateUrlPopUp() {
        if (privateUrl != null) {
            setPrivateUrlJustCreatedToFalse();
        }
    }

    boolean privateUrlWasJustCreated;

    public boolean isPrivateUrlWasJustCreated() {
        return privateUrlWasJustCreated;
    }

    public void setPrivateUrlJustCreatedToFalse() {
        privateUrlWasJustCreated = false;
    }

    public boolean isShowLinkingPopup() {
        return showLinkingPopup;
    }

    public void setShowLinkingPopup(boolean showLinkingPopup) {
        this.showLinkingPopup = showLinkingPopup;
    }

    private boolean showLinkingPopup = false;
    private Boolean anonymizedAccess = null;

    //

    public void createPrivateUrl(boolean anonymizedAccess) {
        try {
            PrivateUrl createdPrivateUrl = commandEngine.submit(new CreatePrivateUrlCommand(dvRequestService.getDataverseRequest(), dataset, anonymizedAccess));
            privateUrl = createdPrivateUrl;
            JH.addMessage(FacesMessage.SEVERITY_INFO, BundleUtil.getStringFromBundle("dataset.privateurl.header"),
                    BundleUtil.getStringFromBundle("dataset.privateurl.infoMessageAuthor", Arrays.asList(getPrivateUrlLink(privateUrl))));
            privateUrlWasJustCreated = true;
        } catch (CommandException ex) {
            String msg = BundleUtil.getStringFromBundle("dataset.privateurl.noPermToCreate", PrivateUrlUtil.getRequiredPermissions(ex));
            logger.warning("Unable to create a Private URL for dataset id " + dataset.getId() + ". Message to user: " + msg + " Exception: " + ex);
            JH.addErrorMessage(msg);
        }
    }

    public void disablePrivateUrl() {
        try {
            commandEngine.submit(new DeletePrivateUrlCommand(dvRequestService.getDataverseRequest(), dataset));
            privateUrl = null;
            JH.addSuccessMessage(BundleUtil.getStringFromBundle("dataset.privateurl.disabledSuccess"));
        } catch (CommandException ex) {
            logger.info("CommandException caught calling DeletePrivateUrlCommand: " + ex);
        }
    }

    public boolean isUserCanCreatePrivateURL() {
        return dataset.getLatestVersion().isDraft();
    }

    public String getPrivateUrlLink(PrivateUrl privateUrl) {
        return privateUrl.getLink();
    }

    public boolean isAnonymizedAccess() {
        if (anonymizedAccess == null) {
            if (session.getUser() instanceof PrivateUrlUser) {
                anonymizedAccess = ((PrivateUrlUser) session.getUser()).hasAnonymizedAccess();
            } else {
                anonymizedAccess = false;
            }
        }
        return anonymizedAccess;
    }

    public boolean isAnonymizedPrivateUrl() {
        if(privateUrl != null) {
            return privateUrl.isAnonymizedAccess();
        } else {
            return false;
        }
    }

    public boolean isAnonymizedAccessEnabled() {
        if (settingsWrapper.getValueForKey(SettingsServiceBean.Key.AnonymizedFieldTypeNames) != null) {
            return true;
        } else {
            return false;
        }
    }

    // todo: we should be able to remove - this is passed in the html pages to other fragments, but they could just access this service bean directly.
    public FileDownloadServiceBean getFileDownloadService() {
        return fileDownloadService;
    }

    public void setFileDownloadService(FileDownloadServiceBean fileDownloadService) {
        this.fileDownloadService = fileDownloadService;
    }


    public GuestbookResponseServiceBean getGuestbookResponseService() {
        return guestbookResponseService;
    }

    public void setGuestbookResponseService(GuestbookResponseServiceBean guestbookResponseService) {
        this.guestbookResponseService = guestbookResponseService;
    }

    /**
     * dataset title
     * @return title of workingVersion
     */
    public String getTitle() {
        assert (null != workingVersion);
        return workingVersion.getTitle();
    }

    /**
     * dataset description
     *
     * @return description of workingVersion
     */
    public String getDescription() {
        return workingVersion.getDescriptionPlainText();
    }

    /**
     * dataset authors
     *
     * @return list of author names
     */
    public List<String> getDatasetAuthors() {
        assert (workingVersion != null);
        return workingVersion.getDatasetAuthorNames();
    }

    /**
     * publisher (aka - name of root dataverse)
     *
     * @return the publisher of the version
     */
    public String getPublisher() {
        return dataverseService.getRootDataverseName();
    }

    public void downloadRsyncScript() {

        FacesContext ctx = FacesContext.getCurrentInstance();
        HttpServletResponse response = (HttpServletResponse) ctx.getExternalContext().getResponse();
        response.setContentType("application/download");

        String contentDispositionString;

        contentDispositionString = "attachment;filename=" + rsyncScriptFilename;
        response.setHeader("Content-Disposition", contentDispositionString);

        try {
            ServletOutputStream out = response.getOutputStream();
            out.write(getRsyncScript().getBytes());
            out.flush();
            ctx.responseComplete();
        } catch (IOException e) {
            String error = "Problem getting bytes from rsync script: " + e;
            logger.warning(error);
            return;
        }

        // If the script has been successfully downloaded, lock the dataset:
        String lockInfoMessage = "script downloaded";
        DatasetLock lock = datasetService.addDatasetLock(dataset.getId(), DatasetLock.Reason.DcmUpload, session.getUser() != null ? ((AuthenticatedUser)session.getUser()).getId() : null, lockInfoMessage);
        if (lock != null) {
            dataset.addLock(lock);
        } else {
            logger.log(Level.WARNING, "Failed to lock the dataset (dataset id={0})", dataset.getId());
        }

    }

    public void closeRsyncScriptPopup(CloseEvent event) {
        finishRsyncScriptAction();
    }

    public String finishRsyncScriptAction() {
        // This method is called when the user clicks on "Close" in the "Rsync Upload"
        // popup. If they have successfully downloaded the rsync script, the
        // dataset should now be locked; which means we should put up the
        // "dcm upload in progress" message - that will be shown on the page
        // until the rsync upload is completed and the dataset is unlocked.
        if (isLocked()) {
            JH.addMessage(FacesMessage.SEVERITY_WARN, BundleUtil.getStringFromBundle("file.rsyncUpload.inProgressMessage.summary"), BundleUtil.getStringFromBundle("file.rsyncUpload.inProgressMessage.details"));
        }
        return "";
    }

    /**
     * this method returns the dataset fields to be shown in the dataset summary
     * on the dataset page.
     * It returns the default summary fields( subject, description, keywords, related publications and notes)
     * if the custom summary datafields has not been set, otherwise will set the custom fields set by the sysadmins
     *
     * @return the dataset fields to be shown in the dataset summary
     */
    public List<DatasetField> getDatasetSummaryFields() {
       customFields  = settingsWrapper.getValueForKey(SettingsServiceBean.Key.CustomDatasetSummaryFields);

        return DatasetUtil.getDatasetSummaryFields(workingVersion, customFields);
    }

    public boolean isShowPreviewButton(Long fileId) {
        List<ExternalTool> previewTools = getPreviewToolsForDataFile(fileId);
        return previewTools.size() > 0;
    }

    public List<ExternalTool> getPreviewToolsForDataFile(Long fileId) {
        return getCachedToolsForDataFile(fileId, ExternalTool.Type.PREVIEW);
    }


    public List<ExternalTool> getConfigureToolsForDataFile(Long fileId) {
        return getCachedToolsForDataFile(fileId, ExternalTool.Type.CONFIGURE);
    }

    public List<ExternalTool> getExploreToolsForDataFile(Long fileId) {
        return getCachedToolsForDataFile(fileId, ExternalTool.Type.EXPLORE);
    }

    public List<ExternalTool> getCachedToolsForDataFile(Long fileId, ExternalTool.Type type) {
        Map<Long, List<ExternalTool>> cachedToolsByFileId = new HashMap<>();
        List<ExternalTool> externalTools = new ArrayList<>();
        switch (type) {
            case EXPLORE:
                cachedToolsByFileId = exploreToolsByFileId;
                externalTools = exploreTools;
                break;
            case CONFIGURE:
                cachedToolsByFileId = configureToolsByFileId;
                externalTools = configureTools;
                break;
            case PREVIEW:
                cachedToolsByFileId = previewToolsByFileId;
                externalTools = previewTools;
                break;
            default:
                break;
        }
        List<ExternalTool> cachedTools = cachedToolsByFileId.get(fileId);
        if (cachedTools != null) { //if already queried before and added to list
            return cachedTools;
        }
        DataFile dataFile = datafileService.find(fileId);
        cachedTools = ExternalToolServiceBean.findExternalToolsByFile(externalTools, dataFile);
        cachedToolsByFileId.put(fileId, cachedTools); //add to map so we don't have to do the lifting again
        return cachedTools;
    }

    public List<ExternalTool> getDatasetExploreTools() {
        return datasetExploreTools;
    }

    Boolean thisLatestReleasedVersion = null;

    public boolean isThisLatestReleasedVersion() {
        if (thisLatestReleasedVersion != null) {
            return thisLatestReleasedVersion;
        }

        if (!workingVersion.isPublished()) {
            thisLatestReleasedVersion = false;
            return false;
        }

        DatasetVersion latestPublishedVersion = null;
        Command<DatasetVersion> cmd = new GetLatestPublishedDatasetVersionCommand(dvRequestService.getDataverseRequest(), dataset);
        try {
            latestPublishedVersion = commandEngine.submit(cmd);
        } catch (Exception ex) {
            // whatever...
        }

        thisLatestReleasedVersion = workingVersion.equals(latestPublishedVersion);

        return thisLatestReleasedVersion;

    }

    public String getJsonLd() {
        if (isThisLatestReleasedVersion()) {
            ExportService instance = ExportService.getInstance();
            String jsonLd = instance.getExportAsString(dataset, SchemaDotOrgExporter.NAME);
            if (jsonLd != null) {
                logger.fine("Returning cached schema.org JSON-LD.");
                return jsonLd;
            } else {
                logger.fine("No cached schema.org JSON-LD available. Going to the database.");
                String jsonLdProduced = workingVersion.getJsonLd();
                return  jsonLdProduced != null ? jsonLdProduced : "";
            }
        }
        return "";
    }

    public void selectAllFiles() {
        logger.fine("selectAllFiles called");
        selectedFiles = workingVersion.getFileMetadatas();
    }

    public void clearSelection() {
        logger.info("clearSelection called");
        selectedFiles = Collections.emptyList();
    }

    public void fileListingPaginatorListener(PageEvent event) {
        setFilePaginatorPage(event.getPage());
    }

    public void refreshPaginator() {
        FacesContext facesContext = FacesContext.getCurrentInstance();
        org.primefaces.component.datatable.DataTable dt = (org.primefaces.component.datatable.DataTable) facesContext.getViewRoot().findComponent("datasetForm:tabView:filesTable");
        setFilePaginatorPage(dt.getPage());
        setRowsPerPage(dt.getRowsToRender());
    }

    /**
     * This method can be called from *.xhtml files to allow archiving of a dataset
     * version from the user interface. It is not currently (11/18) used in the IQSS/develop
     * branch, but is used by QDR and is kept here in anticipation of including a
     * GUI option to archive (already published) versions after other dataset page
     * changes have been completed.
     *
     * @param id - the id of the datasetversion to archive.
     */
    public void archiveVersion(Long id) {
        if (session.getUser() instanceof AuthenticatedUser) {
            AuthenticatedUser au = ((AuthenticatedUser) session.getUser());

            DatasetVersion dv = datasetVersionService.retrieveDatasetVersionByVersionId(id).getDatasetVersion();
            String className = settingsService.getValueForKey(SettingsServiceBean.Key.ArchiverClassName);
            AbstractSubmitToArchiveCommand cmd = ArchiverUtil.createSubmitToArchiveCommand(className, dvRequestService.getDataverseRequest(), dv);
            if (cmd != null) {
                try {
                    DatasetVersion version = commandEngine.submit(cmd);
                    logger.info("Archived to " + version.getArchivalCopyLocation());
                    if (version.getArchivalCopyLocation() != null) {
                        resetVersionTabList();
                        this.setVersionTabListForPostLoad(getVersionTabList());
                        JsfHelper.addSuccessMessage(BundleUtil.getStringFromBundle("datasetversion.archive.success"));
                    } else {
                        JsfHelper.addErrorMessage(BundleUtil.getStringFromBundle("datasetversion.archive.failure"));
                    }
                } catch (CommandException ex) {
                    logger.log(Level.SEVERE, "Unexpected Exception calling  submit archive command", ex);
                    JsfHelper.addErrorMessage(BundleUtil.getStringFromBundle("datasetversion.archive.failure"));
                }
            } else {
                logger.log(Level.SEVERE, "Could not find Archiver class: " + className);
                JsfHelper.addErrorMessage(BundleUtil.getStringFromBundle("datasetversion.archive.failure"));

            }
        }
    }

    private static Date getFileDateToCompare(FileMetadata fileMetadata) {
        DataFile datafile = fileMetadata.getDataFile();

        if (datafile.isReleased()) {
            return datafile.getPublicationDate();
        }

        return datafile.getCreateDate();
    }

    private static final Comparator<FileMetadata> compareByLabelZtoA = new Comparator<FileMetadata>() {
        @Override
        public int compare(FileMetadata o1, FileMetadata o2) {
            return o2.getLabel().toUpperCase().compareTo(o1.getLabel().toUpperCase());
        }
    };

    private static final Comparator<FileMetadata> compareByNewest = new Comparator<FileMetadata>() {
        @Override
        public int compare(FileMetadata o1, FileMetadata o2) {
            return getFileDateToCompare(o2).compareTo(getFileDateToCompare(o1));
        }
    };

    private static final Comparator<FileMetadata> compareByOldest = new Comparator<FileMetadata>() {
        @Override
        public int compare(FileMetadata o1, FileMetadata o2) {
            return getFileDateToCompare(o1).compareTo(getFileDateToCompare(o2));
        }
    };

    private static final Comparator<FileMetadata> compareBySize = new Comparator<FileMetadata>() {
        @Override
        public int compare(FileMetadata o1, FileMetadata o2) {
            return (new Long(o1.getDataFile().getFilesize())).compareTo(new Long(o2.getDataFile().getFilesize()));
        }
    };

    private static final Comparator<FileMetadata> compareByType = new Comparator<FileMetadata>() {
        @Override
        public int compare(FileMetadata o1, FileMetadata o2) {
            String type1 = StringUtil.isEmpty(o1.getDataFile().getFriendlyType()) ? "" : o1.getDataFile().getContentType();
            String type2 = StringUtil.isEmpty(o2.getDataFile().getFriendlyType()) ? "" : o2.getDataFile().getContentType();
            return type1.compareTo(type2);
        }
    };

    public void explore(ExternalTool externalTool) {
        ApiToken apiToken = null;
        User user = session.getUser();
        if (user instanceof AuthenticatedUser) {
            apiToken = authService.findApiTokenByUser((AuthenticatedUser) user);
        } else if (user instanceof PrivateUrlUser) {
            PrivateUrlUser privateUrlUser = (PrivateUrlUser) user;
            PrivateUrl privUrl = privateUrlService.getPrivateUrlFromDatasetId(privateUrlUser.getDatasetId());
            apiToken = new ApiToken();
            apiToken.setTokenString(privUrl.getToken());
        }
        ExternalToolHandler externalToolHandler = new ExternalToolHandler(externalTool, dataset, apiToken, session.getLocaleCode());
        String toolUrl = externalToolHandler.getToolUrlWithQueryParams();
        logger.fine("Exploring with " + toolUrl);
        PrimeFaces.current().executeScript("window.open('"+toolUrl + "', target='_blank');");
    }

    private FileMetadata fileMetadataForAction;

    public FileMetadata getFileMetadataForAction() {
        return fileMetadataForAction;
    }

    public void setFileMetadataForAction(FileMetadata fileMetadataForAction) {
        this.fileMetadataForAction = fileMetadataForAction;
    }

    private String termsOfAccess;
    private boolean fileAccessRequest;

    public String getTermsOfAccess() {
        return termsOfAccess;
    }

    public void setTermsOfAccess(String termsOfAccess) {
        this.termsOfAccess = termsOfAccess;
    }

    public boolean isFileAccessRequest() {
        return fileAccessRequest;
    }

    public void setFileAccessRequest(boolean fileAccessRequest) {
        this.fileAccessRequest = fileAccessRequest;
    }

    // wrapper method to see if the file has been deleted (or replaced) in the current version
    public boolean isFileDeleted (DataFile dataFile) {
        if (dataFile.getDeleted() == null) {
            dataFile.setDeleted(datafileService.hasBeenDeleted(dataFile));
        }

        return dataFile.getDeleted();
    }

    public String getEffectiveMetadataLanguage() {
        String mdLang = dataset.getEffectiveMetadataLanguage();
        if (mdLang.equals(DvObjectContainer.UNDEFINED_METADATA_LANGUAGE_CODE)) {
            mdLang = settingsWrapper.getDefaultMetadataLanguage();
        }
        return mdLang;
    }

    public String getLocaleDisplayName(String code) {
        String displayName = settingsWrapper.getBaseMetadataLanguageMap(false).get(code);
        if(displayName==null) {
            //Default (for cases such as :when a Dataset has a metadatalanguage code but :MetadataLanguages is no longer defined).
            displayName = new Locale(code).getDisplayName();
        }
        return displayName;
    }
<<<<<<< HEAD

    public Map<Long, JsonObject> getCVocConf() {
        //Cache this in the view
        if(cachedCvocMap==null) {
        cachedCvocMap = fieldService.getCVocConf(false);
        }
        return cachedCvocMap;
    }

=======
    
>>>>>>> 3f109e65
    public List<String> getVocabScripts() {
        return fieldService.getVocabScripts(settingsWrapper.getCVocConf());
    }

    public String getFieldLanguage(String languages) {
        return fieldService.getFieldLanguage(languages,session.getLocaleCode());
    }

    public void setExternalStatus(String status) {
        try {
            dataset = commandEngine.submit(new SetCurationStatusCommand(dvRequestService.getDataverseRequest(), dataset, status));
            workingVersion=dataset.getLatestVersion();
            if (status == null || status.isEmpty()) {
                JsfHelper.addInfoMessage(BundleUtil.getStringFromBundle("dataset.externalstatus.removed"));
            } else {
                JH.addMessage(FacesMessage.SEVERITY_INFO, BundleUtil.getStringFromBundle("dataset.externalstatus.header"), BundleUtil.getStringFromBundle("dataset.externalstatus.info", Arrays.asList(status)));
            }

        } catch (CommandException ex) {
            String msg = BundleUtil.getStringFromBundle("dataset.externalstatus.cantchange");
            logger.warning("Unable to change external status to " + status + " for dataset id " + dataset.getId() + ". Message to user: " + msg + " Exception: " + ex);
            JsfHelper.addErrorMessage(msg);
        }
    }

    public List<String> getAllowedExternalStatuses() {
        return settingsWrapper.getAllowedExternalStatuses(dataset);
    }

    public Embargo getSelectionEmbargo() {
        return selectionEmbargo;
    }

    public void setSelectionEmbargo(Embargo selectionEmbargo) {
        this.selectionEmbargo = selectionEmbargo;
    }


    private Embargo selectionEmbargo = new Embargo();

    public boolean isValidEmbargoSelection() {
        //If fileMetadataForAction is set, someone is using the kebab/single file menu
        if (fileMetadataForAction != null) {
            if (!fileMetadataForAction.getDataFile().isReleased()) {
                return true;
            } else {
                return false;
            }
        }
        //Otherwise we check the selected files
        for (FileMetadata fmd : selectedFiles) {
            if (!fmd.getDataFile().isReleased()) {
                return true;
            }
        }
        return false;
    }

    /*
     * This method checks to see if the selected file/files have an embargo that could be removed. It doesn't return true of a released file has an embargo.
     */
    public boolean isExistingEmbargo() {
        if (fileMetadataForAction != null) {
            if (!fileMetadataForAction.getDataFile().isReleased()
                    && (fileMetadataForAction.getDataFile().getEmbargo() != null)) {
                return true;
            } else {
                return false;
            }
        }
        for (FileMetadata fmd : selectedFiles) {
            if (!fmd.getDataFile().isReleased() && (fmd.getDataFile().getEmbargo() != null)) {
                return true;
            }
        }

        return false;
    }

    public boolean isActivelyEmbargoed(List<FileMetadata> fmdList) {
        return FileUtil.isActivelyEmbargoed(fmdList);
    }

    public boolean isEmbargoForWholeSelection() {
        for (FileMetadata fmd : selectedFiles) {
            if (fmd.getDataFile().isReleased()) {
                return false;
            }
        }
        return true;
    }

    private boolean removeEmbargo=false;

    public boolean isRemoveEmbargo() {
        return removeEmbargo;
    }

    public void setRemoveEmbargo(boolean removeEmbargo) {
        boolean existing = this.removeEmbargo;
        this.removeEmbargo = removeEmbargo;
        //If we flipped the state, update the selectedEmbargo. Otherwise (e.g. when save is hit) don't make changes
        if(existing != this.removeEmbargo) {
            logger.fine("State flip");
            selectionEmbargo= new Embargo();
        if(removeEmbargo) {
            logger.fine("Setting empty embargo");
            selectionEmbargo= new Embargo(null, null);
        }
        PrimeFaces.current().resetInputs("datasetForm:embargoInputs");
        }
    }

    public String saveEmbargo() {
        if (workingVersion.isReleased()) {
            refreshSelectedFiles(selectedFiles);
        }

        if(isRemoveEmbargo() || (selectionEmbargo.getDateAvailable()==null && selectionEmbargo.getReason()==null)) {
            selectionEmbargo=null;
        }

        if(!(selectionEmbargo==null || (selectionEmbargo!=null && settingsWrapper.isValidEmbargoDate(selectionEmbargo)))) {
            logger.fine("Validation error: " + selectionEmbargo.getFormattedDateAvailable());
            FacesContext.getCurrentInstance().validationFailed();
            return "";
        }
        List<Embargo> orphanedEmbargoes = new ArrayList<Embargo>();
        List<FileMetadata> embargoFMs = null;
        if (fileMetadataForAction != null) {
            embargoFMs = new ArrayList<FileMetadata>();
            embargoFMs.add(fileMetadataForAction);
        } else if (selectedFiles != null && selectedFiles.size() > 0) {
            embargoFMs = selectedFiles;
        }

        if(embargoFMs!=null && !embargoFMs.isEmpty()) {
            if(selectionEmbargo!=null) {
                selectionEmbargo = embargoService.merge(selectionEmbargo);
            }
            for (FileMetadata fmd : workingVersion.getFileMetadatas()) {
                for (FileMetadata fm : embargoFMs) {
                    if (fm.getDataFile().equals(fmd.getDataFile()) && (isSuperUser()||!fmd.getDataFile().isReleased())) {
                        Embargo emb = fmd.getDataFile().getEmbargo();
                        if (emb != null) {
                            logger.fine("Before: " + emb.getDataFiles().size());
                            emb.getDataFiles().remove(fmd.getDataFile());
                            if (emb.getDataFiles().isEmpty()) {
                                orphanedEmbargoes.add(emb);
                            }
                            logger.fine("After: " + emb.getDataFiles().size());
                        }
                        fmd.getDataFile().setEmbargo(selectionEmbargo);
                    }
                }
            }
        }
        if (selectionEmbargo != null) {
            embargoService.save(selectionEmbargo, ((AuthenticatedUser) session.getUser()).getIdentifier());
        }
        // success message:
        String successMessage = BundleUtil.getStringFromBundle("file.assignedEmbargo.success");
        logger.fine(successMessage);
        successMessage = successMessage.replace("{0}", "Selected Files");
        JsfHelper.addFlashMessage(successMessage);
        selectionEmbargo = new Embargo();

        save();
        for(Embargo emb: orphanedEmbargoes) {
            embargoService.deleteById(emb.getId(), ((AuthenticatedUser)session.getUser()).getUserIdentifier());
        }
        return returnToDraftVersion();
    }

    public void clearEmbargoPopup() {
        logger.fine("clearEmbargoPopup called");
        selectionEmbargo= new Embargo();
        setRemoveEmbargo(false);
        PrimeFaces.current().resetInputs("datasetForm:embargoInputs");
    }

    public void clearSelectionEmbargo() {
        logger.fine("clearSelectionEmbargo called");
        selectionEmbargo= new Embargo();
        PrimeFaces.current().resetInputs("datasetForm:embargoInputs");
    }

    public boolean isCantDownloadDueToEmbargo() {
        if (getSelectedNonDownloadableFiles() != null) {
            for (FileMetadata fmd : getSelectedNonDownloadableFiles()) {
                if (FileUtil.isActivelyEmbargoed(fmd)) {
                    return true;
                }
            }
        }
        return false;
    }

    public boolean isCantRequestDueToEmbargo() {
        if (fileDownloadHelper.getFilesForRequestAccess() != null) {
            for (DataFile df : fileDownloadHelper.getFilesForRequestAccess()) {
                if (FileUtil.isActivelyEmbargoed(df)) {
                    return true;
                }
            }
        }
        return false;
    }

    private boolean containsOnlyActivelyEmbargoedFiles(List<FileMetadata> selectedFiles) {
        for (FileMetadata fmd : selectedFiles) {
            if (!FileUtil.isActivelyEmbargoed(fmd)) {
                return false;
            }
        }
        return true;
    }

    public String getIngestMessage() {
        return BundleUtil.getStringFromBundle("file.ingestFailed.message", Arrays.asList(settingsWrapper.getGuidesBaseUrl(), settingsWrapper.getGuidesVersion()));
    }

    public void validateTerms(FacesContext context, UIComponent component, Object value) throws ValidatorException {
        UIComponent lic = component.findComponent("licenses");
        SelectOneMenu som = (SelectOneMenu) lic;
        logger.fine("license in form is " + som.getValue());
        if (som.getValue() == null) {
            if (StringUtils.isBlank((String) value)) {
                FacesMessage msg = new FacesMessage(BundleUtil.getStringFromBundle("dataset.license.custom.blankterms"));
                msg.setSeverity(FacesMessage.SEVERITY_ERROR);

                throw new ValidatorException(msg);
            }
        }
    }
    
    public boolean downloadingRestrictedFiles() {
        if (fileMetadataForAction != null) {
            return fileMetadataForAction.isRestricted();
        }
        for (FileMetadata fmd : this.selectedFiles) {
            if (fmd.isRestricted()) {
                return true;
            }
        }
        return false;
    }
}<|MERGE_RESOLUTION|>--- conflicted
+++ resolved
@@ -62,11 +62,8 @@
 import java.io.FileOutputStream;
 import java.io.IOException;
 import java.io.InputStream;
-<<<<<<< HEAD
 import java.net.MalformedURLException;
 import java.io.StringReader;
-=======
->>>>>>> 3f109e65
 import java.sql.Timestamp;
 import java.text.SimpleDateFormat;
 import java.time.Instant;
@@ -339,13 +336,7 @@
     private Boolean hasRsyncScript = false;
 
     private Boolean hasTabular = false;
-<<<<<<< HEAD
-
-    //External Vocabulary support
-    Map<Long, JsonObject> cachedCvocMap=null;
-=======
-    
->>>>>>> 3f109e65
+
 
     /**
      * If the dataset version has at least one tabular file. The "hasTabular"
@@ -4959,7 +4950,7 @@
         }
         for (FileMetadata fmd : workingVersion.getFileMetadatas()){
             //Change here so that if all restricted files have pending requests there's no Request Button
-            if ((!this.fileDownloadHelper.canDownloadFile(fmd) && (fmd.getDataFile().getFileAccessRequesters() == null 
+            if ((!this.fileDownloadHelper.canDownloadFile(fmd) && (fmd.getDataFile().getFileAccessRequesters() == null
                     || ( fmd.getDataFile().getFileAccessRequesters() != null
                  &&   !fmd.getDataFile().getFileAccessRequesters().contains((AuthenticatedUser)session.getUser()))))){
                 return true;
@@ -5639,19 +5630,7 @@
         }
         return displayName;
     }
-<<<<<<< HEAD
-
-    public Map<Long, JsonObject> getCVocConf() {
-        //Cache this in the view
-        if(cachedCvocMap==null) {
-        cachedCvocMap = fieldService.getCVocConf(false);
-        }
-        return cachedCvocMap;
-    }
-
-=======
-    
->>>>>>> 3f109e65
+
     public List<String> getVocabScripts() {
         return fieldService.getVocabScripts(settingsWrapper.getCVocConf());
     }
@@ -5887,7 +5866,7 @@
             }
         }
     }
-    
+
     public boolean downloadingRestrictedFiles() {
         if (fileMetadataForAction != null) {
             return fileMetadataForAction.isRestricted();
