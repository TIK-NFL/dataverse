package edu.harvard.iq.dataverse.export;

import edu.harvard.iq.dataverse.Dataset;
import edu.harvard.iq.dataverse.DatasetVersion;
import edu.harvard.iq.dataverse.DvObject;
import static edu.harvard.iq.dataverse.IdServiceBean.logger;
import edu.harvard.iq.dataverse.dataaccess.DataAccess;
import static edu.harvard.iq.dataverse.dataaccess.DataAccess.getStorageIO;
import edu.harvard.iq.dataverse.dataaccess.DataAccessOption;
import edu.harvard.iq.dataverse.dataaccess.StorageIO;
import static edu.harvard.iq.dataverse.dataset.DatasetUtil.datasetLogoThumbnail;
import static edu.harvard.iq.dataverse.dataset.DatasetUtil.thumb48addedByImageThumbConverter;
import edu.harvard.iq.dataverse.export.spi.Exporter;
import edu.harvard.iq.dataverse.settings.SettingsServiceBean;
import edu.harvard.iq.dataverse.util.json.JsonPrinter;
import java.io.BufferedReader;
import java.io.File;
import java.io.FileInputStream;
import java.io.FileOutputStream;
import java.io.IOException;
import java.io.InputStream;
import java.io.InputStreamReader;
import java.io.OutputStream;
import java.nio.channels.Channel;
import java.nio.channels.Channels;
import java.nio.channels.WritableByteChannel;
import java.nio.file.Files;
import java.nio.file.Path;
import java.nio.file.Paths;
import java.sql.Timestamp;
import java.util.ArrayList;
import java.util.Date;
import java.util.Iterator;
import java.util.List;
import java.util.ServiceConfigurationError;
import java.util.ServiceLoader;
import java.util.logging.Level;
import java.util.logging.Logger;
import javax.json.JsonObject;
import javax.json.JsonObjectBuilder;

/**
 *
 * @author skraffmi
 */
public class ExportService {

    private static ExportService service;
    private ServiceLoader<Exporter> loader;
    static SettingsServiceBean settingsService;

    private ExportService() {
        loader = ServiceLoader.load(Exporter.class);
    }

    /**
     * TODO: Audit all calls to this getInstance method that doesn't take a SettingsServiceBean as an argument to make sure nothing broke.
     */
    public static synchronized ExportService getInstance() {
        return getInstance(null);
    }

    public static synchronized ExportService getInstance(SettingsServiceBean settingsService) {
        ExportService.settingsService = settingsService;
        if (service == null) {
            service = new ExportService();
        } else {
            service.loader.reload();
        }
        return service;
    }

    public List< String[]> getExportersLabels() {
        List<String[]> retList = new ArrayList<>();
        Iterator<Exporter> exporters = ExportService.getInstance().loader.iterator();
        while (exporters.hasNext()) {
            Exporter e = exporters.next();
            String[] temp = new String[2];
            temp[0] = e.getDisplayName();
            temp[1] = e.getProviderName();
            retList.add(temp);
        }
        return retList;
    }

    public InputStream getExport(Dataset dataset, String formatName) throws ExportException, IOException {
        // first we will try to locate an already existing, cached export 
        // for this format: 
        InputStream exportInputStream = getCachedExportFormat(dataset, formatName);

        if (exportInputStream != null) {
            return exportInputStream;
        }

        // if it doesn't exist, we'll try to run the export: 
        exportFormat(dataset, formatName);

        // and then try again: 
        exportInputStream = getCachedExportFormat(dataset, formatName);

        if (exportInputStream != null) {
            return exportInputStream;
        }

        // if there is no cached export still - we have to give up and throw 
        // an exception!
        throw new ExportException("Failed to export the dataset as " + formatName);

    }

    public String getExportAsString(Dataset dataset, String formatName) {
        try {
            InputStream inputStream = getExport(dataset, formatName);
            if (inputStream != null) {
                BufferedReader br = new BufferedReader(new InputStreamReader(inputStream, "UTF8"));
                StringBuilder sb = new StringBuilder();
                String line;
                while ((line = br.readLine()) != null) {
                    sb.append(line);
                    sb.append('\n');
                }
                br.close();
                return sb.toString();
            }
        } catch (ExportException | IOException ex) {
            //ex.printStackTrace();
            return null;
        }
        return null;

    }

    // This method goes through all the Exporters and calls 
    // the "chacheExport()" method that will save the produced output  
    // in a file in the dataset directory, on each Exporter available. 
    public void exportAllFormats(Dataset dataset) throws ExportException {
        try {
            clearAllCachedFormats(dataset);
        } catch (IOException ex) {
            Logger.getLogger(ExportService.class.getName()).log(Level.SEVERE, null, ex);
        }

        try {
            DatasetVersion releasedVersion = dataset.getReleasedVersion();
            if (releasedVersion == null) {
                throw new ExportException("No released version for dataset " + dataset.getGlobalId());
            }
            JsonPrinter jsonPrinter = new JsonPrinter(settingsService);
            final JsonObjectBuilder datasetAsJsonBuilder = jsonPrinter.jsonAsDatasetDto(releasedVersion);
            JsonObject datasetAsJson = datasetAsJsonBuilder.build();

            Iterator<Exporter> exporters = loader.iterator();
            while (exporters.hasNext()) {
                Exporter e = exporters.next();
                String formatName = e.getProviderName();

                cacheExport(releasedVersion, formatName, datasetAsJson, e);

            }
        } catch (ServiceConfigurationError serviceError) {
            throw new ExportException("Service configuration error during export. " + serviceError.getMessage());
        }
        // Finally, if we have been able to successfully export in all available 
        // formats, we'll increment the "last exported" time stamp: 

        dataset.setLastExportTime(new Timestamp(new Date().getTime()));

    }

    public void clearAllCachedFormats(Dataset dataset) throws IOException {
        try {
            Iterator<Exporter> exporters = loader.iterator();
            while (exporters.hasNext()) {
                Exporter e = exporters.next();
                String formatName = e.getProviderName();

                clearCachedExport(dataset, formatName);
            }

            dataset.setLastExportTime(null);
        } catch (IOException ex) {
            //not fatal
        }
    }

    // This method finds the exporter for the format requested, 
    // then produces the dataset metadata as a JsonObject, then calls
    // the "cacheExport()" method that will save the produced output  
    // in a file in the dataset directory. 
    public void exportFormat(Dataset dataset, String formatName) throws ExportException {
        try {
            Iterator<Exporter> exporters = loader.iterator();
            while (exporters.hasNext()) {
                Exporter e = exporters.next();
                if (e.getProviderName().equals(formatName)) {
                    DatasetVersion releasedVersion = dataset.getReleasedVersion();
                    if (releasedVersion == null) {
                        throw new IllegalStateException("No Released Version");
                    }
                    JsonPrinter jsonPrinter = new JsonPrinter(settingsService);
                    final JsonObjectBuilder datasetAsJsonBuilder = jsonPrinter.jsonAsDatasetDto(releasedVersion);
                    cacheExport(releasedVersion, formatName, datasetAsJsonBuilder.build(), e);
                }
            }
        } catch (ServiceConfigurationError serviceError) {
            throw new ExportException("Service configuration error during export. " + serviceError.getMessage());
        } catch (IllegalStateException e) {
            throw new ExportException("No published version found during export. " + dataset.getGlobalId());
        }
    }

    public Exporter getExporter(String formatName) throws ExportException {
        try {
            Iterator<Exporter> exporters = loader.iterator();
            while (exporters.hasNext()) {
                Exporter e = exporters.next();
                if (e.getProviderName().equals(formatName)) {
                    return e;
                }
            }
        } catch (ServiceConfigurationError serviceError) {
            throw new ExportException("Service configuration error during export. " + serviceError.getMessage());
        } catch (Exception ex) {
            throw new ExportException("Could not find Exporter \"" + formatName + "\", unknown exception");
        }
        throw new ExportException("No such Exporter: " + formatName);
    }

    // This method runs the selected metadata exporter, caching the output 
    // in a file in the dataset directory / container based on its DOI:
    private void cacheExport(DatasetVersion version, String format, JsonObject datasetAsJson, Exporter exporter) throws ExportException {
        try {
            // With some storage drivers, we can open a WritableChannel, or OutputStream 
            // to directly write the generated metadata export that we want to cache; 
            // Some drivers (like Swift) do not support that, and will give us an
            // "operation not supported" exception. If that's the case, we'll have 
            // to save the output into a temp file, and then copy it over to the 
            // permanent storage using the IO "save" command: 
            boolean tempFileRequired = false;
            File tempFile = null;
            OutputStream outputStream = null;
            Dataset dataset = version.getDataset();
            StorageIO<Dataset> storageIO = null;
            try {
                storageIO = DataAccess.createNewStorageIO(dataset, "file");
                Channel outputChannel = storageIO.openAuxChannel("export_" + format + ".cached", DataAccessOption.WRITE_ACCESS);
                outputStream = Channels.newOutputStream((WritableByteChannel) outputChannel);
            } catch (IOException ioex) {
                tempFileRequired = true;
                tempFile = File.createTempFile("tempFileToExport", ".tmp");
                outputStream = new FileOutputStream(tempFile);
            }

            try {
                Path cachedMetadataFilePath = Paths.get(version.getDataset().getFileSystemDirectory().toString(), "export_" + format + ".cached");

                if (!tempFileRequired) {
                    FileOutputStream cachedExportOutputStream = new FileOutputStream(cachedMetadataFilePath.toFile());
                    exporter.exportDataset(version, datasetAsJson, cachedExportOutputStream);
                    cachedExportOutputStream.flush();
                    cachedExportOutputStream.close();

<<<<<<< HEAD
                } else {
                    // this method copies a local filesystem Path into this DataAccess Auxiliary location:
                    exporter.exportDataset(version, datasetAsJson, outputStream);
                    outputStream.flush();
                    outputStream.close();
                    
=======
                    logger.fine("Saving path as aux for temp file in: " + Paths.get(tempFile.getAbsolutePath()));
>>>>>>> 959859db
                    storageIO.savePathAsAux(Paths.get(tempFile.getAbsolutePath()), "export_" + format + ".cached");
                    boolean tempFileDeleted = tempFile.delete();
                    logger.fine("tempFileDeleted: " + tempFileDeleted);
                }

            } catch (IOException ioex) {
                throw new ExportException("IO Exception thrown exporting as " + "export_" + format + ".cached");
            }

        } catch (IOException ioex) {
            throw new ExportException("IO Exception thrown exporting as " + "export_" + format + ".cached");
        }

    }

    private void clearCachedExport(Dataset dataset, String format) throws IOException {
        try {
            StorageIO<Dataset> storageIO = getStorageIO(dataset);
            storageIO.deleteAuxObject("export_" + format + ".cached");

        } catch (IOException ex) {
            throw new IOException("IO Exception thrown exporting as " + "export_" + format + ".cached");
        }

    }

    // This method checks if the metadata has already been exported in this 
    // format and cached on disk. If it has, it'll open the file and retun 
    // the file input stream. If not, it'll return null. 
    private InputStream getCachedExportFormat(Dataset dataset, String formatName) throws ExportException, IOException {

        StorageIO<Dataset> dataAccess = null;

        try {
            dataAccess = DataAccess.getStorageIO(dataset);
        } catch (IOException ioex) {
            throw new IOException("IO Exception thrown exporting as " + "export_" + formatName + ".cached");
        }

        InputStream cachedExportInputStream = null;

        try {
            if (dataAccess.getAuxFileAsInputStream("export_" + formatName + ".cached") != null) {
                cachedExportInputStream = dataAccess.getAuxFileAsInputStream("export_" + formatName + ".cached");
                return cachedExportInputStream;
            }
        } catch (IOException ioex) {
            throw new IOException("IO Exception thrown exporting as " + "export_" + formatName + ".cached");
        }
        return null;

    }

    /*The below method, getCachedExportSize(), is not currently used.
     *An exercise for the reader could be to refactor it if it's needed
     *to be compatible with storage drivers other than local filesystem.
     *Files.exists() would need to be discarded.
     * -- L.A. 4.8 */
//    public Long getCachedExportSize(Dataset dataset, String formatName) {
//        try {
//            if (dataset.getFileSystemDirectory() != null) {
//                Path cachedMetadataFilePath = Paths.get(dataset.getFileSystemDirectory().toString(), "export_" + formatName + ".cached");
//                if (Files.exists(cachedMetadataFilePath)) {
//                    return cachedMetadataFilePath.toFile().length();
//                }
//            }
//        } catch (Exception ioex) {
//            // don't do anything - we'll just return null
//        }
//
//        return null;
//    }
    public Boolean isXMLFormat(String provider) {
        try {
            Iterator<Exporter> exporters = loader.iterator();
            while (exporters.hasNext()) {
                Exporter e = exporters.next();
                if (e.getProviderName().equals(provider)) {
                    return e.isXMLFormat();
                }
            }
        } catch (ServiceConfigurationError serviceError) {
            serviceError.printStackTrace();
        }
        return null;
    }

}<|MERGE_RESOLUTION|>--- conflicted
+++ resolved
@@ -260,16 +260,13 @@
                     cachedExportOutputStream.flush();
                     cachedExportOutputStream.close();
 
-<<<<<<< HEAD
                 } else {
                     // this method copies a local filesystem Path into this DataAccess Auxiliary location:
                     exporter.exportDataset(version, datasetAsJson, outputStream);
                     outputStream.flush();
                     outputStream.close();
                     
-=======
                     logger.fine("Saving path as aux for temp file in: " + Paths.get(tempFile.getAbsolutePath()));
->>>>>>> 959859db
                     storageIO.savePathAsAux(Paths.get(tempFile.getAbsolutePath()), "export_" + format + ".cached");
                     boolean tempFileDeleted = tempFile.delete();
                     logger.fine("tempFileDeleted: " + tempFileDeleted);
