package edu.harvard.iq.dataverse;

import edu.harvard.iq.dataverse.api.AbstractApiBean;
import edu.harvard.iq.dataverse.authorization.AuthenticationServiceBean;
import edu.harvard.iq.dataverse.authorization.Permission;
import edu.harvard.iq.dataverse.authorization.providers.builtin.BuiltinUserServiceBean;
import edu.harvard.iq.dataverse.authorization.users.ApiToken;
import edu.harvard.iq.dataverse.authorization.users.AuthenticatedUser;
import edu.harvard.iq.dataverse.authorization.users.PrivateUrlUser;
import edu.harvard.iq.dataverse.authorization.users.User;
import edu.harvard.iq.dataverse.branding.BrandingUtil;
import edu.harvard.iq.dataverse.dataaccess.ImageThumbConverter;
import edu.harvard.iq.dataverse.dataaccess.StorageIO;
import edu.harvard.iq.dataverse.dataaccess.SwiftAccessIO;
import edu.harvard.iq.dataverse.datacapturemodule.DataCaptureModuleUtil;
import edu.harvard.iq.dataverse.datacapturemodule.ScriptRequestResponse;
import edu.harvard.iq.dataverse.dataset.DatasetThumbnail;
import edu.harvard.iq.dataverse.dataset.DatasetUtil;
import edu.harvard.iq.dataverse.datavariable.VariableServiceBean;
import edu.harvard.iq.dataverse.engine.command.Command;
import edu.harvard.iq.dataverse.engine.command.CommandContext;
import edu.harvard.iq.dataverse.engine.command.exception.CommandException;
import edu.harvard.iq.dataverse.engine.command.exception.IllegalCommandException;
import edu.harvard.iq.dataverse.engine.command.impl.*;
import edu.harvard.iq.dataverse.export.ExportException;
import edu.harvard.iq.dataverse.export.ExportService;
import edu.harvard.iq.dataverse.export.SchemaDotOrgExporter;
import edu.harvard.iq.dataverse.export.spi.Exporter;
import edu.harvard.iq.dataverse.externaltools.ExternalTool;
import edu.harvard.iq.dataverse.externaltools.ExternalToolHandler;
import edu.harvard.iq.dataverse.externaltools.ExternalToolServiceBean;
import edu.harvard.iq.dataverse.ingest.IngestRequest;
import edu.harvard.iq.dataverse.ingest.IngestServiceBean;
import edu.harvard.iq.dataverse.makedatacount.MakeDataCountLoggingServiceBean;
import edu.harvard.iq.dataverse.makedatacount.MakeDataCountLoggingServiceBean.MakeDataCountEntry;
import edu.harvard.iq.dataverse.metadataimport.ForeignMetadataImportServiceBean;
import edu.harvard.iq.dataverse.privateurl.PrivateUrl;
import edu.harvard.iq.dataverse.privateurl.PrivateUrlServiceBean;
import edu.harvard.iq.dataverse.privateurl.PrivateUrlUtil;
import edu.harvard.iq.dataverse.provenance.ProvPopupFragmentBean;
import edu.harvard.iq.dataverse.search.*;
import edu.harvard.iq.dataverse.settings.SettingsServiceBean;
import edu.harvard.iq.dataverse.util.*;
import org.apache.commons.httpclient.HttpClient;
import org.apache.commons.io.IOUtils;
import org.apache.commons.lang.StringEscapeUtils;
import org.apache.commons.lang3.mutable.MutableBoolean;
import org.apache.solr.client.solrj.SolrQuery;
import org.apache.solr.client.solrj.impl.HttpSolrClient;
import org.apache.solr.client.solrj.response.FacetField;
import org.apache.solr.client.solrj.response.QueryResponse;
import org.apache.solr.common.SolrDocument;
import org.apache.solr.common.SolrDocumentList;
import org.primefaces.PrimeFaces;
import org.primefaces.component.tabview.TabView;
import org.primefaces.event.CloseEvent;
import org.primefaces.event.FileUploadEvent;
import org.primefaces.event.TabChangeEvent;
import org.primefaces.event.data.PageEvent;
import org.primefaces.model.DefaultTreeNode;
import org.primefaces.model.TreeNode;
import org.primefaces.model.file.UploadedFile;

<<<<<<< HEAD
=======
import edu.harvard.iq.dataverse.util.StringUtil;
import edu.harvard.iq.dataverse.util.SystemConfig;
import edu.harvard.iq.dataverse.workflows.WorkflowComment;

import java.io.File;
import java.io.FileOutputStream;
import java.io.IOException;
import java.io.InputStream;
import java.sql.Timestamp;
import java.text.SimpleDateFormat;
import java.util.ArrayList;
import java.util.Date;
import java.util.HashMap;
import java.util.Iterator;
import java.util.List;
import java.util.Map;
import java.util.Map.Entry;
import java.util.Set;
import java.util.Collection;
import java.util.logging.Logger;
>>>>>>> 473cde69
import javax.ejb.EJB;
import javax.ejb.EJBException;
import javax.faces.application.FacesMessage;
import javax.faces.component.UIComponent;
import javax.faces.component.UIInput;
import javax.faces.context.FacesContext;
import javax.faces.event.ActionEvent;
import javax.faces.event.AjaxBehaviorEvent;
import javax.faces.event.ValueChangeEvent;
import javax.faces.model.SelectItem;
import javax.faces.view.ViewScoped;
import javax.inject.Inject;
import javax.inject.Named;
import javax.json.*;
import javax.servlet.ServletOutputStream;
import javax.servlet.http.HttpServletResponse;
import javax.validation.ConstraintViolation;
import java.io.*;
import java.sql.Timestamp;
import java.text.SimpleDateFormat;
import java.util.*;
import java.util.Map.Entry;
import java.util.logging.Level;
import java.util.logging.Logger;

import static edu.harvard.iq.dataverse.util.JsfHelper.JH;
import static edu.harvard.iq.dataverse.util.StringUtil.isEmpty;

/**
 *
 * @author gdurand
 */
@ViewScoped
@Named("DatasetPage")
public class DatasetPage implements Serializable {

    private static final Logger logger = Logger.getLogger(DatasetPage.class.getCanonicalName());

    public enum EditMode {

        CREATE, INFO, FILE, METADATA, LICENSE
    };

    public enum DisplayMode {

        INIT, SAVE
    };
    

    @EJB
    DatasetServiceBean datasetService;
    @EJB
    DatasetVersionServiceBean datasetVersionService;
    @EJB
    DataFileServiceBean datafileService;
    @EJB
    PermissionServiceBean permissionService;
    @EJB
    DataverseServiceBean dataverseService;
    @EJB
    DatasetFieldServiceBean fieldService;
    @EJB
    VariableServiceBean variableService;
    @EJB
    IngestServiceBean ingestService;
    @EJB
    ForeignMetadataImportServiceBean metadataImportService;
    @EJB
    EjbDataverseEngine commandEngine;
    @Inject
    DataverseSession session;
    @EJB
    UserNotificationServiceBean userNotificationService;
    @EJB
    BuiltinUserServiceBean builtinUserService;
    @EJB
    DataverseFieldTypeInputLevelServiceBean dataverseFieldTypeInputLevelService;
    @EJB
    SettingsServiceBean settingsService;
    @EJB
    SearchServiceBean searchService;
    @EJB
    AuthenticationServiceBean authService;
    @EJB
    SystemConfig systemConfig;
    @EJB
    GuestbookResponseServiceBean guestbookResponseService;
    @EJB
    FileDownloadServiceBean fileDownloadService;
    @EJB
    DataverseLinkingServiceBean dvLinkingService;
    @EJB
    DatasetLinkingServiceBean dsLinkingService;
    @EJB
    SearchFilesServiceBean searchFilesService;
    @EJB
    DataverseRoleServiceBean dataverseRoleService;
    @EJB
    PrivateUrlServiceBean privateUrlService;
    @EJB
    ExternalToolServiceBean externalToolService;
    @EJB
    SolrClientService solrClientService;
    @Inject
    DataverseRequestServiceBean dvRequestService;
    @Inject
    DatasetVersionUI datasetVersionUI;
    @Inject
    PermissionsWrapper permissionsWrapper;
    @Inject
    FileDownloadHelper fileDownloadHelper;
    @Inject
    ThumbnailServiceWrapper thumbnailServiceWrapper;
    @Inject
    SettingsWrapper settingsWrapper; 
    @Inject 
    ProvPopupFragmentBean provPopupFragmentBean;
    @Inject
    MakeDataCountLoggingServiceBean mdcLogService;
    @Inject DataverseHeaderFragment dataverseHeaderFragment;

    private Dataset dataset = new Dataset();
    
    private Long id = null;    
    private EditMode editMode;
    private boolean bulkFileDeleteInProgress = false;

    private Long ownerId;
    private Long versionId;
    private int selectedTabIndex;
    private List<DataFile> newFiles = new ArrayList<>();
    private List<DataFile> uploadedFiles = new ArrayList<>();
    private MutableBoolean uploadInProgress = new MutableBoolean(false);

    private DatasetVersion workingVersion;
    private DatasetVersion clone;
    private int releaseRadio = 1;
    private int deaccessionRadio = 0;
    private int deaccessionReasonRadio = 0;
    private String datasetNextMajorVersion = "1.0";
    private String datasetNextMinorVersion = "";
    private String dropBoxSelection = "";
    private String deaccessionReasonText = "";
    private String displayCitation;
    private String deaccessionForwardURLFor = "";
    private String showVersionList = "false";
    private List<Template> dataverseTemplates = new ArrayList<>();
    private Template defaultTemplate;
    private Template selectedTemplate;
    /**
     * In the file listing, the page the user is on. This is zero-indexed so if
     * the user clicks page 2 in the UI, this will be 1.
     */
    private int filePaginatorPage;
    private int rowsPerPage;

    private String persistentId;
    private String version;
    private String protocol = "";
    private String authority = "";
    private String customFields="";

    private boolean noDVsAtAll = false;

    private boolean noDVsRemaining = false;
    
    private boolean stateChanged = false;

    private Long linkingDataverseId;
    private List<SelectItem> linkingDVSelectItems;
    private Dataverse linkingDataverse;
    private Dataverse selectedHostDataverse;

    public Dataverse getSelectedHostDataverse() {
        return selectedHostDataverse;
    }

    public void setSelectedHostDataverse(Dataverse selectedHostDataverse) {
        this.selectedHostDataverse = selectedHostDataverse;
    }
    
    // Version tab lists
    private List<DatasetVersion> versionTabList = new ArrayList<>();
    private List<DatasetVersion> versionTabListForPostLoad = new ArrayList<>();

    
    // Used to store results of permissions checks
    private final Map<String, Boolean> datasetPermissionMap = new HashMap<>(); // { Permission human_name : Boolean }
    

    
    private DataFile selectedDownloadFile;

    private Long maxFileUploadSizeInBytes = null;
    
    private String dataverseSiteUrl = ""; 
    
    private boolean removeUnusedTags;
    
    private Boolean hasRsyncScript = false;
    
    private Boolean hasTabular = false;

    /**
     * If the dataset version has at least one tabular file. The "hasTabular"
     * boolean is for the dataset level ("has ever had a tabular file") but
     * sometimes you want to know about the current version ("no tabular files
     * currently"). Like all files, tabular files can be deleted.
     */
    private boolean versionHasTabular = false;
    
    private boolean showIngestSuccess;

    public boolean isShowIngestSuccess() {
        return showIngestSuccess;
    }

    public void setShowIngestSuccess(boolean showIngestSuccess) {
        this.showIngestSuccess = showIngestSuccess;
    }
        
    // TODO: Consider renaming "configureTools" to "fileConfigureTools".
    List<ExternalTool> configureTools = new ArrayList<>();
    // TODO: Consider renaming "exploreTools" to "fileExploreTools".
    List<ExternalTool> exploreTools = new ArrayList<>();
    // TODO: Consider renaming "configureToolsByFileId" to "fileConfigureToolsByFileId".
    Map<Long, List<ExternalTool>> configureToolsByFileId = new HashMap<>();
    // TODO: Consider renaming "exploreToolsByFileId" to "fileExploreToolsByFileId".
    Map<Long, List<ExternalTool>> exploreToolsByFileId = new HashMap<>();
    // TODO: Consider renaming "previewToolsByFileId" to "file:PreviewToolsByFileId".
    Map<Long, List<ExternalTool>> previewToolsByFileId = new HashMap<>();
    // TODO: Consider renaming "previewTools" to "filePreviewTools".
    List<ExternalTool> previewTools = new ArrayList<>();
    private List<ExternalTool> datasetExploreTools;
    
    public Boolean isHasRsyncScript() {
        return hasRsyncScript;
    }

    public void setHasRsyncScript(Boolean hasRsyncScript) {
        this.hasRsyncScript = hasRsyncScript;
    }
    
    /**
     * The contents of the script.
     */
    private String rsyncScript = "";

    public String getRsyncScript() {
        return rsyncScript;
    }

    public void setRsyncScript(String rsyncScript) {
        this.rsyncScript = rsyncScript;
    }

    private String rsyncScriptFilename;

    public String getRsyncScriptFilename() {
        return rsyncScriptFilename;
    }

    private String thumbnailString = null; 

    // This is the Dataset-level thumbnail; 
    // it's either the thumbnail of the designated datafile, 
    // or scaled down uploaded "logo" file, or randomly selected
    // image datafile from this dataset. 
    public String getThumbnailString() {
        // This method gets called 30 (!) times, just to load the page!
        // - so let's cache that string the first time it's called. 
            
        if (thumbnailString != null) {
            if ("".equals(thumbnailString)) {
                return null;
            } 
            return thumbnailString;
        }

        if (!readOnly) {
            DatasetThumbnail datasetThumbnail = dataset.getDatasetThumbnail(ImageThumbConverter.DEFAULT_DATASETLOGO_SIZE);
            if (datasetThumbnail == null) {
                thumbnailString = "";
                return null;
            }

            if (datasetThumbnail.isFromDataFile()) {
                if (!datasetThumbnail.getDataFile().equals(dataset.getThumbnailFile())) {
                    datasetService.assignDatasetThumbnailByNativeQuery(dataset, datasetThumbnail.getDataFile());
                    // refresh the dataset:
                    dataset = datasetService.find(dataset.getId());
                }
            }

            thumbnailString = datasetThumbnail.getBase64image();
        } else {
            thumbnailString = thumbnailServiceWrapper.getDatasetCardImageAsBase64Url(dataset, 
                    workingVersion.getId(),
                    !workingVersion.isDraft(),
                    ImageThumbConverter.DEFAULT_DATASETLOGO_SIZE);
            if (thumbnailString == null) {
                thumbnailString = "";
                return null;
            }
            
            
        }
        return thumbnailString;
    }

    public void setThumbnailString(String thumbnailString) {
        //Dummy method
    }

    public boolean isRemoveUnusedTags() {
        return removeUnusedTags;
    }

    public void setRemoveUnusedTags(boolean removeUnusedTags) {
        this.removeUnusedTags = removeUnusedTags;
    }

    private List<FileMetadata> fileMetadatas;
    private String fileSortField;
    private String fileSortOrder;

    private LazyFileMetadataDataModel lazyModel;

    public LazyFileMetadataDataModel getLazyModel() {
        return lazyModel;
    }

    public void setLazyModel(LazyFileMetadataDataModel lazyModel) {
        this.lazyModel = lazyModel;
    }
    
    public List<Entry<String,String>> getCartList() {
        if (session.getUser() instanceof AuthenticatedUser) {
            return ((AuthenticatedUser) session.getUser()).getCart().getContents();
        }
        return null;
    }
    
    public boolean checkCartForItem(String title, String persistentId) {
        if (session.getUser() instanceof AuthenticatedUser) {
            return ((AuthenticatedUser) session.getUser()).getCart().checkCartForItem(title, persistentId);
        }
        return false;
    }

    public void addItemtoCart(String title, String persistentId) throws Exception{
        if (canComputeAllFiles(true)) {
            if (session.getUser() instanceof AuthenticatedUser) {
                AuthenticatedUser authUser = (AuthenticatedUser) session.getUser();
                try {
                    authUser.getCart().addItem(title, persistentId);
                    JsfHelper.addSuccessMessage(BundleUtil.getStringFromBundle("dataset.compute.computeBatch.success"));
                } catch (Exception ex){
                    JsfHelper.addErrorMessage(BundleUtil.getStringFromBundle("dataset.compute.computeBatch.failure"));
                }
            }
        }
    }
    
    public void removeCartItem(String title, String persistentId) throws Exception {
        if (session.getUser() instanceof AuthenticatedUser) {
            AuthenticatedUser authUser = (AuthenticatedUser) session.getUser();
            try {
                authUser.getCart().removeItem(title, persistentId);
                JsfHelper.addSuccessMessage(BundleUtil.getStringFromBundle("dataset.compute.computeBatch.success"));
            } catch (Exception ex){
                JsfHelper.addErrorMessage(BundleUtil.getStringFromBundle("dataset.compute.computeBatch.failure"));
            }
        }
    }
    
    public void clearCart() throws Exception {
        if (session.getUser() instanceof AuthenticatedUser) {
            AuthenticatedUser authUser = (AuthenticatedUser) session.getUser();
            try {
                authUser.getCart().clear();
                JsfHelper.addSuccessMessage(BundleUtil.getStringFromBundle("dataset.compute.computeBatch.success"));
            } catch (Exception ex){
                JsfHelper.addErrorMessage(BundleUtil.getStringFromBundle("dataset.compute.computeBatch.failure"));
            }
        }
    }
    
    public boolean isCartEmpty() {
        if (session.getUser() instanceof AuthenticatedUser) {
            AuthenticatedUser authUser = (AuthenticatedUser) session.getUser();
            return authUser.getCart().getContents().isEmpty();
        }
        return true;
    }
    
        
    public String getCartComputeUrl() {
        if (session.getUser() instanceof AuthenticatedUser) {
            AuthenticatedUser authUser = (AuthenticatedUser) session.getUser();
            String url = settingsWrapper.getValueForKey(SettingsServiceBean.Key.ComputeBaseUrl);
            if (url == null) {
                return "";
            }
            // url indicates that you are computing with multiple datasets
            url += "/multiparty?";
            List<Entry<String,String>> contents = authUser.getCart().getContents();
            for (Entry<String,String> entry : contents) {
                String persistentIdUrl = entry.getValue();
                url +=  persistentIdUrl + "&";
            }
            return url.substring(0, url.length() - 1);
        }
        return "";
    }

    private String fileLabelSearchTerm;

    public String getFileLabelSearchTerm() {
        return fileLabelSearchTerm;
    }

    public void setFileLabelSearchTerm(String fileLabelSearchTerm) {
        if (fileLabelSearchTerm != null) {
            this.fileLabelSearchTerm = fileLabelSearchTerm.trim();
        } else {
            this.fileLabelSearchTerm="";
        }
    }
    
    private String fileTypeFacet; 
    
    public String getFileTypeFacet() {
        return fileTypeFacet;
    }

    public void setFileTypeFacet(String fileTypeFacet) {
        if (fileTypeFacet != null) {
            this.fileTypeFacet = fileTypeFacet.trim();
        } 
    }
    
    private String fileAccessFacet; 
    
    public String getFileAccessFacet() {
        return fileAccessFacet;
    }

    public void setFileAccessFacet(String fileAccessFacet) {
        if (fileAccessFacet != null) {
            this.fileAccessFacet = fileAccessFacet.trim();
        } 
    }
    
    private String fileTagsFacet; 
    
    public String getFileTagsFacet() {
        return fileTagsFacet;
    }

    public void setFileTagsFacet(String fileTagsFacet) {
        if (fileTagsFacet != null) {
            this.fileTagsFacet = fileTagsFacet.trim();
        } 
    }
    
    private List<FileMetadata> fileMetadatasSearch;
    
    public List<FileMetadata> getFileMetadatasSearch() {
        return fileMetadatasSearch;
    }
    
    public void setFileMetadatasSearch(List<FileMetadata> fileMetadatasSearch) {
        this.fileMetadatasSearch = fileMetadatasSearch;
    }
    
    public void updateFileSearch(){  
        logger.fine("updating file search list");
        this.fileMetadatasSearch = selectFileMetadatasForDisplay();
        
    }
    
        private Long numberOfFilesToShow = (long) 25;

    public Long getNumberOfFilesToShow() {
        return numberOfFilesToShow;
    }

    public void setNumberOfFilesToShow(Long numberOfFilesToShow) {
        this.numberOfFilesToShow = numberOfFilesToShow;
    }
    
    public void showAll(){
        setNumberOfFilesToShow(new Long(fileMetadatasSearch.size()));
    }
    
    private List<FileMetadata> selectFileMetadatasForDisplay() {
        Set<Long> searchResultsIdSet = null;

        if (isIndexedVersion()) {
            // We run the search even if no search term and/or facets are 
            // specified - to generate the facet labels list:
            searchResultsIdSet = getFileIdsInVersionFromSolr(workingVersion.getId(), this.fileLabelSearchTerm);
            // But, if no search terms were specified, we can immediately return the full 
            // list of the files in the version: 
            if (StringUtil.isEmpty(fileLabelSearchTerm)
                    && StringUtil.isEmpty(fileTypeFacet)
                    && StringUtil.isEmpty(fileAccessFacet)
                    && StringUtil.isEmpty(fileTagsFacet)) {
                if ((StringUtil.isEmpty(fileSortField) || fileSortField.equals("name")) && StringUtil.isEmpty(fileSortOrder)) {
                    return workingVersion.getFileMetadatasSorted();
                } else {
                    searchResultsIdSet = null; 
                }
            }

        } else {
            // No, this is not an indexed version. 
            // If the search term was specified, we'll run a search in the db;
            // if not - return the full list of files in the version. 
            // (no facets without solr!)
            if (StringUtil.isEmpty(this.fileLabelSearchTerm)) {
                if ((StringUtil.isEmpty(fileSortField) || fileSortField.equals("name")) && StringUtil.isEmpty(fileSortOrder)) {
                    return workingVersion.getFileMetadatasSorted();
                }
            } else {
                searchResultsIdSet = getFileIdsInVersionFromDb(workingVersion.getId(), this.fileLabelSearchTerm);
            }
        }

        List<FileMetadata> retList = new ArrayList<>();

        for (FileMetadata fileMetadata : workingVersion.getFileMetadatasSorted()) {
            if (searchResultsIdSet == null || searchResultsIdSet.contains(fileMetadata.getDataFile().getId())) {
                retList.add(fileMetadata);
            }
        }

        if ((StringUtil.isEmpty(fileSortOrder) && !("name".equals(fileSortField))) 
                || ("desc".equals(fileSortOrder) || !("name".equals(fileSortField)))) {
            sortFileMetadatas(retList);
            
        }
        
        return retList;     
    }
    
    private void sortFileMetadatas(List<FileMetadata> fileList) {
        if ("name".equals(fileSortField) && "desc".equals(fileSortOrder)) {
            Collections.sort(fileList, compareByLabelZtoA);
        } else if ("date".equals(fileSortField)) {
            if ("desc".equals(fileSortOrder)) {
                Collections.sort(fileList, compareByOldest);
            } else {
                Collections.sort(fileList, compareByNewest);
            }
        } else if ("type".equals(fileSortField)) {
            Collections.sort(fileList, compareByType);
        } else if ("size".equals(fileSortField)) {
            Collections.sort(fileList, compareBySize);
        }
    }
    
    private Boolean isIndexedVersion = null; 
    
    public boolean isIndexedVersion() {
        if (isIndexedVersion != null) {
            return isIndexedVersion;
        }
        // The version is SUPPOSED to be indexed if it's the latest published version, or a 
        // draft. So if none of the above is true, we return false right away:
        
        if (!(workingVersion.isDraft() || isThisLatestReleasedVersion())) {
            return isIndexedVersion = false; 
        }
        
        // ... but if it is the latest published version or a draft, we want to test 
        // and confirm that this version *has* actually been indexed and is searchable   
        // (and that solr is actually up and running!), by running a quick solr search:
        return isIndexedVersion = isThisVersionSearchable();
    }
    
    /**
     * Finds the list of numeric datafile ids in the Version specified, by running
     * a database query.
     * 
     * @param datasetVersionId numeric version id
     * @param pattern string keyword
     * @return set of numeric ids
     * 
     */
    
    public Set<Long> getFileIdsInVersionFromDb(Long datasetVersionId, String pattern) {
        logger.fine("searching for file ids, in the database");
        List<Long> searchResultsIdList = datafileService.findDataFileIdsByDatasetVersionIdLabelSearchTerm(datasetVersionId, pattern, "", "");
        
        Set<Long> ret = new HashSet<>();
        for (Long id : searchResultsIdList) {
            ret.add(id);
        }
        
        return ret;
    }
    
    
    private Map<String, List<FacetLabel>> facetLabelsMap; 
    
    public Map<String, List<FacetLabel>> getFacetLabelsMap() {
        return facetLabelsMap;
    }
    
    public List<FacetLabel> getFileTypeFacetLabels() {
        if (facetLabelsMap != null) {
            return facetLabelsMap.get("fileTypeGroupFacet");
        }
        return null;
    }
    
    public List<FacetLabel> getFileAccessFacetLabels() {
        if (facetLabelsMap != null) {
            return facetLabelsMap.get("fileAccess");
        }
        return null;
    }
    
    public List<FacetLabel> getFileTagsFacetLabels() {
        if (facetLabelsMap != null) {
            return facetLabelsMap.get("fileTag");
        }
        return null;
    }
    
    /**
     * Verifies that solr is running and that the version is indexed and searchable
     * @return boolean
     */
    public boolean isThisVersionSearchable() {
        SolrQuery solrQuery = new SolrQuery();
        
        solrQuery.setQuery(SearchUtil.constructQuery(SearchFields.ENTITY_ID, workingVersion.getDataset().getId().toString()));
        
        solrQuery.addFilterQuery(SearchUtil.constructQuery(SearchFields.TYPE, SearchConstants.DATASETS));
        solrQuery.addFilterQuery(SearchUtil.constructQuery(SearchFields.DATASET_VERSION_ID, workingVersion.getId().toString()));
        
        logger.fine("Solr query (testing if searchable): " + solrQuery);
                
        QueryResponse queryResponse = null;
        
        try {
            queryResponse = solrClientService.getSolrClient().query(solrQuery);
        } catch (Exception ex) {
            logger.fine("Solr exception: " + ex.getLocalizedMessage());
            // solr maybe down/some error may have occurred... 
            return false; 
        }
        
        SolrDocumentList docs = queryResponse.getResults();
        Iterator<SolrDocument> iter = docs.iterator();
        
        // there should be only 1 result, really... 
        while (iter.hasNext()) {
            SolrDocument solrDocument = iter.next();
            Long entityid = (Long) solrDocument.getFieldValue(SearchFields.ENTITY_ID);
            logger.fine("solr result id: "+entityid);
            if (entityid.equals(workingVersion.getDataset().getId())) {
                return true;
            }
        }
        
        return false;
    }
    
    /**
     * Finds the list of numeric datafile ids in the Version specified, by running
     * a direct solr search query.
     * 
     * @param datasetVersionId numeric version id
     * @param pattern string keyword
     * @return set of numeric ids
     * 
     */
    public Set<Long> getFileIdsInVersionFromSolr(Long datasetVersionId, String pattern) {
        logger.fine("searching for file ids, in solr");
        
        SolrQuery solrQuery = new SolrQuery();
        
        List<String> queryStrings = new ArrayList<>();
        
        // Main query: 
        if (!StringUtil.isEmpty(pattern)) {
            // searching on the file name ("label") and description:
            queryStrings.add(SearchUtil.constructQuery(SearchFields.FILE_NAME, pattern + "*"));
            queryStrings.add(SearchUtil.constructQuery(SearchFields.FILE_DESCRIPTION, pattern + "*"));
            queryStrings.add(SearchUtil.constructQuery(SearchFields.FILE_TAG_SEARCHABLE, pattern + "*"));

            solrQuery.setQuery(SearchUtil.constructQuery(queryStrings, false));
        } else {
            // ... or "everything", if no search pattern is supplied: 
            // (presumably, one or more facet fields is supplied, below)
            solrQuery.setQuery("*");
        }
        
        
        // ask for facets: 
        
        solrQuery.setParam("facet", "true");
        /**
         * @todo: do we need facet.query?
         */
        solrQuery.setParam("facet.query", "*");
        
        solrQuery.addFacetField(SearchFields.FILE_TYPE);
        solrQuery.addFacetField(SearchFields.ACCESS);
        solrQuery.addFacetField(SearchFields.FILE_TAG);
        
        
        // Extra filter queries from the facets, if specified: 
        
        if (!StringUtil.isEmpty(fileTypeFacet)) {
            solrQuery.addFilterQuery(SearchFields.FILE_TYPE + ":" + fileTypeFacet);
        } 
        
        if (!StringUtil.isEmpty(fileAccessFacet)) {
            solrQuery.addFilterQuery(SearchFields.ACCESS + ":" + fileAccessFacet);
        }
        
        if (!StringUtil.isEmpty(fileTagsFacet)) {
            solrQuery.addFilterQuery(SearchFields.FILE_TAG + ":" + fileTagsFacet);
        }        
        
        // Additional filter queries, to restrict the results to files in this version only:
        
        solrQuery.addFilterQuery(SearchFields.TYPE + ":" + SearchConstants.FILES);
        if (!workingVersion.isDraft()) {
            solrQuery.addFilterQuery(SearchFields.DATASET_VERSION_ID + ":" + datasetVersionId);
        } else {
            // To avoid indexing duplicate solr documents, we don't index ALL of the files
            // in a draft version - only the new files added to the draft and/or the
            // files for which the metadata have been changed. 
            // So, in order to find all the files in the draft version, we can't just 
            // run a query with the dataset version id, like with the published version, 
            // above. Instead we are searching for all the indexed files in the dataset, 
            // except the ones indexed with the "fileDeleted" flag - that indicates that 
            // they are no longer in the draft:
            solrQuery.addFilterQuery(SearchFields.PARENT_ID + ":" + workingVersion.getDataset().getId());
            // Note that we don't want to use the query "fileDeleted: false" - that 
            // would only find the documents in which the fileDeleted boolean field 
            // is actually present, AND set to false. Instead we are searching with 
            // "!(fileDeleted: true)" - that will find ALL the records, except for 
            // the ones where the value is explicitly set to true.
            solrQuery.addFilterQuery("!(" + SearchFields.FILE_DELETED + ":" + true + ")");
            
        }

        // Unlimited number of search results: 
        // (but we are searching within one dataset(version), so it should be manageable)
        solrQuery.setRows(Integer.MAX_VALUE);

        logger.fine("Solr query (file search): " + solrQuery);
                
        QueryResponse queryResponse = null;
        boolean fileDeletedFlagNotIndexed = false; 
        Set<Long> resultIds = new HashSet<>();
        
        try {
            queryResponse = solrClientService.getSolrClient().query(solrQuery);
        } catch (HttpSolrClient.RemoteSolrException ex) {
            logger.fine("Remote Solr Exception: " + ex.getLocalizedMessage());
            String msg = ex.getLocalizedMessage(); 
            if (msg.contains(SearchFields.FILE_DELETED)) {
                fileDeletedFlagNotIndexed = true; 
            }
        } catch (Exception ex) {
            logger.warning("Solr exception: " + ex.getLocalizedMessage());
            return resultIds; 
        }
        
        if (fileDeletedFlagNotIndexed) {
            // try again, without the flag:
            solrQuery.removeFilterQuery("!(" + SearchFields.FILE_DELETED + ":" + true + ")");
            logger.fine("Solr query (trying again): " + solrQuery);

            try {
                queryResponse = solrClientService.getSolrClient().query(solrQuery);
            } catch (Exception ex) {
                logger.warning("Caught a Solr exception (again!): " + ex.getLocalizedMessage());
                return resultIds;
            }
        }
        
        // Process the facets: 
        
        facetLabelsMap = new HashMap<>();
        
        for (FacetField facetField : queryResponse.getFacetFields()) {
            List<FacetLabel> facetLabelList = new ArrayList<>();

            int count = 0;
            
            for (FacetField.Count facetFieldCount : facetField.getValues()) {
                logger.fine("facet field value: " + facetField.getName() + " " + facetFieldCount.getName() + " (" + facetFieldCount.getCount() + ")");
                if (facetFieldCount.getCount() > 0) {
                    FacetLabel facetLabel = new FacetLabel(facetFieldCount.getName(), facetFieldCount.getCount());
                    // quote facets arguments, just in case:
                    facetLabel.setFilterQuery(facetField.getName() + ":\"" + facetFieldCount.getName() + "\"");
                    facetLabelList.add(facetLabel);
                    count += facetFieldCount.getCount();
                }
            }
            
            if (count > 0) {
                facetLabelsMap.put(facetField.getName(), facetLabelList);
            }            
        }
        
        SolrDocumentList docs = queryResponse.getResults();
        Iterator<SolrDocument> iter = docs.iterator();
        
        while (iter.hasNext()) {
            SolrDocument solrDocument = iter.next();
            Long entityid = (Long) solrDocument.getFieldValue(SearchFields.ENTITY_ID);
            logger.fine("solr result id: "+entityid);
            resultIds.add(entityid);
        }
        
        return resultIds;
    }
    
    /*
        Save the setting locally so db isn't hit repeatedly
    
        This may be "null", signifying unlimited download size
    */
    public Long getMaxFileUploadSizeInBytes(){
        return this.maxFileUploadSizeInBytes;
    }
    
    public boolean isUnlimitedUploadFileSize(){
        
        if (this.maxFileUploadSizeInBytes == null){
            return true;
        }
        return false;
    }

    public String getDataverseSiteUrl() {
        return this.dataverseSiteUrl;
    }
    
    public void setDataverseSiteUrl(String dataverseSiteUrl) {
        this.dataverseSiteUrl = dataverseSiteUrl;
    }
    
    public DataFile getInitialDataFile() {
        if (workingVersion.getFileMetadatas() != null && workingVersion.getFileMetadatas().size() > 0) {
            return workingVersion.getFileMetadatas().get(0).getDataFile();
        }
        return null;
    }
    
    public SwiftAccessIO getSwiftObject() {
        try {
            StorageIO<DataFile> storageIO = getInitialDataFile() == null ? null : getInitialDataFile().getStorageIO();
            if (storageIO != null && storageIO instanceof SwiftAccessIO) {
                return (SwiftAccessIO)storageIO;
            } else {
                logger.fine("DatasetPage: Failed to cast storageIO as SwiftAccessIO (most likely because storageIO is a FileAccessIO)");
            } 
        } catch (IOException e) {
            logger.fine("DatasetPage: Failed to get storageIO");

        }
        return null;
    }

    public String getSwiftContainerName() throws IOException {
        SwiftAccessIO swiftObject = getSwiftObject();
        try {
            swiftObject.open();
            return swiftObject.getSwiftContainerName();
        } catch (Exception e){
            logger.info("DatasetPage: Failed to open swift object");
        }
        
        return "";
        
    }
    
    public void setSwiftContainerName(String name){
        
    }
    //This function applies to an entire dataset
    private boolean isSwiftStorage() {
        //containers without datafiles will not be stored in swift storage
        if (getInitialDataFile() != null){
            for (FileMetadata fmd : workingVersion.getFileMetadatas()) {
                //if any of the datafiles are stored in swift
                if (fmd.getDataFile().getStorageIdentifier().startsWith("swift://")) {
                    return true;
                }
            }
        }
        return false;
    }
    
    //This function applies to a single datafile
    private boolean isSwiftStorage(FileMetadata metadata){
        if (metadata.getDataFile().getStorageIdentifier().startsWith("swift://")) {
            return true;
        }
        return false;
    }
    
    
    private Boolean showComputeButtonForDataset = null;
    //This function applies to an entire dataset
    public boolean showComputeButton() {
        if (showComputeButtonForDataset != null) {
            return showComputeButtonForDataset;
        }
        
        if (isSwiftStorage() && (settingsService.getValueForKey(SettingsServiceBean.Key.ComputeBaseUrl) != null)) {
            showComputeButtonForDataset = true;
        } else {
            showComputeButtonForDataset = false;
        }
        return showComputeButtonForDataset;
    }
    
    private Map<Long, Boolean> showComputeButtonForFile = new HashMap<>();
    //this function applies to a single datafile
    public boolean showComputeButton(FileMetadata metadata) {
        Long fileId = metadata.getDataFile().getId();
        
        if (fileId == null) {
            return false;
        }
        
        if (showComputeButtonForFile.containsKey(fileId)) {
            return showComputeButtonForFile.get(fileId);
        }
        
        boolean result = isSwiftStorage(metadata) 
                && settingsService.getValueForKey(SettingsServiceBean.Key.ComputeBaseUrl) != null;
        
        showComputeButtonForFile.put(fileId, result);
        return result;
    }

    public boolean canComputeAllFiles(boolean isCartCompute){
        for (FileMetadata fmd : workingVersion.getFileMetadatas()) {
             if (!fileDownloadHelper.canDownloadFile(fmd)) {
                 //RequestContext requestContext = RequestContext.getCurrentInstance();
                 PrimeFaces.current().executeScript("PF('computeInvalid').show()");
                 return false;
             }
        }
        if (!isCartCompute) {
            try {
                FacesContext.getCurrentInstance().getExternalContext().redirect(getComputeUrl());
             } catch (IOException ioex) {
                 logger.warning("Failed to issue a redirect.");
             }
        }
        return true;
    }
    
    public boolean canDownloadFiles(){
        //returns true if the page user has permission to download at least one file
        for (FileMetadata fmd : workingVersion.getFileMetadatas()) {
             if (fileDownloadHelper.canDownloadFile(fmd)) {
                 return true;
             }
        }
        return false;
    }
    
    /*
    in getComputeUrl(), we are sending the container/dataset name and the exipiry and signature 
    for the temporary url of only ONE datafile within the dataset. This is because in the 
    ceph version of swift, we are only able to generate the temporary url for a single object 
    within a container.
    Ideally, we want a temporary url for an entire container/dataset, so perhaps this could instead
    be handled on the compute environment end. 
    Additionally, we have to think about the implications this could have with dataset versioning, 
    since we currently store all files (even from old versions) in the same container.
    --SF
    */
    public String getComputeUrl() throws IOException {

        return settingsWrapper.getValueForKey(SettingsServiceBean.Key.ComputeBaseUrl) + "?" + this.getPersistentId();
            //WHEN we are able to get a temp url for a dataset
            //return settingsWrapper.getValueForKey(SettingsServiceBean.Key.ComputeBaseUrl) + "?containerName=" + swiftObject.getSwiftContainerName() + "&temp_url_sig=" + swiftObject.getTempUrlSignature() + "&temp_url_expires=" + swiftObject.getTempUrlExpiry();

        
    }
    
    //For a single file
    public String getComputeUrl(FileMetadata metadata) {
        SwiftAccessIO swiftObject = null;
        try {
            StorageIO<DataFile> storageIO = metadata.getDataFile().getStorageIO();
            if (storageIO != null && storageIO instanceof SwiftAccessIO) {
                swiftObject = (SwiftAccessIO)storageIO;
                swiftObject.open();
            }

        } catch (IOException e) {
            logger.info("DatasetPage: Failed to get storageIO");
        }
        if (settingsWrapper.isTrueForKey(SettingsServiceBean.Key.PublicInstall, false)) {
            return settingsWrapper.getValueForKey(SettingsServiceBean.Key.ComputeBaseUrl) + "?" + this.getPersistentId() + "=" + swiftObject.getSwiftFileName();
        }
        
        return settingsWrapper.getValueForKey(SettingsServiceBean.Key.ComputeBaseUrl) + "?" + this.getPersistentId() + "=" + swiftObject.getSwiftFileName() + "&temp_url_sig=" + swiftObject.getTempUrlSignature() + "&temp_url_expires=" + swiftObject.getTempUrlExpiry();

    }
    
    public String getCloudEnvironmentName() {
        return settingsWrapper.getValueForKey(SettingsServiceBean.Key.CloudEnvironmentName);
    }
    
    public DataFile getSelectedDownloadFile() {
        return selectedDownloadFile;
    }

    public void setSelectedDownloadFile(DataFile selectedDownloadFile) {
        this.selectedDownloadFile = selectedDownloadFile;
    }
    
    public List<DataFile> getNewFiles() {
        return newFiles;
    }
    
    public void setNewFiles(List<DataFile> newFiles) {
        this.newFiles = newFiles;
    }
    
    public List<DataFile> getUploadedFiles() {
        return uploadedFiles;
    }
    
    public void setUploadedFiles(List<DataFile> uploadedFiles) {
        this.uploadedFiles = uploadedFiles;
    }
    
    public MutableBoolean getUploadInProgress() {
        return uploadInProgress;
    }
    
    public void setUploadInProgress(MutableBoolean inProgress) {
        this.uploadInProgress = inProgress;
    }
    
    public Dataverse getLinkingDataverse() {
        return linkingDataverse;
    }

    public void setLinkingDataverse(Dataverse linkingDataverse) {
        this.linkingDataverse = linkingDataverse;
    }

    public List<SelectItem> getLinkingDVSelectItems() {
        return linkingDVSelectItems;
    }

    public void setLinkingDVSelectItems(List<SelectItem> linkingDVSelectItems) {
        this.linkingDVSelectItems = linkingDVSelectItems;
    }

    public Long getLinkingDataverseId() {
        return linkingDataverseId;
    }

    public void setLinkingDataverseId(Long linkingDataverseId) {
        this.linkingDataverseId = linkingDataverseId;
    }


    
    public void updateReleasedVersions(){
        
        setReleasedVersionTabList(resetReleasedVersionTabList());
        
    }
    
    public void clickDeaccessionDataset(){
        setReleasedVersionTabList(resetReleasedVersionTabList());
        setRenderDeaccessionPopup(true);
    }
    
    private boolean renderDeaccessionPopup = false;

    public boolean isRenderDeaccessionPopup() {
        return renderDeaccessionPopup;
    }

    public void setRenderDeaccessionPopup(boolean renderDeaccessionPopup) {
        this.renderDeaccessionPopup = renderDeaccessionPopup;
    }
    
    public void updateSelectedLinkingDV(ValueChangeEvent event) {
        linkingDataverseId = (Long) event.getNewValue();
    }

    public boolean isNoDVsAtAll() {
        return noDVsAtAll;
    }

    public void setNoDVsAtAll(boolean noDVsAtAll) {
        this.noDVsAtAll = noDVsAtAll;
    }

    public boolean isNoDVsRemaining() {
        return noDVsRemaining;
    }
    

    private Map<Long, String> datafileThumbnailsMap = new HashMap<>();

    public boolean isThumbnailAvailable(FileMetadata fileMetadata) {
        
        // new and optimized logic: 
        // - check download permission here (should be cached - so it's free!)
        // - only then check if the thumbnail is available/exists.
        // then cache the results!
        
        Long dataFileId = fileMetadata.getDataFile().getId();
        
        if (datafileThumbnailsMap.containsKey(dataFileId)) {
            return !"".equals(datafileThumbnailsMap.get(dataFileId));
        }
        
        if (!FileUtil.isThumbnailSupported(fileMetadata.getDataFile())) {
            datafileThumbnailsMap.put(dataFileId, "");
            return false;
        }
        
        if (!this.fileDownloadHelper.canDownloadFile(fileMetadata)) {
            datafileThumbnailsMap.put(dataFileId, "");
            return false;
        }
     
        
        
        String thumbnailAsBase64 = ImageThumbConverter.getImageThumbnailAsBase64(fileMetadata.getDataFile(), ImageThumbConverter.DEFAULT_THUMBNAIL_SIZE);
        
        
        //if (datafileService.isThumbnailAvailable(fileMetadata.getDataFile())) {
        if (!StringUtil.isEmpty(thumbnailAsBase64)) {
            datafileThumbnailsMap.put(dataFileId, thumbnailAsBase64);
            return true;
        } 
        
        datafileThumbnailsMap.put(dataFileId, "");
        return false;
        
    }
    
    public String getDataFileThumbnailAsBase64(FileMetadata fileMetadata) {
        return datafileThumbnailsMap.get(fileMetadata.getDataFile().getId());
    }
    
    // Another convenience method - to cache Update Permission on the dataset: 
    public boolean canUpdateDataset() {
        return permissionsWrapper.canUpdateDataset(dvRequestService.getDataverseRequest(), this.dataset);
    }
    public boolean canPublishDataverse() {
        return permissionsWrapper.canIssuePublishDataverseCommand(dataset.getOwner());
    }
    
    public boolean canPublishDataset(){
        return permissionsWrapper.canIssuePublishDatasetCommand(dataset);
    }

    public boolean canViewUnpublishedDataset() {
        return permissionsWrapper.canViewUnpublishedDataset( dvRequestService.getDataverseRequest(), dataset);
    }
        
    /* 
     * 4.2.1 optimization. 
     * HOWEVER, this doesn't appear to be saving us anything! 
     * i.e., it's just as cheap to use session.getUser().isAuthenticated() 
     * every time; it doesn't do any new db lookups. 
    */
    public boolean isSessionUserAuthenticated() {
        return session.getUser().isAuthenticated();
    }
    
    /**
     * For use in the Dataset page
     * @return 
     */
    public boolean isSuperUser(){
        
        if (!this.isSessionUserAuthenticated()){
            return false;
        }
        
        if (this.session.getUser().isSuperuser()){
            return true;
        }
        return false;
    }
    /**
     * Check Dataset related permissions
     * 
     * @param permissionToCheck
     * @return 
     */
    public boolean doesSessionUserHaveDataSetPermission(Permission permissionToCheck){
        if (permissionToCheck == null){
            return false;
        }
               
        String permName = permissionToCheck.getHumanName();
       
        // Has this check already been done? 
        // 
        if (this.datasetPermissionMap.containsKey(permName)){
            // Yes, return previous answer
            return this.datasetPermissionMap.get(permName);
        }
        
        // Check the permission
        //
        boolean hasPermission = this.permissionService.userOn(this.session.getUser(), this.dataset).has(permissionToCheck);

        // Save the permission
        this.datasetPermissionMap.put(permName, hasPermission);
        
        // return true/false
        return hasPermission;
    }
    
    public void setNoDVsRemaining(boolean noDVsRemaining) {
        this.noDVsRemaining = noDVsRemaining;
    }

    private GuestbookResponse guestbookResponse;
    private Guestbook selectedGuestbook;

    public GuestbookResponse getGuestbookResponse() {
        return guestbookResponse;
    }

    public void setGuestbookResponse(GuestbookResponse guestbookResponse) {
        this.guestbookResponse = guestbookResponse;
    }

    public Guestbook getSelectedGuestbook() {
        return selectedGuestbook;
    }

    public void setSelectedGuestbook(Guestbook selectedGuestbook) {
        this.selectedGuestbook = selectedGuestbook;
    }

    public void viewSelectedGuestbook(Guestbook selectedGuestbook) {
        this.selectedGuestbook = selectedGuestbook;
    }

    public void reset() {
        dataset.setGuestbook(null);
    }

    public int getFilePaginatorPage() {
        return filePaginatorPage;
    }

    public void setFilePaginatorPage(int filePaginatorPage) {
        this.filePaginatorPage = filePaginatorPage;
    }
    
    
    public int getRowsPerPage() {
        return rowsPerPage;
    }

    public void setRowsPerPage(int rowsPerPage) {
        this.rowsPerPage = rowsPerPage;
    }

    public String getGlobalId() {
        return persistentId;
    }
        
    public String getPersistentId() {
        return persistentId;
    }

    public void setPersistentId(String persistentId) {
        this.persistentId = persistentId;
    }
    public String getVersion() {
        return version;
    }

    public void setVersion(String version) {
        this.version = version;
    }    

    public String getShowVersionList() {
        return showVersionList;
    }

    public void setShowVersionList(String showVersionList) {
        this.showVersionList = showVersionList;
    }

    public String getShowOtherText() {
        return showOtherText;
    }

    public void setShowOtherText(String showOtherText) {
        this.showOtherText = showOtherText;
    }
    private String showOtherText = "false";

    public String getDeaccessionForwardURLFor() {
        return deaccessionForwardURLFor;
    }

    public void setDeaccessionForwardURLFor(String deaccessionForwardURLFor) {
        this.deaccessionForwardURLFor = deaccessionForwardURLFor;
    }
    private DatasetVersionDifference datasetVersionDifference;

    public String getDeaccessionReasonText() {
        return deaccessionReasonText;
    }

    public void setDeaccessionReasonText(String deaccessionReasonText) {
        this.deaccessionReasonText = deaccessionReasonText;
    }

    public String getDisplayCitation() {
        //displayCitation = dataset.getCitation(false, workingVersion);
        return displayCitation;
    }

    public void setDisplayCitation(String displayCitation) {
        this.displayCitation = displayCitation;
    }

    public String getDropBoxSelection() {
        return dropBoxSelection;
    }

    public String getDropBoxKey() {
        // Site-specific DropBox application registration key is configured 
        // via a JVM option under glassfish.
        //if (true)return "some-test-key";  // for debugging

        String configuredDropBoxKey = System.getProperty("dataverse.dropbox.key");
        if (configuredDropBoxKey != null) {
            return configuredDropBoxKey;
        }
        return "";
    }

    public void setDropBoxSelection(String dropBoxSelection) {
        this.dropBoxSelection = dropBoxSelection;
    }

    public Dataset getDataset() {
        return dataset;
    }

    public void setDataset(Dataset dataset) {
        this.dataset = dataset;
    }

    public DatasetVersion getWorkingVersion() {
        return workingVersion;
    }
    
    public Long getId() { return this.id; }
    public void setId(Long id) { this.id = id; }    

    public EditMode getEditMode() {
        return editMode;
    }

    public void setEditMode(EditMode editMode) {
        this.editMode = editMode;
    }

    public Long getOwnerId() {
        return ownerId;
    }

    public void setOwnerId(Long ownerId) {
        this.ownerId = ownerId;
    }
    
    public Long getVersionId() {
        return versionId;
    }

    public void setVersionId(Long versionId) {
        this.versionId = versionId;
    }

    public int getSelectedTabIndex() {
        return selectedTabIndex;
    }

    public void setSelectedTabIndex(int selectedTabIndex) {
        this.selectedTabIndex = selectedTabIndex;
    }

    public int getReleaseRadio() {
        return releaseRadio;
    }

    public void setReleaseRadio(int releaseRadio) {
        this.releaseRadio = releaseRadio;
    }

    public String getDatasetNextMajorVersion() {
        return datasetNextMajorVersion;
    }

    public void setDatasetNextMajorVersion(String datasetNextMajorVersion) {
        this.datasetNextMajorVersion = datasetNextMajorVersion;
    }

    public String getDatasetNextMinorVersion() {
        return datasetNextMinorVersion;
    }

    public void setDatasetNextMinorVersion(String datasetNextMinorVersion) {
        this.datasetNextMinorVersion = datasetNextMinorVersion;
    }

    public int getDeaccessionReasonRadio() {
        return deaccessionReasonRadio;
    }

    public void setDeaccessionReasonRadio(int deaccessionReasonRadio) {
        this.deaccessionReasonRadio = deaccessionReasonRadio;
    }

    public int getDeaccessionRadio() {
        return deaccessionRadio;
    }

    public void setDeaccessionRadio(int deaccessionRadio) {
        this.deaccessionRadio = deaccessionRadio;
    }

    public List<Template> getDataverseTemplates() {
        return dataverseTemplates;
    }

    public void setDataverseTemplates(List<Template> dataverseTemplates) {
        this.dataverseTemplates = dataverseTemplates;
    }

    public Template getDefaultTemplate() {
        return defaultTemplate;
    }

    public void setDefaultTemplate(Template defaultTemplate) {
        this.defaultTemplate = defaultTemplate;
    }

    public Template getSelectedTemplate() {
        return selectedTemplate;
    }

    public void setSelectedTemplate(Template selectedTemplate) {
        this.selectedTemplate = selectedTemplate;
    }
    
    public void updateSelectedTemplate(ValueChangeEvent event) {
        
        selectedTemplate = (Template) event.getNewValue();
        if (selectedTemplate != null) {
            //then create new working version from the selected template
            workingVersion.updateDefaultValuesFromTemplate(selectedTemplate); 
            updateDatasetFieldInputLevels();
        } else { 
            workingVersion.initDefaultValues();
            updateDatasetFieldInputLevels();
        }
        resetVersionUI();
    }

    /*
    // Original
    private void updateDatasetFieldInputLevels() {
        Long dvIdForInputLevel = ownerId;

        if (!dataverseService.find(ownerId).isMetadataBlockRoot()) {
            dvIdForInputLevel = dataverseService.find(ownerId).getMetadataRootId();
        }
        for (DatasetField dsf : workingVersion.getFlatDatasetFields()) {
            DataverseFieldTypeInputLevel dsfIl = dataverseFieldTypeInputLevelService.findByDataverseIdDatasetFieldTypeId(dvIdForInputLevel, dsf.getDatasetFieldType().getId());
            if (dsfIl != null) {
                dsf.setInclude(dsfIl.isInclude());
            } else {
                dsf.setInclude(true);
            }
        }
    }*/

    /***
     *
     * Note: Updated to retrieve DataverseFieldTypeInputLevel objects in single query
     *
     */    
     private void updateDatasetFieldInputLevels() {
         Long dvIdForInputLevel = ownerId;
        
         // OPTIMIZATION (?): replaced "dataverseService.find(ownerId)" with 
         // simply dataset.getOwner()... saves us a few lookups.
         // TODO: could there possibly be any reason we want to look this 
         // dataverse up by the id here?? -- L.A. 4.2.1
         if (!dataset.getOwner().isMetadataBlockRoot()) {
             dvIdForInputLevel = dataset.getOwner().getMetadataRootId();
         }        
        
        /* ---------------------------------------------------------
            Map to hold DatasetFields  
            Format:  {  DatasetFieldType.id : DatasetField }
         --------------------------------------------------------- */
        // Initialize Map
        Map<Long, DatasetField> mapDatasetFields = new HashMap<>();   

        // Populate Map
         for (DatasetField dsf : workingVersion.getFlatDatasetFields()) {
            if (dsf.getDatasetFieldType().getId() != null){
                mapDatasetFields.put(dsf.getDatasetFieldType().getId(), dsf);
            }
        }      
        
        /* ---------------------------------------------------------
            Retrieve List of DataverseFieldTypeInputLevel objects
            Use the DatasetFieldType id's which are the Map's keys
         --------------------------------------------------------- */
        List<Long> idList = new ArrayList<>(mapDatasetFields.keySet());
        List<DataverseFieldTypeInputLevel> dsFieldTypeInputLevels = dataverseFieldTypeInputLevelService.findByDataverseIdAndDatasetFieldTypeIdList(dvIdForInputLevel, idList);
        
        /* ---------------------------------------------------------
            Iterate through List of DataverseFieldTypeInputLevel objects
            Call "setInclude" on its related DatasetField object
         --------------------------------------------------------- */
        for (DataverseFieldTypeInputLevel oneDSFieldTypeInputLevel : dsFieldTypeInputLevels){
            
            if (oneDSFieldTypeInputLevel != null) {
                // Is the DatasetField in the hash?    hash format: {  DatasetFieldType.id : DatasetField }
                DatasetField dsf = mapDatasetFields.get(oneDSFieldTypeInputLevel.getDatasetFieldType().getId());  
                if (dsf != null){
                    // Yes, call "setInclude"
                    dsf.setInclude(oneDSFieldTypeInputLevel.isInclude());
                    // remove from hash                
                    mapDatasetFields.remove(oneDSFieldTypeInputLevel.getDatasetFieldType().getId());    
                }
            }
        }  // end: updateDatasetFieldInputLevels
        
        /* ---------------------------------------------------------
            Iterate through any DatasetField objects remaining in the hash
            Call "setInclude(true) on each one
         --------------------------------------------------------- */
        for ( DatasetField dsf  : mapDatasetFields.values()) {
               if (dsf != null){
                   dsf.setInclude(true);
               }
        }
     }

    public void handleChange() {
        logger.fine("handle change");
        logger.fine("new value " + selectedTemplate.getId());
    }

    public void handleChangeButton() {

    }

    public boolean isShapefileType(FileMetadata fm) {
        if (fm == null) {
            return false;
        }
        if (fm.getDataFile() == null) {
            return false;
        }

        return fm.getDataFile().isShapefileType();
    }

    private void msg(String s){
        // System.out.println(s);
    }

    private List<FileMetadata> displayFileMetadata;

    public List<FileMetadata> getDisplayFileMetadata() {
        return displayFileMetadata;
    }

    public void setDisplayFileMetadata(List<FileMetadata> displayFileMetadata) {
        this.displayFileMetadata = displayFileMetadata;
    }
    
    private boolean readOnly = true; 
    
    public String init() {
        return init(true);
    }
    
    public String initCitation() {
        return init(false);
    }     
    
    public void updateOwnerDataverse() {
        if (selectedHostDataverse != null && selectedHostDataverse.getId() != null) {
            ownerId = selectedHostDataverse.getId();
            dataset.setOwner(selectedHostDataverse);
            logger.info("New host dataverse id: "+ownerId);
            // discard the dataset already created
            //If a global ID was already assigned, as is true for direct upload, keep it (if files were already uploaded, they are at the path corresponding to the existing global id)
            GlobalId gid = dataset.getGlobalId();
            dataset = new Dataset();
            if(gid!=null) {
            	dataset.setGlobalId(gid);
            }
         
            // initiate from scratch: (isolate the creation of a new dataset in its own method?)
            init(true);
            // rebuild the bred crumbs display:
            dataverseHeaderFragment.initBreadcrumbs(dataset);
        }       
    }
    
    public boolean rsyncUploadSupported() {

        return settingsWrapper.isRsyncUpload() && DatasetUtil.isAppropriateStorageDriver(dataset);
    }
    
    private String init(boolean initFull) {
  
        //System.out.println("_YE_OLDE_QUERY_COUNTER_");  // for debug purposes
        setDataverseSiteUrl(systemConfig.getDataverseSiteUrl());

        guestbookResponse = new GuestbookResponse();
        
        String nonNullDefaultIfKeyNotFound = "";
        protocol = settingsWrapper.getValueForKey(SettingsServiceBean.Key.Protocol, nonNullDefaultIfKeyNotFound);
        authority = settingsWrapper.getValueForKey(SettingsServiceBean.Key.Authority, nonNullDefaultIfKeyNotFound);
        if (this.getId() != null || versionId != null || persistentId != null) { // view mode for a dataset

            DatasetVersionServiceBean.RetrieveDatasetVersionResponse retrieveDatasetVersionResponse = null;

            // ---------------------------------------
            // Set the workingVersion and Dataset
            // ---------------------------------------           
            if (persistentId != null) {
                logger.fine("initializing DatasetPage with persistent ID " + persistentId);
                // Set Working Version and Dataset by PersistentID
                dataset = datasetService.findByGlobalId(persistentId);
                if (dataset == null) {
                    logger.warning("No such dataset: "+persistentId);
                    return permissionsWrapper.notFound();
                }
                logger.fine("retrieved dataset, id="+dataset.getId());
                
                retrieveDatasetVersionResponse = datasetVersionService.selectRequestedVersion(dataset.getVersions(), version);
                //retrieveDatasetVersionResponse = datasetVersionService.retrieveDatasetVersionByPersistentId(persistentId, version);
                this.workingVersion = retrieveDatasetVersionResponse.getDatasetVersion();
                logger.fine("retrieved version: id: " + workingVersion.getId() + ", state: " + this.workingVersion.getVersionState());

            } else if (this.getId() != null) {
                // Set Working Version and Dataset by Datasaet Id and Version
                dataset = datasetService.find(this.getId());
                if (dataset == null) {
                    logger.warning("No such dataset: "+dataset);
                    return permissionsWrapper.notFound();
                }
                //retrieveDatasetVersionResponse = datasetVersionService.retrieveDatasetVersionById(dataset.getId(), version);
                retrieveDatasetVersionResponse = datasetVersionService.selectRequestedVersion(dataset.getVersions(), version);
                this.workingVersion = retrieveDatasetVersionResponse.getDatasetVersion();
                logger.info("retreived version: id: " + workingVersion.getId() + ", state: " + this.workingVersion.getVersionState());

            } else if (versionId != null) {
                // TODO: 4.2.1 - this method is broken as of now!
                // Set Working Version and Dataset by DatasaetVersion Id
                //retrieveDatasetVersionResponse = datasetVersionService.retrieveDatasetVersionByVersionId(versionId);

            }
            this.maxFileUploadSizeInBytes = systemConfig.getMaxFileUploadSizeForStore(dataset.getEffectiveStorageDriverId());


            if (retrieveDatasetVersionResponse == null) {
                return permissionsWrapper.notFound();
            }

            
            //this.dataset = this.workingVersion.getDataset();

            // end: Set the workingVersion and Dataset
            // ---------------------------------------
            // Is the DatasetVersion or Dataset null?
            //
            if (workingVersion == null || this.dataset == null) {
                return permissionsWrapper.notFound();
            }

            // Is the Dataset harvested?
            
            if (dataset.isHarvested()) {
                // if so, we'll simply forward to the remote URL for the original
                // source of this harvested dataset:
                String originalSourceURL = dataset.getRemoteArchiveURL();
                if (originalSourceURL != null && !originalSourceURL.equals("")) {
                    logger.fine("redirecting to "+originalSourceURL);
                    try {
                        FacesContext.getCurrentInstance().getExternalContext().redirect(originalSourceURL);
                    } catch (IOException ioex) {
                        // must be a bad URL...
                        // we don't need to do anything special here - we'll redirect
                        // to the local 404 page, below.
                        logger.warning("failed to issue a redirect to "+originalSourceURL);
                    }
                    return originalSourceURL;
                }

                return permissionsWrapper.notFound();
            }
              
            // Check permisisons           
            if (!(workingVersion.isReleased() || workingVersion.isDeaccessioned()) && !this.canViewUnpublishedDataset()) {
                return permissionsWrapper.notAuthorized();
            }

            if (!retrieveDatasetVersionResponse.wasRequestedVersionRetrieved()) {
                //msg("checkit " + retrieveDatasetVersionResponse.getDifferentVersionMessage());
                JsfHelper.addWarningMessage(retrieveDatasetVersionResponse.getDifferentVersionMessage());//BundleUtil.getStringFromBundle("dataset.message.metadataSuccess"));
            }
            
            // init the citation
            displayCitation = dataset.getCitation(true, workingVersion);
            
            if(workingVersion.isPublished()) {
                MakeDataCountEntry entry = new MakeDataCountEntry(FacesContext.getCurrentInstance(), dvRequestService, workingVersion);
                mdcLogService.logEntry(entry);
            }
            displayWorkflowComments();
            
            
            if (initFull) {
                // init the list of FileMetadatas
                if (workingVersion.isDraft() && canUpdateDataset()) {
                    readOnly = false;
                } else {
                    // an attempt to retreive both the filemetadatas and datafiles early on, so that 
                    // we don't have to do so later (possibly, many more times than necessary):
                    datafileService.findFileMetadataOptimizedExperimental(dataset);
                }
                
                // This will default to all the files in the version, if the search term
                // parameter hasn't been specified yet:
                fileMetadatasSearch = selectFileMetadatasForDisplay();

                ownerId = dataset.getOwner().getId();
                datasetNextMajorVersion = this.dataset.getNextMajorVersionString();
                datasetNextMinorVersion = this.dataset.getNextMinorVersionString();
                datasetVersionUI = datasetVersionUI.initDatasetVersionUI(workingVersion, false);
                updateDatasetFieldInputLevels();

                setExistReleasedVersion(resetExistRealeaseVersion());
                //moving setVersionTabList to tab change event
                //setVersionTabList(resetVersionTabList());
                //setReleasedVersionTabList(resetReleasedVersionTabList());
                //SEK - lazymodel may be needed for datascroller in future release
                // lazyModel = new LazyFileMetadataDataModel(workingVersion.getId(), datafileService );
                this.guestbookResponse = guestbookResponseService.initGuestbookResponseForFragment(workingVersion, null, session);
                logger.fine("Checking if rsync support is enabled.");
                if (DataCaptureModuleUtil.rsyncSupportEnabled(settingsWrapper.getValueForKey(SettingsServiceBean.Key.UploadMethods))
                        && dataset.getFiles().isEmpty()) { //only check for rsync if no files exist
                    try {
                        ScriptRequestResponse scriptRequestResponse = commandEngine.submit(new RequestRsyncScriptCommand(dvRequestService.getDataverseRequest(), dataset));
                        logger.fine("script: " + scriptRequestResponse.getScript());
                        if (scriptRequestResponse.getScript() != null && !scriptRequestResponse.getScript().isEmpty()) {
                            setHasRsyncScript(true);
                            setRsyncScript(scriptRequestResponse.getScript());
                            rsyncScriptFilename = "upload-" + workingVersion.getDataset().getIdentifier() + ".bash";
                            rsyncScriptFilename = rsyncScriptFilename.replace("/", "_");
                        } else {
                            setHasRsyncScript(false);
                        }
                    } catch (RuntimeException ex) {
                        logger.warning("Problem getting rsync script: " + ex.getLocalizedMessage());
                    } catch (CommandException cex) {
                        logger.warning("Problem getting rsync script (Command Exception): " + cex.getLocalizedMessage());
                    }
                }

            }                       
        } else if (ownerId != null) {
            // create mode for a new child dataset
            readOnly = false; 
            editMode = EditMode.CREATE;
            selectedHostDataverse = dataverseService.find(ownerId);
            dataset.setOwner(selectedHostDataverse);
            dataset.setProtocol(protocol);
            dataset.setAuthority(authority);

            if (dataset.getOwner() == null) {
                return permissionsWrapper.notFound();
            } else if (!permissionService.on(dataset.getOwner()).has(Permission.AddDataset)) {
                return permissionsWrapper.notAuthorized(); 
            }
            //Wait until the create command before actually getting an identifier, except if we're using directUpload  
        	//Need to assign an identifier prior to calls to requestDirectUploadUrl if direct upload is used.
            if ( isEmpty(dataset.getIdentifier()) && systemConfig.directUploadEnabled(dataset) ) {
            	CommandContext ctxt = commandEngine.getContext();
            	GlobalIdServiceBean idServiceBean = GlobalIdServiceBean.getBean(ctxt);
                dataset.setIdentifier(ctxt.datasets().generateDatasetIdentifier(dataset, idServiceBean));
            }                        
            dataverseTemplates.addAll(dataverseService.find(ownerId).getTemplates());
            if (!dataverseService.find(ownerId).isTemplateRoot()) {
                for (Template templateTest: dataverseService.find(ownerId).getParentTemplates()){
                   if(!dataverseTemplates.contains(templateTest)){
                       dataverseTemplates.add(templateTest);
                   }
                }               
            }
            Collections.sort(dataverseTemplates, (Template t1, Template t2) -> t1.getName().compareToIgnoreCase(t2.getName()));

            defaultTemplate = dataverseService.find(ownerId).getDefaultTemplate();
            if (defaultTemplate != null) {
                selectedTemplate = defaultTemplate;
                for (Template testT : dataverseTemplates) {
                    if (defaultTemplate.getId().equals(testT.getId())) {
                        selectedTemplate = testT;
                    }
                }
                workingVersion = dataset.getEditVersion(selectedTemplate, null);
                updateDatasetFieldInputLevels();
            } else {
                workingVersion = dataset.getCreateVersion();
                updateDatasetFieldInputLevels();
            }
            
            if (settingsWrapper.isTrueForKey(SettingsServiceBean.Key.PublicInstall, false)){
                JH.addMessage(FacesMessage.SEVERITY_WARN, BundleUtil.getStringFromBundle("dataset.message.label.fileAccess"), 
                        BundleUtil.getStringFromBundle("dataset.message.publicInstall"));
            }

            resetVersionUI();

            // FacesContext.getCurrentInstance().addMessage(null, new FacesMessage(FacesMessage.SEVERITY_INFO, "Add New Dataset", " - Enter metadata to create the dataset's citation. You can add more metadata about this dataset after it's created."));
        } else {
            return permissionsWrapper.notFound();
        }
        try {
            privateUrl = commandEngine.submit(new GetPrivateUrlCommand(dvRequestService.getDataverseRequest(), dataset));
            if (privateUrl != null) {
                JH.addMessage(FacesMessage.SEVERITY_INFO, BundleUtil.getStringFromBundle("dataset.privateurl.header"), 
                        BundleUtil.getStringFromBundle("dataset.privateurl.infoMessageAuthor", Arrays.asList(getPrivateUrlLink(privateUrl))));
            }
        } catch (CommandException ex) {
            // No big deal. The user simply doesn't have access to create or delete a Private URL.
        }
        if (session.getUser() instanceof PrivateUrlUser) {
            PrivateUrlUser privateUrlUser = (PrivateUrlUser) session.getUser();
            if (dataset != null && dataset.getId().equals(privateUrlUser.getDatasetId())) {
                JH.addMessage(FacesMessage.SEVERITY_WARN, BundleUtil.getStringFromBundle("dataset.privateurl.header"), 
                        BundleUtil.getStringFromBundle("dataset.privateurl.infoMessageReviewer"));
            }
        }
                
        displayLockInfo(dataset);
            
        for (FileMetadata fmd : workingVersion.getFileMetadatas()) {
            if (fmd.getDataFile().isTabularData()) {
                versionHasTabular = true;
                break;
            }
        }
        for(DataFile f : dataset.getFiles()) {
            // TODO: Consider uncommenting this optimization.
//            if (versionHasTabular) {
//                hasTabular = true;
//                break;
//            }
            if(f.isTabularData()) {
                hasTabular = true;
                break;
            }
        }
        //Show ingest success message if refresh forces a page reload after ingest success
        //This is needed to display the explore buttons (the fileDownloadHelper needs to be reloaded via page 
        if (showIngestSuccess) {
            JsfHelper.addSuccessMessage(BundleUtil.getStringFromBundle("dataset.unlocked.ingest.message"));
        }
        
        configureTools = externalToolService.findFileToolsByType(ExternalTool.Type.CONFIGURE);
        exploreTools = externalToolService.findFileToolsByType(ExternalTool.Type.EXPLORE);
        previewTools = externalToolService.findFileToolsByType(ExternalTool.Type.PREVIEW);
        datasetExploreTools = externalToolService.findDatasetToolsByType(ExternalTool.Type.EXPLORE);
        rowsPerPage = 10;
      
        
        
        return null;
    }
    
    private void displayWorkflowComments() {
        List<WorkflowComment> comments = workingVersion.getWorkflowComments();
        for (WorkflowComment wfc : comments) {
            if (wfc.isToBeShown() && wfc.getDatasetVersion().equals(workingVersion)
                    && wfc.getAuthenticatedUser().equals(session.getUser())) {
                if (wfc.getType() == WorkflowComment.Type.WORKFLOW_SUCCESS) {
                    JsfHelper.addSuccessMessage(wfc.getMessage());

                } else if (wfc.getType() == WorkflowComment.Type.WORKFLOW_FAILURE) {
                    JsfHelper.addWarningMessage(wfc.getMessage());
                }
                datasetService.markWorkflowCommentAsRead(wfc);
            }
        }
    }

    private void displayLockInfo(Dataset dataset) {
        // Various info messages, when the dataset is locked (for various reasons):
        if (dataset.isLocked() && canUpdateDataset()) {
            if (dataset.isLockedFor(DatasetLock.Reason.Workflow)) {
                JH.addMessage(FacesMessage.SEVERITY_WARN, BundleUtil.getStringFromBundle("dataset.locked.message"),
                        BundleUtil.getStringFromBundle("dataset.locked.message.details"));
            }
            if (dataset.isLockedFor(DatasetLock.Reason.InReview)) {
                JH.addMessage(FacesMessage.SEVERITY_WARN, BundleUtil.getStringFromBundle("dataset.locked.inReview.message"),
                        BundleUtil.getStringFromBundle("dataset.inreview.infoMessage"));
            }
            if (dataset.isLockedFor(DatasetLock.Reason.DcmUpload)) {
                JH.addMessage(FacesMessage.SEVERITY_WARN, BundleUtil.getStringFromBundle("file.rsyncUpload.inProgressMessage.summary"),
                        BundleUtil.getStringFromBundle("file.rsyncUpload.inProgressMessage.details"));
                lockedDueToDcmUpload = true;
            }
            //This is a hack to remove dataset locks for File PID registration if 
            //the dataset is released
            //in testing we had cases where datasets with 1000 files were remaining locked after being published successfully
            /*if(dataset.getLatestVersion().isReleased() && dataset.isLockedFor(DatasetLock.Reason.finalizePublication)){
                datasetService.removeDatasetLocks(dataset.getId(), DatasetLock.Reason.finalizePublication);
            }*/
            if (dataset.isLockedFor(DatasetLock.Reason.finalizePublication)) {
                // "finalizePublication" lock is used to lock the dataset while 
                // the FinalizeDatasetPublicationCommand is running asynchronously. 
                // the tasks currently performed by the command are the  pid registration 
                // for files and (or) physical file validation (either or both 
                // of these two can be disabled via database settings). More 
                // such asynchronous processing tasks may be added in the future. 
                JH.addMessage(FacesMessage.SEVERITY_WARN, BundleUtil.getStringFromBundle("dataset.publish.workflow.message"),
                        BundleUtil.getStringFromBundle("dataset.pidRegister.workflow.inprogress"));
            }
            if (dataset.isLockedFor(DatasetLock.Reason.FileValidationFailed)) {
                // the dataset is locked, because one or more datafiles in it 
                // failed validation during an attempt to publish it. 
                JH.addMessage(FacesMessage.SEVERITY_ERROR, BundleUtil.getStringFromBundle("dataset.publish.file.validation.error.message"),
                        BundleUtil.getStringFromBundle("dataset.publish.file.validation.error.contactSupport"));
            } 
            if (dataset.isLockedFor(DatasetLock.Reason.EditInProgress)) {
                JH.addMessage(FacesMessage.SEVERITY_WARN, BundleUtil.getStringFromBundle("dataset.locked.editInProgress.message"),
                        BundleUtil.getStringFromBundle("dataset.locked.editInProgress.message.details", Arrays.asList(BrandingUtil.getSupportTeamName(null))));
            }
        }
        
        if (dataset.isLockedFor(DatasetLock.Reason.Ingest)) {
            JH.addMessage(FacesMessage.SEVERITY_WARN, BundleUtil.getStringFromBundle("dataset.locked.message"),
                    BundleUtil.getStringFromBundle("dataset.locked.ingest.message"));
            lockedDueToIngestVar = true;
        }

        // With DataCite, we try to reserve the DOI when the dataset is created. Sometimes this
        // fails because DataCite is down. We show the message below to set expectations that the
        // "Publish" button won't work until the DOI has been reserved using the "Reserve PID" API.
        if (settingsWrapper.isDataCiteInstallation() && dataset.getGlobalIdCreateTime() == null && editMode != EditMode.CREATE) {
            JH.addMessage(FacesMessage.SEVERITY_WARN, BundleUtil.getStringFromBundle("dataset.locked.pidNotReserved.message"),
                    BundleUtil.getStringFromBundle("dataset.locked.pidNotReserved.message.details"));
        }

    }
    
    private Boolean fileTreeViewRequired = null; 
    
    public boolean isFileTreeViewRequired() {
        if (fileTreeViewRequired == null) {
            fileTreeViewRequired = workingVersion.getFileMetadatas().size() > 1 
                    && datafileService.isFoldersMetadataPresentInVersion(workingVersion);
        }
        return fileTreeViewRequired; 
    }
    
    public enum FileDisplayStyle {

        TABLE, TREE
    };
    
    private FileDisplayStyle fileDisplayMode = FileDisplayStyle.TABLE; 
    
    public String getFileDisplayMode() {
        return fileDisplayMode.equals(FileDisplayStyle.TABLE) ? "Table" : "Tree";
    }
    
    public void setFileDisplayMode(String fileDisplayMode) {
        if ("Table".equals(fileDisplayMode)) {
            this.fileDisplayMode = FileDisplayStyle.TABLE;
        } else {
            this.fileDisplayMode = FileDisplayStyle.TREE;
        } 
    }
    
    public boolean isFileDisplayTable() {
        return fileDisplayMode == FileDisplayStyle.TABLE;
    }
    
    public void toggleFileDisplayMode() {
        if (fileDisplayMode == FileDisplayStyle.TABLE) {
            fileDisplayMode = FileDisplayStyle.TREE;
        } else {
            fileDisplayMode = FileDisplayStyle.TABLE;
        }
    }
    public boolean isFileDisplayTree() {
        return fileDisplayMode == FileDisplayStyle.TREE;
    }
    
    private TreeNode filesTreeRoot = null; 
    
    public TreeNode getFilesTreeRoot() {
        if (filesTreeRoot == null) {
            initFilesTree();
        }
        return filesTreeRoot;
    }
    
    private void initFilesTree() {
        filesTreeRoot = createFolderTreeNode("root", null);
        TreeNode currentNode = filesTreeRoot;
        // this is a temporary map, that we keep while we are building 
        // the tree - in order to have direct access to the ancestor tree
        // nodes that have already been created:
        Map<String, TreeNode> folderMap = new HashMap<>();
        boolean expandFolders = true; 
        
        for ( FileMetadata fileMetadata :workingVersion.getFileMetadatasSortedByLabelAndFolder()) {
            String folder = fileMetadata.getDirectoryLabel();
            
            logger.fine("current folder: "+folder+"; current label: "+fileMetadata.getLabel());
            
            if (StringUtil.isEmpty(folder)) {
                filesTreeRoot.getChildren().add(createFileTreeNode(fileMetadata, filesTreeRoot));
            } else {
                if (folderMap.containsKey(folder)) {
                    // We have already created this node; and since all the FileMetadatas 
                    // are sorted by folder-then-label, it is safe to assume this is 
                    // still the "current node":
                    currentNode.getChildren().add(createFileTreeNode(fileMetadata, currentNode));
                } else {
                    // no node for this folder yet - need to create!

                    String[] subfolders = folder.split("/");
                    int level = 0;
                    currentNode = filesTreeRoot;

                    while (level < subfolders.length) {
                        String folderPath = subfolders[0];
                        for (int i = 1; i < level + 1; i++) {
                            folderPath = folderPath.concat("/").concat(subfolders[i]);
                        }

                        if (folderMap.containsKey(folderPath)) {
                            // jump directly to that ancestor folder node:
                            currentNode = folderMap.get(folderPath);
                        } else {
                            // create a new folder node:
                            currentNode = createFolderTreeNode(subfolders[level], currentNode);
                            folderMap.put(folderPath, currentNode);
                            // all the folders, except for the top-level root node 
                            // are collapsed by default:
                            currentNode.setExpanded(expandFolders);

                        }
                        level++;
                    }
                    currentNode.getChildren().add(createFileTreeNode(fileMetadata, currentNode));
                    // As soon as we reach the first folder containing files, we want
                    // to have all the other folders collapsed by default:
                    if (expandFolders) {
                        expandFolders = false; 
                    }
                }
            }
        }
        
        folderMap = null; 

    }
    
    private DefaultTreeNode createFolderTreeNode(String name, TreeNode parent) {
        // For a tree node representing a folder, we use its name, as a String, 
        // as the node data payload. (meaning, in the xhtml the folder name can
        // be shown as simply "#{node}". 
        // If we ever want to have more information shown for folders in the 
        // tree view (for example, we could show the number of files and sub-folders
        // in each folder next to the name), we will have to define a custom class 
        // and use it instead of the string in the DefaultTreeNode constructor
        // below:
        DefaultTreeNode folderNode = new DefaultTreeNode(name, parent);
        return folderNode; 
    }
    
    private DefaultTreeNode createFileTreeNode(FileMetadata fileMetadata, TreeNode parent) {
        // For a tree node representing a DataFile, we pack the entire FileMetadata 
        // object into the node, as its "data" payload. 
        // Note that we are using a custom node type ("customFileNode"), defined 
        // in the page xhtml.
        // If we ever want to have customized nodes that display different types 
        // of information for different types of files (tab. files would be a 
        // natural case), more custom nodes could be defined.
        
        DefaultTreeNode fileNode = new DefaultTreeNode("customFileNode", fileMetadata, parent);         
        
        return fileNode; 
    }
    
    public boolean isHasTabular() {
        return hasTabular;
    }

    public boolean isVersionHasTabular() {
        return versionHasTabular;
    }

    public boolean isReadOnly() {
        return readOnly; 
    }

    private void resetVersionUI() {
        
        datasetVersionUI = datasetVersionUI.initDatasetVersionUI(workingVersion, true);
        if (isSessionUserAuthenticated()) {
            AuthenticatedUser au = (AuthenticatedUser) session.getUser();

            //On create set pre-populated fields
            for (DatasetField dsf : dataset.getEditVersion().getDatasetFields()) {
                if (dsf.getDatasetFieldType().getName().equals(DatasetFieldConstant.depositor) && dsf.isEmpty()) {
                    dsf.getDatasetFieldValues().get(0).setValue(au.getLastName() + ", " + au.getFirstName());
                }
                if (dsf.getDatasetFieldType().getName().equals(DatasetFieldConstant.dateOfDeposit) && dsf.isEmpty()) {
                    dsf.getDatasetFieldValues().get(0).setValue(new SimpleDateFormat("yyyy-MM-dd").format(new Timestamp(new Date().getTime())));
                }

                if (dsf.getDatasetFieldType().getName().equals(DatasetFieldConstant.datasetContact) && dsf.isEmpty()) {
                    for (DatasetFieldCompoundValue contactValue : dsf.getDatasetFieldCompoundValues()) {
                        for (DatasetField subField : contactValue.getChildDatasetFields()) {
                            if (subField.getDatasetFieldType().getName().equals(DatasetFieldConstant.datasetContactName)) {
                                subField.getDatasetFieldValues().get(0).setValue(au.getLastName() + ", " + au.getFirstName());
                            }
                            if (subField.getDatasetFieldType().getName().equals(DatasetFieldConstant.datasetContactAffiliation)) {
                                subField.getDatasetFieldValues().get(0).setValue(au.getAffiliation());
                            }
                            if (subField.getDatasetFieldType().getName().equals(DatasetFieldConstant.datasetContactEmail)) {
                                subField.getDatasetFieldValues().get(0).setValue(au.getEmail());
                            }
                        }
                    }
                }

                String creatorOrcidId = au.getOrcidId();
                if (dsf.getDatasetFieldType().getName().equals(DatasetFieldConstant.author) && dsf.isEmpty()) {
                    for (DatasetFieldCompoundValue authorValue : dsf.getDatasetFieldCompoundValues()) {
                        for (DatasetField subField : authorValue.getChildDatasetFields()) {
                            if (subField.getDatasetFieldType().getName().equals(DatasetFieldConstant.authorName)) {
                                subField.getDatasetFieldValues().get(0).setValue(au.getLastName() + ", " + au.getFirstName());
                            }
                            if (subField.getDatasetFieldType().getName().equals(DatasetFieldConstant.authorAffiliation)) {
                                subField.getDatasetFieldValues().get(0).setValue(au.getAffiliation());
                            }
                            if (creatorOrcidId != null) {
                                if (subField.getDatasetFieldType().getName().equals(DatasetFieldConstant.authorIdValue)) {
                                    subField.getDatasetFieldValues().get(0).setValue(creatorOrcidId);
                                }
                                if (subField.getDatasetFieldType().getName().equals(DatasetFieldConstant.authorIdType)) {  
                                   DatasetFieldType authorIdTypeDatasetField = fieldService.findByName(DatasetFieldConstant.authorIdType);
                                   subField.setSingleControlledVocabularyValue(fieldService.findControlledVocabularyValueByDatasetFieldTypeAndStrValue(authorIdTypeDatasetField, "ORCID", true));
                                }                                
                            }
                        }
                    }
                }
            }
        }
    }
    
    
    private void refreshSelectedFiles(List<FileMetadata> filesToRefresh){
        if (readOnly) {
            dataset = datasetService.find(dataset.getId());
        }
        String termsOfAccess = workingVersion.getTermsOfUseAndAccess().getTermsOfAccess();
        boolean requestAccess = workingVersion.getTermsOfUseAndAccess().isFileAccessRequest();
        workingVersion = dataset.getEditVersion();
        workingVersion.getTermsOfUseAndAccess().setTermsOfAccess(termsOfAccess);
        workingVersion.getTermsOfUseAndAccess().setFileAccessRequest(requestAccess);
        List <FileMetadata> newSelectedFiles = new ArrayList<>();
        for (FileMetadata fmd : filesToRefresh){
            for (FileMetadata fmdn: workingVersion.getFileMetadatas()){
                if (fmd.getDataFile().equals(fmdn.getDataFile())){
                    newSelectedFiles.add(fmdn);
                }
            }
        }
        
        filesToRefresh.clear();
        for (FileMetadata fmdn : newSelectedFiles ){
            filesToRefresh.add(fmdn);
        }
        readOnly = false;
    }

    private Integer chunkSize = 25;

    public Integer getChunkSize() {
        return chunkSize;
    }

    public void setChunkSize(Integer chunkSize) {
        this.chunkSize = chunkSize;
    }
    
    public void viewAllButtonPress(){
        setChunkSize(fileMetadatasSearch.size());
    }
    
     private int activeTabIndex;

    public int getActiveTabIndex() {
        return activeTabIndex;
    }

    public void setActiveTabIndex(int activeTabIndex) {
        this.activeTabIndex = activeTabIndex;
    }
    
    public void tabChanged(TabChangeEvent event) {
        TabView tv = (TabView) event.getComponent();
        this.activeTabIndex = tv.getActiveIndex();
        if (this.activeTabIndex == 3) {
            setVersionTabList(resetVersionTabList());
            setReleasedVersionTabList(resetReleasedVersionTabList());
        } else {
            releasedVersionTabList = new ArrayList<>();
            versionTabList = new ArrayList<>();
            if(this.activeTabIndex == 0) {
                 init();
            }          
        }
    }

    public void edit(EditMode editMode) {
        this.editMode = editMode;
        if (this.readOnly) {
            dataset = datasetService.find(dataset.getId());
        }
        workingVersion = dataset.getEditVersion();
        clone = workingVersion.cloneDatasetVersion();
        if (editMode == EditMode.INFO) {
            // ?
        } else if (editMode == EditMode.FILE) {
            // JH.addMessage(FacesMessage.SEVERITY_INFO, BundleUtil.getStringFromBundle("dataset.message.editFiles"));
            // FacesContext.getCurrentInstance().addMessage(null, new FacesMessage(FacesMessage.SEVERITY_INFO, "Upload + Edit Dataset Files", " - You can drag and drop your files from your desktop, directly into the upload widget."));
        } else if (editMode.equals(EditMode.METADATA)) {
            datasetVersionUI = datasetVersionUI.initDatasetVersionUI(workingVersion, true);
            updateDatasetFieldInputLevels();
            JH.addMessage(FacesMessage.SEVERITY_INFO, BundleUtil.getStringFromBundle("dataset.message.editMetadata.label"), BundleUtil.getStringFromBundle("dataset.message.editMetadata.message"));
            //FacesContext.getCurrentInstance().addMessage(null, new FacesMessage(FacesMessage.SEVERITY_INFO, "Edit Dataset Metadata", " - Add more metadata about your dataset to help others easily find it."));
        } else if (editMode.equals(EditMode.LICENSE)){
            JH.addMessage(FacesMessage.SEVERITY_INFO, BundleUtil.getStringFromBundle("dataset.message.editTerms.label"), BundleUtil.getStringFromBundle("dataset.message.editTerms.message"));
            //FacesContext.getCurrentInstance().addMessage(null, new FacesMessage(FacesMessage.SEVERITY_INFO, "Edit Dataset License and Terms", " - Update your dataset's license and terms of use."));
        }
        this.readOnly = false;
    }

    public String sendBackToContributor() {
        try {
            //FIXME - Get Return Comment from sendBackToContributor popup
            Command<Dataset> cmd = new ReturnDatasetToAuthorCommand(dvRequestService.getDataverseRequest(), dataset, "");
            dataset = commandEngine.submit(cmd);
            JsfHelper.addSuccessMessage(BundleUtil.getStringFromBundle("dataset.reject.success"));
        } catch (CommandException ex) {
            String message = ex.getMessage();
            logger.log(Level.SEVERE, "sendBackToContributor: {0}", message);
            JsfHelper.addErrorMessage(BundleUtil.getStringFromBundle("dataset.reject.failure", Collections.singletonList(message)));
        }
        
        /* 
         The notifications below are redundant, since the ReturnDatasetToAuthorCommand
         sends them already. - L.A. Sep. 7 2017
         
        List<AuthenticatedUser> authUsers = permissionService.getUsersWithPermissionOn(Permission.PublishDataset, dataset);
        List<AuthenticatedUser> editUsers = permissionService.getUsersWithPermissionOn(Permission.EditDataset, dataset);

        editUsers.removeAll(authUsers);
        new HashSet<>(editUsers).forEach( au -> 
            userNotificationService.sendNotification(au, new Timestamp(new Date().getTime()), 
                                                     UserNotification.Type.RETURNEDDS, dataset.getLatestVersion().getId())
        );
        */

        //FacesMessage message = new FacesMessage(FacesMessage.SEVERITY_INFO, "DatasetSubmitted", "This dataset has been sent back to the contributor.");
        //FacesContext.getCurrentInstance().addMessage(null, message);
        return  returnToLatestVersion();
    }

    public String submitDataset() {
        try {
            Command<Dataset> cmd = new SubmitDatasetForReviewCommand( dvRequestService.getDataverseRequest(), dataset);
            dataset = commandEngine.submit(cmd);
            //JsfHelper.addSuccessMessage(BundleUtil.getStringFromBundle("dataset.submit.success"));
        } catch (CommandException ex) {
            String message = ex.getMessage();
            logger.log(Level.SEVERE, "submitDataset: {0}", message);
            JsfHelper.addErrorMessage(BundleUtil.getStringFromBundle("dataset.submit.failure", Collections.singletonList(message)));
        }
        return returnToLatestVersion();
    }
    
    public String releaseParentDVAndDataset(){
        releaseParentDV();
        return releaseDataset(false);
    }

    public String releaseDataset() {
        if(!dataset.getOwner().isReleased()){
            releaseParentDV();
        }       
        if(publishDatasetPopup()|| publishBothPopup() || !dataset.getLatestVersion().isMinorUpdate()){
            return releaseDataset(false);
        }        
        switch (releaseRadio) {
            case 1:
                return releaseDataset(true);
            case 2:
                return releaseDataset(false);
            case 3:
                return updateCurrentVersion();
            default:
                return "Invalid Choice";
        }
    }
    
    private void releaseParentDV(){
        if (session.getUser() instanceof AuthenticatedUser) {
            PublishDataverseCommand cmd = new PublishDataverseCommand(dvRequestService.getDataverseRequest(), dataset.getOwner());
            try {
                commandEngine.submit(cmd);
                JsfHelper.addSuccessMessage(BundleUtil.getStringFromBundle("dataverse.publish.success"));

            } catch (CommandException ex) {
                logger.log(Level.SEVERE, "Unexpected Exception calling  publish dataverse command", ex);
                JsfHelper.addErrorMessage(BundleUtil.getStringFromBundle("dataverse.publish.failure"));

            }
        } else {
            FacesMessage message = new FacesMessage(FacesMessage.SEVERITY_INFO, BundleUtil.getStringFromBundle("dataverse.notreleased")  ,BundleUtil.getStringFromBundle( "dataverse.release.authenticatedUsersOnly"));
            FacesContext.getCurrentInstance().addMessage(null, message);
        }
        
    }

    public String deaccessionVersions() {
        Command<DatasetVersion> cmd;
        try {
            if (selectedDeaccessionVersions == null) {
                for (DatasetVersion dv : this.dataset.getVersions()) {
                    if (dv.isReleased()) {
                        DatasetVersion deaccession = datasetVersionService.find(dv.getId());
                        cmd = new DeaccessionDatasetVersionCommand(dvRequestService.getDataverseRequest(), setDatasetVersionDeaccessionReasonAndURL(deaccession), true);
                        DatasetVersion datasetv = commandEngine.submit(cmd);
                    }
                }
            } else {
                for (DatasetVersion dv : selectedDeaccessionVersions) {
                    DatasetVersion deaccession = datasetVersionService.find(dv.getId());
                    cmd = new DeaccessionDatasetVersionCommand(dvRequestService.getDataverseRequest(), setDatasetVersionDeaccessionReasonAndURL(deaccession), false);
                    DatasetVersion datasetv = commandEngine.submit(cmd);
                }
            }
        } catch (CommandException ex) {
            logger.severe(ex.getMessage());
            JH.addMessage(FacesMessage.SEVERITY_FATAL, BundleUtil.getStringFromBundle("dataset.message.deaccessionFailure"));
        }
        setRenderDeaccessionPopup(false);
        JsfHelper.addSuccessMessage(BundleUtil.getStringFromBundle("datasetVersion.message.deaccessionSuccess"));
        return returnToDatasetOnly();
    }

    private DatasetVersion setDatasetVersionDeaccessionReasonAndURL(DatasetVersion dvIn) {
        int deaccessionReasonCode = getDeaccessionReasonRadio();
        String deacessionReasonDetail = getDeaccessionReasonText() != null ? ( getDeaccessionReasonText()).trim() : "";
        switch (deaccessionReasonCode) {
            case 1:
                dvIn.setVersionNote(BundleUtil.getStringFromBundle("file.deaccessionDialog.reason.selectItem.identifiable") );
                break;
            case 2:
                dvIn.setVersionNote(BundleUtil.getStringFromBundle("file.deaccessionDialog.reason.selectItem.beRetracted") );
                break;
            case 3:
                dvIn.setVersionNote(BundleUtil.getStringFromBundle("file.deaccessionDialog.reason.selectItem.beTransferred") );
                break;
            case 4:
                dvIn.setVersionNote(BundleUtil.getStringFromBundle("file.deaccessionDialog.reason.selectItem.IRB"));
                break;
            case 5:
                dvIn.setVersionNote(BundleUtil.getStringFromBundle("file.deaccessionDialog.reason.selectItem.legalIssue"));
                break;
            case 6:
                dvIn.setVersionNote(BundleUtil.getStringFromBundle("file.deaccessionDialog.reason.selectItem.notValid"));
                break;
            case 7:
                break;
        }
        if (!deacessionReasonDetail.isEmpty()){
            if (!StringUtil.isEmpty(dvIn.getVersionNote())){
                dvIn.setVersionNote(dvIn.getVersionNote() + " " + deacessionReasonDetail);
            } else {
                dvIn.setVersionNote(deacessionReasonDetail);
            }
        }
        
        dvIn.setArchiveNote(getDeaccessionForwardURLFor());
        return dvIn;
    }

    private String releaseDataset(boolean minor) {
        if (session.getUser() instanceof AuthenticatedUser) {
            try {
                final PublishDatasetResult result = commandEngine.submit(
                    new PublishDatasetCommand(dataset, dvRequestService.getDataverseRequest(), minor)
                );
                dataset = result.getDataset();
                // Sucessfully executing PublishDatasetCommand does not guarantee that the dataset 
                // has been published. If a publishing workflow is configured, this may have sent the 
                // dataset into a workflow limbo, potentially waiting for a third party system to complete 
                // the process. So it may be premature to show the "success" message at this point. 
                
                if ( result.isCompleted() ) {
                    JsfHelper.addSuccessMessage(BundleUtil.getStringFromBundle("dataset.message.publishSuccess"));
                } else {
                    JH.addMessage(FacesMessage.SEVERITY_WARN, BundleUtil.getStringFromBundle("dataset.locked.message"), BundleUtil.getStringFromBundle("dataset.locked.message.details"));
                }
                
            } catch (CommandException ex) {
                Dataset testDs = datasetService.find(dataset.getId());
                if (testDs != null && !testDs.isLockedFor(DatasetLock.Reason.FileValidationFailed)) {
                    // If the dataset could not be published because it has failed 
                    // physical file validation, the messaging will be handled via
                    // the lock info system. 
                    JsfHelper.addErrorMessage(ex.getLocalizedMessage());
                }
                logger.severe(ex.getMessage());
            }
            
        } else {
            JsfHelper.addErrorMessage(BundleUtil.getStringFromBundle("dataset.message.only.authenticatedUsers"));
        }
        return returnToDraftVersion();
    }

    @Deprecated
    public String registerDataset() {
        try {
            UpdateDatasetVersionCommand cmd = new UpdateDatasetVersionCommand(dataset, dvRequestService.getDataverseRequest());
            cmd.setValidateLenient(true); 
            dataset = commandEngine.submit(cmd);
        } catch (CommandException ex) {
            FacesContext.getCurrentInstance().addMessage(null, new FacesMessage(FacesMessage.SEVERITY_WARN,BundleUtil.getStringFromBundle( "dataset.registration.failed"), " - " + ex.toString()));
            logger.severe(ex.getMessage());
        }
        FacesMessage message = new FacesMessage(FacesMessage.SEVERITY_INFO, BundleUtil.getStringFromBundle("dataset.registered"), BundleUtil.getStringFromBundle("dataset.registered.msg"));
        FacesContext.getCurrentInstance().addMessage(null, message);
        return returnToDatasetOnly();
    }
    
    public String updateCurrentVersion() {
        /*
         * Note: The code here mirrors that in the
         * edu.harvard.iq.dataverse.api.Datasets:publishDataset method (case
         * "updatecurrent"). Any changes to the core logic (i.e. beyond updating the
         * messaging about results) should be applied to the code there as well.
         */
        String errorMsg = null;
        String successMsg = BundleUtil.getStringFromBundle("datasetversion.update.success");
        try {
            CuratePublishedDatasetVersionCommand cmd = new CuratePublishedDatasetVersionCommand(dataset, dvRequestService.getDataverseRequest());
            dataset = commandEngine.submit(cmd);
            // If configured, and currently published version is archived, try to update archive copy as well
            DatasetVersion updateVersion = dataset.getLatestVersion();
            if (updateVersion.getArchivalCopyLocation() != null) {
                String className = settingsService.get(SettingsServiceBean.Key.ArchiverClassName.toString());
                AbstractSubmitToArchiveCommand archiveCommand = ArchiverUtil.createSubmitToArchiveCommand(className, dvRequestService.getDataverseRequest(), updateVersion);
                if (archiveCommand != null) {
                    // Delete the record of any existing copy since it is now out of date/incorrect
                    updateVersion.setArchivalCopyLocation(null);
                    /*
                     * Then try to generate and submit an archival copy. Note that running this
                     * command within the CuratePublishedDatasetVersionCommand was causing an error:
                     * "The attribute [id] of class
                     * [edu.harvard.iq.dataverse.DatasetFieldCompoundValue] is mapped to a primary
                     * key column in the database. Updates are not allowed." To avoid that, and to
                     * simplify reporting back to the GUI whether this optional step succeeded, I've
                     * pulled this out as a separate submit().
                     */
                    try {
                        updateVersion = commandEngine.submit(archiveCommand);
                        if (updateVersion.getArchivalCopyLocation() != null) {
                            successMsg = BundleUtil.getStringFromBundle("datasetversion.update.archive.success");
                        } else {
                            errorMsg = BundleUtil.getStringFromBundle("datasetversion.update.archive.failure");
                        }
                    } catch (CommandException ex) {
                        errorMsg = BundleUtil.getStringFromBundle("datasetversion.update.archive.failure") + " - " + ex.toString();
                        logger.severe(ex.getMessage());
                    }
                }
            }
        } catch (CommandException ex) {
            errorMsg = BundleUtil.getStringFromBundle("datasetversion.update.failure") + " - " + ex.toString();
            logger.severe(ex.getMessage());
        }
        if (errorMsg != null) {
            JsfHelper.addErrorMessage(errorMsg);
        } else {
            JsfHelper.addSuccessMessage(successMsg);
        }
        return returnToDatasetOnly();
    }


    public void refresh(ActionEvent e) {
        refresh();
    }
        
    public String refresh() {
        logger.fine("refreshing");

        //dataset = datasetService.find(dataset.getId());
        dataset = null;

        logger.fine("refreshing working version");

        DatasetVersionServiceBean.RetrieveDatasetVersionResponse retrieveDatasetVersionResponse = null;

        if (persistentId != null) {
            //retrieveDatasetVersionResponse = datasetVersionService.retrieveDatasetVersionByPersistentId(persistentId, version);
            dataset = datasetService.findByGlobalId(persistentId);
            retrieveDatasetVersionResponse = datasetVersionService.selectRequestedVersion(dataset.getVersions(), version);
        } else if (versionId != null) {
            retrieveDatasetVersionResponse = datasetVersionService.retrieveDatasetVersionByVersionId(versionId);
        } else if (dataset.getId() != null) {
            //retrieveDatasetVersionResponse = datasetVersionService.retrieveDatasetVersionById(dataset.getId(), version);
            dataset = datasetService.find(dataset.getId());
            retrieveDatasetVersionResponse = datasetVersionService.selectRequestedVersion(dataset.getVersions(), version);
        }

        if (retrieveDatasetVersionResponse == null) {
            // TODO: 
            // should probably redirect to the 404 page, if we can't find 
            // this version anymore. 
            // -- L.A. 4.2.3 
            return "";
        }
        this.workingVersion = retrieveDatasetVersionResponse.getDatasetVersion();

        if (this.workingVersion == null) {
            // TODO: 
            // same as the above

            return "";
        }

        if (dataset == null) {
            // this would be the case if we were retrieving the version by 
            // the versionId, above.
            this.dataset = this.workingVersion.getDataset();
        }

        if (readOnly) {
            datafileService.findFileMetadataOptimizedExperimental(dataset);
        }
        
        fileMetadatasSearch = selectFileMetadatasForDisplay();

        displayCitation = dataset.getCitation(true, workingVersion);
        stateChanged = false;

        if (lockedDueToIngestVar != null && lockedDueToIngestVar) {
            //we need to add a redirect here to disply the explore buttons as needed
            //as well as the ingest success message
            //SEK 12/20/2019 - since we are ingesting a file we know that there is a current draft version
            lockedDueToIngestVar = null;
            if (canViewUnpublishedDataset()) {
                return "/dataset.xhtml?persistentId=" + dataset.getGlobalIdString() + "&showIngestSuccess=true&version=DRAFT&faces-redirect=true";
            } else {
                return "/dataset.xhtml?persistentId=" + dataset.getGlobalIdString() + "&showIngestSuccess=true&faces-redirect=true";
            }
        }

        displayWorkflowComments();
        
        return "";
    }
    
    public String deleteDataset() {

        DestroyDatasetCommand cmd;
        boolean deleteCommandSuccess = false;
        Map<Long,String> deleteStorageLocations = datafileService.getPhysicalFilesToDelete(dataset); 
        
        try {
            cmd = new DestroyDatasetCommand(dataset, dvRequestService.getDataverseRequest());
            commandEngine.submit(cmd);
            deleteCommandSuccess = true;
            /* - need to figure out what to do 
             Update notification in Delete Dataset Method
             for (UserNotification und : userNotificationService.findByDvObject(dataset.getId())){
             userNotificationService.delete(und);
             } */
        } catch (CommandException ex) {
            JH.addMessage(FacesMessage.SEVERITY_FATAL, BundleUtil.getStringFromBundle("dataset.message.deleteFailure"));
            logger.severe(ex.getMessage());
        }
        
        if (deleteCommandSuccess) {
            datafileService.finalizeFileDeletes(deleteStorageLocations);
            JsfHelper.addSuccessMessage(BundleUtil.getStringFromBundle("dataset.message.deleteSuccess"));
        }
        
        return "/dataverse.xhtml?alias=" + dataset.getOwner().getAlias() + "&faces-redirect=true";
    }
    
    public String editFileMetadata(){
        // If there are no files selected, return an empty string - which 
        // means, do nothing, don't redirect anywhere, stay on this page. 
        // The dialogue telling the user to select at least one file will 
        // be shown to them by an onclick javascript method attached to the 
        // filemetadata edit button on the page.
        // -- L.A. 4.2.1
        if (this.selectedFiles == null || this.selectedFiles.size() < 1) {
            return "";
        } 
        return "/editdatafiles.xhtml?selectedFileIds=" + getSelectedFilesIdsString() + "&datasetId=" + dataset.getId() +"&faces-redirect=true";
    }

    public String deleteDatasetVersion() {
        DeleteDatasetVersionCommand cmd;
        try {
            cmd = new DeleteDatasetVersionCommand(dvRequestService.getDataverseRequest(), dataset);
            commandEngine.submit(cmd);
            JsfHelper.addSuccessMessage(BundleUtil.getStringFromBundle("datasetVersion.message.deleteSuccess"));
        } catch (CommandException ex) {
            JH.addMessage(FacesMessage.SEVERITY_FATAL, BundleUtil.getStringFromBundle("dataset.message.deleteFailure"));
            logger.severe(ex.getMessage());
        }

        return returnToDatasetOnly();
    }

    private List<FileMetadata> selectedFiles = new ArrayList<>();

    public List<FileMetadata> getSelectedFiles() {
        return selectedFiles;
    }

    public void setSelectedFiles(List<FileMetadata> selectedFiles) {
        this.selectedFiles = selectedFiles;
    }
    
    private Dataverse selectedDataverseForLinking;

    public Dataverse getSelectedDataverseForLinking() {
        return selectedDataverseForLinking;
    }

    public void setSelectedDataverseForLinking(Dataverse sdvfl) {
        this.selectedDataverseForLinking = sdvfl;
    }
    
    private List<FileMetadata> selectedRestrictedFiles; // = new ArrayList<>();

    public List<FileMetadata> getSelectedRestrictedFiles() {
        return selectedRestrictedFiles;
    }

    public void setSelectedRestrictedFiles(List<FileMetadata> selectedRestrictedFiles) {
        this.selectedRestrictedFiles = selectedRestrictedFiles;
    }
    
    private List<FileMetadata> selectedUnrestrictedFiles; // = new ArrayList<>();

    public List<FileMetadata> getSelectedUnrestrictedFiles() {
        return selectedUnrestrictedFiles;
    }

    public void setSelectedUnrestrictedFiles(List<FileMetadata> selectedUnrestrictedFiles) {
        this.selectedUnrestrictedFiles = selectedUnrestrictedFiles;
    }
    
    private List<FileMetadata> selectedDownloadableFiles;

    public List<FileMetadata> getSelectedDownloadableFiles() {
        return selectedDownloadableFiles;
    }

    public void setSelectedDownloadableFiles(List<FileMetadata> selectedDownloadableFiles) {
        this.selectedDownloadableFiles = selectedDownloadableFiles;
    }
    
    private List<FileMetadata> selectedNonDownloadableFiles;

    public List<FileMetadata> getSelectedNonDownloadableFiles() {
        return selectedNonDownloadableFiles;
    }

    public void setSelectedNonDownloadableFiles(List<FileMetadata> selectedNonDownloadableFiles) {
        this.selectedNonDownloadableFiles = selectedNonDownloadableFiles;
    }

    private List<FileMetadata> selectedNonDownloadallableFiles;

    public List<FileMetadata> getSelectedNonDownloadallableFiles() {
        return selectedNonDownloadallableFiles;
    }

    public void setSelectedNonDownloadallableFiles(List<FileMetadata> selectedNonDownloadallableFiles) {
        this.selectedNonDownloadallableFiles = selectedNonDownloadallableFiles;
    }

    public String getSizeOfDataset() {
        boolean original = false;
        return DatasetUtil.getDownloadSize(workingVersion, original);
    }

    public String getSizeOfDatasetOrig() {
        boolean original = true;
        return DatasetUtil.getDownloadSize(workingVersion, original);
    }

    public void validateAllFilesForDownloadArchival() {
        boolean guestbookRequired = isDownloadPopupRequired();
        boolean downloadOriginal = false;
        validateFilesForDownloadAll(guestbookRequired, downloadOriginal);
    }

    /**
     * Can result in "requested optional service" error. For non-tabular files
     * it's safer to use validateAllFilesForDownloadArchival.
     */
    public void validateAllFilesForDownloadOriginal() {
        boolean guestbookRequired = isDownloadPopupRequired();
        boolean downloadOriginal = true;
        validateFilesForDownloadAll(guestbookRequired, downloadOriginal);
    }

    public void validateFilesForDownload(boolean guestbookRequired, boolean downloadOriginal){
        setSelectedDownloadableFiles(new ArrayList<>());
        setSelectedNonDownloadableFiles(new ArrayList<>());
        
        if (this.selectedFiles.isEmpty()) {
            //RequestContext requestContext = RequestContext.getCurrentInstance();
            PrimeFaces.current().executeScript("PF('selectFilesForDownload').show()");
            return;
        }
        for (FileMetadata fmd : this.selectedFiles){
            if(this.fileDownloadHelper.canDownloadFile(fmd)){
                getSelectedDownloadableFiles().add(fmd);
            } else {
                getSelectedNonDownloadableFiles().add(fmd);
            }
        }
        
        // If some of the files were restricted and we had to drop them off the 
        // list, and NONE of the files are left on the downloadable list
        // - we show them a "you're out of luck" popup: 
        if(getSelectedDownloadableFiles().isEmpty() && !getSelectedNonDownloadableFiles().isEmpty()){
            //RequestContext requestContext = RequestContext.getCurrentInstance();
            PrimeFaces.current().executeScript("PF('downloadInvalid').show()");
            return;
        }
        
        // Note that the GuestbookResponse object may still have information from 
        // the last download action performed by the user. For example, it may 
        // still have the non-null Datafile in it, if the user has just downloaded
        // a single file; or it may still have the format set to "original" - 
        // even if that's not what they are trying to do now. 
        // So make sure to reset these values:
        guestbookResponse.setDataFile(null);
        guestbookResponse.setSelectedFileIds(getSelectedDownloadableFilesIdsString());
        if (downloadOriginal) {
            guestbookResponse.setFileFormat("original");
        } else {
            guestbookResponse.setFileFormat("");
        }
        guestbookResponse.setDownloadtype("Download");
        
        // If we have a bunch of files that we can download, AND there were no files 
        // that we had to take off the list, because of permissions - we can 
        // either send the user directly to the download API (if no guestbook/terms
        // popup is required), or send them to the download popup:
        if(!getSelectedDownloadableFiles().isEmpty() && getSelectedNonDownloadableFiles().isEmpty()){
            if (guestbookRequired){
                openDownloadPopupForMultipleFileDownload();
            } else {
                startMultipleFileDownload();
            }
            return;
        } 
        
        // ... and if some files were restricted, but some are downloadable, 
        // we are showing them this "you are somewhat in luck" popup; that will 
        // then direct them to the download, or popup, as needed:
        if(!getSelectedDownloadableFiles().isEmpty() && !getSelectedNonDownloadableFiles().isEmpty()){
            //RequestContext requestContext = RequestContext.getCurrentInstance();
            PrimeFaces.current().executeScript("PF('downloadMixed').show()");
        }       

    }

    /**
     * This method borrows heavily from validateFilesForDownload but does not
     * use the selectedFiles field.
     */
    public void validateFilesForDownloadAll(boolean guestbookRequired, boolean downloadOriginal) {
        setSelectedNonDownloadallableFiles(new ArrayList<>());
        List<FileMetadata> downloadableFiles = new ArrayList<>();
        for (FileMetadata fmd : workingVersion.getFileMetadatas()) {
            if (this.fileDownloadHelper.canDownloadFile(fmd)) {
                downloadableFiles.add(fmd);
            } else {
                getSelectedNonDownloadallableFiles().add(fmd);
            }
        }

        // If some of the files were restricted and we had to drop them off the
        // list, and NONE of the files are left on the downloadable list
        // - we show them a "you're out of luck" popup:
        if (downloadableFiles.isEmpty() && !getSelectedNonDownloadallableFiles().isEmpty()) {
            //RequestContext requestContext = RequestContext.getCurrentInstance();
            PrimeFaces.current().executeScript("PF('downloadInvalid').show()");
            return;
        }

        // Note that the GuestbookResponse object may still have information from
        // the last download action performed by the user. For example, it may
        // still have the non-null Datafile in it, if the user has just downloaded
        // a single file; or it may still have the format set to "original" -
        // even if that's not what they are trying to do now.
        // So make sure to reset these values:
        guestbookResponse.setDataFile(null);
        // Inline getSelectedDownloadableFilesIdsString() that doesn't use selectedDownloadableFiles
        String downloadIdString = "";
        for (FileMetadata fmd : downloadableFiles) {
            if (!StringUtil.isEmpty(downloadIdString)) {
                downloadIdString += ",";
            }
            downloadIdString += fmd.getDataFile().getId();
        }
        guestbookResponse.setSelectedFileIds(downloadIdString);
        if (downloadOriginal) {
            guestbookResponse.setFileFormat("original");
        } else {
            guestbookResponse.setFileFormat("");
        }
        guestbookResponse.setDownloadtype("Download");

        // If we have a bunch of files that we can download, AND there were no files
        // that we had to take off the list, because of permissions - we can
        // either send the user directly to the download API (if no guestbook/terms
        // popup is required), or send them to the download popup:
        if (!downloadableFiles.isEmpty() && getSelectedNonDownloadallableFiles().isEmpty()) {
            if (guestbookRequired) {
                openDownloadPopupForDownloadAll();
            } else {
                startMultipleFileDownload();
            }
            return;
        }

        // ... and if some files were restricted, but some are downloadable,
        // we are showing them this "you are somewhat in luck" popup; that will
        // then direct them to the download, or popup, as needed:
        if (!downloadableFiles.isEmpty() && !getSelectedNonDownloadallableFiles().isEmpty()) {
            //RequestContext requestContext = RequestContext.getCurrentInstance();
            PrimeFaces.current().executeScript("PF('downloadAllMixed').show()");
        }

    }

    private boolean selectAllFiles;

    public boolean isSelectAllFiles() {
        return selectAllFiles;
    }

    public void setSelectAllFiles(boolean selectAllFiles) {
        this.selectAllFiles = selectAllFiles;
    }

    public void toggleAllSelected(){
        //This is here so that if the user selects all on the dataset page
        // s/he will get all files on download
        this.selectAllFiles = !this.selectAllFiles;
    }
    

    // helper Method
    public String getSelectedFilesIdsString() {        
        String downloadIdString = "";
        for (FileMetadata fmd : this.selectedFiles){
            if (!StringUtil.isEmpty(downloadIdString)) {
                downloadIdString += ",";
            }
            downloadIdString += fmd.getDataFile().getId();
        }
        return downloadIdString;     
    }
    
    // helper Method
    public String getSelectedDownloadableFilesIdsString() {        
        String downloadIdString = "";
        for (FileMetadata fmd : this.selectedDownloadableFiles){
            if (!StringUtil.isEmpty(downloadIdString)) {
                downloadIdString += ",";
            }
            downloadIdString += fmd.getDataFile().getId();
        }
        return downloadIdString;     
    }
    
    
    public void updateFileCounts(){
        setSelectedUnrestrictedFiles(new ArrayList<>());
        setSelectedRestrictedFiles(new ArrayList<>());
        setTabularDataSelected(false);
        for (FileMetadata fmd : this.selectedFiles){
            if(fmd.isRestricted()){
                getSelectedRestrictedFiles().add(fmd);
            } else {
                getSelectedUnrestrictedFiles().add(fmd);
            }
            if(fmd.getDataFile().isTabularData()){
                setTabularDataSelected(true);
            }
        }
    }
    

    private List<String> getSuccessMessageArguments() {
        List<String> arguments = new ArrayList<>();
        String dataverseString = "";
        arguments.add(StringEscapeUtils.escapeHtml(dataset.getDisplayName()));
        dataverseString += " <a href=\"/dataverse/" + selectedDataverseForLinking.getAlias() + "\">" + StringEscapeUtils.escapeHtml(selectedDataverseForLinking.getDisplayName()) + "</a>";
        arguments.add(dataverseString);
        return arguments;
    }
    
        
    public void saveLinkingDataverses(ActionEvent evt) {

        if (saveLink(selectedDataverseForLinking)) {
            JsfHelper.addSuccessMessage(BundleUtil.getStringFromBundle("dataset.message.linkSuccess", getSuccessMessageArguments()));
        } else {
            FacesMessage message = new FacesMessage(FacesMessage.SEVERITY_INFO, BundleUtil.getStringFromBundle("dataset.notlinked"), linkingDataverseErrorMessage);
            FacesContext.getCurrentInstance().addMessage(null, message);
        }

    }
    
    private String linkingDataverseErrorMessage = "";


    public String getLinkingDataverseErrorMessage() {
        return linkingDataverseErrorMessage;
    }

    public void setLinkingDataverseErrorMessage(String linkingDataverseErrorMessage) {
        this.linkingDataverseErrorMessage = linkingDataverseErrorMessage;
    }
    
    private Boolean saveLink(Dataverse dataverse){
        boolean retVal = true;
        if (readOnly) {
            // Pass a "real", non-readonly dataset the the LinkDatasetCommand: 
            dataset = datasetService.find(dataset.getId());
        }
        LinkDatasetCommand cmd = new LinkDatasetCommand(dvRequestService.getDataverseRequest(), dataverse, dataset);
        linkingDataverse = dataverse;
        try {
            commandEngine.submit(cmd);           
        } catch (CommandException ex) {
            String msg = "There was a problem linking this dataset to yours: " + ex;
            logger.severe(msg);
            msg = BundleUtil.getStringFromBundle("dataset.notlinked.msg") + ex;
            /**
             * @todo how do we get this message to show up in the GUI?
             */
            linkingDataverseErrorMessage = msg;
            retVal = false;
        }
        return retVal;
    }

    
    public List<Dataverse> completeLinkingDataverse(String query) {
        dataset = datasetService.find(dataset.getId());
        if (session.getUser().isAuthenticated()) {
            return dataverseService.filterDataversesForLinking(query, dvRequestService.getDataverseRequest(), dataset);
        } else {
            return null;
        }
    }
    
    public List<Dataverse> completeHostDataverseMenuList(String query) {
        if (session.getUser().isAuthenticated()) {
            return dataverseService.filterDataversesForHosting(query, dvRequestService.getDataverseRequest());
        } else {
            return null;
        }
    }
    
    public String restrictFiles(boolean restricted) throws CommandException {
        List filesToRestrict = new ArrayList();
        
        if (fileMetadataForAction != null) {
            filesToRestrict.add(fileMetadataForAction);
        } else {
            filesToRestrict = this.getSelectedFiles();
        }
        
        restrictFiles(filesToRestrict, restricted);
        return save();
    }
    
    private void restrictFiles(List<FileMetadata> filesToRestrict, boolean restricted) throws CommandException {

        // todo: this seems to be have been added to get around an optmistic lock; it may be worth investigating
        // if there's a better way to handle
        if (workingVersion.isReleased()) {
            refreshSelectedFiles(filesToRestrict);
        }
        
        if (restricted) { // get values from access popup
            workingVersion.getTermsOfUseAndAccess().setTermsOfAccess(termsOfAccess);
            workingVersion.getTermsOfUseAndAccess().setFileAccessRequest(fileAccessRequest);  
        }
              

        Command<Void> cmd;
        for (FileMetadata fmd : filesToRestrict) {
            if (restricted  != fmd.isRestricted()) {
                cmd = new RestrictFileCommand(fmd.getDataFile(), dvRequestService.getDataverseRequest(), restricted);
                commandEngine.submit(cmd);
            }
        }
    }

    public int getRestrictedFileCount() {
        if (workingVersion == null){
            return 0;
        }
        int restrictedFileCount = 0;
        for (FileMetadata fmd : workingVersion.getFileMetadatas()) {
            if (fmd.isRestricted()) {
                restrictedFileCount++;
            }
        }

        return restrictedFileCount;
    }

    private List<FileMetadata> filesToBeDeleted = new ArrayList<>();

    public String deleteFiles() throws CommandException{
        List filesToDelete = new ArrayList();
        
        if (fileMetadataForAction != null) {
            filesToDelete.add(fileMetadataForAction);
        } else {
            bulkFileDeleteInProgress = true;
            filesToDelete = this.getSelectedFiles();
        }
        
        deleteFiles(filesToDelete);
        return save();
    }
        
    private void deleteFiles(List<FileMetadata> filesToDelete) {
        if (workingVersion.isReleased()) {
            refreshSelectedFiles(filesToDelete);
        }
        
        for (FileMetadata markedForDelete : filesToDelete) {
            
            if (markedForDelete.getId() != null) {
                // This FileMetadata has an id, i.e., it exists in the database. 
                // We are going to remove this filemetadata from the version: 
                dataset.getEditVersion().getFileMetadatas().remove(markedForDelete);
                // But the actual delete will be handled inside the UpdateDatasetCommand
                // (called later on). The list "filesToBeDeleted" is passed to the 
                // command as a parameter:
                filesToBeDeleted.add(markedForDelete);
            } else {
                // This FileMetadata does not have an id, meaning it has just been 
                // created, and not yet saved in the database. This in turn means this is 
                // a freshly created DRAFT version; specifically created because 
                // the user is trying to delete a file from an existing published 
                // version. This means we are not really *deleting* the file - 
                // we are going to keep it in the published version; we are simply 
                // going to save a new DRAFT version that does not contain this file. 
                // So below we are deleting the metadata from the version; we are 
                // NOT adding the file to the filesToBeDeleted list that will be 
                // passed to the UpdateDatasetCommand. -- L.A. Aug 2017
                Iterator<FileMetadata> fmit = dataset.getEditVersion().getFileMetadatas().iterator();
                while (fmit.hasNext()) {
                    FileMetadata fmd = fmit.next();
                    if (markedForDelete.getDataFile().getStorageIdentifier().equals(fmd.getDataFile().getStorageIdentifier())) {
                        // And if this is an image file that happens to be assigned 
                        // as the dataset thumbnail, let's null the assignment here:
                        
                        if (fmd.getDataFile().equals(dataset.getThumbnailFile())) {
                            dataset.setThumbnailFile(null);
                        }
                        /* It should not be possible to get here if this file 
                           is not in fact released! - so the code block below 
                           is not needed.
                        //if not published then delete identifier
                        if (!fmd.getDataFile().isReleased()){
                            try{
                                commandEngine.submit(new DeleteDataFileCommand(fmd.getDataFile(), dvRequestService.getDataverseRequest()));
                            } catch (CommandException e){
                                 //this command is here to delete the identifier of unreleased files
                                 //if it fails then a reserved identifier may still be present on the remote provider
                            }                           
                        } */
                        fmit.remove();
                        break;
                    }
                }
            }
        }

        /* 
           Do note that if we are deleting any files that have UNFs (i.e., 
           tabular files), we DO NEED TO RECALCULATE the UNF of the version!
           - but we will do this inside the UpdateDatasetCommand.
        */
    }
    
    private String enteredTermsOfAccess;

    public String getEnteredTermsOfAccess() {
        return enteredTermsOfAccess;
    }

    public void setEnteredTermsOfAccess(String enteredTermsOfAccess) {
        this.enteredTermsOfAccess = enteredTermsOfAccess;
    }
    
    private Boolean enteredFileAccessRequest;

    public Boolean getEnteredFileAccessRequest() {
        return enteredFileAccessRequest;
    }

    public void setEnteredFileAccessRequest(Boolean fileAccessRequest) {
        this.enteredFileAccessRequest = fileAccessRequest;
    }
    
    
     public String saveWithTermsOfUse() {
        workingVersion.getTermsOfUseAndAccess().setTermsOfAccess(enteredTermsOfAccess);
        workingVersion.getTermsOfUseAndAccess().setFileAccessRequest(enteredFileAccessRequest);
        return save();
    }

    public void validateDeaccessionReason(FacesContext context, UIComponent toValidate, Object value) {

        UIInput reasonRadio = (UIInput) toValidate.getAttributes().get("reasonRadio");
        Object reasonRadioValue = reasonRadio.getValue();
        Integer radioVal = new Integer(reasonRadioValue.toString());

        if (radioVal == 7 && (value == null || value.toString().isEmpty())) {
            ((UIInput) toValidate).setValid(false);
            FacesMessage message = new FacesMessage(FacesMessage.SEVERITY_ERROR, "", BundleUtil.getStringFromBundle("file.deaccessionDialog.dialog.textForReason.error"));
            context.addMessage(toValidate.getClientId(context), message);

        } else {
            if (value == null || value.toString().length() <= DatasetVersion.VERSION_NOTE_MAX_LENGTH) {
                ((UIInput) toValidate).setValid(true);
            } else {
                ((UIInput) toValidate).setValid(false);
                Integer lenghtInt = DatasetVersion.VERSION_NOTE_MAX_LENGTH;
              String lengthString =   lenghtInt.toString();
               String userMsg = BundleUtil.getStringFromBundle("file.deaccessionDialog.dialog.limitChar.error", Arrays.asList(lengthString));
                FacesMessage message = new FacesMessage(FacesMessage.SEVERITY_ERROR, "", userMsg);
                context.addMessage(toValidate.getClientId(context), message);
            }
        }
    }

    public void validateForwardURL(FacesContext context, UIComponent toValidate, Object value) {

        if ((value == null || value.toString().isEmpty())) {
            ((UIInput) toValidate).setValid(true);
            return;
        }

        String testVal = value.toString();

        if (!URLValidator.isURLValid(testVal)) {
            ((UIInput) toValidate).setValid(false);
            FacesMessage message = new FacesMessage(FacesMessage.SEVERITY_ERROR, BundleUtil.getStringFromBundle("file.deaccessionDialog.dialog.url.error"), BundleUtil.getStringFromBundle("file.deaccessionDialog.dialog.url.error"));
            context.addMessage(toValidate.getClientId(context), message);
            return;
        }
        
        if (value.toString().length() <= DatasetVersion.ARCHIVE_NOTE_MAX_LENGTH) {
            ((UIInput) toValidate).setValid(true);
        } else {
            ((UIInput) toValidate).setValid(false);
            FacesMessage message = new FacesMessage(FacesMessage.SEVERITY_ERROR, BundleUtil.getStringFromBundle("file.deaccessionDialog.dialog.url.error"), BundleUtil.getStringFromBundle("file.deaccessionDialog.dialog.url.error"));
            context.addMessage(toValidate.getClientId(context), message);

        }

    }
     
    public String save() {
        //Before dataset saved, write cached prov freeform to version
        if (systemConfig.isProvCollectionEnabled()) {
            provPopupFragmentBean.saveStageProvFreeformToLatestVersion();
        }

        // Before validating, ensure that the dataset has an owner:
        if (dataset.getOwner() == null || dataset.getOwner().getId() == null) {
            dataset.setOwner(ownerId != null ? dataverseService.find(ownerId) : null);
        }
        // Validate
        Set<ConstraintViolation> constraintViolations = workingVersion.validate();
        if (!constraintViolations.isEmpty()) {
            FacesContext.getCurrentInstance().validationFailed();
            return "";
        }
        

        
        // Use the Create or Update command to save the dataset: 
        Command<Dataset> cmd;
        Map<Long, String> deleteStorageLocations = null;
        
        try { 
            if (editMode == EditMode.CREATE) {
                if ( selectedTemplate != null ) {
                    if ( isSessionUserAuthenticated() ) {
                        cmd = new CreateNewDatasetCommand(dataset, dvRequestService.getDataverseRequest(), false, selectedTemplate); 
                    } else {
                        JH.addMessage(FacesMessage.SEVERITY_FATAL, BundleUtil.getStringFromBundle("dataset.create.authenticatedUsersOnly"));
                        return null;
                    }
                } else {
                   cmd = new CreateNewDatasetCommand(dataset, dvRequestService.getDataverseRequest());
                }
                
            } else {
                //Precheck - also checking db copy of dataset to catch edits in progress that would cause update command transaction to fail
                if (dataset.getId() != null) {
                    Dataset lockTest = datasetService.find(dataset.getId());
                    if (dataset.isLockedFor(DatasetLock.Reason.EditInProgress) || lockTest.isLockedFor(DatasetLock.Reason.EditInProgress)) {
                        logger.log(Level.INFO, "Couldn''t save dataset: {0}", "It is locked."
                                + "");
                        JH.addMessage(FacesMessage.SEVERITY_FATAL, BundleUtil.getStringFromBundle("dataset.locked.editInProgress.message"),BundleUtil.getStringFromBundle("dataset.locked.editInProgress.message.details", Arrays.asList(BrandingUtil.getSupportTeamName(null))));
                        return returnToDraftVersion();
                    }
                }
                if (!filesToBeDeleted.isEmpty()) {
                    deleteStorageLocations = datafileService.getPhysicalFilesToDelete(filesToBeDeleted);
                }
                cmd = new UpdateDatasetVersionCommand(dataset, dvRequestService.getDataverseRequest(), filesToBeDeleted, clone );
                ((UpdateDatasetVersionCommand) cmd).setValidateLenient(true);  
            }
            dataset = commandEngine.submit(cmd);
            if (editMode == EditMode.CREATE) {
                if (session.getUser() instanceof AuthenticatedUser) {
                    userNotificationService.sendNotification((AuthenticatedUser) session.getUser(), dataset.getCreateDate(), UserNotification.Type.CREATEDS, dataset.getLatestVersion().getId());
                }
            }
            logger.fine("Successfully executed SaveDatasetCommand.");
        } catch (EJBException ex) {
            StringBuilder error = new StringBuilder();
            error.append(ex).append(" ");
            error.append(ex.getMessage()).append(" ");
            Throwable cause = ex;
            while (cause.getCause()!= null) {
                cause = cause.getCause();
                error.append(cause).append(" ");
                error.append(cause.getMessage()).append(" ");
            }
            logger.log(Level.FINE, "Couldn''t save dataset: {0}", error.toString());
            populateDatasetUpdateFailureMessage();
            return returnToDraftVersion();
        } catch (CommandException ex) {
            //FacesContext.getCurrentInstance().addMessage(null, new FacesMessage(FacesMessage.SEVERITY_ERROR, "Dataset Save Failed", " - " + ex.toString()));
            logger.log(Level.SEVERE, "CommandException, when attempting to update the dataset: " + ex.getMessage(), ex);
            populateDatasetUpdateFailureMessage();
            return returnToDraftVersion();
        }
        
        // Have we just deleted some draft datafiles (successfully)? 
        // finalize the physical file deletes:
        // (DataFileService will double-check that the datafiles no 
        // longer exist in the database, before attempting to delete 
        // the physical files)
        
        if (deleteStorageLocations != null) {
            datafileService.finalizeFileDeletes(deleteStorageLocations);
        }
        
        if (editMode != null) {
            if (editMode.equals(EditMode.CREATE)) {
                // We allow users to upload files on Create: 
                int nNewFiles = newFiles.size();
                logger.fine("NEW FILES: "+nNewFiles);
                
                if (nNewFiles > 0) {
                    // Save the NEW files permanently and add the to the dataset: 
                    
                    // But first, fully refresh the newly created dataset (with a 
                    // datasetService.find().
                    // We have reasons to believe that the CreateDatasetCommand 
                    // returns the dataset that doesn't have all the  
                    // RoleAssignments properly linked to it - even though they
                    // have been created in the dataset. 
                    dataset = datasetService.find(dataset.getId());
                    
                    List<DataFile> filesAdded = ingestService.saveAndAddFilesToDataset(dataset.getEditVersion(), newFiles, null);
                    newFiles.clear();
                    
                    // and another update command: 
                    boolean addFilesSuccess = false;
                    cmd = new UpdateDatasetVersionCommand(dataset, dvRequestService.getDataverseRequest());
                    try {
                        dataset = commandEngine.submit(cmd);
                        addFilesSuccess = true; 
                    } catch (Exception ex) {
                        addFilesSuccess = false;
                    }
                    if (addFilesSuccess && dataset.getFiles().size() > 0) {
                        if (nNewFiles == dataset.getFiles().size()) {
                            JsfHelper.addSuccessMessage(BundleUtil.getStringFromBundle("dataset.message.createSuccess").concat(" ").concat(datasetService.getReminderString(dataset, canPublishDataset())));
                        } else {
                            String partialSuccessMessage = BundleUtil.getStringFromBundle("dataset.message.createSuccess.partialSuccessSavingFiles");
                            partialSuccessMessage = partialSuccessMessage.replace("{0}", "" + dataset.getFiles().size() + "");
                            partialSuccessMessage = partialSuccessMessage.replace("{1}", "" + nNewFiles + "");
                            JsfHelper.addWarningMessage(partialSuccessMessage);
                        }
                    } else {
                        JsfHelper.addWarningMessage(BundleUtil.getStringFromBundle("dataset.message.createSuccess.failedToSaveFiles"));
                    }
                } else {                    
                    JsfHelper.addSuccessMessage(BundleUtil.getStringFromBundle("dataset.message.createSuccess").concat(" ").concat(datasetService.getReminderString(dataset, canPublishDataset())));
                }
            }
            if (editMode.equals(EditMode.METADATA)) {
                JsfHelper.addSuccessMessage(BundleUtil.getStringFromBundle("dataset.message.metadataSuccess").concat(" ").concat(datasetService.getReminderString(dataset, canPublishDataset())));
            }
            if (editMode.equals(EditMode.LICENSE)) {
                JsfHelper.addSuccessMessage(BundleUtil.getStringFromBundle("dataset.message.termsSuccess").concat(" ").concat(datasetService.getReminderString(dataset, canPublishDataset())));
            }
            if (editMode.equals(EditMode.FILE)) {
                JsfHelper.addSuccessMessage(BundleUtil.getStringFromBundle("dataset.message.filesSuccess").concat(" ").concat(datasetService.getReminderString(dataset, canPublishDataset())));
            }

        } else {
            // must have been a bulk file update or delete:
            if (bulkFileDeleteInProgress) {
                JsfHelper.addSuccessMessage(BundleUtil.getStringFromBundle("dataset.message.bulkFileDeleteSuccess").concat(" ").concat(datasetService.getReminderString(dataset, canPublishDataset())));
            } else {
                JsfHelper.addSuccessMessage(BundleUtil.getStringFromBundle("dataset.message.bulkFileUpdateSuccess").concat(" ").concat(datasetService.getReminderString(dataset, canPublishDataset())));
            }
        }

        editMode = null;
        bulkFileDeleteInProgress = false;


        
        // Call Ingest Service one more time, to 
        // queue the data ingest jobs for asynchronous execution: 
        ingestService.startIngestJobsForDataset(dataset, (AuthenticatedUser) session.getUser());

        //After dataset saved, then persist prov json data
        if(systemConfig.isProvCollectionEnabled()) {
            try {
                provPopupFragmentBean.saveStagedProvJson(false, dataset.getLatestVersion().getFileMetadatas());
            } catch (AbstractApiBean.WrappedResponse ex) {
                JsfHelper.addErrorMessage(BundleUtil.getStringFromBundle("file.metadataTab.provenance.error"));
                Logger.getLogger(DatasetPage.class.getName()).log(Level.SEVERE, null, ex);
            }
        }
        
        logger.fine("Redirecting to the Dataset page.");
        
        return returnToDraftVersion();
    }
    
    private void populateDatasetUpdateFailureMessage(){
        if (editMode == null) {
            // that must have been a bulk file update or delete:
            if (bulkFileDeleteInProgress) {
                JsfHelper.addErrorMessage(BundleUtil.getStringFromBundle("dataset.message.bulkFileDeleteFailure"));

            } else {
                JsfHelper.addErrorMessage(BundleUtil.getStringFromBundle("dataset.message.filesFailure"));
            }
        } else {

            if (editMode.equals(EditMode.CREATE)) {
                JsfHelper.addErrorMessage(BundleUtil.getStringFromBundle("dataset.message.createFailure"));
            }
            if (editMode.equals(EditMode.METADATA)) {
                JsfHelper.addErrorMessage(BundleUtil.getStringFromBundle("dataset.message.metadataFailure"));
            }
            if (editMode.equals(EditMode.LICENSE)) {
                JsfHelper.addErrorMessage(BundleUtil.getStringFromBundle("dataset.message.termsFailure"));
            }
            if (editMode.equals(EditMode.FILE)) {
                JsfHelper.addErrorMessage(BundleUtil.getStringFromBundle("dataset.message.filesFailure"));
            }
        }
        
        bulkFileDeleteInProgress = false;
    }
    
    private String returnToLatestVersion(){
         dataset = datasetService.find(dataset.getId());
         workingVersion = dataset.getLatestVersion();
         if (workingVersion.isDeaccessioned() && dataset.getReleasedVersion() != null) {
         workingVersion = dataset.getReleasedVersion();
         }
         setVersionTabList(resetVersionTabList()); 
         setReleasedVersionTabList(resetReleasedVersionTabList());
         newFiles.clear();
         editMode = null;         
         return "/dataset.xhtml?persistentId=" + dataset.getGlobalIdString() + "&version="+ workingVersion.getFriendlyVersionNumber() +  "&faces-redirect=true";       
    }
    
    private String returnToDatasetOnly(){
         dataset = datasetService.find(dataset.getId());
         editMode = null;         
         return "/dataset.xhtml?persistentId=" + dataset.getGlobalId().asString() +  "&faces-redirect=true";    
    }
    
    private String returnToDraftVersion(){      
         return "/dataset.xhtml?persistentId=" + dataset.getGlobalIdString() + "&version=DRAFT" + "&faces-redirect=true";    
    }

    public String cancel() {
        return  returnToLatestVersion();
    }
    
    public void cancelCreate() {
    	//Stop any uploads in progress (so that uploadedFiles doesn't change)
    	uploadInProgress.setValue(false);

    	logger.fine("Cancelling: " + newFiles.size() + " : " + uploadedFiles.size());

    	//Files that have been finished and are now in the lower list on the page
    	for (DataFile newFile : newFiles.toArray(new DataFile[0])) {
    		FileUtil.deleteTempFile(newFile, dataset, ingestService);
    	}
    	logger.fine("Deleted newFiles");

    	//Files in the upload process but not yet finished
    	//ToDo - if files are added to uploadFiles after we access it, those files are not being deleted. With uploadInProgress being set false above, this should be a fairly rare race condition.
    	for (DataFile newFile : uploadedFiles.toArray(new DataFile[0])) {
    		FileUtil.deleteTempFile(newFile, dataset, ingestService);
    	}
    	logger.fine("Deleted uploadedFiles");

    	try {
    		String alias = dataset.getOwner().getAlias();
    		logger.info("alias: " + alias);
    		FacesContext.getCurrentInstance().getExternalContext().redirect("/dataverse.xhtml?alias=" + alias);
    	} catch (IOException ex) {
    		logger.info("Failed to issue a redirect to file download url.");
    	}
    }

    private HttpClient getClient() {
        // TODO: 
        // cache the http client? -- L.A. 4.0 alpha
        return new HttpClient();
    }

    public void refreshLock() {
        //RequestContext requestContext = RequestContext.getCurrentInstance();
        logger.fine("checking lock");
        if (isStillLocked()) {
            logger.fine("(still locked)");
        } else {
            // OK, the dataset is no longer locked. 
            // let's tell the page to refresh:
            logger.fine("no longer locked!");
            stateChanged = true;
            lockedFromEditsVar = null;
            lockedFromDownloadVar = null;
            //requestContext.execute("refreshPage();");
        }
    }
    
    public void refreshIngestLock() {
        //RequestContext requestContext = RequestContext.getCurrentInstance();
        logger.fine("checking ingest lock");
        if (isStillLockedForIngest()) {
            logger.fine("(still locked)");
        } else {
            // OK, the dataset is no longer locked. 
            // let's tell the page to refresh:
            logger.fine("no longer locked!");
            stateChanged = true;
            lockedFromEditsVar = null;
            lockedFromDownloadVar = null;
            //requestContext.execute("refreshPage();");
        }
    }
        
    public void refreshAllLocks() {
        //RequestContext requestContext = RequestContext.getCurrentInstance();
        logger.fine("checking all locks");
        if (isStillLockedForAnyReason()) {
            logger.fine("(still locked)");
        } else {
            // OK, the dataset is no longer locked. 
            // let's tell the page to refresh:
            logger.fine("no longer locked!");
            stateChanged = true;
            lockedFromEditsVar = null;
            lockedFromDownloadVar = null;
            //requestContext.execute("refreshPage();");
        }
    }

    /* 

    public boolean isLockedInProgress() {
        if (dataset != null) {
            logger.log(Level.FINE, "checking lock status of dataset {0}", dataset.getId());
            if (dataset.isLocked()) {
                return true;
            }
        }
        return false;
    }*/
    
    public boolean isDatasetLockedInWorkflow() {
        return (dataset != null) 
                ? dataset.isLockedFor(DatasetLock.Reason.Workflow) 
                : false;
    }
    
    public boolean isStillLocked() {
        
        if (dataset != null && dataset.getId() != null) {
            logger.log(Level.FINE, "checking lock status of dataset {0}", dataset.getId());
            if(dataset.getLocks().size() == 1 && dataset.getLockFor(DatasetLock.Reason.InReview) != null){
                return false;
            }
            if (datasetService.checkDatasetLock(dataset.getId())) {
                return true;
            }
        }
        return false;
    }
    
    
    public boolean isStillLockedForIngest() {
        if (dataset.getId() != null) {
            Dataset testDataset = datasetService.find(dataset.getId());
            if (testDataset != null && testDataset.getId() != null) {
                logger.log(Level.FINE, "checking lock status of dataset {0}", dataset.getId());

                if (testDataset.getLockFor(DatasetLock.Reason.Ingest) != null) {
                    return true;
                }
            }
        }
        return false;
    }
    
    public boolean isStillLockedForAnyReason() {
        if (dataset.getId() != null) {
            Dataset testDataset = datasetService.find(dataset.getId());
            if (testDataset != null && testDataset.getId() != null) {
                if (testDataset.getLocks().size() > 0) {
                    // Refresh the info messages, in case the dataset has been 
                    // re-locked with a different lock type:
                    displayLockInfo(testDataset);
                    return true;
                }
            }
        }
        return false;
    }
    
    public boolean isLocked() {
        if (stateChanged) {
            return false; 
        }
        
        if (dataset != null) {
            if (dataset.isLocked()) {
                return true;
            }
        }
        return false;
    }
    
    public boolean isLockedForIngest() {
        if (dataset.getId() != null) {
            Dataset testDataset = datasetService.find(dataset.getId());
            if (stateChanged) {
                return false;
            }

            if (testDataset != null) {
                if (testDataset.getLockFor(DatasetLock.Reason.Ingest) != null) {
                    return true;
                }
            }
        }
        return false;
    }
    
    public boolean isLockedForAnyReason() {
        if (dataset.getId() != null) {
            Dataset testDataset = datasetService.find(dataset.getId());
            if (stateChanged) {
                return false;
            }

            if (testDataset != null) {
                if (testDataset.getLocks().size() > 0) {
                    return true;
                }
            }
        }
        return false;
    }
    
    public void processPublishButton() {
        if (dataset.isReleased()) {
            PrimeFaces.current().executeScript("PF('publishDataset').show()");
        }

        if (!dataset.isReleased()) {
            if (dataset.getOwner().isReleased()) {
                PrimeFaces.current().executeScript("PF('publishDataset').show()");
                return;
            }
            if (!dataset.getOwner().isReleased()) {
                if (canPublishDataverse()) {
                    if (dataset.getOwner().getOwner() == null
                            || (dataset.getOwner().getOwner() != null && dataset.getOwner().getOwner().isReleased())) {
                        PrimeFaces.current().executeScript("PF('publishDataset').show()");
                        return;
                    }
                    if ((dataset.getOwner().getOwner() != null && !dataset.getOwner().getOwner().isReleased())) {
                        PrimeFaces.current().executeScript("PF('maynotPublishParent').show()");
                    }

                } else {
                    PrimeFaces.current().executeScript("PF('mayNotRelease').show()");
                }
            }
        }
    }

    public boolean releaseDraftPopup(){
        return dataset.isReleased();
    }
    
    public boolean publishDatasetPopup(){
        if (!dataset.isReleased()) {
            return dataset.getOwner().isReleased();
        }
       return false; 
    }
    
    public boolean publishBothPopup() {
        if (!dataset.getOwner().isReleased()) {
            if (canPublishDataverse()) {
                if (dataset.getOwner().getOwner() == null
                        || (dataset.getOwner().getOwner() != null && dataset.getOwner().getOwner().isReleased())) {
                    return true;
                }
            }
        }
        return false;
    } 
    
    public String getPublishButtonLabel(){
        if(publishDatasetPopup() || releaseDraftPopup()){
            BundleUtil.getStringFromBundle("continue");  
        }
        if(publishBothPopup()){
            BundleUtil.getStringFromBundle("dataset.mayNotBePublished.both.button");
        }        
        return "";
    }
    
    private Boolean lockedFromEditsVar;
    private Boolean lockedFromDownloadVar;    
    private boolean lockedDueToDcmUpload;
    private Boolean lockedDueToIngestVar;
    private Boolean lockedFromPublishingVar;

    /**
     * Authors are not allowed to publish but curators are allowed - when Dataset is inReview
     * For all other locks edit should be locked for all editors.
     */
    public boolean isLockedFromPublishing() {
        if (null == lockedFromPublishingVar || stateChanged) {
            try {
                permissionService.checkPublishDatasetLock(dataset, dvRequestService.getDataverseRequest(), new PublishDatasetCommand(dataset, dvRequestService.getDataverseRequest(), true));
                lockedFromPublishingVar = false;
            } catch (IllegalCommandException ex) {
                lockedFromPublishingVar = true;
            }
        }
        return lockedFromPublishingVar;
    }
    /**
     * Authors are not allowed to edit but curators are allowed - when Dataset is inReview
     * For all other locks edit should be locked for all editors.
     */
    public boolean isLockedFromEdits() {
        if (null == lockedFromEditsVar || stateChanged) {
            try {
                permissionService.checkEditDatasetLock(dataset, dvRequestService.getDataverseRequest(), new UpdateDatasetVersionCommand(dataset, dvRequestService.getDataverseRequest()));
                lockedFromEditsVar = false;
            } catch (IllegalCommandException ex) {
                lockedFromEditsVar = true;
            }
        }
        return lockedFromEditsVar;

    }
    
    /**
    Need to save ingest lock state to display success later.
     */
    public boolean isLockedDueToIngest() {
        if(null == lockedDueToIngestVar || stateChanged) {
               lockedDueToIngestVar = isLockedForIngest();
        }
        return lockedFromEditsVar;
    }
    
    
    // TODO: investigate why this method was needed in the first place?
    // It appears that it was written under the assumption that downloads 
    // should not be allowed when a dataset is locked... (why?)
    // There are calls to the method throghout the file-download-buttons fragment; 
    // except the way it's done there, it's actually disregarded (??) - so the 
    // download buttons ARE always enabled. The only place where this method is 
    // honored is on the batch (mutliple file) download buttons in filesFragment.xhtml. 
    // As I'm working on #4000, I've been asked to re-enable the batch download 
    // buttons there as well, even when the dataset is locked. I'm doing that - but 
    // I feel we should probably figure out why we went to the trouble of creating 
    // this code in the first place... is there some reason we are forgetting now, 
    // why we do actually want to disable downloads on locked datasets??? 
    // -- L.A. Aug. 2018
    public boolean isLockedFromDownload(){
        if(null == lockedFromDownloadVar || stateChanged) {
            try {
                permissionService.checkDownloadFileLock(dataset, dvRequestService.getDataverseRequest(), new CreateNewDatasetCommand(dataset, dvRequestService.getDataverseRequest()));
                lockedFromDownloadVar = false;
            } catch (IllegalCommandException ex) {
                lockedFromDownloadVar = true;
                return true;
            }
        }
        return lockedFromDownloadVar;
    }

    public boolean isLockedDueToDcmUpload() {
        return lockedDueToDcmUpload;
    }

    public void setLocked(boolean locked) {
        // empty method, so that we can use DatasetPage.locked in a hidden 
        // input on the page. 
    }
    
    public void setLockedForIngest(boolean locked) {
        // empty method, so that we can use DatasetPage.locked in a hidden 
        // input on the page. 
    }
    
    public void setLockedForAnyReason(boolean locked) {
        // empty method, so that we can use DatasetPage.locked in a hidden 
        // input on the page. 
    }
    
    public boolean isStateChanged() {
        return stateChanged;
    }
    
    public void setStateChanged(boolean stateChanged) {
        // empty method, so that we can use DatasetPage.stateChanged in a hidden 
        // input on the page. 
    }

    public DatasetVersionUI getDatasetVersionUI() {
        return datasetVersionUI;
    }

    
    public List<DatasetVersion> getVersionTabList() {
        return versionTabList;
    }
    
    public List<DatasetVersion> getVersionTabListForPostLoad(){
        return this.versionTabListForPostLoad;
    }

    public void setVersionTabListForPostLoad(List<DatasetVersion> versionTabListForPostLoad) {

        this.versionTabListForPostLoad = versionTabListForPostLoad;
    }
    
    public Integer getCompareVersionsCount() {
        Integer retVal = 0;
        for (DatasetVersion dvTest : dataset.getVersions()) {
            if (!dvTest.isDeaccessioned()) {
                retVal++;
            }
        }
        return retVal;
    }
    
    /**
     * To improve performance, Version Differences
     * are retrieved/calculated after the page load
     * 
     * See: dataset-versions.xhtml, remoteCommand 'postLoadVersionTablList'
    */
    public void postLoadSetVersionTabList(){

        if (this.getVersionTabList().isEmpty() && workingVersion.isDeaccessioned()){
            setVersionTabList(resetVersionTabList());
        }
        
        this.setVersionTabListForPostLoad(this.getVersionTabList());
        

        //this.versionTabList = this.resetVersionTabList();        
    }

    /**
     * 
     * 
     * @param versionTabList 
     */
    public void setVersionTabList(List<DatasetVersion> versionTabList) {
        
        this.versionTabList = versionTabList;
    }

    private List<DatasetVersion> releasedVersionTabList = new ArrayList<>();

    public List<DatasetVersion> getReleasedVersionTabList() {
        return releasedVersionTabList;
    }

    public void setReleasedVersionTabList(List<DatasetVersion> releasedVersionTabList) {
        this.releasedVersionTabList = releasedVersionTabList;
    }

    private List<DatasetVersion> selectedVersions;

    public List<DatasetVersion> getSelectedVersions() {
        return selectedVersions;
    }

    public void setSelectedVersions(List<DatasetVersion> selectedVersions) {
        this.selectedVersions = selectedVersions;
    }

    private List<DatasetVersion> selectedDeaccessionVersions;

    public List<DatasetVersion> getSelectedDeaccessionVersions() {
        return selectedDeaccessionVersions;
    }

    public void setSelectedDeaccessionVersions(List<DatasetVersion> selectedDeaccessionVersions) {
        this.selectedDeaccessionVersions = selectedDeaccessionVersions;
    }

    public DatasetVersionDifference getDatasetVersionDifference() {
        return datasetVersionDifference;
    }

    public void setDatasetVersionDifference(DatasetVersionDifference datasetVersionDifference) {
        this.datasetVersionDifference = datasetVersionDifference;
    }
        
    public void startMultipleFileDownload (){
        
        boolean doNotSaveGuestbookResponse = workingVersion.isDraft();
        // There's a chance that this is not really a batch download - i.e., 
        // there may only be one file on the downloadable list. But the fileDownloadService 
        // method below will check for that, and will redirect to the single download, if
        // that's the case. -- L.A.
        fileDownloadService.writeGuestbookAndStartBatchDownload(guestbookResponse, doNotSaveGuestbookResponse);
    }
 
    private String downloadType = "";

    public String getDownloadType() {
        return downloadType;
    }

    public void setDownloadType(String downloadType) {
        this.downloadType = downloadType;
    }
    
    
    public void openDownloadPopupForMultipleFileDownload() {
        if (this.selectedFiles.isEmpty()) {
            //RequestContext requestContext = RequestContext.getCurrentInstance();
            PrimeFaces.current().executeScript("PF('selectFilesForDownload').show()");
            return;
        }
        
        // There's a chance that this is not really a batch download - i.e., 
        // there may only be one file on the downloadable list. But the fileDownloadService 
        // method below will check for that, and will redirect to the single download, if
        // that's the case. -- L.A.
        
        this.guestbookResponse.setDownloadtype("Download");
        //RequestContext requestContext = RequestContext.getCurrentInstance();
        PrimeFaces.current().executeScript("PF('downloadPopup').show();handleResizeDialog('downloadPopup');");
    }

    /**
     * This method borrows heavily from
     * openDownloadPopupForMultipleFileDownload. It does not use the
     * selectedFiles field.
     */
    public void openDownloadPopupForDownloadAll() {
        // This is commented out because "download all" doesn't use selectedFiles.
//        if (this.selectedFiles.isEmpty()) {
//            //RequestContext requestContext = RequestContext.getCurrentInstance();
//            PrimeFaces.current().executeScript("PF('selectFilesForDownload').show()");
//            return;
//        }

        // There's a chance that this is not really a batch download - i.e.,
        // there may only be one file on the downloadable list. But the fileDownloadService
        // method below will check for that, and will redirect to the single download, if
        // that's the case. -- L.A.
        this.guestbookResponse.setDownloadtype("Download");
        //RequestContext requestContext = RequestContext.getCurrentInstance();
        PrimeFaces.current().executeScript("PF('downloadPopup').show();handleResizeDialog('downloadPopup');");
    }
    
    public void initGuestbookMultipleResponse(String selectedFileIds){
         initGuestbookResponse(null, "download", selectedFileIds);
    }

    public void initGuestbookResponse(FileMetadata fileMetadata, String downloadFormat, String selectedFileIds) {
        
        this.guestbookResponse = guestbookResponseService.initGuestbookResponse(fileMetadata, downloadFormat, selectedFileIds, session);
    }



    public void compareVersionDifferences() {
        //RequestContext requestContext = RequestContext.getCurrentInstance();
        if (this.selectedVersions.size() != 2) {
            PrimeFaces.current().executeScript("openCompareTwo();");
        } else {
            //order depends on order of selection - needs to be chronological order
            if (this.selectedVersions.get(0).getId().intValue() > this.selectedVersions.get(1).getId().intValue()) {
                updateVersionDifferences(this.selectedVersions.get(0), this.selectedVersions.get(1));
            } else {
                updateVersionDifferences(this.selectedVersions.get(1), this.selectedVersions.get(0));
            }
        }
    }

    public void updateVersionDifferences(DatasetVersion newVersion, DatasetVersion originalVersion) {
        if (originalVersion == null) {
            setDatasetVersionDifference(newVersion.getDefaultVersionDifference());
        } else {
            setDatasetVersionDifference(new DatasetVersionDifference(newVersion, originalVersion));
        }
    }
    
    
    

    private List<DatasetVersion> resetVersionTabList() {
        //if (true)return null;
        List<DatasetVersion> retList = new ArrayList<>();

        if (permissionService.on(dataset).has(Permission.ViewUnpublishedDataset)) {
            for (DatasetVersion version : dataset.getVersions()) {
                Collection<FileMetadata> fml = version.getFileMetadatas();
                for (FileMetadata fm : fml) {
                    fm.setVariableMetadatas(variableService.findVarMetByFileMetaId(fm.getId()));
                    fm.setVarGroups(variableService.findAllGroupsByFileMetadata(fm.getId()));
                }
                version.setContributorNames(datasetVersionService.getContributorsNames(version));
                retList.add(version);
            }

        } else {
            for (DatasetVersion version : dataset.getVersions()) {
                if (version.isReleased() || version.isDeaccessioned()) {
                    version.setContributorNames(datasetVersionService.getContributorsNames(version));
                    retList.add(version);
                }
            }
        }
        return retList;
    }


    
    private boolean existReleasedVersion;

    public boolean isExistReleasedVersion() {
        return existReleasedVersion;
    }

    public void setExistReleasedVersion(boolean existReleasedVersion) {
        this.existReleasedVersion = existReleasedVersion;
    }
    
    private boolean resetExistRealeaseVersion(){

        for (DatasetVersion version : dataset.getVersions()) {
            if (version.isReleased() || version.isArchived()) {
                return true;
            }
        }
        return false;
        
    }

    private List<DatasetVersion> resetReleasedVersionTabList() {
        List<DatasetVersion> retList = new ArrayList<>();
        for (DatasetVersion version : dataset.getVersions()) {
            if (version.isReleased() || version.isArchived()) {
                retList.add(version);
            }
        }
        return retList;
    }
    
    public boolean isDisplayPublishPopupCustomText() {
        if (dataset.isReleased()) {
            return isDatasetPublishPopupCustomTextOnAllVersions() && !getDatasetPublishCustomText().isEmpty();
        }
        return !getDatasetPublishCustomText().isEmpty();
    }

    public String getDatasetPublishCustomText(){
        String datasetPublishCustomText = settingsWrapper.getValueForKey(SettingsServiceBean.Key.DatasetPublishPopupCustomText);
        if( datasetPublishCustomText!= null && !datasetPublishCustomText.isEmpty()){
            return datasetPublishCustomText;        
        }
        return "";
    }
    
    public Boolean isDatasetPublishPopupCustomTextOnAllVersions(){
        return  settingsWrapper.isTrueForKey(SettingsServiceBean.Key.DatasetPublishPopupCustomTextOnAllVersions, false);
    }

    public String getVariableMetadataURL(Long fileid) {
        String myHostURL = getDataverseSiteUrl();
        String metaURL = myHostURL + "/api/meta/datafile/" + fileid;

        return metaURL;
    }

    public String getTabularDataFileURL(Long fileid) {
        String myHostURL = getDataverseSiteUrl();
        String dataURL = myHostURL + "/api/access/datafile/" + fileid;

        return dataURL;
    }

    public List< String[]> getExporters(){
        List<String[]> retList = new ArrayList<>();
        String myHostURL = getDataverseSiteUrl();
        for (String [] provider : ExportService.getInstance().getExportersLabels() ){
            String formatName = provider[1];
            String formatDisplayName = provider[0];
            
            Exporter exporter = null; 
            try {
                exporter = ExportService.getInstance().getExporter(formatName);
            } catch (ExportException ex) {
                exporter = null;
            }
            if (exporter != null && exporter.isAvailableToUsers()) {
                // Not all metadata exports should be presented to the web users!
                // Some are only for harvesting clients.
                
                String[] temp = new String[2];            
                temp[0] = formatDisplayName;
                temp[1] = myHostURL + "/api/datasets/export?exporter=" + formatName + "&persistentId=" + dataset.getGlobalIdString();
                retList.add(temp);
            }
        }
        return retList;  
    }
    

    private FileMetadata fileMetadataSelected = null;

    public void  setFileMetadataSelected(FileMetadata fm){
       setFileMetadataSelected(fm, null); 
    }
    
    public void setFileMetadataSelected(FileMetadata fm, String guestbook) {
        if (guestbook != null) {
            if (guestbook.equals("create")) {
                //
                /*
                FIX ME guestbook entry for subsetting
                */
                
                
                
                
               // guestbookResponseService.createSilentGuestbookEntry(fm, "Subset");
            } else {
                initGuestbookResponse(fm, "Subset", null);
            }
        }

        fileMetadataSelected = fm;
        logger.fine("set the file for the advanced options popup (" + fileMetadataSelected.getLabel() + ")");
    }

    public FileMetadata getFileMetadataSelected() {
        if (fileMetadataSelected != null) {
            logger.fine("returning file metadata for the advanced options popup (" + fileMetadataSelected.getLabel() + ")");
        } else {
            logger.fine("file metadata for the advanced options popup is null.");
        }
        return fileMetadataSelected;
    }

    public void clearFileMetadataSelected() {
        fileMetadataSelected = null;
    }
    
    public boolean isDesignatedDatasetThumbnail (FileMetadata fileMetadata) {
        if (fileMetadata != null) {
            if (fileMetadata.getDataFile() != null) {
                if (fileMetadata.getDataFile().getId() != null) {
                    if (fileMetadata.getDataFile().getOwner() != null) {
                        if (fileMetadata.getDataFile().equals(fileMetadata.getDataFile().getOwner().getThumbnailFile())) {
                            return true;
                        }
                    }
                }
            }
        }
        return false;
    }
    
    /* 
     * Items for the "Designated this image as the Dataset thumbnail: 
     */
    
    private FileMetadata fileMetadataSelectedForThumbnailPopup = null; 

    public void  setFileMetadataSelectedForThumbnailPopup(FileMetadata fm){
       fileMetadataSelectedForThumbnailPopup = fm; 
       alreadyDesignatedAsDatasetThumbnail = getUseAsDatasetThumbnail();

    }
    
    public FileMetadata getFileMetadataSelectedForThumbnailPopup() {
        return fileMetadataSelectedForThumbnailPopup;
    }
    
    public void clearFileMetadataSelectedForThumbnailPopup() {
        fileMetadataSelectedForThumbnailPopup = null;
    }
    
    private boolean alreadyDesignatedAsDatasetThumbnail = false; 
    
    public boolean getUseAsDatasetThumbnail() {

        if (fileMetadataSelectedForThumbnailPopup != null) {
            if (fileMetadataSelectedForThumbnailPopup.getDataFile() != null) {
                if (fileMetadataSelectedForThumbnailPopup.getDataFile().getId() != null) {
                    if (fileMetadataSelectedForThumbnailPopup.getDataFile().getOwner() != null) {
                        if (fileMetadataSelectedForThumbnailPopup.getDataFile().equals(fileMetadataSelectedForThumbnailPopup.getDataFile().getOwner().getThumbnailFile())) {
                            return true;
                        }
                    }
                }
            }
        }
        return false;
    }

    
    
    public void setUseAsDatasetThumbnail(boolean useAsThumbnail) {
        if (fileMetadataSelectedForThumbnailPopup != null) {
            if (fileMetadataSelectedForThumbnailPopup.getDataFile() != null) {
                if (fileMetadataSelectedForThumbnailPopup.getDataFile().getId() != null) { // ?
                    if (fileMetadataSelectedForThumbnailPopup.getDataFile().getOwner() != null) {
                        if (useAsThumbnail) {
                            fileMetadataSelectedForThumbnailPopup.getDataFile().getOwner().setThumbnailFile(fileMetadataSelectedForThumbnailPopup.getDataFile());
                        } else if (getUseAsDatasetThumbnail()) {
                            fileMetadataSelectedForThumbnailPopup.getDataFile().getOwner().setThumbnailFile(null);
                        }
                    }
                }
            }
        }
    }

    public void saveAsDesignatedThumbnail() {
        // We don't need to do anything specific to save this setting, because
        // the setUseAsDatasetThumbnail() method, above, has already updated the
        // file object appropriately. 
        // However, once the "save" button is pressed, we want to show a success message, if this is 
        // a new image has been designated as such:
        if (getUseAsDatasetThumbnail() && !alreadyDesignatedAsDatasetThumbnail) {
            String successMessage = BundleUtil.getStringFromBundle("file.assignedDataverseImage.success");
            logger.fine(successMessage);
            successMessage = successMessage.replace("{0}", fileMetadataSelectedForThumbnailPopup.getLabel());
            JsfHelper.addFlashMessage(successMessage);
        }
        
        // And reset the selected fileMetadata:
        
        fileMetadataSelectedForThumbnailPopup = null;
    }
    
    /* 
     * Items for the "Tags (Categories)" popup.
     *
     */
    private FileMetadata fileMetadataSelectedForTagsPopup = null; 
    
    public void  setFileMetadataSelectedForTagsPopup(){

    }

    public void  setFileMetadataSelectedForTagsPopup(FileMetadata fm){
       fileMetadataSelectedForTagsPopup = fm; 
    }
    
    public FileMetadata getFileMetadataSelectedForTagsPopup() {
        return fileMetadataSelectedForTagsPopup;
    }
    
    public void clearFileMetadataSelectedForTagsPopup() {
        fileMetadataSelectedForTagsPopup = null;
    }
    
    public List <FileMetadata> getListFileMetadataSelectedForTagsPopup(){
        List<FileMetadata> retList = new ArrayList<>();
        for (FileMetadata fm : selectedFiles){
            retList.add(fm);
        }
        return retList;       
    }
    
    private List<String> categoriesByName;
    
    public void setCategoriesByName(List<String>  dummy){
        categoriesByName = dummy;
    }
    
    public void refreshTagsPopUp(){
        if (workingVersion.isReleased()) {
            refreshSelectedFiles(selectedFiles);
        }
        updateFileCounts();
        refreshCategoriesByName();
        refreshTabFileTagsByName();
    }
    
    private List<String> tabFileTagsByName;

    public List<String> getTabFileTagsByName() {
        return tabFileTagsByName;
    }

    public void setTabFileTagsByName(List<String> tabFileTagsByName) {
        this.tabFileTagsByName = tabFileTagsByName;
    }
    
    private void refreshCategoriesByName(){
        categoriesByName= new ArrayList<>();
        for (String category: dataset.getCategoriesByName() ){
            categoriesByName.add(category);
        }
        refreshSelectedTags();
    }
    
    
    
    
    public List<String> getCategoriesByName() {
            return categoriesByName;
    }
    
    /*
     * 1. Tabular File Tags: 
     */
    
    private List<String> tabFileTags = null;

    public List<String> getTabFileTags() {
        if (tabFileTags == null) {
            tabFileTags = DataFileTag.listTags();
        }
        return tabFileTags;
    }

    public void setTabFileTags(List<String> tabFileTags) {
        this.tabFileTags = tabFileTags;
    }
    
    private String[] selectedTabFileTags = {};

    public String[] getSelectedTabFileTags() {
        return selectedTabFileTags;
    }

    public void setSelectedTabFileTags(String[] selectedTabFileTags) {
        this.selectedTabFileTags = selectedTabFileTags;
    }

    private String[] selectedTags = {};
    
    public void handleSelection(final AjaxBehaviorEvent event) {
        if (selectedTags != null) {
            selectedTags = selectedTags.clone();
        }
    }
    
    public void handleCVVSelection(final AjaxBehaviorEvent event) {
        //Dummy method for AJAX update of items selected
    }
        
   
    private void refreshTabFileTagsByName(){
        
        tabFileTagsByName= new ArrayList<>();
        for (FileMetadata fm : selectedFiles) {
            if (fm.getDataFile().getTags() != null) {
                for (int i = 0; i < fm.getDataFile().getTags().size(); i++) {
                    if (!tabFileTagsByName.contains(fm.getDataFile().getTags().get(i).getTypeLabel())) {
                        tabFileTagsByName.add(fm.getDataFile().getTags().get(i).getTypeLabel());
                    }
                }
            }
        }
        refreshSelectedTabFileTags();
    }
    
    private void refreshSelectedTabFileTags() {
        selectedTabFileTags = null;
        selectedTabFileTags = new String[0];
        if (tabFileTagsByName.size() > 0) {
            selectedTabFileTags = new String[tabFileTagsByName.size()];
            for (int i = 0; i < tabFileTagsByName.size(); i++) {
                selectedTabFileTags[i] = tabFileTagsByName.get(i);
            }
        }
        Arrays.sort(selectedTabFileTags);
    }
    
    private boolean tabularDataSelected = false;

    public boolean isTabularDataSelected() {
        return tabularDataSelected;
    }

    public void setTabularDataSelected(boolean tabularDataSelected) {
        this.tabularDataSelected = tabularDataSelected;
    }

    public String[] getSelectedTags() {    

        return selectedTags;
    }

    public void setSelectedTags(String[] selectedTags) {
        this.selectedTags = selectedTags;
    }

    /*
     * "File Tags" (aka "File Categories"): 
    */
    
    private String newCategoryName = null;

    public String getNewCategoryName() {
        return newCategoryName;
    }

    public void setNewCategoryName(String newCategoryName) {
        this.newCategoryName = newCategoryName;
    }

    public String saveNewCategory() {
        if (newCategoryName != null && !newCategoryName.isEmpty()) {
            categoriesByName.add(newCategoryName);
        }
        //Now increase size of selectedTags and add new category
        String[] temp = new String[selectedTags.length + 1];
        System.arraycopy(selectedTags, 0, temp, 0, selectedTags.length);
        selectedTags = temp;
        selectedTags[selectedTags.length - 1] = newCategoryName;
        //Blank out added category
        newCategoryName = "";
        return "";
    }
    
    private void refreshSelectedTags() {
        selectedTags = null;
        selectedTags = new String[0];
        
        List<String> selectedCategoriesByName= new ArrayList<>();
        for (FileMetadata fm : selectedFiles) {
            if (fm.getCategories() != null) {
                for (int i = 0; i < fm.getCategories().size(); i++) {
                    if (!selectedCategoriesByName.contains(fm.getCategories().get(i).getName())) {
                    selectedCategoriesByName.add(fm.getCategories().get(i).getName());
                    }

                }

            }
        }

        if (selectedCategoriesByName.size() > 0) {
            selectedTags = new String[selectedCategoriesByName.size()];
            for (int i = 0; i < selectedCategoriesByName.size(); i++) {
                selectedTags[i] = selectedCategoriesByName.get(i);
            }
        }
        Arrays.sort(selectedTags);
    }
        
    /* This method handles saving both "tabular file tags" and 
     * "file categories" (which are also considered "tags" in 4.0)
    */
    public String saveFileTagsAndCategories() {
        // 1. New Category name:
        // With we don't need to do anything for the file categories that the user
        // selected from the pull down list; that was done directly from the 
        // page with the FileMetadata.setCategoriesByName() method. 
        // So here we only need to take care of the new, custom category
        // name, if entered: 
        if (workingVersion.isReleased()) {
            refreshSelectedFiles(selectedFiles);
        }
        for (FileMetadata fmd : workingVersion.getFileMetadatas()) {
            if (selectedFiles != null && selectedFiles.size() > 0) {
                for (FileMetadata fm : selectedFiles) {
                    if (fm.getDataFile().equals(fmd.getDataFile())) {
                        fmd.setCategories(new ArrayList<>());
                        if (newCategoryName != null) {
                            fmd.addCategoryByName(newCategoryName);
                        }
                        // 2. Tabular DataFile Tags: 
                        if (selectedTags != null) {
                            for (String selectedTag : selectedTags) {
                                fmd.addCategoryByName(selectedTag);
                            }
                        }
                        if (fmd.getDataFile().isTabularData()) {
                            fmd.getDataFile().setTags(null);
                            for (String selectedTabFileTag : selectedTabFileTags) {
                                DataFileTag tag = new DataFileTag();
                                try {
                                    tag.setTypeByLabel(selectedTabFileTag);
                                    tag.setDataFile(fmd.getDataFile());
                                    fmd.getDataFile().addTag(tag);
                                }catch (IllegalArgumentException iax) {
                                    // ignore 
                                }
                            }
                        }
                    }
                }
            }
        }
               // success message: 
                String successMessage = BundleUtil.getStringFromBundle("file.assignedTabFileTags.success");
                logger.fine(successMessage);
                successMessage = successMessage.replace("{0}", "Selected Files");
                JsfHelper.addFlashMessage(successMessage);
         selectedTags = null;

        logger.fine("New category name: " + newCategoryName);

        newCategoryName = null;
        
        if (removeUnusedTags){
            removeUnusedFileTagsFromDataset();
        }
        save();
        return  returnToDraftVersion();
    }
    
    /*
    Remove unused file tags
    When updating datafile tags see if any custom tags are not in use.
    Remove them
    
    */
    private void removeUnusedFileTagsFromDataset() {
        categoriesByName = new ArrayList<>();
        for (FileMetadata fm : workingVersion.getFileMetadatas()) {
            if (fm.getCategories() != null) {
                for (int i = 0; i < fm.getCategories().size(); i++) {
                    if (!categoriesByName.contains(fm.getCategories().get(i).getName())) {
                        categoriesByName.add(fm.getCategories().get(i).getName());
                    }
                }
            }
        }
        List<DataFileCategory> datasetFileCategoriesToRemove = new ArrayList<>();

        for (DataFileCategory test : dataset.getCategories()) {
            boolean remove = true;
            for (String catByName : categoriesByName) {
                if (catByName.equals(test.getName())) {
                    remove = false;
                    break;
                }
            }
            if (remove) {
                datasetFileCategoriesToRemove.add(test);
            }
        }

        if (!datasetFileCategoriesToRemove.isEmpty()) {
            for (DataFileCategory remove : datasetFileCategoriesToRemove) {
                dataset.getCategories().remove(remove);
            }

        }

    }

    
    /* 
     * Items for the "Advanced (Ingest) Options" popup. 
     * 
     */
    private FileMetadata fileMetadataSelectedForIngestOptionsPopup = null; 

    public void  setFileMetadataSelectedForIngestOptionsPopup(FileMetadata fm){
       fileMetadataSelectedForIngestOptionsPopup = fm; 
    }
    
    public FileMetadata getFileMetadataSelectedForIngestOptionsPopup() {
        return fileMetadataSelectedForIngestOptionsPopup;
    }
    
    public void clearFileMetadataSelectedForIngestOptionsPopup() {
        fileMetadataSelectedForIngestOptionsPopup = null;
    }
    
    private String ingestLanguageEncoding = null;

    public String getIngestLanguageEncoding() {
        if (ingestLanguageEncoding == null) {
            return "UTF8 (default)";
        }
        return ingestLanguageEncoding;
    }

    public void setIngestLanguageEncoding(String ingestLanguageEncoding) {
        this.ingestLanguageEncoding = ingestLanguageEncoding;
    }

    public void setIngestEncoding(String ingestEncoding) {
        ingestLanguageEncoding = ingestEncoding;
    }

    private String savedLabelsTempFile = null;

    public void handleLabelsFileUpload(FileUploadEvent event) {
        logger.fine("entering handleUpload method.");
        UploadedFile file = event.getFile();

        if (file != null) {

            InputStream uploadStream = null;
            try {
                uploadStream = file.getInputStream();
            } catch (IOException ioex) {
                logger.log(Level.WARNING, ioex, ()->"the file "+file.getFileName()+" failed to upload!");
                List<String> args = Arrays.asList(file.getFileName());
                String msg = BundleUtil.getStringFromBundle("dataset.file.uploadFailure.detailmsg", args);
                FacesMessage message = new FacesMessage(FacesMessage.SEVERITY_WARN, BundleUtil.getStringFromBundle("dataset.file.uploadFailure"), msg);
                FacesContext.getCurrentInstance().addMessage(null, message);
                return;
            }

            savedLabelsTempFile = saveTempFile(uploadStream);

            logger.fine(()->file.getFileName() + " is successfully uploaded.");
            List<String> args = Arrays.asList(file.getFileName());
            FacesMessage message = new FacesMessage(BundleUtil.getStringFromBundle("dataset.file.upload", args));
            FacesContext.getCurrentInstance().addMessage(null, message);
        }

        // process file (i.e., just save it in a temp location; for now):
    }

    private String saveTempFile(InputStream input) {
        if (input == null) {
            return null;
        }
        byte[] buffer = new byte[8192];
        int bytesRead = 0;
        File labelsFile = null;
        FileOutputStream output = null;
        try {
            labelsFile = File.createTempFile("tempIngestLabels.", ".txt");
            output = new FileOutputStream(labelsFile);
            while ((bytesRead = input.read(buffer)) > -1) {
                output.write(buffer, 0, bytesRead);
            }
        } catch (IOException ioex) {
            return null;//leaving this purely in the spirit of minimizing changes.
        } finally {
            IOUtils.closeQuietly(input);
            IOUtils.closeQuietly(output);
        }
        if (labelsFile != null) {
            return labelsFile.getAbsolutePath();
        }
        return null;
    }

    public void saveAdvancedOptions() {
        
        // Language encoding for SPSS SAV (and, possibly, other tabular ingests:) 
        if (ingestLanguageEncoding != null) {
            if (fileMetadataSelectedForIngestOptionsPopup != null && fileMetadataSelectedForIngestOptionsPopup.getDataFile() != null) {
                if (fileMetadataSelectedForIngestOptionsPopup.getDataFile().getIngestRequest() == null) {
                    IngestRequest ingestRequest = new IngestRequest();
                    ingestRequest.setDataFile(fileMetadataSelectedForIngestOptionsPopup.getDataFile());
                    fileMetadataSelectedForIngestOptionsPopup.getDataFile().setIngestRequest(ingestRequest);

                }
                fileMetadataSelectedForIngestOptionsPopup.getDataFile().getIngestRequest().setTextEncoding(ingestLanguageEncoding);
            }
        }
        ingestLanguageEncoding = null;

        // Extra labels for SPSS POR (and, possibly, other tabular ingests:)
        // (we are adding this parameter to the IngestRequest now, instead of back
        // when it was uploaded. This is because we want the user to be able to 
        // hit cancel and bail out, until they actually click 'save' in the 
        // "advanced options" popup) -- L.A. 4.0 beta 11
        if (savedLabelsTempFile != null) {
            if (fileMetadataSelectedForIngestOptionsPopup != null && fileMetadataSelectedForIngestOptionsPopup.getDataFile() != null) {
                if (fileMetadataSelectedForIngestOptionsPopup.getDataFile().getIngestRequest() == null) {
                    IngestRequest ingestRequest = new IngestRequest();
                    ingestRequest.setDataFile(fileMetadataSelectedForIngestOptionsPopup.getDataFile());
                    fileMetadataSelectedForIngestOptionsPopup.getDataFile().setIngestRequest(ingestRequest);
                }
                fileMetadataSelectedForIngestOptionsPopup.getDataFile().getIngestRequest().setLabelsFile(savedLabelsTempFile);
            }
        }
        savedLabelsTempFile = null;

        fileMetadataSelectedForIngestOptionsPopup = null;
    }

    private Boolean downloadButtonAvailable = null; 
    
    public boolean isDownloadButtonAvailable(){
        
        if (downloadButtonAvailable != null) {
            return downloadButtonAvailable;
        }

        for (FileMetadata fmd : workingVersion.getFileMetadatas()) {
            if (this.fileDownloadHelper.canDownloadFile(fmd)) {
                downloadButtonAvailable = true;
                return true;
            }
        }
        downloadButtonAvailable = false;
        return false;
    }
    
    public boolean isFileAccessRequestMultiButtonRequired(){
        if (!isSessionUserAuthenticated() || !dataset.isFileAccessRequest()){
            return false;
        }
        if (workingVersion == null) {
            return false;
        }
        if (!workingVersion.getTermsOfUseAndAccess().isFileAccessRequest()){
           // return false;
        }
        for (FileMetadata fmd : workingVersion.getFileMetadatas()){
            if (!this.fileDownloadHelper.canDownloadFile(fmd)){
                return true;               
            }
        }
        return false;
    }

    public boolean isFileAccessRequestMultiButtonEnabled(){
        if (!isSessionUserAuthenticated() || !dataset.isFileAccessRequest()){
            return false;
        }
        if( this.selectedRestrictedFiles == null || this.selectedRestrictedFiles.isEmpty() ){
            return false;
        }
        for (FileMetadata fmd : this.selectedRestrictedFiles){
            if (!this.fileDownloadHelper.canDownloadFile(fmd)){
                return true;               
            }
        }
        return false;
    } 
    
    private Boolean downloadButtonAllEnabled = null;

    public boolean isDownloadAllButtonEnabled() {

        if (downloadButtonAllEnabled == null) {
            for (FileMetadata fmd : workingVersion.getFileMetadatas()) {
                if (!this.fileDownloadHelper.canDownloadFile(fmd)) {
                    downloadButtonAllEnabled = false;
                    break;
                }
            }
            downloadButtonAllEnabled = true;
        }
        return downloadButtonAllEnabled;
    }

    public boolean isDownloadSelectedButtonEnabled(){

        if( this.selectedFiles == null || this.selectedFiles.isEmpty() ){
            return false;
        }
        for (FileMetadata fmd : this.selectedFiles){
            if (this.fileDownloadHelper.canDownloadFile(fmd)){
                return true;               
            }
        }
        return false;
    } 
    
    public boolean isFileAccessRequestMultiSignUpButtonRequired(){
        if (isSessionUserAuthenticated()){
            return false;
        }
        // only show button if dataset allows an access request
        if (!dataset.isFileAccessRequest()){
            return false;
        }
        for (FileMetadata fmd : workingVersion.getFileMetadatas()){
            if (!this.fileDownloadHelper.canDownloadFile(fmd)){
                return true;               
            }
        }
        return false;
    }

    public boolean isFileAccessRequestMultiSignUpButtonEnabled(){
        if (isSessionUserAuthenticated()){
            return false;
        }
        if( this.selectedRestrictedFiles == null || this.selectedRestrictedFiles.isEmpty() ){
            return false;
        }
        // only show button if dataset allows an access request
        if (!dataset.isFileAccessRequest()){
            return false;
        }
        for (FileMetadata fmd : this.selectedRestrictedFiles){
            if (!this.fileDownloadHelper.canDownloadFile(fmd)){
                return true;               
            }
        }
        return false;
    }

    public boolean isDownloadPopupRequired() {
        return FileUtil.isDownloadPopupRequired(workingVersion);
    }
    
    public boolean isRequestAccessPopupRequired() {  
        return FileUtil.isRequestAccessPopupRequired(workingVersion);
    }
    
    public String requestAccessMultipleFiles() {

        if (selectedFiles.isEmpty()) {
            //RequestContext requestContext = RequestContext.getCurrentInstance();
            PrimeFaces.current().executeScript("PF('selectFilesForRequestAccess').show()");
            return "";
        } else {
            fileDownloadHelper.clearRequestAccessFiles();
            for (FileMetadata fmd : selectedFiles){
                 fileDownloadHelper.addMultipleFilesForRequestAccess(fmd.getDataFile());
            }
            if (isRequestAccessPopupRequired()) {
                //RequestContext requestContext = RequestContext.getCurrentInstance();                
                PrimeFaces.current().executeScript("PF('requestAccessPopup').show()");               
                return "";
            } else {
                //No popup required
                fileDownloadHelper.requestAccessIndirect();
                return "";
            }
        }
    }

    public boolean isSortButtonEnabled() {
        /**
         * @todo The "Sort" Button seems to stop responding to mouse clicks
         * after a while so it can't be shipped in 4.2 and will be deferred, to
         * be picked up in https://github.com/IQSS/dataverse/issues/2506
         */
        return false;
    }

    /*public void updateFileListing(String fileSortField, String fileSortOrder) {
        this.fileSortField = fileSortField;
        this.fileSortOrder = fileSortOrder;
        fileMetadatas = populateFileMetadatas();
    }

    private List<FileMetadata> populateFileMetadatas() {
        if (isSortButtonEnabled()) {
            List<FileMetadata> fileMetadatasToSet = new ArrayList<>();
            Long datasetVersion = workingVersion.getId();
            if (datasetVersion != null) {
                int unlimited = 0;
                int maxResults = unlimited;
                List<FileMetadata> dataFilesNew = datafileService.findFileMetadataByDatasetVersionId(datasetVersion, maxResults, fileSortField, fileSortOrder);
                fileMetadatasToSet.addAll(dataFilesNew);
            }
            return fileMetadatasToSet;
        } else {
            return new ArrayList<>();
        }
    }*/

    public String getFileSortField() {
        return fileSortField;
    }

    public void setFileSortField(String fileSortField) {
        this.fileSortField = fileSortField;
    }

    public String getFileSortOrder() {
        return fileSortOrder;
    }

    public void setFileSortOrder(String fileSortOrder) {
        this.fileSortOrder = fileSortOrder;
    }

    public List<FileMetadata> getFileMetadatas() {
        if (isSortButtonEnabled()) {
            return fileMetadatas;
        } else {
            return new ArrayList<>();
        }
    }

    public String getFileSortFieldName() {
        return FileSortFieldAndOrder.label;
    }

    public String getFileSortFieldDate() {
        return FileSortFieldAndOrder.createDate;
    }

    public String getFileSortFieldSize() {
        return FileSortFieldAndOrder.size;
    }

    public String getFileSortFieldType() {
        return FileSortFieldAndOrder.type;
    }

    public String getSortByAscending() {
        return SortBy.ASCENDING;
    }

    public String getSortByDescending() {
        return SortBy.DESCENDING;
    }

    PrivateUrl privateUrl;

    public PrivateUrl getPrivateUrl() {
        return privateUrl;
    }

    public void setPrivateUrl(PrivateUrl privateUrl) {
        this.privateUrl = privateUrl;
    }

    public void initPrivateUrlPopUp() {
        if (privateUrl != null) {
            setPrivateUrlJustCreatedToFalse();
        }
    }

    boolean privateUrlWasJustCreated;

    public boolean isPrivateUrlWasJustCreated() {
        return privateUrlWasJustCreated;
    }

    public void setPrivateUrlJustCreatedToFalse() {
        privateUrlWasJustCreated = false;
    }

    public boolean isShowLinkingPopup() {
        return showLinkingPopup;
    }

    public void setShowLinkingPopup(boolean showLinkingPopup) {
        this.showLinkingPopup = showLinkingPopup;
    }    
    
    private boolean showLinkingPopup = false;
    
    //
    
    /*
        public void setSelectedGroup(ExplicitGroup selectedGroup) {
        setShowDeletePopup(true);
        this.selectedGroup = selectedGroup;
    }
    */

    public void createPrivateUrl() {
        try {
            PrivateUrl createdPrivateUrl = commandEngine.submit(new CreatePrivateUrlCommand(dvRequestService.getDataverseRequest(), dataset));
            privateUrl = createdPrivateUrl;
            JH.addMessage(FacesMessage.SEVERITY_INFO, BundleUtil.getStringFromBundle("dataset.privateurl.header"),
                    BundleUtil.getStringFromBundle("dataset.privateurl.infoMessageAuthor", Arrays.asList(getPrivateUrlLink(privateUrl))));
            privateUrlWasJustCreated = true;
        } catch (CommandException ex) {
            String msg = BundleUtil.getStringFromBundle("dataset.privateurl.noPermToCreate", PrivateUrlUtil.getRequiredPermissions(ex));
            logger.info("Unable to create a Private URL for dataset id " + dataset.getId() + ". Message to user: " + msg + " Exception: " + ex);
            JH.addErrorMessage(msg);
        }
    }

    public void disablePrivateUrl() {
        try {
            commandEngine.submit(new DeletePrivateUrlCommand(dvRequestService.getDataverseRequest(), dataset));
            privateUrl = null;
            JH.addSuccessMessage(BundleUtil.getStringFromBundle("dataset.privateurl.disabledSuccess"));
        } catch (CommandException ex) {
            logger.info("CommandException caught calling DeletePrivateUrlCommand: " + ex);
        }
    }

    public boolean isUserCanCreatePrivateURL() {
        return dataset.getLatestVersion().isDraft();
    }

    public String getPrivateUrlLink(PrivateUrl privateUrl) {
        return privateUrl.getLink();
    }
    
    
    // todo: we should be able to remove - this is passed in the html pages to other fragments, but they could just access this service bean directly.
    public FileDownloadServiceBean getFileDownloadService() {
        return fileDownloadService;
    }

    public void setFileDownloadService(FileDownloadServiceBean fileDownloadService) {
        this.fileDownloadService = fileDownloadService;
    }
    
    
    public GuestbookResponseServiceBean getGuestbookResponseService() {
        return guestbookResponseService;
    }

    public void setGuestbookResponseService(GuestbookResponseServiceBean guestbookResponseService) {
        this.guestbookResponseService = guestbookResponseService;
    }

    /**
     * dataset title
     * @return title of workingVersion
     */
    public String getTitle() {
        assert (null != workingVersion);
        return workingVersion.getTitle();
    }

    /**
     * dataset description
     *
     * @return description of workingVersion
     */
    public String getDescription() {
        return workingVersion.getDescriptionPlainText();
    }

    /**
     * dataset authors
     *
     * @return list of author names
     */
    public List<String> getDatasetAuthors() {
        assert (workingVersion != null);
        return workingVersion.getDatasetAuthorNames();
    }

    /**
     * publisher (aka - name of root dataverse)
     *
     * @return the publisher of the version
     */
    public String getPublisher() {
        return dataverseService.getRootDataverseName();
    }
    
    public void downloadRsyncScript() {

        FacesContext ctx = FacesContext.getCurrentInstance();
        HttpServletResponse response = (HttpServletResponse) ctx.getExternalContext().getResponse();
        response.setContentType("application/download");

        String contentDispositionString;

        contentDispositionString = "attachment;filename=" + rsyncScriptFilename;
        response.setHeader("Content-Disposition", contentDispositionString);

        try {
            ServletOutputStream out = response.getOutputStream();
            out.write(getRsyncScript().getBytes());
            out.flush();
            ctx.responseComplete();
        } catch (IOException e) {
            String error = "Problem getting bytes from rsync script: " + e;
            logger.warning(error);
            return; 
        }
        
        // If the script has been successfully downloaded, lock the dataset:
        String lockInfoMessage = "script downloaded";
        DatasetLock lock = datasetService.addDatasetLock(dataset.getId(), DatasetLock.Reason.DcmUpload, session.getUser() != null ? ((AuthenticatedUser)session.getUser()).getId() : null, lockInfoMessage);
        if (lock != null) {
            dataset.addLock(lock);
        } else {
            logger.log(Level.WARNING, "Failed to lock the dataset (dataset id={0})", dataset.getId());
        }
        
    }
    
    public void closeRsyncScriptPopup(CloseEvent event) {
        finishRsyncScriptAction();
    }
    
    public String finishRsyncScriptAction() { 
        // This method is called when the user clicks on "Close" in the "Rsync Upload" 
        // popup. If they have successfully downloaded the rsync script, the 
        // dataset should now be locked; which means we should put up the 
        // "dcm upload in progress" message - that will be shown on the page 
        // until the rsync upload is completed and the dataset is unlocked. 
        if (isLocked()) {
            JH.addMessage(FacesMessage.SEVERITY_WARN, BundleUtil.getStringFromBundle("file.rsyncUpload.inProgressMessage.summary"), BundleUtil.getStringFromBundle("file.rsyncUpload.inProgressMessage.details"));
        } 
        return "";
    }

    /**
     * this method returns the dataset fields to be shown in the dataset summary 
     * on the dataset page.
     * It returns the default summary fields( subject, description, keywords, related publications and notes)
     * if the custom summary datafields has not been set, otherwise will set the custom fields set by the sysadmins
     * 
     * @return the dataset fields to be shown in the dataset summary
     */
    public List<DatasetField> getDatasetSummaryFields() {
       customFields  = settingsWrapper.getValueForKey(SettingsServiceBean.Key.CustomDatasetSummaryFields);
       
        return DatasetUtil.getDatasetSummaryFields(workingVersion, customFields);
    }

    public boolean isShowPreviewButton(Long fileId) {
        List<ExternalTool> previewTools = getPreviewToolsForDataFile(fileId);
        return previewTools.size() > 0;
    }

    public List<ExternalTool> getPreviewToolsForDataFile(Long fileId) {
        return getCachedToolsForDataFile(fileId, ExternalTool.Type.PREVIEW);
    }
    

    public List<ExternalTool> getConfigureToolsForDataFile(Long fileId) {
        return getCachedToolsForDataFile(fileId, ExternalTool.Type.CONFIGURE);
    }

    public List<ExternalTool> getExploreToolsForDataFile(Long fileId) {
        return getCachedToolsForDataFile(fileId, ExternalTool.Type.EXPLORE);
    }

    public List<ExternalTool> getCachedToolsForDataFile(Long fileId, ExternalTool.Type type) {
        Map<Long, List<ExternalTool>> cachedToolsByFileId = new HashMap<>();
        List<ExternalTool> externalTools = new ArrayList<>();
        switch (type) {
            case EXPLORE:
                cachedToolsByFileId = exploreToolsByFileId;
                externalTools = exploreTools;
                break;
            case CONFIGURE:
                cachedToolsByFileId = configureToolsByFileId;
                externalTools = configureTools;
                break;
            case PREVIEW:
                cachedToolsByFileId = previewToolsByFileId;
                externalTools = previewTools;
                break;
            default:
                break;
        }
        List<ExternalTool> cachedTools = cachedToolsByFileId.get(fileId);
        if (cachedTools != null) { //if already queried before and added to list
            return cachedTools;
        }
        DataFile dataFile = datafileService.find(fileId);
        cachedTools = ExternalToolServiceBean.findExternalToolsByFile(externalTools, dataFile);
        cachedToolsByFileId.put(fileId, cachedTools); //add to map so we don't have to do the lifting again
        return cachedTools;
    }

    public List<ExternalTool> getDatasetExploreTools() {
        return datasetExploreTools;
    }

    Boolean thisLatestReleasedVersion = null;
    
    public boolean isThisLatestReleasedVersion() {
        if (thisLatestReleasedVersion != null) {
            return thisLatestReleasedVersion;
        }
        
        if (!workingVersion.isPublished()) {
            thisLatestReleasedVersion = false;
            return false;
        }
        
        DatasetVersion latestPublishedVersion = null;
        Command<DatasetVersion> cmd = new GetLatestPublishedDatasetVersionCommand(dvRequestService.getDataverseRequest(), dataset);
        try {
            latestPublishedVersion = commandEngine.submit(cmd);
        } catch (Exception ex) {
            // whatever...
        }
        
        thisLatestReleasedVersion = workingVersion.equals(latestPublishedVersion);
        
        return thisLatestReleasedVersion;
        
    }
    
    public String getJsonLd() {
        if (isThisLatestReleasedVersion()) {
            ExportService instance = ExportService.getInstance();
            String jsonLd = instance.getExportAsString(dataset, SchemaDotOrgExporter.NAME);
            if (jsonLd != null) {
                logger.fine("Returning cached schema.org JSON-LD.");
                return jsonLd;
            } else {
                logger.fine("No cached schema.org JSON-LD available. Going to the database.");
                String jsonLdProduced = workingVersion.getJsonLd(); 
                return  jsonLdProduced != null ? jsonLdProduced : "";
            }
        }
        return "";
    }

    public void selectAllFiles() {
        logger.fine("selectAllFiles called");
        selectedFiles = workingVersion.getFileMetadatas();
    }

    public void clearSelection() {
        logger.info("clearSelection called");
        selectedFiles = Collections.emptyList();
    }
    
    public void fileListingPaginatorListener(PageEvent event) {       
        setFilePaginatorPage(event.getPage());      
    }
    
    public void refreshPaginator() {
        FacesContext facesContext = FacesContext.getCurrentInstance();
        org.primefaces.component.datatable.DataTable dt = (org.primefaces.component.datatable.DataTable) facesContext.getViewRoot().findComponent("datasetForm:tabView:filesTable");
        setFilePaginatorPage(dt.getPage());      
        setRowsPerPage(dt.getRowsToRender());
    }  
    
    /**
     * This method can be called from *.xhtml files to allow archiving of a dataset
     * version from the user interface. It is not currently (11/18) used in the IQSS/develop
     * branch, but is used by QDR and is kept here in anticipation of including a
     * GUI option to archive (already published) versions after other dataset page
     * changes have been completed.
     * 
     * @param id - the id of the datasetversion to archive. 
     */
    public void archiveVersion(Long id) {
        if (session.getUser() instanceof AuthenticatedUser) {
            AuthenticatedUser au = ((AuthenticatedUser) session.getUser());

            DatasetVersion dv = datasetVersionService.retrieveDatasetVersionByVersionId(id).getDatasetVersion();
            String className = settingsService.getValueForKey(SettingsServiceBean.Key.ArchiverClassName);
            AbstractSubmitToArchiveCommand cmd = ArchiverUtil.createSubmitToArchiveCommand(className, dvRequestService.getDataverseRequest(), dv);
            if (cmd != null) {
                try {
                    DatasetVersion version = commandEngine.submit(cmd);
                    logger.info("Archived to " + version.getArchivalCopyLocation());
                    if (version.getArchivalCopyLocation() != null) {
                        resetVersionTabList();
                        this.setVersionTabListForPostLoad(getVersionTabList());
                        JsfHelper.addSuccessMessage(BundleUtil.getStringFromBundle("datasetversion.archive.success"));
                    } else {
                        JsfHelper.addErrorMessage(BundleUtil.getStringFromBundle("datasetversion.archive.failure"));
                    }
                } catch (CommandException ex) {
                    logger.log(Level.SEVERE, "Unexpected Exception calling  submit archive command", ex);
                    JsfHelper.addErrorMessage(BundleUtil.getStringFromBundle("datasetversion.archive.failure"));
                }
            } else {
                logger.log(Level.SEVERE, "Could not find Archiver class: " + className);
                JsfHelper.addErrorMessage(BundleUtil.getStringFromBundle("datasetversion.archive.failure"));

            }
        }
    }

    private static Date getFileDateToCompare(FileMetadata fileMetadata) {
        DataFile datafile = fileMetadata.getDataFile();

        if (datafile.isReleased()) {
            return datafile.getPublicationDate();
        }

        return datafile.getCreateDate();
    }
    
    private static final Comparator<FileMetadata> compareByLabelZtoA = new Comparator<FileMetadata>() {
        @Override
        public int compare(FileMetadata o1, FileMetadata o2) {
            return o2.getLabel().toUpperCase().compareTo(o1.getLabel().toUpperCase());
        }
    };
    
    private static final Comparator<FileMetadata> compareByNewest = new Comparator<FileMetadata>() {
        @Override
        public int compare(FileMetadata o1, FileMetadata o2) {
            return getFileDateToCompare(o2).compareTo(getFileDateToCompare(o1));
        }
    };
    
    private static final Comparator<FileMetadata> compareByOldest = new Comparator<FileMetadata>() {
        @Override
        public int compare(FileMetadata o1, FileMetadata o2) {
            return getFileDateToCompare(o1).compareTo(getFileDateToCompare(o2));
        }
    };
    
    private static final Comparator<FileMetadata> compareBySize = new Comparator<FileMetadata>() {
        @Override
        public int compare(FileMetadata o1, FileMetadata o2) {
            return (new Long(o1.getDataFile().getFilesize())).compareTo(new Long(o2.getDataFile().getFilesize()));
        }
    };
    
    private static final Comparator<FileMetadata> compareByType = new Comparator<FileMetadata>() {
        @Override
        public int compare(FileMetadata o1, FileMetadata o2) {
            String type1 = StringUtil.isEmpty(o1.getDataFile().getFriendlyType()) ? "" : o1.getDataFile().getContentType();
            String type2 = StringUtil.isEmpty(o2.getDataFile().getFriendlyType()) ? "" : o2.getDataFile().getContentType();
            return type1.compareTo(type2);
        }
    };

    public void explore(ExternalTool externalTool) {
        ApiToken apiToken = null;
        User user = session.getUser();
        if (user instanceof AuthenticatedUser) {
            apiToken = authService.findApiTokenByUser((AuthenticatedUser) user);
        } else if (user instanceof PrivateUrlUser) {
            PrivateUrlUser privateUrlUser = (PrivateUrlUser) user;
            PrivateUrl privUrl = privateUrlService.getPrivateUrlFromDatasetId(privateUrlUser.getDatasetId());
            apiToken = new ApiToken();
            apiToken.setTokenString(privUrl.getToken());
        }
        ExternalToolHandler externalToolHandler = new ExternalToolHandler(externalTool, dataset, apiToken, session.getLocaleCode());
        String toolUrl = externalToolHandler.getToolUrlWithQueryParams();
        logger.fine("Exploring with " + toolUrl);
        PrimeFaces.current().executeScript("window.open('"+toolUrl + "', target='_blank');");
    }
           
    private FileMetadata fileMetadataForAction;

    public FileMetadata getFileMetadataForAction() {
        return fileMetadataForAction;
    }

    public void setFileMetadataForAction(FileMetadata fileMetadataForAction) {
        this.fileMetadataForAction = fileMetadataForAction;
    }
    
    private String termsOfAccess;
    private boolean fileAccessRequest;

    public String getTermsOfAccess() {
        return termsOfAccess;
    }

    public void setTermsOfAccess(String termsOfAccess) {
        this.termsOfAccess = termsOfAccess;
    }

    public boolean isFileAccessRequest() {
        return fileAccessRequest;
    }

    public void setFileAccessRequest(boolean fileAccessRequest) {
        this.fileAccessRequest = fileAccessRequest;
    }

<<<<<<< HEAD
    public Map<String, CVoc> getCVocConf(){
        Map <String, CVoc> cvocMap = new HashMap<>();
        String cvocSetting = settingsService.getValueForKey(SettingsServiceBean.Key.CVocConf);
        if (cvocSetting == null || cvocSetting.isEmpty())
            return cvocMap;

        JsonReader jsonReader = Json.createReader(new StringReader(settingsService.getValueForKey(SettingsServiceBean.Key.CVocConf)));
        JsonArray cvocConfJsonArray = jsonReader.readArray();
        jsonReader.close();
        if (cvocConfJsonArray != null) {
            for (JsonObject jo : cvocConfJsonArray.getValuesAs(JsonObject.class)) {
                JsonArray vocabs = jo.getJsonArray("vocabs");
                List<String> vocabsList = new ArrayList<>();
                for (JsonString elm: vocabs.getValuesAs(JsonString.class)){
                    vocabsList.add(elm.getString());
                }
                JsonArray vocabCodes = jo.getJsonArray("vocab-codes");
                List<String> vocabCodesList = new ArrayList<>();
                for (JsonString elm: vocabCodes.getValuesAs(JsonString.class)){
                    vocabCodesList.add(elm.getString());
                    logger.fine("cvoc - vocab-codes: " + elm.getString());
                }
                String cvocLang = BundleUtil.getDefaultLocale().getLanguage();//default
                if (jo.containsKey("language"))
                    cvocLang = jo.getString("language"); // in case of "language":"", "&lang=" will be send to the middleware
                logger.fine("cvoc - language: " + cvocLang);
                boolean cvocReadonly = false;
                if (jo.containsKey("readonly") && jo.getString("readonly").toLowerCase().equals("true"))
                    cvocReadonly = true;
                logger.fine("cvoc - readonly: " + cvocReadonly);
                boolean cvocHideReadonlyUrls = false;
                if (jo.containsKey("hideReadonlyUrls") && jo.getString("hideReadonlyUrls").toLowerCase().equals("true"))
                    cvocHideReadonlyUrls = true;
                logger.fine("cvoc - cvocHideReadonlyUrls: " + cvocHideReadonlyUrls);
                int cvocMinChars = 0;
                if (jo.containsKey("minChars") && jo.getInt("minChars") >= 0)
                    cvocMinChars = jo.getInt("minChars");
                logger.fine("cvoc - minChars: " + cvocMinChars);
                String cvocProtocol = "skosmos";//default
                if (jo.containsKey("protocol"))
                    cvocProtocol = jo.getString("protocol");
                logger.fine("cvoc - protocol: " + cvocProtocol);
                String cvocMapId = "uri" ;//default
                if (jo.containsKey("map-id"))
                    cvocMapId = jo.getString("map-id");
                logger.fine("cvoc - map-id: " + cvocMapId);
                String cvocMapQuery = "prefLabel" ;//default
                if (jo.containsKey("map-query"))
                    cvocMapQuery = jo.getString("map-query");
                logger.fine("cvoc - map-query: " + cvocMapQuery);
                String cvocJsUrl = "/resources/js/cvoc-interface.js";
                if (jo.containsKey("js-url"))
                    cvocJsUrl = jo.getString("js-url");
                logger.fine("cvoc - js-url: " + cvocJsUrl);
                String cvocTermParentUri = "";
                if (jo.containsKey("term-parent-uri"))
                    cvocTermParentUri = jo.getString("term-parent-uri");
                logger.fine("cvoc - term-parent-uri: " + cvocTermParentUri);
                String cvocVocabUri = "";
                if (jo.containsKey("vocab-uri"))
                    cvocVocabUri = jo.getString("vocab-uri");
                logger.fine("cvoc - vocab-uri: " + cvocVocabUri);
                String cvocUrl = "http://localhost/Skosmos";
                if (jo.containsKey("cvoc-url"))
                    cvocUrl = jo.getString("cvoc-url");
                logger.fine("cvoc - cvoc-url: " + cvocUrl);
                CVoc cvoc = new CVoc(cvocUrl, cvocLang, cvocProtocol, cvocVocabUri, cvocTermParentUri, cvocReadonly, cvocHideReadonlyUrls, cvocMinChars, vocabsList, vocabCodesList
                        , cvocJsUrl, cvocMapId, cvocMapQuery);
                cvocMap.put(jo.getString("vocab-name"), cvoc);
            }
        }
        return cvocMap;
    }
    public class CVoc {
        String cvocUrl;
        String language;
        String protocol;
        String vocabUri;
        String termParentUri;
        String jsUrl;
        String mapId;
        String mapQuery;
        boolean readonly;
        boolean hideReadonlyUrls;
        int minChars;
        List<String> vocabs;
        List<String> keys;
        public CVoc(String cvocUrl, String language, String protocol, String vocabUri, String termParentUri, boolean readonly, boolean hideReadonlyUrls, int minChars,
                    List<String> vocabs, List<String> keys, String jsUrl, String mapId, String mapQuery){
            this.cvocUrl = cvocUrl;
            this.language = language;
            this.protocol = protocol;
            this.readonly = readonly;
            this.hideReadonlyUrls = hideReadonlyUrls;
            this.minChars = minChars;
            this.vocabs = vocabs;
            this.vocabUri = vocabUri;
            this.termParentUri = termParentUri;
            this.keys = keys;
            this.jsUrl = jsUrl;
            this.mapId = mapId;
            this.mapQuery = mapQuery;
        }

        public String getCVocUrl() {
            return cvocUrl;
        }
        public String getLanguage() {
            return language;
        }
        public String getProtocol() { return protocol; }
        public String getVocabUri() {
            return vocabUri;
        }
        public String getTermParentUri() {
            return termParentUri;
        }
        public boolean isReadonly() {
            return readonly;
        }
        public boolean isHideReadonlyUrls() {
            return hideReadonlyUrls;
        }
        public int getMinChars() { return minChars; }
        public List<String> getVocabs() {
            return vocabs;
        }
        public List<String> getKeys() {
            return keys;
        }

        public String getJsUrl() {
            return jsUrl;
        }

        public String getMapId() {
            return mapId;
        }

        public String getMapQuery() {
            return mapQuery;
        }
=======
    // wrapper method to see if the file has been deleted (or replaced) in the current version   
    public boolean isFileDeleted (DataFile dataFile) {
        if (dataFile.getDeleted() == null) {
            dataFile.setDeleted(datafileService.hasBeenDeleted(dataFile));
        }
        
        return dataFile.getDeleted();
>>>>>>> 473cde69
    }
}<|MERGE_RESOLUTION|>--- conflicted
+++ resolved
@@ -1,5 +1,6 @@
 package edu.harvard.iq.dataverse;
 
+import edu.harvard.iq.dataverse.provenance.ProvPopupFragmentBean;
 import edu.harvard.iq.dataverse.api.AbstractApiBean;
 import edu.harvard.iq.dataverse.authorization.AuthenticationServiceBean;
 import edu.harvard.iq.dataverse.authorization.Permission;
@@ -9,8 +10,8 @@
 import edu.harvard.iq.dataverse.authorization.users.PrivateUrlUser;
 import edu.harvard.iq.dataverse.authorization.users.User;
 import edu.harvard.iq.dataverse.branding.BrandingUtil;
+import edu.harvard.iq.dataverse.dataaccess.StorageIO;
 import edu.harvard.iq.dataverse.dataaccess.ImageThumbConverter;
-import edu.harvard.iq.dataverse.dataaccess.StorageIO;
 import edu.harvard.iq.dataverse.dataaccess.SwiftAccessIO;
 import edu.harvard.iq.dataverse.datacapturemodule.DataCaptureModuleUtil;
 import edu.harvard.iq.dataverse.datacapturemodule.ScriptRequestResponse;
@@ -20,49 +21,37 @@
 import edu.harvard.iq.dataverse.engine.command.Command;
 import edu.harvard.iq.dataverse.engine.command.CommandContext;
 import edu.harvard.iq.dataverse.engine.command.exception.CommandException;
-import edu.harvard.iq.dataverse.engine.command.exception.IllegalCommandException;
-import edu.harvard.iq.dataverse.engine.command.impl.*;
+import edu.harvard.iq.dataverse.engine.command.impl.CreatePrivateUrlCommand;
+import edu.harvard.iq.dataverse.engine.command.impl.CuratePublishedDatasetVersionCommand;
+import edu.harvard.iq.dataverse.engine.command.impl.DeaccessionDatasetVersionCommand;
+import edu.harvard.iq.dataverse.engine.command.impl.DeleteDatasetVersionCommand;
+import edu.harvard.iq.dataverse.engine.command.impl.DeletePrivateUrlCommand;
+import edu.harvard.iq.dataverse.engine.command.impl.DestroyDatasetCommand;
+import edu.harvard.iq.dataverse.engine.command.impl.GetPrivateUrlCommand;
+import edu.harvard.iq.dataverse.engine.command.impl.LinkDatasetCommand;
+import edu.harvard.iq.dataverse.engine.command.impl.PublishDatasetCommand;
+import edu.harvard.iq.dataverse.engine.command.impl.PublishDataverseCommand;
+import edu.harvard.iq.dataverse.engine.command.impl.UpdateDatasetVersionCommand;
 import edu.harvard.iq.dataverse.export.ExportException;
 import edu.harvard.iq.dataverse.export.ExportService;
-import edu.harvard.iq.dataverse.export.SchemaDotOrgExporter;
 import edu.harvard.iq.dataverse.export.spi.Exporter;
-import edu.harvard.iq.dataverse.externaltools.ExternalTool;
-import edu.harvard.iq.dataverse.externaltools.ExternalToolHandler;
-import edu.harvard.iq.dataverse.externaltools.ExternalToolServiceBean;
 import edu.harvard.iq.dataverse.ingest.IngestRequest;
 import edu.harvard.iq.dataverse.ingest.IngestServiceBean;
-import edu.harvard.iq.dataverse.makedatacount.MakeDataCountLoggingServiceBean;
-import edu.harvard.iq.dataverse.makedatacount.MakeDataCountLoggingServiceBean.MakeDataCountEntry;
 import edu.harvard.iq.dataverse.metadataimport.ForeignMetadataImportServiceBean;
 import edu.harvard.iq.dataverse.privateurl.PrivateUrl;
 import edu.harvard.iq.dataverse.privateurl.PrivateUrlServiceBean;
 import edu.harvard.iq.dataverse.privateurl.PrivateUrlUtil;
-import edu.harvard.iq.dataverse.provenance.ProvPopupFragmentBean;
-import edu.harvard.iq.dataverse.search.*;
+import edu.harvard.iq.dataverse.search.SearchFilesServiceBean;
+import edu.harvard.iq.dataverse.search.SortBy;
 import edu.harvard.iq.dataverse.settings.SettingsServiceBean;
-import edu.harvard.iq.dataverse.util.*;
-import org.apache.commons.httpclient.HttpClient;
-import org.apache.commons.io.IOUtils;
-import org.apache.commons.lang.StringEscapeUtils;
-import org.apache.commons.lang3.mutable.MutableBoolean;
-import org.apache.solr.client.solrj.SolrQuery;
-import org.apache.solr.client.solrj.impl.HttpSolrClient;
-import org.apache.solr.client.solrj.response.FacetField;
-import org.apache.solr.client.solrj.response.QueryResponse;
-import org.apache.solr.common.SolrDocument;
-import org.apache.solr.common.SolrDocumentList;
-import org.primefaces.PrimeFaces;
-import org.primefaces.component.tabview.TabView;
-import org.primefaces.event.CloseEvent;
-import org.primefaces.event.FileUploadEvent;
-import org.primefaces.event.TabChangeEvent;
-import org.primefaces.event.data.PageEvent;
-import org.primefaces.model.DefaultTreeNode;
-import org.primefaces.model.TreeNode;
-import org.primefaces.model.file.UploadedFile;
-
-<<<<<<< HEAD
-=======
+import edu.harvard.iq.dataverse.util.ArchiverUtil;
+import edu.harvard.iq.dataverse.util.BundleUtil;
+import edu.harvard.iq.dataverse.util.FileSortFieldAndOrder;
+import edu.harvard.iq.dataverse.util.FileUtil;
+import edu.harvard.iq.dataverse.util.JsfHelper;
+import static edu.harvard.iq.dataverse.util.JsfHelper.JH;
+import static edu.harvard.iq.dataverse.util.StringUtil.isEmpty;
+
 import edu.harvard.iq.dataverse.util.StringUtil;
 import edu.harvard.iq.dataverse.util.SystemConfig;
 import edu.harvard.iq.dataverse.workflows.WorkflowComment;
@@ -83,7 +72,75 @@
 import java.util.Set;
 import java.util.Collection;
 import java.util.logging.Logger;
->>>>>>> 473cde69
+import javax.ejb.EJB;
+import javax.ejb.EJBException;
+import javax.faces.application.FacesMessage;
+import javax.faces.context.FacesContext;
+import javax.faces.event.ActionEvent;
+import javax.faces.event.ValueChangeEvent;
+import javax.faces.view.ViewScoped;
+import javax.inject.Inject;
+import javax.inject.Named;
+
+import org.primefaces.event.FileUploadEvent;
+import org.primefaces.model.file.UploadedFile;
+import javax.validation.ConstraintViolation;
+import org.apache.commons.httpclient.HttpClient;
+//import org.primefaces.context.RequestContext;
+import java.util.Arrays;
+import java.util.HashSet;
+import javax.faces.model.SelectItem;
+import java.util.logging.Level;
+import edu.harvard.iq.dataverse.engine.command.exception.IllegalCommandException;
+import edu.harvard.iq.dataverse.engine.command.impl.AbstractSubmitToArchiveCommand;
+import edu.harvard.iq.dataverse.engine.command.impl.CreateNewDatasetCommand;
+import edu.harvard.iq.dataverse.engine.command.impl.GetLatestPublishedDatasetVersionCommand;
+import edu.harvard.iq.dataverse.engine.command.impl.RequestRsyncScriptCommand;
+import edu.harvard.iq.dataverse.engine.command.impl.PublishDatasetResult;
+import edu.harvard.iq.dataverse.engine.command.impl.RestrictFileCommand;
+import edu.harvard.iq.dataverse.engine.command.impl.ReturnDatasetToAuthorCommand;
+import edu.harvard.iq.dataverse.engine.command.impl.SubmitDatasetForReviewCommand;
+import edu.harvard.iq.dataverse.externaltools.ExternalTool;
+import edu.harvard.iq.dataverse.externaltools.ExternalToolServiceBean;
+import edu.harvard.iq.dataverse.export.SchemaDotOrgExporter;
+import edu.harvard.iq.dataverse.externaltools.ExternalToolHandler;
+import edu.harvard.iq.dataverse.makedatacount.MakeDataCountLoggingServiceBean;
+import edu.harvard.iq.dataverse.makedatacount.MakeDataCountLoggingServiceBean.MakeDataCountEntry;
+import java.util.Collections;
+import javax.faces.component.UIComponent;
+import javax.faces.component.UIInput;
+
+import javax.faces.event.AjaxBehaviorEvent;
+import javax.servlet.ServletOutputStream;
+import javax.servlet.http.HttpServletResponse;
+
+import org.apache.commons.lang.StringEscapeUtils;
+import org.apache.commons.lang3.mutable.MutableBoolean;
+import org.apache.commons.io.IOUtils;
+
+import org.primefaces.component.tabview.TabView;
+import org.primefaces.event.CloseEvent;
+import org.primefaces.event.TabChangeEvent;
+import org.primefaces.event.data.PageEvent;
+
+import edu.harvard.iq.dataverse.search.FacetLabel;
+import edu.harvard.iq.dataverse.search.SearchConstants;
+import edu.harvard.iq.dataverse.search.SearchFields;
+import edu.harvard.iq.dataverse.search.SearchServiceBean;
+import edu.harvard.iq.dataverse.search.SearchUtil;
+import edu.harvard.iq.dataverse.search.SolrClientService;
+import java.util.Comparator;
+import org.apache.solr.client.solrj.SolrQuery;
+import org.apache.solr.client.solrj.impl.HttpSolrClient;
+import org.apache.solr.client.solrj.response.FacetField;
+import org.apache.solr.client.solrj.response.QueryResponse;
+import org.apache.solr.common.SolrDocument;
+import org.apache.solr.common.SolrDocumentList;
+import org.primefaces.PrimeFaces;
+import org.primefaces.model.DefaultTreeNode;
+import org.primefaces.model.TreeNode;
+import org.primefaces.model.file.UploadedFile;
+
 import javax.ejb.EJB;
 import javax.ejb.EJBException;
 import javax.faces.application.FacesMessage;
@@ -118,7 +175,7 @@
  */
 @ViewScoped
 @Named("DatasetPage")
-public class DatasetPage implements Serializable {
+public class DatasetPage implements java.io.Serializable {
 
     private static final Logger logger = Logger.getLogger(DatasetPage.class.getCanonicalName());
 
@@ -1254,7 +1311,7 @@
     public boolean canPublishDataverse() {
         return permissionsWrapper.canIssuePublishDataverseCommand(dataset.getOwner());
     }
-    
+
     public boolean canPublishDataset(){
         return permissionsWrapper.canIssuePublishDatasetCommand(dataset);
     }
@@ -1835,8 +1892,8 @@
                 mdcLogService.logEntry(entry);
             }
             displayWorkflowComments();
-            
-            
+
+
             if (initFull) {
                 // init the list of FileMetadatas
                 if (workingVersion.isDraft() && canUpdateDataset()) {
@@ -2699,7 +2756,7 @@
         }
 
         displayWorkflowComments();
-        
+
         return "";
     }
     
@@ -3345,8 +3402,8 @@
         }
         
 
-        
-        // Use the Create or Update command to save the dataset: 
+
+        // Use the Create or Update command to save the dataset:
         Command<Dataset> cmd;
         Map<Long, String> deleteStorageLocations = null;
         
@@ -3458,7 +3515,7 @@
                     } else {
                         JsfHelper.addWarningMessage(BundleUtil.getStringFromBundle("dataset.message.createSuccess.failedToSaveFiles"));
                     }
-                } else {                    
+                } else {
                     JsfHelper.addSuccessMessage(BundleUtil.getStringFromBundle("dataset.message.createSuccess").concat(" ").concat(datasetService.getReminderString(dataset, canPublishDataset())));
                 }
             }
@@ -5460,7 +5517,15 @@
         this.fileAccessRequest = fileAccessRequest;
     }
 
-<<<<<<< HEAD
+    // wrapper method to see if the file has been deleted (or replaced) in the current version
+    public boolean isFileDeleted (DataFile dataFile) {
+        if (dataFile.getDeleted() == null) {
+            dataFile.setDeleted(datafileService.hasBeenDeleted(dataFile));
+        }
+
+        return dataFile.getDeleted();
+    }
+
     public Map<String, CVoc> getCVocConf(){
         Map <String, CVoc> cvocMap = new HashMap<>();
         String cvocSetting = settingsService.getValueForKey(SettingsServiceBean.Key.CVocConf);
@@ -5603,14 +5668,5 @@
         public String getMapQuery() {
             return mapQuery;
         }
-=======
-    // wrapper method to see if the file has been deleted (or replaced) in the current version   
-    public boolean isFileDeleted (DataFile dataFile) {
-        if (dataFile.getDeleted() == null) {
-            dataFile.setDeleted(datafileService.hasBeenDeleted(dataFile));
-        }
-        
-        return dataFile.getDeleted();
->>>>>>> 473cde69
     }
 }