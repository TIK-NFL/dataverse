--- conflicted
+++ resolved
@@ -162,14 +162,6 @@
                 </div>
             </div>
         </nav>
-<<<<<<< HEAD
-        <ui:fragment rendered="#{dataverseHeaderFragment.debugShibboleth}">
-            <h:outputText value="groups: #{dataverseHeaderFragment.getGroups(dataverseSession.user)}"/>
-            <br/>
-            <h:outputText value="permissions #{dataverseHeaderFragment.getPermissions(dataverseSession.user, dataverse)}"/>
-        </ui:fragment>
-=======
->>>>>>> ce4f43e0
         <ui:param name="dataversePage" value="#{dataverseLinksStayOnPage == true ? '' : '/dataverse.xhtml' }"/>
 
         <!-- Header Panel -->
