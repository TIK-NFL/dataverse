/*
 * To change this license header, choose License Headers in Project Properties.
 * To change this template file, choose Tools | Templates
 * and open the template in the editor.
 */

package edu.harvard.iq.dataverse;

import edu.harvard.iq.dataverse.authorization.users.AuthenticatedUser;
import edu.harvard.iq.dataverse.dataaccess.ImageThumbConverter;
import edu.harvard.iq.dataverse.harvest.client.HarvestingClient;
import edu.harvard.iq.dataverse.ingest.IngestServiceBean;
import edu.harvard.iq.dataverse.search.SolrSearchResult;
import edu.harvard.iq.dataverse.settings.SettingsServiceBean;
import edu.harvard.iq.dataverse.util.FileSortFieldAndOrder;
import edu.harvard.iq.dataverse.util.FileUtil;
import edu.harvard.iq.dataverse.util.SystemConfig;
import java.sql.Timestamp;
import java.util.ArrayList;
import java.util.Collections;
import java.util.Date;
import java.util.HashMap;
import java.util.HashSet;
import java.util.LinkedList;
import java.util.List;
import java.util.Map;
import java.util.Set;
import java.util.UUID;
import java.util.logging.Level;
import java.util.logging.Logger;
import javax.ejb.EJB;
import javax.ejb.Stateless;
import javax.inject.Named;
import javax.persistence.EntityManager;
import javax.persistence.NoResultException;
import javax.persistence.PersistenceContext;
import javax.persistence.Query;
import javax.persistence.StoredProcedureQuery;
import javax.persistence.TypedQuery;
import org.apache.commons.lang.RandomStringUtils;

/**
 *
 * @author Leonid Andreev
 * 
 * Basic skeleton of the new DataFile service for DVN 4.0
 * 
 */

@Stateless
@Named
public class DataFileServiceBean implements java.io.Serializable {
    
    private static final Logger logger = Logger.getLogger(DataFileServiceBean.class.getCanonicalName());
    @EJB
    DatasetServiceBean datasetService;
    @EJB
    PermissionServiceBean permissionService;
    @EJB
    UserServiceBean userService; 
    @EJB
    SettingsServiceBean settingsService;
    
    @EJB 
    IngestServiceBean ingestService;
    
    @PersistenceContext(unitName = "VDCNet-ejbPU")
    private EntityManager em;
    
    // File type "classes" tags:
    
    private static final String FILE_CLASS_AUDIO = "audio";
    private static final String FILE_CLASS_CODE = "code";
    private static final String FILE_CLASS_DOCUMENT = "document";
    private static final String FILE_CLASS_ASTRO = "astro";
    private static final String FILE_CLASS_IMAGE = "image";
    private static final String FILE_CLASS_NETWORK = "network";
    private static final String FILE_CLASS_GEO = "geodata";
    private static final String FILE_CLASS_TABULAR = "tabular";
    private static final String FILE_CLASS_VIDEO = "video";
    private static final String FILE_CLASS_PACKAGE = "package";
    private static final String FILE_CLASS_OTHER = "other";

    // Assorted useful mime types:
    
    // 3rd-party and/or proprietary tabular data formasts that we know
    // how to ingest: 
    
    private static final String MIME_TYPE_STATA = "application/x-stata";
    private static final String MIME_TYPE_STATA13 = "application/x-stata-13";
    private static final String MIME_TYPE_RDATA = "application/x-rlang-transport";
    private static final String MIME_TYPE_CSV   = "text/csv";
    private static final String MIME_TYPE_CSV_ALT = "text/comma-separated-values";
    private static final String MIME_TYPE_XLSX  = "application/vnd.openxmlformats-officedocument.spreadsheetml.sheet";
    private static final String MIME_TYPE_SPSS_SAV = "application/x-spss-sav";
    private static final String MIME_TYPE_SPSS_POR = "application/x-spss-por";
    
    // Tabular data formats we don't know how to ingets, but still recognize
    // as "tabular data":
    // TODO: - add more to this list? -- L.A. 4.0 beta13
    
    private static final String MIME_TYPE_TAB   = "text/tab-separated-values";
    private static final String MIME_TYPE_FIXED_FIELD = "text/x-fixed-field";
    private static final String MIME_TYPE_SAS_TRANSPORT = "application/x-sas-transport";
    private static final String MIME_TYPE_SAS_SYSTEM = "application/x-sas-system";
    
    // The following are the "control card/syntax" formats that we recognize 
    // as "code":
    
    private static final String MIME_TYPE_R_SYNTAX = "application/x-r-syntax";
    private static final String MIME_TYPE_STATA_SYNTAX = "text/x-stata-syntax";
    private static final String MIME_TYPE_SPSS_CCARD = "text/x-spss-syntax";
    private static final String MIME_TYPE_SAS_SYNTAX = "text/x-sas-syntax";

    // The types recognized as "documents":
    // TODO: there has to be more! -- L.A. 4.0 beta13
    
    private static final String MIME_TYPE_PLAIN_TEXT = "text/plain";
    private static final String MIME_TYPE_DOCUMENT_PDF = "application/pdf";
    private static final String MIME_TYPE_DOCUMENT_MSWORD = "application/msword";
    private static final String MIME_TYPE_DOCUMENT_MSEXCEL = "application/vnd.ms-excel";
    private static final String MIME_TYPE_DOCUMENT_MSWORD_OPENXML = "application/vnd.openxmlformats-officedocument.wordprocessingml.document";
    
    // Supported Astrophysics formats: 
    // (only FITS at this point)
    
    private static final String MIME_TYPE_FITS  = "application/fits";

    // Network Data files: 
    // (only GRAPHML at this point): 
    
    private static final String MIME_TYPE_NETWORK_GRAPHML = "text/xml-graphml";
   
    // SHAPE file type: 
    // this is the only supported file type in the GEO DATA class:
        
    private static final String MIME_TYPE_ZIP   = "application/zip";
    
    private static final String MIME_TYPE_UNDETERMINED_DEFAULT = "application/octet-stream";
    private static final String MIME_TYPE_UNDETERMINED_BINARY = "application/binary";

    /**
     * Per https://en.wikipedia.org/wiki/Media_type#Vendor_tree just "dataverse"
     * should be fine.
     *
     * @todo Consider registering this at http://www.iana.org/form/media-types
     * or switch to "prs" which "includes media types created experimentally or
     * as part of products that are not distributed commercially" according to
     * the page URL above.
     */
    public static final String MIME_TYPE_PACKAGE_FILE = "application/vnd.dataverse.file-package";
    
    public DataFile find(Object pk) {
        return em.find(DataFile.class, pk);
    }   
    
    /*public DataFile findByMD5(String md5Value){
        if (md5Value == null){
            return null;
        }
        Query query = em.createQuery("select object(o) from DataFile as o where o.md5 =:md5Value order by o.id");
        query.setParameter("md5Value", md5Value);
        return (DataFile)query.getSingleResult();
        
    }*/
    
    public DataFile findByGlobalId(String globalId) {

<<<<<<< HEAD
        String queryStr = "select s.id from dvobject s where Concat(s.protocol, ':' , s.authority , '/' , s.identifier) = '" + globalId + "'";
=======
/*
        Concatenate pieces of global Id for selection until more permanent fix implemented
        */
        String queryStr = "select s.id from dvobject s where s.protocol || ':' || s.authority || s.doiseparator || s.identifier = '" + globalId +"'";
>>>>>>> b4e1f2a2

        DataFile file = null;
        try {
            Query query = em.createNativeQuery(queryStr);
            Long fileId = new Long((Integer) query.getSingleResult());
            file = em.find(DataFile.class, fileId);

        } catch (javax.persistence.NoResultException e) {
            // (set to .info, this can fill the log file with thousands of 
            // these messages during a large harvest run)
            logger.fine("no file found: " + globalId);
            // DO nothing, just return null.
        }
        return file;

    }
    
    public DataFile findReplacementFile(Long previousFileId){
        Query query = em.createQuery("select object(o) from DataFile as o where o.previousDataFileId = :previousFileId");
        query.setParameter("previousFileId", previousFileId);
        try {
            DataFile retVal = (DataFile)query.getSingleResult();
            return retVal;
        } catch(Exception ex) {
            return null;
        }
    }

    
    public DataFile findPreviousFile(DataFile df){
        TypedQuery<DataFile> query = em.createQuery("select o from DataFile o" + " WHERE o.id = :dataFileId", DataFile.class);
        query.setParameter("dataFileId", df.getPreviousDataFileId());
        try {
            DataFile retVal = query.getSingleResult();
            return retVal;
        } catch(Exception ex) {
            return null;
        }
    }
    
    public List<DataFile> findByDatasetId(Long studyId) {
        /* 
           Sure, we don't have *studies* any more, in 4.0; it's a tribute 
           to the past. -- L.A.
        */
        String qr = "select o from DataFile o where o.owner.id = :studyId order by o.id";
        return em.createQuery(qr, DataFile.class)
                .setParameter("studyId", studyId).getResultList();
    }
    
    public List<DataFile> findAllRelatedByRootDatafileId(Long datafileId) {
        /* 
         Get all files with the same root datafile id
         the first file has its own id as root so only one query needed.
        */
        String qr = "select o from DataFile o where o.rootDataFileId = :datafileId order by o.id";
        return em.createQuery(qr, DataFile.class)
                .setParameter("datafileId", datafileId).getResultList();
    }

    public DataFile findByStorageIdandDatasetVersion(String storageId, DatasetVersion dv) {
        try {
            Query query = em.createNativeQuery("select o.id from dvobject o, filemetadata m " +
                    "where o.storageidentifier = '" + storageId + "' and o.id = m.datafile_id and m.datasetversion_id = " +
                    dv.getId() + "");
            query.setMaxResults(1);
            if (query.getResultList().size() < 1) {
                return null;
            } else {
                return findCheapAndEasy((Long) query.getSingleResult());
                //Pretty sure the above return will always error due to a conversion error
                //I "reverted" my change because I ended up not using this, but here is the fix below --MAD
//                Integer qr = (Integer) query.getSingleResult();
//                return findCheapAndEasy(qr.longValue());
            }
        } catch (Exception e) {
            logger.log(Level.SEVERE, "Error finding datafile by storageID and DataSetVersion: " + e.getMessage());
            return null;
        }
    }
    
    public List<FileMetadata> findFileMetadataByDatasetVersionId(Long datasetVersionId, int maxResults, String userSuppliedSortField, String userSuppliedSortOrder) {
        FileSortFieldAndOrder sortFieldAndOrder = new FileSortFieldAndOrder(userSuppliedSortField, userSuppliedSortOrder);
        String sortField = sortFieldAndOrder.getSortField();
        String sortOrder = sortFieldAndOrder.getSortOrder();
        if (maxResults < 0) {
            // return all results if user asks for negative number of results
            maxResults = 0;
        }
        String qr = "select o from FileMetadata o where o.datasetVersion.id = :datasetVersionId order by o." + sortField + " " + sortOrder;
        return em.createQuery(qr, FileMetadata.class)
                    .setParameter("datasetVersionId", datasetVersionId)
                    .setMaxResults(maxResults)
                    .getResultList();
    }
    
    public List<FileMetadata> findFileMetadataByDatasetVersionIdLabelSearchTerm(Long datasetVersionId, String searchTerm, String userSuppliedSortField, String userSuppliedSortOrder){
        FileSortFieldAndOrder sortFieldAndOrder = new FileSortFieldAndOrder(userSuppliedSortField, userSuppliedSortOrder);

        String sortField = sortFieldAndOrder.getSortField();
        String sortOrder = sortFieldAndOrder.getSortOrder();
        String searchClause = "";
        if(searchTerm != null && !searchTerm.isEmpty()){
            searchClause = " and  (lower(o.label) like '%" + searchTerm.toLowerCase() + "%' or lower(o.description) like '%" + searchTerm.toLowerCase() + "%')";
        }
        
        String queryString = "select o from FileMetadata o where o.datasetVersion.id = :datasetVersionId"
                + searchClause
                + " order by o." + sortField + " " + sortOrder;
        return em.createQuery(queryString, FileMetadata.class) 
            .setParameter("datasetVersionId", datasetVersionId)
            .getResultList();
    }
    
    public List<Integer> findFileMetadataIdsByDatasetVersionIdLabelSearchTerm(Long datasetVersionId, String searchTerm, String userSuppliedSortField, String userSuppliedSortOrder){
        FileSortFieldAndOrder sortFieldAndOrder = new FileSortFieldAndOrder(userSuppliedSortField, userSuppliedSortOrder);
        
        searchTerm=searchTerm.trim();
        String sortField = sortFieldAndOrder.getSortField();
        String sortOrder = sortFieldAndOrder.getSortOrder();
        String searchClause = "";
        if(searchTerm != null && !searchTerm.isEmpty()){
            searchClause = " and  (lower(o.label) like '%" + searchTerm.toLowerCase() + "%' or lower(o.description) like '%" + searchTerm.toLowerCase() + "%')";
        }
        
        //the createNativeQuary takes persistant entities, which Integer.class is not,
        //which is causing the exception. Hence, this query does not need an Integer.class
        //as the second parameter. 
        return em.createNativeQuery("select o.id from FileMetadata o where o.datasetVersion_id = "  + datasetVersionId
                + searchClause
                + " order by o." + sortField + " " + sortOrder)
                .getResultList();
    }
        
    
    public List<FileMetadata> findFileMetadataByDatasetVersionIdLazy(Long datasetVersionId, int maxResults, String userSuppliedSortField, String userSuppliedSortOrder, int firstResult) {
        FileSortFieldAndOrder sortFieldAndOrder = new FileSortFieldAndOrder(userSuppliedSortField, userSuppliedSortOrder);
        String sortField = sortFieldAndOrder.getSortField();
        String sortOrder = sortFieldAndOrder.getSortOrder();

        if (maxResults < 0) {
            // return all results if user asks for negative number of results
            maxResults = 0;
        }
        return em.createQuery("select o from FileMetadata o where o.datasetVersion.id = :datasetVersionId order by o." + sortField + " " + sortOrder, FileMetadata.class)
                .setParameter("datasetVersionId", datasetVersionId)
                .setMaxResults(maxResults)
                .setFirstResult(firstResult)
                .getResultList();
    }
    
    public Long findCountByDatasetVersionId(Long datasetVersionId){
        return (Long) em.createNativeQuery("select count(*)  from FileMetadata fmd "
                + " where fmd.datasetVersion_id = " + datasetVersionId
                + ";").getSingleResult();
    }

    public FileMetadata findFileMetadata(Long fileMetadataId) {
        return em.find(FileMetadata.class, fileMetadataId);
    }
    
    public FileMetadata findFileMetadataByDatasetVersionIdAndDataFileId(Long datasetVersionId, Long dataFileId) {

        Query query = em.createQuery("select o from FileMetadata o where o.datasetVersion.id = :datasetVersionId  and o.dataFile.id = :dataFileId");
        query.setParameter("datasetVersionId", datasetVersionId);
        query.setParameter("dataFileId", dataFileId);
        try {
            FileMetadata retVal = (FileMetadata) query.getSingleResult();
            return retVal;
        } catch(Exception ex) {
            return null;
        }
    }

    public DataFile findCheapAndEasy(Long id) {
        DataFile dataFile;

        Object[] result;

        try {
            result = (Object[]) em.createNativeQuery("SELECT t0.ID, t0.CREATEDATE, t0.INDEXTIME, t0.MODIFICATIONTIME, t0.PERMISSIONINDEXTIME, t0.PERMISSIONMODIFICATIONTIME, t0.PUBLICATIONDATE, t0.CREATOR_ID, t0.RELEASEUSER_ID, t0.PREVIEWIMAGEAVAILABLE, t1.CONTENTTYPE, t0.STORAGEIDENTIFIER, t1.FILESIZE, t1.INGESTSTATUS, t1.CHECKSUMVALUE, t1.RESTRICTED, t3.ID, t2.AUTHORITY, t2.IDENTIFIER, t1.CHECKSUMTYPE, t1.PREVIOUSDATAFILEID, t1.ROOTDATAFILEID, t0.AUTHORITY, T0.PROTOCOL, T0.IDENTIFIER FROM DVOBJECT t0, DATAFILE t1, DVOBJECT t2, DATASET t3 WHERE ((t0.ID = " + id + ") AND (t0.OWNER_ID = t2.ID) AND (t2.ID = t3.ID) AND (t1.ID = t0.ID))").getSingleResult();
        } catch (Exception ex) {
            return null;
        }

        if (result == null) {
            return null;
        }

        Integer file_id = (Integer) result[0];

        dataFile = new DataFile();
        dataFile.setMergeable(false);

        dataFile.setId(file_id.longValue());

        Timestamp createDate = (Timestamp) result[1];
        Timestamp indexTime = (Timestamp) result[2];
        Timestamp modificationTime = (Timestamp) result[3];
        Timestamp permissionIndexTime = (Timestamp) result[4];
        Timestamp permissionModificationTime = (Timestamp) result[5];
        Timestamp publicationDate = (Timestamp) result[6];

        dataFile.setCreateDate(createDate);
        dataFile.setIndexTime(indexTime);
        dataFile.setModificationTime(modificationTime);
        dataFile.setPermissionIndexTime(permissionIndexTime);
        dataFile.setPermissionModificationTime(permissionModificationTime);
        dataFile.setPublicationDate(publicationDate);

        // no support for users yet!
        // (no need to - so far? -- L.A. 4.2.2) 
        /*
         Long creatorId = (Long) result[7];
         if (creatorId != null) {
         AuthenticatedUser creator = userMap.get(creatorId);
         if (creator == null) {
         creator = userService.find(creatorId);
         if (creator != null) {
         userMap.put(creatorId, creator);
         }
         }
         if (creator != null) {
         dataFile.setCreator(creator);
         }
         }

         Long releaseUserId = (Long) result[8];
         if (releaseUserId != null) {
         AuthenticatedUser releaseUser = userMap.get(releaseUserId);
         if (releaseUser == null) {
         releaseUser = userService.find(releaseUserId);
         if (releaseUser != null) {
         userMap.put(releaseUserId, releaseUser);
         }
         }
         if (releaseUser != null) {
         dataFile.setReleaseUser(releaseUser);
         }
         }
         */
        Boolean previewAvailable = (Boolean) result[9];
        if (previewAvailable != null) {
            dataFile.setPreviewImageAvailable(previewAvailable);
        }
        
        String contentType = (String) result[10];
        
        if (contentType != null) {
            dataFile.setContentType(contentType);
        }

        String storageIdentifier = (String) result[11];

        if (storageIdentifier != null) {
            dataFile.setStorageIdentifier(storageIdentifier);
        }

        Long fileSize = (Long) result[12];

        if (fileSize != null) {
            dataFile.setFilesize(fileSize);
        }

        if (result[13] != null) {
            String ingestStatusString = (String) result[13];
            dataFile.setIngestStatus(ingestStatusString.charAt(0));
        }

        String md5 = (String) result[14];

        if (md5 != null) {
            dataFile.setChecksumValue(md5);
        }

        Boolean restricted = (Boolean) result[15];
        if (restricted != null) {
            dataFile.setRestricted(restricted);
        }


        Dataset owner = new Dataset();

        
        // TODO: check for nulls
        owner.setId((Long)result[16]);
        owner.setAuthority((String)result[17]);
        owner.setIdentifier((String)result[18]);

        String checksumType = (String) result[19];
        if (checksumType != null) {
            try {
                // In the database we store "SHA1" rather than "SHA-1".
                DataFile.ChecksumType typeFromStringInDatabase = DataFile.ChecksumType.valueOf(checksumType);
                dataFile.setChecksumType(typeFromStringInDatabase);
            } catch (IllegalArgumentException ex) {
                logger.info("Exception trying to convert " + checksumType + " to enum: " + ex);
            }
        }
        
        Long previousDataFileId = (Long) result[20];
        if (previousDataFileId != null){
            dataFile.setPreviousDataFileId(previousDataFileId);
        }
        
        Long rootDataFileId = (Long) result[21];
        if (rootDataFileId != null){
            dataFile.setRootDataFileId(rootDataFileId);
        } 
        
        String authority = (String) result[22];
        if (authority != null) {
            dataFile.setAuthority(authority);
        }

        String protocol = (String) result[23];
        if (protocol != null) {
            dataFile.setProtocol(protocol);
        }

        String identifier = (String) result[24];
        if (identifier != null) {
            dataFile.setIdentifier(identifier);
        }
                
        dataFile.setOwner(owner);

        // If content type indicates it's tabular data, spend 2 extra queries 
        // looking up the data table and tabular tags objects:
        
        if (MIME_TYPE_TAB.equalsIgnoreCase(contentType)) {
            Object[] dtResult;
            try {
                dtResult = (Object[]) em.createNativeQuery("SELECT ID, UNF, CASEQUANTITY, VARQUANTITY, ORIGINALFILEFORMAT FROM dataTable WHERE DATAFILE_ID = " + id).getSingleResult();
            } catch (Exception ex) {
                dtResult = null;
            }
        
            if (dtResult != null) {
                DataTable dataTable = new DataTable(); 

                dataTable.setId(((Integer) dtResult[0]).longValue());
            
                dataTable.setUnf((String)dtResult[1]);
            
                dataTable.setCaseQuantity((Long)dtResult[2]);
            
                dataTable.setVarQuantity((Long)dtResult[3]);
            
                dataTable.setOriginalFileFormat((String)dtResult[4]);
                
                dataTable.setDataFile(dataFile);
                dataFile.setDataTable(dataTable);
                
                // tabular tags: 
                
                List<Object[]> tagResults;
                try {
                    tagResults = em.createNativeQuery("SELECT t.TYPE, t.DATAFILE_ID FROM DATAFILETAG t WHERE t.DATAFILE_ID = " + id).getResultList();
                } catch (Exception ex) {
                    logger.info("EXCEPTION looking up tags.");
                    tagResults = null;
                }
                
                if (tagResults != null) {
                    List<String> fileTagLabels = DataFileTag.listTags();
                    
                    for (Object[] tagResult : tagResults) {
                        Integer tagId = (Integer)tagResult[0];
                        DataFileTag tag = new DataFileTag();
                        tag.setTypeByLabel(fileTagLabels.get(tagId));
                        tag.setDataFile(dataFile);
                        dataFile.addTag(tag);
                    }
                }
            }
        }
        
        return dataFile;
    }
    /* 
     * This is an experimental method for populating the versions of 
     * the datafile with the filemetadatas, optimized for making as few db 
     * queries as possible. 
     * It should only be used to retrieve filemetadata for the DatasetPage!
     * It is not guaranteed to adequately perform anywhere else. 
    */
    public void findFileMetadataOptimizedExperimental(Dataset owner) {
        findFileMetadataOptimizedExperimental(owner, null);
    }
    public void findFileMetadataOptimizedExperimental(Dataset owner, DatasetVersion requestedVersion) {
        List<DataFile> dataFiles = new ArrayList<>();
        List<DataTable> dataTables = new ArrayList<>();
        //List<FileMetadata> retList = new ArrayList<>(); 
        
        // TODO: 
        //  replace these maps with simple lists and run binary search on them. -- 4.2.1
        
        Map<Long, AuthenticatedUser> userMap = new HashMap<>(); 
        Map<Long, Integer> filesMap = new HashMap<>();
        Map<Long, Integer> datatableMap = new HashMap<>();
        Map<Long, Integer> categoryMap = new HashMap<>();
        Map<Long, Set<Integer>> fileTagMap = new HashMap<>();
        
        List<String> fileTagLabels = DataFileTag.listTags();
        
        
        int i = 0; 
        
        List<Object[]> dataTableResults = em.createNativeQuery("SELECT t0.ID, t0.DATAFILE_ID, t0.UNF, t0.CASEQUANTITY, t0.VARQUANTITY, t0.ORIGINALFILEFORMAT FROM dataTable t0, dataFile t1, dvObject t2 WHERE ((t0.DATAFILE_ID = t1.ID) AND (t1.ID = t2.ID) AND (t2.OWNER_ID = " + owner.getId() + ")) ORDER BY t0.ID").getResultList();
        
        for (Object[] result : dataTableResults) {
            DataTable dataTable = new DataTable(); 
            long fileId = ((Number) result[1]).longValue();

            dataTable.setId(((Number) result[1]).longValue());
            
            dataTable.setUnf((String)result[2]);
            
            dataTable.setCaseQuantity((Long)result[3]);
            
            dataTable.setVarQuantity((Long)result[4]);
            
            dataTable.setOriginalFileFormat((String)result[5]);
            
            dataTables.add(dataTable);
            datatableMap.put(fileId, i++);
            
        }
        
        logger.fine("Retrieved "+dataTables.size()+" DataTable objects.");
        
        i = 0; 
        List<Object[]> dataTagsResults = em.createNativeQuery("SELECT t0.DATAFILE_ID, t0.TYPE FROM DataFileTag t0, dvObject t1 WHERE (t1.ID = t0.DATAFILE_ID) AND (t1.OWNER_ID="+ owner.getId() + ")").getResultList();
        for (Object[] result : dataTagsResults) {
            Long datafile_id = (Long) result[0];
            Integer tagtype_id = (Integer) result[1];
            if (fileTagMap.get(datafile_id) == null) {
                fileTagMap.put(datafile_id, new HashSet<>());
            }
            fileTagMap.get(datafile_id).add(tagtype_id);
            i++; 
        }
        dataTagsResults = null;
        
        logger.fine("Retrieved "+i+" data tags.");
        
        i = 0; 
        
        List<Object[]> fileResults = em.createNativeQuery("SELECT t0.ID, t0.CREATEDATE, t0.INDEXTIME, t0.MODIFICATIONTIME, t0.PERMISSIONINDEXTIME, t0.PERMISSIONMODIFICATIONTIME, t0.PUBLICATIONDATE, t0.CREATOR_ID, t0.RELEASEUSER_ID, t1.CONTENTTYPE, t0.STORAGEIDENTIFIER, t1.FILESIZE, t1.INGESTSTATUS, t1.CHECKSUMVALUE, t1.RESTRICTED, t1.CHECKSUMTYPE, t1.PREVIOUSDATAFILEID, t1.ROOTDATAFILEID, t0.PROTOCOL, t0.AUTHORITY, t0.IDENTIFIER FROM DVOBJECT t0, DATAFILE t1 WHERE ((t0.OWNER_ID = " + owner.getId() + ") AND ((t1.ID = t0.ID) AND (t0.DTYPE = 'DataFile'))) ORDER BY t0.ID").getResultList(); 
    
        for (Object[] result : fileResults) {
            Integer file_id = (Integer) result[0];
            
            DataFile dataFile = new DataFile();
            dataFile.setMergeable(false);
            
            dataFile.setId(file_id.longValue());
            
            Timestamp createDate = (Timestamp) result[1];
            Timestamp indexTime = (Timestamp) result[2];
            Timestamp modificationTime = (Timestamp) result[3];
            Timestamp permissionIndexTime = (Timestamp) result[4];
            Timestamp permissionModificationTime = (Timestamp) result[5];
            Timestamp publicationDate = (Timestamp) result[6];
            
            dataFile.setCreateDate(createDate);
            dataFile.setIndexTime(indexTime);
            dataFile.setModificationTime(modificationTime);
            dataFile.setPermissionIndexTime(permissionIndexTime);
            dataFile.setPermissionModificationTime(permissionModificationTime);
            dataFile.setPublicationDate(publicationDate);
            
            Long creatorId = (Long) result[7]; 
            if (creatorId != null) {
                AuthenticatedUser creator = userMap.get(creatorId);
                if (creator == null) {
                    creator = userService.find(creatorId);
                    if (creator != null) {
                        userMap.put(creatorId, creator);
                    }
                }
                if (creator != null) {
                    dataFile.setCreator(creator);
                }
            }
            
            dataFile.setOwner(owner);
            
            Long releaseUserId = (Long) result[8]; 
            if (releaseUserId != null) {
                AuthenticatedUser releaseUser = userMap.get(releaseUserId);
                if (releaseUser == null) {
                    releaseUser = userService.find(releaseUserId);
                    if (releaseUser != null) {
                        userMap.put(releaseUserId, releaseUser);
                    }
                }
                if (releaseUser != null) {
                    dataFile.setReleaseUser(releaseUser);
                }
            }
            
            String contentType = (String) result[9]; 
            
            if (contentType != null) {
                dataFile.setContentType(contentType);
            }
            
            String storageIdentifier = (String) result[10];
            
            if (storageIdentifier != null) {
                dataFile.setStorageIdentifier(storageIdentifier);
            }
            
            Long fileSize = (Long) result[11];
            
            if (fileSize != null) {
                dataFile.setFilesize(fileSize);
            }
            
            if (result[12] != null) {
                String ingestStatusString = (String) result[12];
                dataFile.setIngestStatus(ingestStatusString.charAt(0));
            }
            
            String md5 = (String) result[13]; 
            
            if (md5 != null) {
                dataFile.setChecksumValue(md5);
            }
            
            Boolean restricted = (Boolean) result[14];
            if (restricted != null) {
                dataFile.setRestricted(restricted);
            }

            String checksumType = (String) result[15];
            if (checksumType != null) {
                try {
                    // In the database we store "SHA1" rather than "SHA-1".
                    DataFile.ChecksumType typeFromStringInDatabase = DataFile.ChecksumType.valueOf(checksumType);
                    dataFile.setChecksumType(typeFromStringInDatabase);
                } catch (IllegalArgumentException ex) {
                    logger.info("Exception trying to convert " + checksumType + " to enum: " + ex);
                }
            }

            Long previousDataFileId = (Long) result[16];
            if (previousDataFileId != null) {
                dataFile.setPreviousDataFileId(previousDataFileId);
            }
            
            Long rootDataFileId = (Long) result[17];
            if (rootDataFileId != null) {
                dataFile.setRootDataFileId(rootDataFileId);
            }
            
            String protocol = (String) result[18];
            if (protocol != null) {
                dataFile.setProtocol(protocol);
            }
            
            String authority = (String) result[19];
            if (authority != null) {
                dataFile.setAuthority(authority);
            }
            
            String identifier = (String) result[20];
            if (identifier != null) {
                dataFile.setIdentifier(identifier);
            }
            
            // TODO: 
            // - if ingest status is "bad", look up the ingest report; 
            // - is it a dedicated thumbnail for the dataset? (do we ever need that info?? - not on the dataset page, I don't think...)
            
            // Is this a tabular file? 
            
            if (datatableMap.get(dataFile.getId()) != null) {
                dataTables.get(datatableMap.get(dataFile.getId())).setDataFile(dataFile);
                dataFile.setDataTable(dataTables.get(datatableMap.get(dataFile.getId())));
                
            }            

            if (fileTagMap.get(dataFile.getId()) != null) {
                for (Integer tag_id : fileTagMap.get(dataFile.getId())) {
                    DataFileTag tag = new DataFileTag();
                    tag.setTypeByLabel(fileTagLabels.get(tag_id));
                    tag.setDataFile(dataFile);
                    dataFile.addTag(tag);
                }
            }            
            dataFile.setFileAccessRequesters(retrieveFileAccessRequesters(dataFile));              
            dataFiles.add(dataFile);
            filesMap.put(dataFile.getId(), i++);
        }
        fileResults = null;
        
        logger.fine("Retrieved and cached "+i+" datafiles.");

        i = 0; 
        for (DataFileCategory fileCategory : owner.getCategories()) {
            //logger.fine("category: id="+fileCategory.getId());
            categoryMap.put(fileCategory.getId(), i++);
        }
        
        logger.fine("Retrieved "+i+" file categories attached to the dataset.");
        
        if (requestedVersion != null) {
            requestedVersion.setFileMetadatas(retrieveFileMetadataForVersion(owner, requestedVersion, dataFiles, filesMap, categoryMap));
        } else {
            for (DatasetVersion version : owner.getVersions()) {
                version.setFileMetadatas(retrieveFileMetadataForVersion(owner, version, dataFiles, filesMap, categoryMap));
                logger.fine("Retrieved "+version.getFileMetadatas().size()+" filemetadatas for the version "+version.getId());
            }
        }
        owner.setFiles(dataFiles);
    }
    
     private List<AuthenticatedUser> retrieveFileAccessRequesters(DataFile fileIn){
        List<AuthenticatedUser> retList = new ArrayList<>();
        
        List<Object> requesters  = em.createNativeQuery("select authenticated_user_id from fileaccessrequests where datafile_id = "+fileIn.getId()).getResultList();
        
        for (Object userIdObj : requesters){
            Long userId = (Long) userIdObj;
            AuthenticatedUser user = userService.find(userId);
            if (user != null){
                retList.add(user);
            }
        }
        
        return retList;
    }
    
    private List<FileMetadata> retrieveFileMetadataForVersion(Dataset dataset, DatasetVersion version, List<DataFile> dataFiles, Map<Long, Integer> filesMap, Map<Long, Integer> categoryMap) {
        List<FileMetadata> retList = new ArrayList<>();
        Map<Long, Set<Long>> categoryMetaMap = new HashMap<>();
        
        List<Object[]> categoryResults = em.createNativeQuery("select t0.filecategories_id, t0.filemetadatas_id from filemetadata_datafilecategory t0, filemetadata t1 where (t0.filemetadatas_id = t1.id) AND (t1.datasetversion_id = "+version.getId()+")").getResultList();
        int i = 0;
        for (Object[] result : categoryResults) {
            Long category_id = (Long) result[0];
            Long filemeta_id = (Long) result[1];
            if (categoryMetaMap.get(filemeta_id) == null) {
                categoryMetaMap.put(filemeta_id, new HashSet<>());
            }
            categoryMetaMap.get(filemeta_id).add(category_id);
            i++;
        }
        logger.fine("Retrieved and mapped "+i+" file categories attached to files in the version "+version.getId());
        
        List<Object[]> metadataResults = em.createNativeQuery("select id, datafile_id, DESCRIPTION, LABEL, RESTRICTED, DIRECTORYLABEL, prov_freeform from FileMetadata where datasetversion_id = "+version.getId() + " ORDER BY LABEL").getResultList();
        
        for (Object[] result : metadataResults) {
            Integer filemeta_id = (Integer) result[0];
            
            if (filemeta_id == null) {
                continue;
            }
            
            Long file_id = (Long) result[1];
            if (file_id == null) {
                continue;
            }
            
            Integer file_list_id = filesMap.get(file_id);
            if (file_list_id == null) {
                continue;
            }
            FileMetadata fileMetadata = new FileMetadata();
            fileMetadata.setId(filemeta_id.longValue());
            fileMetadata.setCategories(new LinkedList<>());

            if (categoryMetaMap.get(fileMetadata.getId()) != null) {
                for (Long cat_id : categoryMetaMap.get(fileMetadata.getId())) {
                    if (categoryMap.get(cat_id) != null) {
                        fileMetadata.getCategories().add(dataset.getCategories().get(categoryMap.get(cat_id)));
                    }
                }
            }

            fileMetadata.setDatasetVersion(version);
            
            //fileMetadata.setDataFile(dataset.getFiles().get(file_list_id));
            fileMetadata.setDataFile(dataFiles.get(file_list_id));
            
            String description = (String) result[2]; 
            
            if (description != null) {
                fileMetadata.setDescription(description);
            }
            
            String label = (String) result[3];
            
            if (label != null) {
                fileMetadata.setLabel(label);
            }
                        
            Boolean restricted = (Boolean) result[4];
            if (restricted != null) {
                fileMetadata.setRestricted(restricted);
            }
            
            String dirLabel = (String) result[5];
            if (dirLabel != null){
                fileMetadata.setDirectoryLabel(dirLabel);
            }
            
            String provFreeForm = (String) result[6];
            if (provFreeForm != null){
                fileMetadata.setProvFreeForm(provFreeForm);
            }
                        
            retList.add(fileMetadata);
        }
        
        logger.fine("Retrieved "+retList.size()+" file metadatas for version "+version.getId()+" (inside the retrieveFileMetadataForVersion method).");
                
        
        /* 
            We no longer perform this sort here, just to keep this filemetadata
            list as identical as possible to when it's produced by the "traditional"
            EJB method. When it's necessary to have the filemetadatas sorted by 
            FileMetadata.compareByLabel, the DatasetVersion.getFileMetadatasSorted()
            method should be called. 
        
        Collections.sort(retList, FileMetadata.compareByLabel); */
        
        return retList; 
    }
    
    public List<DataFile> findIngestsInProgress() {
        if ( em.isOpen() ) {
            String qr = "select object(o) from DataFile as o where o.ingestStatus =:scheduledStatusCode or o.ingestStatus =:progressStatusCode order by o.id";
            return em.createQuery(qr, DataFile.class)
                .setParameter("scheduledStatusCode", DataFile.INGEST_STATUS_SCHEDULED)
                .setParameter("progressStatusCode", DataFile.INGEST_STATUS_INPROGRESS)
                .getResultList();
        } else {
            return Collections.emptyList();
        }
    }
    
    
    public DataTable findDataTableByFileId(Long fileId) {
        Query query = em.createQuery("select object(o) from DataTable as o where o.dataFile.id =:fileId order by o.id");
        query.setParameter("fileId", fileId);
        
        Object singleResult;
        
        try{
            return (DataTable)query.getSingleResult();
        }catch(NoResultException ex){
            return null;
        }
    }
    
    public List<DataFile> findAll() {
        return em.createQuery("select object(o) from DataFile as o order by o.id", DataFile.class).getResultList();
    }
    
    public DataFile save(DataFile dataFile) {

        if (dataFile.isMergeable()) {   
            DataFile savedDataFile = em.merge(dataFile);
            return savedDataFile;
        } else {
            throw new IllegalArgumentException("This DataFile object has been set to NOT MERGEABLE; please ensure a MERGEABLE object is passed to the save method.");
        } 
    }
    
    private void msg(String m){
        System.out.println(m);
    }
    private void dashes(){
        msg("----------------");
    }
    private void msgt(String m){
        dashes(); msg(m); dashes();
    }
    
    /*
        Make sure the file replace ids are set for a initial version 
        of a file
    
    */
    public DataFile setAndCheckFileReplaceAttributes(DataFile savedDataFile){
               
        // Is this the initial version of a file?
        
        if ((savedDataFile.getRootDataFileId() == null)||
                (savedDataFile.getRootDataFileId().equals(DataFile.ROOT_DATAFILE_ID_DEFAULT))){
            msg("yes, initial version");
 
           // YES!  Set the RootDataFileId to the Id
           savedDataFile.setRootDataFileId(savedDataFile.getId());
           
           // SAVE IT AGAIN!!!
           msg("yes, save again");
        
            return em.merge(savedDataFile);   
           
        }else{       
            // Looking Good Billy Ray! Feeling Good Louis!    
            msg("nope, looks ok");

            return savedDataFile;
        }
    }
    
    
    public Boolean isPreviouslyPublished(Long fileId){
        Query query = em.createQuery("select object(o) from FileMetadata as o where o.dataFile.id =:fileId");
        query.setParameter("fileId", fileId);
        List<?> retList = query.getResultList();
        return (retList.size() > 1);
    }
    
    public void deleteFromVersion( DatasetVersion d, DataFile f ) {
		em.createNamedQuery("DataFile.removeFromDatasetVersion")
			.setParameter("versionId", d.getId()).setParameter("fileId", f.getId())
				.executeUpdate();
    }

    /* 
     Convenience methods for merging and removingindividual file metadatas, 
     without touching the rest of the DataFile object:
    */
    
    public FileMetadata mergeFileMetadata(FileMetadata fileMetadata) {
        
        FileMetadata newFileMetadata = em.merge(fileMetadata);
        em.flush();
        
        // Set the initial value of the rootDataFileId
        //    (does nothing if it's already set)
        //DataFile updatedDataFile = setAndCheckFileReplaceAttributes(newFileMetadata.getDataFile());
               
        return newFileMetadata;
    }
    
    public void removeFileMetadata(FileMetadata fileMetadata) {
        msgt("removeFileMetadata: fileMetadata");
        FileMetadata mergedFM = em.merge(fileMetadata);
        em.remove(mergedFM);
    }
    
    /* 
     * Same, for DataTables:
    */
    
    public DataTable saveDataTable(DataTable dataTable) {
        DataTable merged = em.merge(dataTable);
        em.flush();
        return merged;
    }
    
    public List<DataFile> findHarvestedFilesByClient(HarvestingClient harvestingClient) {
        String qr = "SELECT d FROM DataFile d, DvObject o, Dataset s WHERE o.id = d.id AND o.owner.id = s.id AND s.harvestedFrom.id = :harvestingClientId";
        return em.createQuery(qr, DataFile.class)
            .setParameter("harvestingClientId", harvestingClient.getId())
            .getResultList();
    }
    
    /*moving to the fileutil*/
    
    public void generateStorageIdentifier(DataFile dataFile) {
        dataFile.setStorageIdentifier(generateStorageIdentifier());
    }
    
    public String generateStorageIdentifier() {
        
        UUID uid = UUID.randomUUID();
                
        logger.log(Level.FINE, "UUID value: {0}", uid.toString());
        
        // last 6 bytes, of the random UUID, in hex: 
        
        String hexRandom = uid.toString().substring(24);
        
        logger.log(Level.FINE, "UUID (last 6 bytes, 12 hex digits): {0}", hexRandom);
        
        String hexTimestamp = Long.toHexString(new Date().getTime());
        
        logger.log(Level.FINE, "(not UUID) timestamp in hex: {0}", hexTimestamp);
            
        String storageIdentifier = hexTimestamp + "-" + hexRandom;
        
        logger.log(Level.FINE, "timestamp/UUID hybrid: {0}", storageIdentifier);
        return storageIdentifier; 
    }
    
    public boolean isSpssPorFile (DataFile file) {
        return (file != null) ? MIME_TYPE_SPSS_POR.equalsIgnoreCase(file.getContentType()) : false;
    }
    
    public boolean isSpssSavFile (DataFile file) {
        return (file != null) ? MIME_TYPE_SPSS_SAV.equalsIgnoreCase(file.getContentType()) : false;
    }
    
    /*
    public boolean isSpssPorFile (FileMetadata fileMetadata) {
        if (fileMetadata != null && fileMetadata.getDataFile() != null) {
            return isSpssPorFile(fileMetadata.getDataFile());
        }
        return false; 
    }
    */
    
    /*
     * This method will return true if the thumbnail is *actually available* and
     * ready to be downloaded. (it will try to generate a thumbnail for supported
     * file types, if not yet available)
     */
    public boolean isThumbnailAvailable (DataFile file) {
        if (file == null) {
            return false; 
        } 

        // If this file already has the "thumbnail generated" flag set,
        // we'll just trust that:
        if (file.isPreviewImageAvailable()) {
            logger.fine("returning true");
            return true;
        }
        
        // If thumbnails are not even supported for this class of files, 
        // there's notthing to talk about:      
        if (!FileUtil.isThumbnailSupported(file)) {
            return false;
        }
        
        /*
         Checking the permission here was resulting in extra queries; 
         it is now the responsibility of the client - such as the DatasetPage - 
         to make sure the permission check out, before calling this method.
         (or *after* calling this method? - checking permissions costs db 
         queries; checking if the thumbnail is available may cost cpu time, if 
         it has to be generated on the fly - so you have to figure out which 
         is more important... 
        
        */
                
        
       if (ImageThumbConverter.isThumbnailAvailable(file)) {
           file = this.find(file.getId());
           file.setPreviewImageAvailable(true);
           this.save(file); 
           return true;
       }

       return false;
    }

    
    /*// TODO: 
    // Document this.
    // -- L.A. 4.0 beta14
    
    public boolean isTemporaryPreviewAvailable(String fileSystemId, String mimeType) {
        
        String filesRootDirectory = System.getProperty("dataverse.files.directory");
        if (filesRootDirectory == null || filesRootDirectory.equals("")) {
            filesRootDirectory = "/tmp/files";
        }

        String fileSystemName = filesRootDirectory + "/temp/" + fileSystemId;
        
        String imageThumbFileName = null;
        
        if ("application/pdf".equals(mimeType)) {
            imageThumbFileName = ImageThumbConverter.generatePDFThumbnailFromFile(fileSystemName);
        } else if (mimeType != null && mimeType.startsWith("image/")) {
            imageThumbFileName = ImageThumbConverter.generateImageThumbnailFromFile(fileSystemName);
        }
        
        if (imageThumbFileName != null) {
            return true; 
        }
            
        return false;
    }*/
    
    /* 
     * TODO: 
     * similar method, but for non-default thumbnail sizes:
    
    
    public boolean isThumbnailAvailableForSize (DataFile file) {
        return false; 
    }*/
    
    public boolean ingestableAsTabular(DataFile dataFile) {
        /* 
         * In the final 4.0 we'll be doing real-time checks, going through the 
         * available plugins and verifying the lists of mime types that they 
         * can handle. In 4.0 beta, the ingest plugins are still built into the 
         * main code base, so we can just go through a hard-coded list of mime 
         * types. -- L.A. 
         */
        
        String mimeType = dataFile.getContentType();
        
        if (mimeType == null) {
            return false;
        }
        
        switch (mimeType) {
            case MIME_TYPE_STATA:
            case MIME_TYPE_STATA13:
            case MIME_TYPE_RDATA:
            case MIME_TYPE_CSV:
            case MIME_TYPE_CSV_ALT:
            case MIME_TYPE_XLSX:
            case MIME_TYPE_SPSS_SAV:
            case MIME_TYPE_SPSS_POR:
            return true;
        }

        return false;
    }
    
    /* 
     * Methods for identifying "classes" (groupings) of files by type:
    */
    
    public String getFileClassById (Long fileId) {
        DataFile file = find(fileId);
        
        if (file == null) {
            return null; 
        }
        
        return getFileClass(file);
    }
    
    public String getFileClass (DataFile file) {
        if (isFileClassImage(file)) {
            return FILE_CLASS_IMAGE;
        }
        
        if (isFileClassVideo(file)) {
            return FILE_CLASS_VIDEO;
        }
        
        if (isFileClassAudio(file)) {
            return FILE_CLASS_AUDIO;
        }
        
        if (isFileClassCode(file)) {
            return FILE_CLASS_CODE;
        }
        
        if (isFileClassDocument(file)) {
            return FILE_CLASS_DOCUMENT;
        }
        
        if (isFileClassAstro(file)) {
            return FILE_CLASS_ASTRO;
        }
        
        if (isFileClassNetwork(file)) {
            return FILE_CLASS_NETWORK;
        }
        
        if (isFileClassGeo(file)) {
            return FILE_CLASS_GEO;
        }
        
        if (isFileClassTabularData(file)) {
            return FILE_CLASS_TABULAR;
        }
        
        if (isFileClassPackage(file)) {
            return FILE_CLASS_PACKAGE;
        }
        
        return FILE_CLASS_OTHER;
    }
    
    
    
    public boolean isFileClassImage (DataFile file) {
        if (file == null) {
            return false;
        }
        
        String contentType = file.getContentType();

        // Some browsers (Chrome?) seem to identify FITS files as mime
        // type "image/fits" on upload; this is both incorrect (the official
        // mime type for FITS is "application/fits", and problematic: then
        // the file is identified as an image, and the page will attempt to 
        // generate a preview - which of course is going to fail...
        
        if (FileUtil.MIME_TYPE_FITSIMAGE.equalsIgnoreCase(contentType)) {
            return false;
        }
        // besides most image/* types, we can generate thumbnails for 
        // pdf and "world map" files:
        
        return (contentType != null && (contentType.toLowerCase().startsWith("image/")));
    }
    
    public boolean isFileClassAudio (DataFile file) {
        if (file == null) {
            return false;
        }
        
        String contentType = file.getContentType();
        
        // TODO: 
        // verify that there are no audio types that don't start with "audio/" - 
        //  some exotic mp[34]... ?
        
        return (contentType != null && (contentType.toLowerCase().startsWith("audio/")));    
    }
    
    public boolean isFileClassCode (DataFile file) {
        if (file == null) {
            return false;
        }
     
        String contentType = file.getContentType();
        
        // The following are the "control card/syntax" formats that we recognize 
        // as "code":
    
        return (MIME_TYPE_R_SYNTAX.equalsIgnoreCase(contentType)
            || MIME_TYPE_STATA_SYNTAX.equalsIgnoreCase(contentType) 
            || MIME_TYPE_SAS_SYNTAX.equalsIgnoreCase(contentType)
            || MIME_TYPE_SPSS_CCARD.equalsIgnoreCase(contentType));
        
    }
    
    public boolean isFileClassDocument (DataFile file) {
        if (file == null) {
            return false;
        }
        
        // "Documents": PDF, assorted MS docs, etc. 
        
        String contentType = file.getContentType();
        int scIndex = 0;
        if (contentType != null && (scIndex = contentType.indexOf(';')) > 0) {
            contentType = contentType.substring(0, scIndex);
        }
        
        return (MIME_TYPE_PLAIN_TEXT.equalsIgnoreCase(contentType)
            || MIME_TYPE_DOCUMENT_PDF.equalsIgnoreCase(contentType)
            || MIME_TYPE_DOCUMENT_MSWORD.equalsIgnoreCase(contentType)
            || MIME_TYPE_DOCUMENT_MSEXCEL.equalsIgnoreCase(contentType)
            || MIME_TYPE_DOCUMENT_MSWORD_OPENXML.equalsIgnoreCase(contentType));
        
    }
    
    public boolean isFileClassAstro (DataFile file) {
        if (file == null) {
            return false;
        }
        
        String contentType = file.getContentType();
       
        // The only known/supported "Astro" file type is FITS,
        // so far:
        
        return (MIME_TYPE_FITS.equalsIgnoreCase(contentType) || FileUtil.MIME_TYPE_FITSIMAGE.equalsIgnoreCase(contentType));
        
    }
    
    public boolean isFileClassNetwork (DataFile file) {
        if (file == null) {
            return false;
        }
        
        String contentType = file.getContentType();
       
        // The only known/supported Network Data type is GRAPHML,
        // so far:
        
        return MIME_TYPE_NETWORK_GRAPHML.equalsIgnoreCase(contentType);
        
    }
    
    /* 
     * we don't really need a method for "other" - 
     * it's "other" if it fails to identify as any specific class... 
     * (or do we?)
    public boolean isFileClassOther (DataFile file) {
        if (file == null) {
            return false;
        }
        
    }
    */
    
    public boolean isFileClassGeo (DataFile file) {
        if (file == null) {
            return false;
        }
        
        String contentType = file.getContentType();
       
        // The only known/supported Geo Data type is SHAPE,
        // so far:
        
        return FileUtil.MIME_TYPE_GEO_SHAPE.equalsIgnoreCase(contentType);
    }
    
    public boolean isFileClassTabularData (DataFile file) {
        if (file == null) {
            return false;
        }
        
        // "Tabular data" is EITHER an INGESTED tabular data file, i.e.
        // a file with a DataTable and DataVariables; or a DataFile 
        // of one of the many known tabular data formats - SPSS, Stata, etc.
        // that for one reason or another didn't get ingested: 
        
        if (file.isTabularData()) {
            return true; 
        }
        
        // The formats we know how to ingest: 
        if (ingestableAsTabular(file)) {
            return true;
        }
        
        String contentType = file.getContentType();
        
        // And these are the formats we DON'T know how to ingest, 
        // but nevertheless recognize as "tabular data":
        
        return (MIME_TYPE_TAB.equalsIgnoreCase(contentType)
            || MIME_TYPE_FIXED_FIELD.equalsIgnoreCase(contentType) 
            || MIME_TYPE_SAS_TRANSPORT.equalsIgnoreCase(contentType)
            || MIME_TYPE_SAS_SYSTEM.equalsIgnoreCase(contentType));
        
    }
    
    public boolean isFileClassVideo (DataFile file) {
        if (file == null) {
            return false;
        }
        
        String contentType = file.getContentType();
        
        // TODO: 
        // check if there are video types that don't start with "audio/" - 
        // some exotic application/... formats ?
        
        return (contentType != null && (contentType.toLowerCase().startsWith("video/")));    
        
    }
    
    public boolean isFileClassPackage (DataFile file) {
        if (file == null) {
            return false;
        }
        
        String contentType = file.getContentType();
       
        return MIME_TYPE_PACKAGE_FILE.equalsIgnoreCase(contentType);
    }
    
    public void populateFileSearchCard(SolrSearchResult solrSearchResult) {
        solrSearchResult.setEntity(this.findCheapAndEasy(solrSearchResult.getEntityId()));
    }
        
    
    /**
     * Does this file have a replacement.  
     * Any file should have AT MOST 1 replacement
     * 
     * @param df
     * @return 
     * @throws java.lang.Exception if a DataFile has more than 1 replacement
     *         or is unpublished and has a replacement.
     */
    public boolean hasReplacement(DataFile df) throws Exception{
        
        if (df.getId() == null){
            // An unsaved file cannot have a replacment
            return false;
        }
       
        
        List<DataFile> dataFiles = em.createQuery("select o from DataFile o" +
                    " WHERE o.previousDataFileId = :dataFileId", DataFile.class)
                    .setParameter("dataFileId", df.getId())
                    .getResultList();
        
        if (dataFiles.isEmpty()){
            return false;
        }
        
         if (!df.isReleased()){
            // An unpublished SHOULD NOT have a replacment
            String errMsg = "DataFile with id: [" + df.getId() + "] is UNPUBLISHED with a REPLACEMENT.  This should NOT happen.";
            logger.severe(errMsg);
            
            throw new Exception(errMsg);
        }

        
        
        else if (dataFiles.size() == 1){
            return true;
        }else{
        
            String errMsg = "DataFile with id: [" + df.getId() + "] has more than one replacment!";
            logger.severe(errMsg);

            throw new Exception(errMsg);
        }
        
    }
    
    public boolean hasBeenDeleted(DataFile df){
        Dataset dataset = df.getOwner();
        DatasetVersion dsv = dataset.getLatestVersion();
        
        return findFileMetadataByDatasetVersionIdAndDataFileId(dsv.getId(), df.getId()) == null;
        
    }
    
    /**
     * Is this a replacement file??
     * 
     * The indication of a previousDataFileId says that it is
     * 
     * @param df
     * @return
     */
    public boolean isReplacementFile(DataFile df) {

        if (df.getPreviousDataFileId() == null){
            return false;
        }else if (df.getPreviousDataFileId() < 1){
            String errMSg = "Stop! previousDataFileId should either be null or a number greater than 0";
            logger.severe(errMSg);
            return false;
            // blow up -- this shouldn't happen!
            //throw new FileReplaceException(errMSg);
        }else if (df.getPreviousDataFileId() > 0){
            return true;
        }
        return false;
    }  // end: isReplacementFile
    
    public List<Long> selectFilesWithMissingOriginalTypes() {
        Query query = em.createNativeQuery("SELECT f.id FROM datafile f, datatable t where t.datafile_id = f.id AND t.originalfileformat='" + MIME_TYPE_TAB + "' ORDER BY f.id");
        
        try {
            return query.getResultList();
        } catch (Exception ex) {
            return new ArrayList<>();
        }
    }
    
    
    
    public String generateDataFileIdentifier(DataFile datafile, IdServiceBean idServiceBean) {
        String doiIdentifierType = settingsService.getValueForKey(SettingsServiceBean.Key.IdentifierGenerationStyle, "randomString");
        String doiDataFileFormat = settingsService.getValueForKey(SettingsServiceBean.Key.DataFilePIDFormat, "DEPENDENT");

        String prepend = "";
        if (doiDataFileFormat.equals(SystemConfig.DataFilePIDFormat.DEPENDENT.toString())){
            //If format is dependent then pre-pend the dataset identifier 
            prepend = datafile.getOwner().getIdentifier() + "/";
        } else {
            //If there's a shoulder prepend independent identifiers with it
        	prepend = settingsService.getValueForKey(SettingsServiceBean.Key.DoiShoulder, "");
        }
 
        switch (doiIdentifierType) {
            case "randomString":               
                return generateIdentifierAsRandomString(datafile, idServiceBean, prepend);
            case "sequentialNumber":
                if (doiDataFileFormat.equals(SystemConfig.DataFilePIDFormat.INDEPENDENT.toString())){ 
                    return generateIdentifierAsIndependentSequentialNumber(datafile, idServiceBean, prepend);
                } else {
                    return generateIdentifierAsDependentSequentialNumber(datafile, idServiceBean, prepend);
                }
            default:
                /* Should we throw an exception instead?? -- L.A. 4.6.2 */
                return generateIdentifierAsRandomString(datafile, idServiceBean, prepend);
        }
    }
    
    private String generateIdentifierAsRandomString(DataFile datafile, IdServiceBean idServiceBean, String prepend) {

        String identifier = null;
        do {
            identifier = prepend + RandomStringUtils.randomAlphanumeric(6).toUpperCase();  
        } while (!isIdentifierUniqueInDatabase(identifier, datafile, idServiceBean));

        return identifier;
    }

    private String generateIdentifierAsIndependentSequentialNumber(DataFile datafile, IdServiceBean idServiceBean, String prepend) {
        
        String identifier; 
        do {
            StoredProcedureQuery query = this.em.createNamedStoredProcedureQuery("Dataset.generateIdentifierAsSequentialNumber");
            query.execute();
            Integer identifierNumeric = (Integer) query.getOutputParameterValue(1); 
            // some diagnostics here maybe - is it possible to determine that it's failing 
            // because the stored procedure hasn't been created in the database?
            if (identifierNumeric == null) {
                return null; 
            }
            identifier = prepend + identifierNumeric.toString();
        } while (!isIdentifierUniqueInDatabase(identifier, datafile, idServiceBean));
        
        return identifier;
    }
    
    private String generateIdentifierAsDependentSequentialNumber(DataFile datafile, IdServiceBean idServiceBean, String prepend) {
        
        String identifier;
        Long retVal;

        retVal = new Long(0);


        do {
            retVal++;
            identifier = prepend + retVal.toString();

        } while (!isIdentifierUniqueInDatabase(identifier, datafile, idServiceBean));

        return identifier;
    }

    /**
     * Check that a identifier entered by the user is unique (not currently used
     * for any other study in this Dataverse Network) alos check for duplicate
     * in EZID if needed
     * @param userIdentifier
     * @param datafile
     * @param idServiceBean
     * @return   */
    public boolean isIdentifierUniqueInDatabase(String userIdentifier, DataFile datafile, IdServiceBean idServiceBean) {
        String testProtocol = "";
        String testAuthority = "";
        if (datafile.getAuthority() != null){
            testAuthority = datafile.getAuthority();
        } else {
            testAuthority = settingsService.getValueForKey(SettingsServiceBean.Key.Authority);
        }
        if (datafile.getProtocol() != null){
            testProtocol = datafile.getProtocol();
        } else {
            testProtocol = settingsService.getValueForKey(SettingsServiceBean.Key.Protocol);
        }
        String query = "SELECT d FROM DvObject d WHERE d.identifier = '" + userIdentifier + "'";
        query += " and d.protocol ='" + testProtocol + "'";
        query += " and d.authority = '" + testAuthority + "'";
        boolean u = em.createQuery(query).getResultList().isEmpty();
            
        try{
            if (idServiceBean.alreadyExists(datafile)) {
                u = false;
            }
        } catch (Exception e){
            //we can live with failure - means identifier not found remotely
        }

       
        return u;
    }
    
}<|MERGE_RESOLUTION|>--- conflicted
+++ resolved
@@ -166,14 +166,10 @@
     
     public DataFile findByGlobalId(String globalId) {
 
-<<<<<<< HEAD
-        String queryStr = "select s.id from dvobject s where Concat(s.protocol, ':' , s.authority , '/' , s.identifier) = '" + globalId + "'";
-=======
 /*
         Concatenate pieces of global Id for selection until more permanent fix implemented
         */
-        String queryStr = "select s.id from dvobject s where s.protocol || ':' || s.authority || s.doiseparator || s.identifier = '" + globalId +"'";
->>>>>>> b4e1f2a2
+        String queryStr = "select s.id from dvobject s where s.protocol || ':' || s.authority || '/' || s.identifier = '" + globalId +"'";
 
         DataFile file = null;
         try {
