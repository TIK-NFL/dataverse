package edu.harvard.iq.dataverse.api;

import io.restassured.RestAssured;
import static io.restassured.RestAssured.given;
import static io.restassured.path.json.JsonPath.with;
import io.restassured.response.Response;
import edu.harvard.iq.dataverse.Dataverse;
import edu.harvard.iq.dataverse.settings.SettingsServiceBean;
import edu.harvard.iq.dataverse.util.BundleUtil;
import java.io.FileNotFoundException;
import java.io.FileReader;
import java.io.IOException;
import java.nio.file.Paths;
import java.util.Arrays;
import java.util.List;
import java.util.logging.Logger;
import jakarta.json.Json;
import jakarta.json.JsonObject;
import jakarta.json.JsonObjectBuilder;
import jakarta.ws.rs.core.Response.Status;

import org.junit.jupiter.api.AfterAll;
import org.junit.jupiter.api.BeforeAll;
import org.junit.jupiter.api.Test;

import static jakarta.ws.rs.core.Response.Status.*;
import static org.hamcrest.CoreMatchers.equalTo;
import static org.hamcrest.CoreMatchers.not;
import static org.junit.jupiter.api.Assertions.assertEquals;
import static org.junit.jupiter.api.Assertions.assertNotNull;
import static org.junit.jupiter.api.Assertions.assertNull;
import static org.junit.jupiter.api.Assertions.assertTrue;
import java.nio.file.Files;
import io.restassured.path.json.JsonPath;
import static jakarta.ws.rs.core.Response.Status.OK;
import org.hamcrest.CoreMatchers;
import static org.hamcrest.CoreMatchers.containsString;
import org.hamcrest.Matchers;

public class DataversesIT {

    private static final Logger logger = Logger.getLogger(DataversesIT.class.getCanonicalName());

    @BeforeAll
    public static void setUpClass() {
        RestAssured.baseURI = UtilIT.getRestAssuredBaseUri();
    }
    
    @AfterAll
    public static void afterClass() {
        Response removeExcludeEmail = UtilIT.deleteSetting(SettingsServiceBean.Key.ExcludeEmailFromExport);
    }

    @Test
    public void testAttemptToCreateDuplicateAlias() throws Exception {

        Response createUser = UtilIT.createRandomUser();
//        createUser.prettyPrint();
        String username = UtilIT.getUsernameFromResponse(createUser);
        String apiToken = UtilIT.getApiTokenFromResponse(createUser);

        Response createDataverse1Response = UtilIT.createRandomDataverse(apiToken);
        if (createDataverse1Response.getStatusCode() != 201) {
            // purposefully using println here to the error shows under "Test Results" in Netbeans
            System.out.println("A workspace for testing (a dataverse) couldn't be created in the root dataverse. The output was:\n\n" + createDataverse1Response.body().asString());
            System.out.println("\nPlease ensure that users can created dataverses in the root in order for this test to run.");
        } else {
            createDataverse1Response.prettyPrint();
        }
        assertEquals(201, createDataverse1Response.getStatusCode());

        String dataverseAlias1 = UtilIT.getAliasFromResponse(createDataverse1Response);
        String dataverseAlias2 = dataverseAlias1.toUpperCase();
        logger.info("Attempting to creating dataverse with alias '" + dataverseAlias2 + "' (uppercase version of existing '" + dataverseAlias1 + "' dataverse, should fail)...");
        String category = null;
        Response attemptToCreateDataverseWithDuplicateAlias = UtilIT.createDataverse(dataverseAlias2, category, apiToken);
        attemptToCreateDataverseWithDuplicateAlias.prettyPrint();
        assertEquals(403, attemptToCreateDataverseWithDuplicateAlias.getStatusCode());

        logger.info("Deleting dataverse " + dataverseAlias1);
        Response deleteDataverse1Response = UtilIT.deleteDataverse(dataverseAlias1, apiToken);
        deleteDataverse1Response.prettyPrint();
        assertEquals(200, deleteDataverse1Response.getStatusCode());

        logger.info("Checking response code for attempting to delete a non-existent dataverse.");
        Response attemptToDeleteDataverseThatShouldNotHaveBeenCreated = UtilIT.deleteDataverse(dataverseAlias2, apiToken);
        attemptToDeleteDataverseThatShouldNotHaveBeenCreated.prettyPrint();
        assertEquals(404, attemptToDeleteDataverseThatShouldNotHaveBeenCreated.getStatusCode());

    }

    @Test
    public void testDataverseCategory() {
        Response createUser = UtilIT.createRandomUser();
        createUser.prettyPrint();
        String username = UtilIT.getUsernameFromResponse(createUser);
        String apiToken = UtilIT.getApiTokenFromResponse(createUser);

        Response createDataverseWithoutCategory = UtilIT.createRandomDataverse(apiToken);
        createDataverseWithoutCategory.prettyPrint();
        createDataverseWithoutCategory.then().assertThat()
                .body("data.dataverseType", equalTo("UNCATEGORIZED"))
                .statusCode(Status.CREATED.getStatusCode());

        String alias1 = UtilIT.getRandomDvAlias();
        String category1 = Dataverse.DataverseType.DEPARTMENT.toString();
        Response createDataverseWithCategory = UtilIT.createDataverse(alias1, category1, apiToken);
        createDataverseWithCategory.prettyPrint();
        createDataverseWithCategory.then().assertThat()
                .body("data.dataverseType", equalTo("DEPARTMENT"))
                .statusCode(Status.CREATED.getStatusCode());

        String alias2 = UtilIT.getRandomDvAlias();
        String madeUpCategory = "madeUpCategory";
        Response createDataverseWithInvalidCategory = UtilIT.createDataverse(alias2, madeUpCategory, apiToken);
        createDataverseWithInvalidCategory.prettyPrint();
        createDataverseWithInvalidCategory.then().assertThat()
                .body("data.dataverseType", equalTo("UNCATEGORIZED"))
                .statusCode(Status.CREATED.getStatusCode());

        String alias3 = UtilIT.getRandomDvAlias();
        String category3 = Dataverse.DataverseType.LABORATORY.toString().toLowerCase();
        Response createDataverseWithLowerCaseCategory = UtilIT.createDataverse(alias3, category3, apiToken);
        createDataverseWithLowerCaseCategory.prettyPrint();
        createDataverseWithLowerCaseCategory.then().assertThat()
                .body("data.dataverseType", equalTo("UNCATEGORIZED"))
                .statusCode(Status.CREATED.getStatusCode());

    }

    @Test
    public void testMinimalDataverse() throws FileNotFoundException {
        Response createUser = UtilIT.createRandomUser();
        createUser.prettyPrint();
        String username = UtilIT.getUsernameFromResponse(createUser);
        String apiToken = UtilIT.getApiTokenFromResponse(createUser);
        JsonObject dvJson;
        FileReader reader = new FileReader("doc/sphinx-guides/source/_static/api/dataverse-minimal.json");
        dvJson = Json.createReader(reader).readObject();
        Response create = UtilIT.createDataverse(dvJson, apiToken);
        create.prettyPrint();
        create.then().assertThat().statusCode(CREATED.getStatusCode());
        Response deleteDataverse = UtilIT.deleteDataverse("science", apiToken);
        deleteDataverse.prettyPrint();
        deleteDataverse.then().assertThat().statusCode(OK.getStatusCode());
    }
    
    
    @Test
    public void testGetDataverseOwners() throws FileNotFoundException {
        Response createUser = UtilIT.createRandomUser();
        createUser.prettyPrint();
        String username = UtilIT.getUsernameFromResponse(createUser);
        String apiToken = UtilIT.getApiTokenFromResponse(createUser);
        Response createDataverse1Response = UtilIT.createRandomDataverse(apiToken);
        
        createDataverse1Response.prettyPrint();
        createDataverse1Response.then().assertThat().statusCode(CREATED.getStatusCode());
        
        String first = UtilIT.getAliasFromResponse(createDataverse1Response);
        
        Response getWithOwnersFirst = UtilIT.getDataverseWithOwners(first, apiToken, true);
        getWithOwnersFirst.prettyPrint();
        
        Response createLevel1a = UtilIT.createSubDataverse(UtilIT.getRandomDvAlias() + "-level1a", null, apiToken, first);
        createLevel1a.prettyPrint();
        String level1a = UtilIT.getAliasFromResponse(createLevel1a);
        
        Response getWithOwners = UtilIT.getDataverseWithOwners(level1a, apiToken, true);
        getWithOwners.prettyPrint();
        
        getWithOwners.then().assertThat().body("data.isPartOf.identifier", equalTo(first));
        
    }

    /**
     * A regular user can create a Dataverse Collection and access its
     * GuestbookResponses by DV alias or ID.
     * A request for a non-existent Dataverse's GuestbookResponses returns
     * Not Found.
     * A regular user cannot access the guestbook responses for a Dataverse
     * that they do not have permissions for, like the root Dataverse.
     */
    @Test
    public void testGetGuestbookResponses() {
        Response createUser = UtilIT.createRandomUser();
        createUser.prettyPrint();
        String apiToken = UtilIT.getApiTokenFromResponse(createUser);

        Response create = UtilIT.createRandomDataverse(apiToken);
        create.prettyPrint();
        create.then().assertThat().statusCode(CREATED.getStatusCode());
        String alias = UtilIT.getAliasFromResponse(create);
        Integer dvId = UtilIT.getDataverseIdFromResponse(create);

        logger.info("Request guestbook responses for non-existent Dataverse");
        Response getResponsesByBadAlias = UtilIT.getGuestbookResponses("-1", null, apiToken);
        getResponsesByBadAlias.then().assertThat().statusCode(NOT_FOUND.getStatusCode());

        logger.info("Request guestbook responses for existent Dataverse by alias");
        Response getResponsesByAlias = UtilIT.getGuestbookResponses(alias, null, apiToken);
        getResponsesByAlias.then().assertThat().statusCode(OK.getStatusCode());

        logger.info("Request guestbook responses for existent Dataverse by ID");
        Response getResponsesById = UtilIT.getGuestbookResponses(dvId.toString(), null, apiToken);
        getResponsesById.then().assertThat().statusCode(OK.getStatusCode());

        logger.info("Request guestbook responses for root Dataverse by alias");
        getResponsesById = UtilIT.getGuestbookResponses("root", null, apiToken);
        getResponsesById.prettyPrint();
        getResponsesById.then().assertThat().statusCode(FORBIDDEN.getStatusCode());
    }

    @Test
    public void testNotEnoughJson() {
        Response createUser = UtilIT.createRandomUser();
        createUser.prettyPrint();
        String username = UtilIT.getUsernameFromResponse(createUser);
        String apiToken = UtilIT.getApiTokenFromResponse(createUser);
        Response createFail = UtilIT.createDataverse(Json.createObjectBuilder().add("name", "notEnough").add("alias", "notEnough").build(), apiToken);
        createFail.prettyPrint();
        createFail.then().assertThat()
                /**
                 * @todo We really don't want Dataverse to throw a 500 error
                 * when not enough JSON is supplied to create a dataverse.
                 */
                .statusCode(INTERNAL_SERVER_ERROR.getStatusCode());
    }

    //Ensure that email is not returned when the ExcludeEmailFromExport setting is set
    @Test 
    public void testReturnEmail() throws FileNotFoundException {        
        
        Response setToExcludeEmailFromExport = UtilIT.setSetting(SettingsServiceBean.Key.ExcludeEmailFromExport, "true");
        setToExcludeEmailFromExport.then().assertThat()
            .statusCode(OK.getStatusCode());
        
        Response createUser = UtilIT.createRandomUser();
        createUser.prettyPrint();
        String username = UtilIT.getUsernameFromResponse(createUser);
        String apiToken = UtilIT.getApiTokenFromResponse(createUser);
        String dataverseAlias = UtilIT.getRandomDvAlias();
        String emailAddressOfFirstDataverseContact = dataverseAlias + "@mailinator.com";
        JsonObjectBuilder jsonToCreateDataverse = Json.createObjectBuilder()
                .add("name", dataverseAlias)
                .add("alias", dataverseAlias)
                .add("dataverseContacts", Json.createArrayBuilder()
                        .add(Json.createObjectBuilder()
                                .add("contactEmail", emailAddressOfFirstDataverseContact)
                        )
                );
        ;

        Response createDataverseResponse = UtilIT.createDataverse(jsonToCreateDataverse.build(), apiToken);
        createDataverseResponse.prettyPrint();
        createDataverseResponse.then().assertThat().statusCode(CREATED.getStatusCode());

        createDataverseResponse.then().assertThat()
                .statusCode(CREATED.getStatusCode())
                .body("data.alias", equalTo(dataverseAlias))
                .body("data.name", equalTo(dataverseAlias))
                .body("data.dataverseContacts[0].displayOrder", equalTo(0))
                .body("data.dataverseContacts[0].contactEmail", equalTo(emailAddressOfFirstDataverseContact))
                .body("data.permissionRoot", equalTo(true))
                .body("data.dataverseType", equalTo("UNCATEGORIZED"));
        
        Response exportDataverseAsJson = UtilIT.exportDataverse(dataverseAlias, apiToken);
        exportDataverseAsJson.prettyPrint();
        exportDataverseAsJson.then().assertThat()
                .statusCode(OK.getStatusCode());

        exportDataverseAsJson.then().assertThat()
                .statusCode(OK.getStatusCode())
                .body("data.alias", equalTo(dataverseAlias))
                .body("data.name", equalTo(dataverseAlias))
                .body("data.dataverseContacts", equalTo(null))
                .body("data.permissionRoot", equalTo(true))
                .body("data.dataverseType", equalTo("UNCATEGORIZED"));

        RestAssured.unregisterParser("text/plain");

        List dataverseEmailNotAllowed = with(exportDataverseAsJson.body().asString())
                .getJsonObject("data.dataverseContacts");
        assertNull(dataverseEmailNotAllowed);
        
        Response removeExcludeEmail = UtilIT.deleteSetting(SettingsServiceBean.Key.ExcludeEmailFromExport);
        removeExcludeEmail.then().assertThat()
                .statusCode(200);
        
        Response exportDataverseAsJson2 = UtilIT.exportDataverse(dataverseAlias, apiToken);
        exportDataverseAsJson2.prettyPrint();
        exportDataverseAsJson2.then().assertThat()
                .statusCode(OK.getStatusCode());
        exportDataverseAsJson2.then().assertThat()
                .statusCode(OK.getStatusCode())
                .body("data.alias", equalTo(dataverseAlias))
                .body("data.name", equalTo(dataverseAlias))
                .body("data.dataverseContacts[0].displayOrder", equalTo(0))
                .body("data.dataverseContacts[0].contactEmail", equalTo(emailAddressOfFirstDataverseContact))
                .body("data.permissionRoot", equalTo(true))
                .body("data.dataverseType", equalTo("UNCATEGORIZED"));
        
        RestAssured.unregisterParser("text/plain");
        List dataverseEmailAllowed = with(exportDataverseAsJson2.body().asString())
                .getJsonObject("data.dataverseContacts");
        assertNotNull(dataverseEmailAllowed);
        
        Response deleteDataverse2 = UtilIT.deleteDataverse(dataverseAlias, apiToken);
        deleteDataverse2.prettyPrint();
        deleteDataverse2.then().assertThat().statusCode(OK.getStatusCode());        
        Response deleteUserResponse = UtilIT.deleteUser(username);
        deleteUserResponse.prettyPrint();
        assertEquals(200, deleteUserResponse.getStatusCode());
    }
    
    /**
     * Test the Dataverse page error message and link 
     * when the query string has a malformed url
     */
    @Test
    public void testMalformedFacetQueryString(){
        
        Response createUser = UtilIT.createRandomUser();
        //        createUser.prettyPrint();
        String username = UtilIT.getUsernameFromResponse(createUser);
        String apiToken = UtilIT.getApiTokenFromResponse(createUser);

        Response createDataverse1Response = UtilIT.createRandomDataverse(apiToken);
        if (createDataverse1Response.getStatusCode() != 201) {
            // purposefully using println here to the error shows under "Test Results" in Netbeans
            System.out.println("A workspace for testing (a dataverse) couldn't be created in the root dataverse. The output was:\n\n" + createDataverse1Response.body().asString());
            System.out.println("\nPlease ensure that users can created dataverses in the root in order for this test to run.");
        } else {
            createDataverse1Response.prettyPrint();
        }
        assertEquals(201, createDataverse1Response.getStatusCode());

        Integer dvId = UtilIT.getDataverseIdFromResponse(createDataverse1Response);
        String dvAlias = UtilIT.getAliasFromResponse(createDataverse1Response);

        Response publishDataverse = UtilIT.publishDataverseViaSword(dvAlias, apiToken);
        assertEquals(200, publishDataverse.getStatusCode());
      
        
        String expectedErrMsg = BundleUtil.getStringFromBundle("dataverse.search.facet.error", Arrays.asList("root"));

        // ----------------------------------
        // Malformed query string 1 
        //  - From 500 errs in log - No dataverse or dataverse.xhtml
        //  - expect "clear your search" url to link to root
        // ----------------------------------
        String badQuery1 = "/?q=&fq0=authorName_ss%25253A%252522U.S.+Department+of+Commerce%25252C+Bureau+of+the+Census%25252C+Geography+Division%252522&types=dataverses%25253Adatasets&sort=dateSort&order=desc";
        Response resp1 = given()
                        .get(badQuery1);
        
        String htmlStr = resp1.asString();        
        assertTrue(htmlStr.contains(expectedErrMsg));

        // ----------------------------------
        // Malformed query string 2 with Dataverse alias
        // - From https://github.com/IQSS/dataverse/issues/2605
        // - expect "clear your search" url to link to sub dataverse

        // ----------------------------------
        String badQuery2 = "/dataverse/" + dvAlias + "?fq0=authorName_ss:\"Bar,+Foo";
        Response resp2 = given()
                        .get(badQuery2);
        
        expectedErrMsg = BundleUtil.getStringFromBundle("dataverse.search.facet.error", Arrays.asList(dvAlias));

        String htmlStr2 = resp2.asString();        
        assertTrue(htmlStr2.contains(expectedErrMsg));
        
        
        // ----------------------------------
        // Malformed query string 3 with Dataverse alias
        // - expect "clear your search" url to link to sub dataverse
        // ----------------------------------
        String badQuery3 = "/dataverse/" + dvAlias + "?q=&fq0=authorName_ss%3A\"\"Finch%2C+Fiona\"&types=dataverses%3Adatasets&sort=dateSort&order=desc";
        Response resp3 = given()
                        .get(badQuery3);
        
        String htmlStr3 = resp3.asString();        

        expectedErrMsg = BundleUtil.getStringFromBundle("dataverse.search.facet.error", Arrays.asList(dvAlias));
        assertTrue(htmlStr3.contains(expectedErrMsg));

    
        // ----------------------------------
        // Malformed query string 4 with Dataverse id
        //  - expect "clear your search" url to link to root
        // ----------------------------------
        String badQuery4 = "/dataverse.xhtml?id=" + dvId + "&q=&fq0=authorName_ss%3A\"\"Finch%2C+Fiona\"&types=dataverses%3Adatasets&sort=dateSort&order=desc";
        Response resp4 = given()
                        .get(badQuery4);
        
        String htmlStr4 = resp4.asString();        
        System.out.println("------htmlStr4: " + resp4);

        // Solr searches using ?id={id} incorrectly searches the root
        //
        expectedErrMsg = BundleUtil.getStringFromBundle("dataverse.search.facet.error", Arrays.asList("root"));
        assertTrue(htmlStr4.contains(expectedErrMsg));

    }
    
    @Test
    public void testMoveDataverse() {
        Response createUser = UtilIT.createRandomUser();
        
        createUser.prettyPrint();
        String username = UtilIT.getUsernameFromResponse(createUser);
        String apiToken = UtilIT.getApiTokenFromResponse(createUser);
        
        Response superuserResponse = UtilIT.makeSuperUser(username);
        
        Response createDataverseResponse = UtilIT.createRandomDataverse(apiToken);
        createDataverseResponse.prettyPrint();
        String dataverseAlias = UtilIT.getAliasFromResponse(createDataverseResponse);
        Integer dataverseId = UtilIT.getDataverseIdFromResponse(createDataverseResponse);
        
        Response publishDataverse = UtilIT.publishDataverseViaNativeApi(dataverseAlias, apiToken);//.publishDataverseViaSword(dataverseAlias, apiToken);
        assertEquals(200, publishDataverse.getStatusCode());
        
        Response createDataverseResponse2 = UtilIT.createRandomDataverse(apiToken);
        createDataverseResponse2.prettyPrint();
        String dataverseAlias2 = UtilIT.getAliasFromResponse(createDataverseResponse2);
        Response publishDataverse2 = UtilIT.publishDataverseViaNativeApi(dataverseAlias2, apiToken);
        assertEquals(200, publishDataverse2.getStatusCode());
        
        Response moveResponse = UtilIT.moveDataverse(dataverseAlias, dataverseAlias2, true, apiToken);

        moveResponse.prettyPrint();
        moveResponse.then().assertThat().statusCode(OK.getStatusCode());
        
        // because indexing happens asynchronously, we'll wait first, and then retry a few times, before failing
        int numberofAttempts = 0;
        boolean checkIndex = true;
        while (checkIndex) {
            try {   
                    try {
                        Thread.sleep(4000);
                    } catch (InterruptedException ex) {
                    }                
                Response search = UtilIT.search("id:dataverse_" + dataverseId + "&subtree=" + dataverseAlias2, apiToken);
                search.prettyPrint();
                search.then().assertThat()
                        .body("data.total_count", equalTo(1))
                        .statusCode(200);
                checkIndex = false;
            } catch (AssertionError ae) {
                if (numberofAttempts++ > 5) {
                    throw ae;
                }
            }
        }

    }

    // testCreateDeleteDataverseLink was here but is now in LinkIT

    @Test
    public void testUpdateDefaultContributorRole() {
        Response createUser = UtilIT.createRandomUser();

        createUser.prettyPrint();
        String username = UtilIT.getUsernameFromResponse(createUser);
        String apiToken = UtilIT.getApiTokenFromResponse(createUser);

        Response superuserResponse = UtilIT.makeSuperUser(username);

        Response createUserRando = UtilIT.createRandomUser();

        createUserRando.prettyPrint();
        String apiTokenRando = UtilIT.getApiTokenFromResponse(createUserRando);

        Response createDataverseResponse = UtilIT.createRandomDataverse(apiToken);
        createDataverseResponse.prettyPrint();
        String dataverseAlias = UtilIT.getAliasFromResponse(createDataverseResponse);

        //Try no perms user
        Response updateDataverseDefaultRoleNoPerms = UtilIT.updateDefaultContributorsRoleOnDataverse(dataverseAlias, "curator", apiTokenRando);
        updateDataverseDefaultRoleNoPerms.prettyPrint();
        updateDataverseDefaultRoleNoPerms.then().assertThat()
                .statusCode(401);
        
        // try role with no dataset permissions alias
        Response updateDataverseDefaultRoleBadRolePermissions = UtilIT.updateDefaultContributorsRoleOnDataverse(dataverseAlias, "dvContributor", apiToken);
        updateDataverseDefaultRoleBadRolePermissions.prettyPrint();
        updateDataverseDefaultRoleBadRolePermissions.then().assertThat()
                .body("message", equalTo("Role dvContributor does not have dataset permissions."))
                .statusCode(400);

        //for test use an existing role. In practice this likely will be a custom role
        Response updateDataverseDefaultRole = UtilIT.updateDefaultContributorsRoleOnDataverse(dataverseAlias, "curator", apiToken);
        updateDataverseDefaultRole.prettyPrint();
        updateDataverseDefaultRole.then().assertThat()
                .body("data.message", equalTo("Default contributor role for Dataverse " + dataverseAlias + " has been set to Curator."))
                .statusCode(200);
        
        //for test use an existing role. In practice this likely will be a custom role
        Response updateDataverseDefaultRoleNone = UtilIT.updateDefaultContributorsRoleOnDataverse(dataverseAlias, "none", apiToken);
        updateDataverseDefaultRoleNone.prettyPrint();
        updateDataverseDefaultRoleNone.then().assertThat()
                .body("data.message", equalTo("Default contributor role for Dataverse " + dataverseAlias + " has been set to None."))
                .statusCode(200);

        // try bad role alias
        Response updateDataverseDefaultRoleBadRoleAlias = UtilIT.updateDefaultContributorsRoleOnDataverse(dataverseAlias, "colonel", apiToken);
        updateDataverseDefaultRoleBadRoleAlias.prettyPrint();
        updateDataverseDefaultRoleBadRoleAlias.then().assertThat()
                .body("message", equalTo("Role colonel not found."))
                .statusCode(404);

    }
    
    @Test
    public void testDataFileAPIPermissions() {

        Response createUser = UtilIT.createRandomUser();
        createUser.prettyPrint();
        String username = UtilIT.getUsernameFromResponse(createUser);
        String apiToken = UtilIT.getApiTokenFromResponse(createUser);

        Response createDataverseResponse = UtilIT.createRandomDataverse(apiToken);
        createDataverseResponse.prettyPrint();
        String dataverseAlias = UtilIT.getAliasFromResponse(createDataverseResponse);

        String pathToJsonFile = "src/test/resources/json/complete-dataset-with-files.json";
        Response createDatasetResponse = UtilIT.createDatasetViaNativeApi(dataverseAlias, pathToJsonFile, apiToken);
        
        //should fail if non-super user and attempting to
        //create a dataset with files
        createDatasetResponse.prettyPrint();
        createDatasetResponse.then().assertThat()
                .statusCode(BAD_REQUEST.getStatusCode());
        
        //should be ok to create a dataset without files...
        pathToJsonFile = "scripts/api/data/dataset-create-new.json";
        createDatasetResponse = UtilIT.createDatasetViaNativeApi(dataverseAlias, pathToJsonFile, apiToken);
        
        createDatasetResponse.prettyPrint();
        createDatasetResponse.then().assertThat()
                .statusCode(CREATED.getStatusCode());
        Integer datasetId = UtilIT.getDatasetIdFromResponse(createDatasetResponse);
        
        //As non-super user should be able to add a real file
        String pathToFile1 = "src/main/webapp/resources/images/cc0.png";
        Response authorAttemptsToAddFileViaNative = UtilIT.uploadFileViaNative(datasetId.toString(), pathToFile1, apiToken);

        authorAttemptsToAddFileViaNative.prettyPrint();
        authorAttemptsToAddFileViaNative.then().assertThat()
                .statusCode(OK.getStatusCode());
 
    }

    @Test
    public void testImportDDI() throws IOException, InterruptedException {

        Response createUser = UtilIT.createRandomUser();
        String username = UtilIT.getUsernameFromResponse(createUser);
        Response makeSuperUser = UtilIT.makeSuperUser(username);
        assertEquals(200, makeSuperUser.getStatusCode());
        String apiToken = UtilIT.getApiTokenFromResponse(createUser);

        Response createDataverseResponse = UtilIT.createRandomDataverse(apiToken);
        String dataverseAlias = UtilIT.getAliasFromResponse(createDataverseResponse);

        Response publishDataverse = UtilIT.publishDataverseViaNativeApi(dataverseAlias, apiToken);
        assertEquals(200, publishDataverse.getStatusCode());

        // This XML is a full DDI export without a PID.
        String xml = new String(Files.readAllBytes(Paths.get("doc/sphinx-guides/source/_static/api/ddi_dataset.xml")));

        Response importDDI = UtilIT.importDatasetDDIViaNativeApi(apiToken, dataverseAlias, xml,  null, "no");
        logger.info(importDDI.prettyPrint());
        assertEquals(201, importDDI.getStatusCode());

        // Under normal conditions, you shouldn't need to destroy these datasets.
        // Uncomment if they're still around from a previous failed run.
//        Response destroy1 = UtilIT.destroyDataset("doi:10.5072/FK2/ABCD11", apiToken);
//        destroy1.prettyPrint();
//        Response destroy2 = UtilIT.destroyDataset("doi:10.5072/FK2/ABCD22", apiToken);
//        destroy2.prettyPrint();

        Response importDDIPid = UtilIT.importDatasetDDIViaNativeApi(apiToken, dataverseAlias, xml,  "doi:10.5072/FK2/ABCD11", "no");
        logger.info(importDDIPid.prettyPrint());
        assertEquals(201, importDDIPid.getStatusCode());

        Response importDDIPidRel = UtilIT.importDatasetDDIViaNativeApi(apiToken, dataverseAlias, xml,  "doi:10.5072/FK2/ABCD22", "yes");
        logger.info(importDDIPidRel.prettyPrint());
        assertEquals(201, importDDIPidRel.getStatusCode());


        Response importDDIRelease = UtilIT.importDatasetDDIViaNativeApi(apiToken, dataverseAlias, xml, null, "yes");
        logger.info( importDDIRelease.prettyPrint());
        assertEquals(201, importDDIRelease.getStatusCode());

        Integer datasetIdInt = JsonPath.from(importDDI.body().asString()).getInt("data.id");

        Response search1 = UtilIT.search("id:dataset_" + datasetIdInt + "_draft", apiToken); // santity check, can find it
        search1.prettyPrint();
        search1.then().assertThat()
                .body("data.total_count", CoreMatchers.is(1))
                .body("data.count_in_response", CoreMatchers.is(1))
                .body("data.items[0].name", CoreMatchers.is("Replication Data for: Title"))
                .statusCode(OK.getStatusCode());

        Response search2 = UtilIT.search("id:dataset_" + datasetIdInt + "_draft", apiToken, "&geo_point=35,15&geo_radius=5"); // should find it
        search2.prettyPrint();
        search2.then().assertThat()
                .body("data.total_count", CoreMatchers.is(1))
                .body("data.count_in_response", CoreMatchers.is(1))
                .body("data.items[0].name", CoreMatchers.is("Replication Data for: Title"))
                .statusCode(OK.getStatusCode());

        Response search3 = UtilIT.search("id:dataset_" + datasetIdInt + "_draft", apiToken, "&geo_point=0,0&geo_radius=5"); // should not find it
        search3.prettyPrint();
        search3.then().assertThat()
                .body("data.total_count", CoreMatchers.is(0))
                .body("data.count_in_response", CoreMatchers.is(0))
                .body("data.items", Matchers.empty())
                .statusCode(OK.getStatusCode());

        //cleanup

        Response destroyDatasetResponse = UtilIT.destroyDataset(datasetIdInt, apiToken);
        assertEquals(200, destroyDatasetResponse.getStatusCode());

        Integer datasetIdIntPid = JsonPath.from(importDDIPid.body().asString()).getInt("data.id");
        Response destroyDatasetResponsePid = UtilIT.destroyDataset(datasetIdIntPid, apiToken);
        assertEquals(200, destroyDatasetResponsePid.getStatusCode());

        Integer datasetIdIntPidRel = JsonPath.from(importDDIPidRel.body().asString()).getInt("data.id");
        Response destroyDatasetResponsePidRel = UtilIT.destroyDataset(datasetIdIntPidRel, apiToken);
        assertEquals(200, destroyDatasetResponsePidRel.getStatusCode());
        
        UtilIT.sleepForDeadlock(UtilIT.MAXIMUM_IMPORT_DURATION);

        Integer datasetIdIntRelease = JsonPath.from(importDDIRelease.body().asString()).getInt("data.id");
        Response destroyDatasetResponseRelease = UtilIT.destroyDataset(datasetIdIntRelease, apiToken);
        assertEquals(200, destroyDatasetResponseRelease.getStatusCode());

        Response deleteDataverseResponse = UtilIT.deleteDataverse(dataverseAlias, apiToken);
        assertEquals(200, deleteDataverseResponse.getStatusCode());

        Response deleteUserResponse = UtilIT.deleteUser(username);
        assertEquals(200, deleteUserResponse.getStatusCode());
    }
    
    @Test
    public void testAttributesApi() throws Exception {

        Response createUser = UtilIT.createRandomUser();
        String apiToken = UtilIT.getApiTokenFromResponse(createUser);

        Response createDataverseResponse = UtilIT.createRandomDataverse(apiToken);
        if (createDataverseResponse.getStatusCode() != 201) {
            System.out.println("A workspace for testing (a dataverse) couldn't be created in the root dataverse. The output was:\n\n" + createDataverseResponse.body().asString());
            System.out.println("\nPlease ensure that users can created dataverses in the root in order for this test to run.");
        } else {
            createDataverseResponse.prettyPrint();
        }
        assertEquals(201, createDataverseResponse.getStatusCode());

        String collectionAlias = UtilIT.getAliasFromResponse(createDataverseResponse);
        String newCollectionAlias = collectionAlias + "RENAMED";
        
        // Change the alias of the collection: 
        
        Response changeAttributeResp = UtilIT.setCollectionAttribute(collectionAlias, "alias", newCollectionAlias, apiToken);
        changeAttributeResp.prettyPrint();
        
        changeAttributeResp.then().assertThat()
                .statusCode(OK.getStatusCode())
                .body("message.message", equalTo("Update successful"));
        
        // Check on the collection, under the new alias: 
        
        Response collectionInfoResponse = UtilIT.exportDataverse(newCollectionAlias, apiToken);
        collectionInfoResponse.prettyPrint();
        
        collectionInfoResponse.then().assertThat()
                .statusCode(OK.getStatusCode())
                .body("data.alias", equalTo(newCollectionAlias));
        
        // Delete the collection (again, using its new alias):
        
        Response deleteCollectionResponse = UtilIT.deleteDataverse(newCollectionAlias, apiToken);
        deleteCollectionResponse.prettyPrint();
        assertEquals(OK.getStatusCode(), deleteCollectionResponse.getStatusCode());
    }
<<<<<<< HEAD
    
    @Test
    public void testFeatureDataverse() throws Exception {

        Response createUser = UtilIT.createRandomUser();
        String apiToken = UtilIT.getApiTokenFromResponse(createUser);

        Response createDataverseResponse = UtilIT.createRandomDataverse(apiToken);
        String dataverseAlias = UtilIT.getAliasFromResponse(createDataverseResponse);
        
        Response publishDataverse = UtilIT.publishDataverseViaNativeApi(dataverseAlias, apiToken);
        assertEquals(200, publishDataverse.getStatusCode());

        
        Response createSubDVToBeFeatured = UtilIT.createSubDataverse(UtilIT.getRandomDvAlias() + "-feature", null, apiToken, dataverseAlias);    
        String subDataverseAlias = UtilIT.getAliasFromResponse(createSubDVToBeFeatured);
        
        //publish a sub dataverse so that the owner will have something to feature
        Response createSubDVToBePublished = UtilIT.createSubDataverse(UtilIT.getRandomDvAlias() + "-pub", null, apiToken, dataverseAlias); 
        assertEquals(201, createSubDVToBePublished.getStatusCode());
        String subDataverseAliasPub = UtilIT.getAliasFromResponse(createSubDVToBePublished);
        publishDataverse = UtilIT.publishDataverseViaNativeApi(subDataverseAliasPub, apiToken);
        assertEquals(200, publishDataverse.getStatusCode());
        
        //can't feature a dataverse that is unpublished
        Response featureSubDVResponseUnpublished = UtilIT.addFeaturedDataverse(dataverseAlias, subDataverseAlias, apiToken);
        featureSubDVResponseUnpublished.prettyPrint();
        assertEquals(400, featureSubDVResponseUnpublished.getStatusCode());
        featureSubDVResponseUnpublished.then().assertThat()
                .body(containsString("may not be featured"));
        
        //can't feature a dataverse you don't own
        Response featureSubDVResponseNotOwned = UtilIT.addFeaturedDataverse(dataverseAlias, "root", apiToken);
        featureSubDVResponseNotOwned.prettyPrint();
        assertEquals(400, featureSubDVResponseNotOwned.getStatusCode());
        featureSubDVResponseNotOwned.then().assertThat()
                .body(containsString("may not be featured"));
        
        //can't feature a dataverse that doesn't exist
        Response featureSubDVResponseNotExist = UtilIT.addFeaturedDataverse(dataverseAlias, "dummy-alias-sek-foobar-333", apiToken);
        featureSubDVResponseNotExist.prettyPrint();
        assertEquals(400, featureSubDVResponseNotExist.getStatusCode());
        featureSubDVResponseNotExist.then().assertThat()
                .body(containsString("Can't find dataverse collection"));
        
        publishDataverse = UtilIT.publishDataverseViaNativeApi(subDataverseAlias, apiToken);
        assertEquals(200, publishDataverse.getStatusCode());

        //once published it should work
        Response featureSubDVResponse = UtilIT.addFeaturedDataverse(dataverseAlias, subDataverseAlias, apiToken);
        featureSubDVResponse.prettyPrint();
        assertEquals(OK.getStatusCode(), featureSubDVResponse.getStatusCode());
        
         
        Response getFeaturedDataverseResponse = UtilIT.getFeaturedDataverses(dataverseAlias, apiToken);
        getFeaturedDataverseResponse.prettyPrint();
        assertEquals(OK.getStatusCode(), getFeaturedDataverseResponse.getStatusCode());
        getFeaturedDataverseResponse.then().assertThat()
                .body("data[0]", equalTo(subDataverseAlias));
        
        Response deleteFeaturedDataverseResponse = UtilIT.deleteFeaturedDataverses(dataverseAlias, apiToken);
        deleteFeaturedDataverseResponse.prettyPrint();
        
        assertEquals(OK.getStatusCode(), deleteFeaturedDataverseResponse.getStatusCode());
        deleteFeaturedDataverseResponse.then().assertThat()
                .body(containsString("Featured dataverses have been removed"));
        
        Response deleteSubCollectionResponse = UtilIT.deleteDataverse(subDataverseAlias, apiToken);
        deleteSubCollectionResponse.prettyPrint();
        assertEquals(OK.getStatusCode(), deleteSubCollectionResponse.getStatusCode());
        
        Response deleteSubCollectionPubResponse = UtilIT.deleteDataverse(subDataverseAliasPub, apiToken);
        deleteSubCollectionResponse.prettyPrint();
        assertEquals(OK.getStatusCode(), deleteSubCollectionPubResponse.getStatusCode());
        
        Response deleteCollectionResponse = UtilIT.deleteDataverse(dataverseAlias, apiToken);
        deleteCollectionResponse.prettyPrint();
        assertEquals(OK.getStatusCode(), deleteCollectionResponse.getStatusCode());
    }
    
=======

    @Test
    public void testListMetadataBlocks() {
        Response createUserResponse = UtilIT.createRandomUser();
        String apiToken = UtilIT.getApiTokenFromResponse(createUserResponse);

        Response createDataverseResponse = UtilIT.createRandomDataverse(apiToken);
        createDataverseResponse.then().assertThat().statusCode(CREATED.getStatusCode());
        String dataverseAlias = UtilIT.getAliasFromResponse(createDataverseResponse);

        Response setMetadataBlocksResponse = UtilIT.setMetadataBlocks(dataverseAlias, Json.createArrayBuilder().add("citation").add("astrophysics"), apiToken);
        setMetadataBlocksResponse.then().assertThat().statusCode(OK.getStatusCode());

        // Dataverse not found
        Response listMetadataBlocksResponse = UtilIT.listMetadataBlocks("-1", false, false, apiToken);
        listMetadataBlocksResponse.then().assertThat().statusCode(NOT_FOUND.getStatusCode());

        // Existent dataverse and no optional params
        listMetadataBlocksResponse = UtilIT.listMetadataBlocks(dataverseAlias, false, false, apiToken);
        listMetadataBlocksResponse.then().assertThat().statusCode(OK.getStatusCode());
        listMetadataBlocksResponse.then().assertThat()
                .statusCode(OK.getStatusCode())
                .body("data[0].fields", equalTo(null))
                .body("data.size()", equalTo(2));

        // Existent dataverse and onlyDisplayedOnCreate=true
        listMetadataBlocksResponse = UtilIT.listMetadataBlocks(dataverseAlias, true, false, apiToken);
        listMetadataBlocksResponse.then().assertThat().statusCode(OK.getStatusCode());
        listMetadataBlocksResponse.then().assertThat()
                .statusCode(OK.getStatusCode())
                .body("data[0].fields", equalTo(null))
                .body("data[0].displayName", equalTo("Citation Metadata"))
                .body("data.size()", equalTo(1));

        // Existent dataverse and returnDatasetFieldTypes=true
        listMetadataBlocksResponse = UtilIT.listMetadataBlocks(dataverseAlias, false, true, apiToken);
        listMetadataBlocksResponse.then().assertThat().statusCode(OK.getStatusCode());
        listMetadataBlocksResponse.then().assertThat()
                .statusCode(OK.getStatusCode())
                .body("data[0].fields", not(equalTo(null)))
                .body("data.size()", equalTo(2));

        // Existent dataverse and onlyDisplayedOnCreate=true and returnDatasetFieldTypes=true
        listMetadataBlocksResponse = UtilIT.listMetadataBlocks(dataverseAlias, true, true, apiToken);
        listMetadataBlocksResponse.then().assertThat().statusCode(OK.getStatusCode());
        listMetadataBlocksResponse.then().assertThat()
                .statusCode(OK.getStatusCode())
                .body("data[0].fields", not(equalTo(null)))
                .body("data[0].displayName", equalTo("Citation Metadata"))
                .body("data.size()", equalTo(1));

        // User has no permissions on the requested dataverse
        Response createSecondUserResponse = UtilIT.createRandomUser();
        String secondApiToken = UtilIT.getApiTokenFromResponse(createSecondUserResponse);

        createDataverseResponse = UtilIT.createRandomDataverse(secondApiToken);
        createDataverseResponse.then().assertThat().statusCode(CREATED.getStatusCode());
        String secondDataverseAlias = UtilIT.getAliasFromResponse(createDataverseResponse);

        listMetadataBlocksResponse = UtilIT.listMetadataBlocks(secondDataverseAlias, true, true, apiToken);
        listMetadataBlocksResponse.then().assertThat().statusCode(UNAUTHORIZED.getStatusCode());
    }
>>>>>>> 7137ce93
}<|MERGE_RESOLUTION|>--- conflicted
+++ resolved
@@ -690,88 +690,6 @@
         deleteCollectionResponse.prettyPrint();
         assertEquals(OK.getStatusCode(), deleteCollectionResponse.getStatusCode());
     }
-<<<<<<< HEAD
-    
-    @Test
-    public void testFeatureDataverse() throws Exception {
-
-        Response createUser = UtilIT.createRandomUser();
-        String apiToken = UtilIT.getApiTokenFromResponse(createUser);
-
-        Response createDataverseResponse = UtilIT.createRandomDataverse(apiToken);
-        String dataverseAlias = UtilIT.getAliasFromResponse(createDataverseResponse);
-        
-        Response publishDataverse = UtilIT.publishDataverseViaNativeApi(dataverseAlias, apiToken);
-        assertEquals(200, publishDataverse.getStatusCode());
-
-        
-        Response createSubDVToBeFeatured = UtilIT.createSubDataverse(UtilIT.getRandomDvAlias() + "-feature", null, apiToken, dataverseAlias);    
-        String subDataverseAlias = UtilIT.getAliasFromResponse(createSubDVToBeFeatured);
-        
-        //publish a sub dataverse so that the owner will have something to feature
-        Response createSubDVToBePublished = UtilIT.createSubDataverse(UtilIT.getRandomDvAlias() + "-pub", null, apiToken, dataverseAlias); 
-        assertEquals(201, createSubDVToBePublished.getStatusCode());
-        String subDataverseAliasPub = UtilIT.getAliasFromResponse(createSubDVToBePublished);
-        publishDataverse = UtilIT.publishDataverseViaNativeApi(subDataverseAliasPub, apiToken);
-        assertEquals(200, publishDataverse.getStatusCode());
-        
-        //can't feature a dataverse that is unpublished
-        Response featureSubDVResponseUnpublished = UtilIT.addFeaturedDataverse(dataverseAlias, subDataverseAlias, apiToken);
-        featureSubDVResponseUnpublished.prettyPrint();
-        assertEquals(400, featureSubDVResponseUnpublished.getStatusCode());
-        featureSubDVResponseUnpublished.then().assertThat()
-                .body(containsString("may not be featured"));
-        
-        //can't feature a dataverse you don't own
-        Response featureSubDVResponseNotOwned = UtilIT.addFeaturedDataverse(dataverseAlias, "root", apiToken);
-        featureSubDVResponseNotOwned.prettyPrint();
-        assertEquals(400, featureSubDVResponseNotOwned.getStatusCode());
-        featureSubDVResponseNotOwned.then().assertThat()
-                .body(containsString("may not be featured"));
-        
-        //can't feature a dataverse that doesn't exist
-        Response featureSubDVResponseNotExist = UtilIT.addFeaturedDataverse(dataverseAlias, "dummy-alias-sek-foobar-333", apiToken);
-        featureSubDVResponseNotExist.prettyPrint();
-        assertEquals(400, featureSubDVResponseNotExist.getStatusCode());
-        featureSubDVResponseNotExist.then().assertThat()
-                .body(containsString("Can't find dataverse collection"));
-        
-        publishDataverse = UtilIT.publishDataverseViaNativeApi(subDataverseAlias, apiToken);
-        assertEquals(200, publishDataverse.getStatusCode());
-
-        //once published it should work
-        Response featureSubDVResponse = UtilIT.addFeaturedDataverse(dataverseAlias, subDataverseAlias, apiToken);
-        featureSubDVResponse.prettyPrint();
-        assertEquals(OK.getStatusCode(), featureSubDVResponse.getStatusCode());
-        
-         
-        Response getFeaturedDataverseResponse = UtilIT.getFeaturedDataverses(dataverseAlias, apiToken);
-        getFeaturedDataverseResponse.prettyPrint();
-        assertEquals(OK.getStatusCode(), getFeaturedDataverseResponse.getStatusCode());
-        getFeaturedDataverseResponse.then().assertThat()
-                .body("data[0]", equalTo(subDataverseAlias));
-        
-        Response deleteFeaturedDataverseResponse = UtilIT.deleteFeaturedDataverses(dataverseAlias, apiToken);
-        deleteFeaturedDataverseResponse.prettyPrint();
-        
-        assertEquals(OK.getStatusCode(), deleteFeaturedDataverseResponse.getStatusCode());
-        deleteFeaturedDataverseResponse.then().assertThat()
-                .body(containsString("Featured dataverses have been removed"));
-        
-        Response deleteSubCollectionResponse = UtilIT.deleteDataverse(subDataverseAlias, apiToken);
-        deleteSubCollectionResponse.prettyPrint();
-        assertEquals(OK.getStatusCode(), deleteSubCollectionResponse.getStatusCode());
-        
-        Response deleteSubCollectionPubResponse = UtilIT.deleteDataverse(subDataverseAliasPub, apiToken);
-        deleteSubCollectionResponse.prettyPrint();
-        assertEquals(OK.getStatusCode(), deleteSubCollectionPubResponse.getStatusCode());
-        
-        Response deleteCollectionResponse = UtilIT.deleteDataverse(dataverseAlias, apiToken);
-        deleteCollectionResponse.prettyPrint();
-        assertEquals(OK.getStatusCode(), deleteCollectionResponse.getStatusCode());
-    }
-    
-=======
 
     @Test
     public void testListMetadataBlocks() {
@@ -834,5 +752,84 @@
         listMetadataBlocksResponse = UtilIT.listMetadataBlocks(secondDataverseAlias, true, true, apiToken);
         listMetadataBlocksResponse.then().assertThat().statusCode(UNAUTHORIZED.getStatusCode());
     }
->>>>>>> 7137ce93
+    
+    @Test
+    public void testFeatureDataverse() throws Exception {
+
+        Response createUser = UtilIT.createRandomUser();
+        String apiToken = UtilIT.getApiTokenFromResponse(createUser);
+
+        Response createDataverseResponse = UtilIT.createRandomDataverse(apiToken);
+        String dataverseAlias = UtilIT.getAliasFromResponse(createDataverseResponse);
+        
+        Response publishDataverse = UtilIT.publishDataverseViaNativeApi(dataverseAlias, apiToken);
+        assertEquals(200, publishDataverse.getStatusCode());
+
+        
+        Response createSubDVToBeFeatured = UtilIT.createSubDataverse(UtilIT.getRandomDvAlias() + "-feature", null, apiToken, dataverseAlias);    
+        String subDataverseAlias = UtilIT.getAliasFromResponse(createSubDVToBeFeatured);
+        
+        //publish a sub dataverse so that the owner will have something to feature
+        Response createSubDVToBePublished = UtilIT.createSubDataverse(UtilIT.getRandomDvAlias() + "-pub", null, apiToken, dataverseAlias); 
+        assertEquals(201, createSubDVToBePublished.getStatusCode());
+        String subDataverseAliasPub = UtilIT.getAliasFromResponse(createSubDVToBePublished);
+        publishDataverse = UtilIT.publishDataverseViaNativeApi(subDataverseAliasPub, apiToken);
+        assertEquals(200, publishDataverse.getStatusCode());
+        
+        //can't feature a dataverse that is unpublished
+        Response featureSubDVResponseUnpublished = UtilIT.addFeaturedDataverse(dataverseAlias, subDataverseAlias, apiToken);
+        featureSubDVResponseUnpublished.prettyPrint();
+        assertEquals(400, featureSubDVResponseUnpublished.getStatusCode());
+        featureSubDVResponseUnpublished.then().assertThat()
+                .body(containsString("may not be featured"));
+        
+        //can't feature a dataverse you don't own
+        Response featureSubDVResponseNotOwned = UtilIT.addFeaturedDataverse(dataverseAlias, "root", apiToken);
+        featureSubDVResponseNotOwned.prettyPrint();
+        assertEquals(400, featureSubDVResponseNotOwned.getStatusCode());
+        featureSubDVResponseNotOwned.then().assertThat()
+                .body(containsString("may not be featured"));
+        
+        //can't feature a dataverse that doesn't exist
+        Response featureSubDVResponseNotExist = UtilIT.addFeaturedDataverse(dataverseAlias, "dummy-alias-sek-foobar-333", apiToken);
+        featureSubDVResponseNotExist.prettyPrint();
+        assertEquals(400, featureSubDVResponseNotExist.getStatusCode());
+        featureSubDVResponseNotExist.then().assertThat()
+                .body(containsString("Can't find dataverse collection"));
+        
+        publishDataverse = UtilIT.publishDataverseViaNativeApi(subDataverseAlias, apiToken);
+        assertEquals(200, publishDataverse.getStatusCode());
+
+        //once published it should work
+        Response featureSubDVResponse = UtilIT.addFeaturedDataverse(dataverseAlias, subDataverseAlias, apiToken);
+        featureSubDVResponse.prettyPrint();
+        assertEquals(OK.getStatusCode(), featureSubDVResponse.getStatusCode());
+        
+         
+        Response getFeaturedDataverseResponse = UtilIT.getFeaturedDataverses(dataverseAlias, apiToken);
+        getFeaturedDataverseResponse.prettyPrint();
+        assertEquals(OK.getStatusCode(), getFeaturedDataverseResponse.getStatusCode());
+        getFeaturedDataverseResponse.then().assertThat()
+                .body("data[0]", equalTo(subDataverseAlias));
+        
+        Response deleteFeaturedDataverseResponse = UtilIT.deleteFeaturedDataverses(dataverseAlias, apiToken);
+        deleteFeaturedDataverseResponse.prettyPrint();
+        
+        assertEquals(OK.getStatusCode(), deleteFeaturedDataverseResponse.getStatusCode());
+        deleteFeaturedDataverseResponse.then().assertThat()
+                .body(containsString("Featured dataverses have been removed"));
+        
+        Response deleteSubCollectionResponse = UtilIT.deleteDataverse(subDataverseAlias, apiToken);
+        deleteSubCollectionResponse.prettyPrint();
+        assertEquals(OK.getStatusCode(), deleteSubCollectionResponse.getStatusCode());
+        
+        Response deleteSubCollectionPubResponse = UtilIT.deleteDataverse(subDataverseAliasPub, apiToken);
+        deleteSubCollectionResponse.prettyPrint();
+        assertEquals(OK.getStatusCode(), deleteSubCollectionPubResponse.getStatusCode());
+        
+        Response deleteCollectionResponse = UtilIT.deleteDataverse(dataverseAlias, apiToken);
+        deleteCollectionResponse.prettyPrint();
+        assertEquals(OK.getStatusCode(), deleteCollectionResponse.getStatusCode());
+    }
+    
 }