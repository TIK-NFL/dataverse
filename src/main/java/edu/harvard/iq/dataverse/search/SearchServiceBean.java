package edu.harvard.iq.dataverse.search;

import edu.harvard.iq.dataverse.DataFile;
import edu.harvard.iq.dataverse.DatasetFieldConstant;
import edu.harvard.iq.dataverse.DatasetFieldServiceBean;
import edu.harvard.iq.dataverse.DatasetFieldType;
import edu.harvard.iq.dataverse.DatasetVersionServiceBean;
import edu.harvard.iq.dataverse.Dataverse;
import edu.harvard.iq.dataverse.DataverseFacet;
import edu.harvard.iq.dataverse.DvObjectServiceBean;
import edu.harvard.iq.dataverse.authorization.groups.Group;
import edu.harvard.iq.dataverse.authorization.groups.GroupServiceBean;
import edu.harvard.iq.dataverse.authorization.users.AuthenticatedUser;
import edu.harvard.iq.dataverse.authorization.users.GuestUser;
import edu.harvard.iq.dataverse.authorization.users.PrivateUrlUser;
import edu.harvard.iq.dataverse.authorization.users.User;
import edu.harvard.iq.dataverse.engine.command.DataverseRequest;
import edu.harvard.iq.dataverse.util.BundleUtil;
import edu.harvard.iq.dataverse.util.SystemConfig;
import java.io.IOException;
import java.lang.reflect.Field;
import java.net.URL;
import java.util.ArrayList;
import java.util.Arrays;
import java.util.Calendar;
import java.util.Collections;
import java.util.Date;
import java.util.HashMap;
import java.util.List;
import java.util.ListIterator;
import java.util.Map;
import java.util.Set;
import java.util.MissingResourceException;
import java.util.logging.Level;
import java.util.logging.Logger;
import javax.annotation.PostConstruct;
import javax.annotation.PreDestroy;
import javax.ejb.EJB;
import javax.ejb.EJBTransactionRolledbackException;
import javax.ejb.Stateless;
import javax.ejb.TransactionRolledbackLocalException;
import javax.inject.Named;
import javax.persistence.NoResultException;
import org.apache.solr.client.solrj.SolrClient;
import org.apache.solr.client.solrj.SolrQuery;
import org.apache.solr.client.solrj.SolrQuery.SortClause;
import org.apache.solr.client.solrj.SolrServerException;
import org.apache.solr.client.solrj.impl.HttpSolrClient;
import org.apache.solr.client.solrj.impl.HttpSolrClient.RemoteSolrException;
import org.apache.solr.client.solrj.response.FacetField;
import org.apache.solr.client.solrj.response.QueryResponse;
import org.apache.solr.client.solrj.response.RangeFacet;
import org.apache.solr.client.solrj.response.SpellCheckResponse;
import org.apache.solr.common.SolrDocument;
import org.apache.solr.common.SolrDocumentList;

@Stateless
@Named
public class SearchServiceBean {

    private static final Logger logger = Logger.getLogger(SearchServiceBean.class.getCanonicalName());

    /**
     * We're trying to make the SearchServiceBean lean, mean, and fast, with as
     * few injections of EJBs as possible.
     */
    /**
     * @todo Can we do without the DatasetFieldServiceBean?
     */
    @EJB
    DvObjectServiceBean dvObjectService;
    @EJB
    DatasetVersionServiceBean datasetVersionService;
    @EJB
    DatasetFieldServiceBean datasetFieldService;
    @EJB
    GroupServiceBean groupService;
    @EJB
    SystemConfig systemConfig;

    private SolrClient solrServer;

    @PostConstruct
    public void init() {
        String urlString = "http://" + systemConfig.getSolrHostColonPort() + "/solr/collection1";
        solrServer = new HttpSolrClient.Builder(urlString).build();
    }

    @PreDestroy
    public void close() {
        if (solrServer != null) {
            try {
                solrServer.close();
            } catch (IOException e) {
                logger.warning("Solr closing error: " + e);
            }
            solrServer = null;
        }
    }
<<<<<<< HEAD

=======
    
     public SolrClient getSolrServer() {
        return solrServer;
    }

    public void setSolrServer(SolrClient solrServer) {
        this.solrServer = solrServer;
    }
    
>>>>>>> 4940e6b8
    /**
     * Import note: "onlyDatatRelatedToMe" relies on filterQueries for providing
     * access to Private Data for the correct user
     *
     * In other words "onlyDatatRelatedToMe", negates other filter Queries
     * related to permissions
     *
     *
     * @param dataverseRequest
     * @param dataverses
     * @param query
     * @param filterQueries
     * @param sortField
     * @param sortOrder
     * @param paginationStart
     * @param onlyDatatRelatedToMe
     * @param numResultsPerPage
     * @return
     * @throws SearchException
     */
    public SolrQueryResponse search(DataverseRequest dataverseRequest, List<Dataverse> dataverses, String query, List<String> filterQueries, String sortField, String sortOrder, int paginationStart, boolean onlyDatatRelatedToMe, int numResultsPerPage) throws SearchException {
        return search(dataverseRequest, dataverses, query, filterQueries, sortField, sortOrder, paginationStart, onlyDatatRelatedToMe, numResultsPerPage, true);
    }

    /**
     * Import note: "onlyDatatRelatedToMe" relies on filterQueries for providing
     * access to Private Data for the correct user
     *
     * In other words "onlyDatatRelatedToMe", negates other filter Queries
     * related to permissions
     *
     *
     * @param dataverseRequest
     * @param dataverses
     * @param query
     * @param filterQueries
     * @param sortField
     * @param sortOrder
     * @param paginationStart
     * @param onlyDatatRelatedToMe
     * @param numResultsPerPage
     * @param retrieveEntities - look up dvobject entities with .find() (potentially expensive!)
     * @return
     * @throws SearchException
     */
    public SolrQueryResponse search(DataverseRequest dataverseRequest, List<Dataverse> dataverses, String query, List<String> filterQueries, String sortField, String sortOrder, int paginationStart, boolean onlyDatatRelatedToMe, int numResultsPerPage, boolean retrieveEntities) throws SearchException {

        if (paginationStart < 0) {
            throw new IllegalArgumentException("paginationStart must be 0 or greater");
        }
        if (numResultsPerPage < 1) {
            throw new IllegalArgumentException("numResultsPerPage must be 1 or greater");
        }

        SolrQuery solrQuery = new SolrQuery();
        query = SearchUtil.sanitizeQuery(query);
        solrQuery.setQuery(query);
//        SortClause foo = new SortClause("name", SolrQuery.ORDER.desc);
//        if (query.equals("*") || query.equals("*:*")) {
//            solrQuery.setSort(new SortClause(SearchFields.NAME_SORT, SolrQuery.ORDER.asc));
        solrQuery.setSort(new SortClause(sortField, sortOrder));
//        } else {
//            solrQuery.setSort(sortClause);
//        }
//        solrQuery.setSort(sortClause);
        solrQuery.setHighlight(true).setHighlightSnippets(1);
        Integer fragSize = systemConfig.getSearchHighlightFragmentSize();
        if (fragSize != null) {
            solrQuery.setHighlightFragsize(fragSize);
        }
        solrQuery.setHighlightSimplePre("<span class=\"search-term-match\">");
        solrQuery.setHighlightSimplePost("</span>");
        Map<String, String> solrFieldsToHightlightOnMap = new HashMap<>();
        // TODO: Do not hard code "Name" etc as English here.
        solrFieldsToHightlightOnMap.put(SearchFields.NAME, "Name");
        solrFieldsToHightlightOnMap.put(SearchFields.AFFILIATION, "Affiliation");
        solrFieldsToHightlightOnMap.put(SearchFields.FILE_TYPE_FRIENDLY, "File Type");
        solrFieldsToHightlightOnMap.put(SearchFields.DESCRIPTION, "Description");
        solrFieldsToHightlightOnMap.put(SearchFields.VARIABLE_NAME, "Variable Name");
        solrFieldsToHightlightOnMap.put(SearchFields.VARIABLE_LABEL, "Variable Label");
        solrFieldsToHightlightOnMap.put(SearchFields.FILE_TYPE_SEARCHABLE, "File Type");
        solrFieldsToHightlightOnMap.put(SearchFields.DATASET_PUBLICATION_DATE, "Publication Year");
        solrFieldsToHightlightOnMap.put(SearchFields.DATASET_PERSISTENT_ID, BundleUtil.getStringFromBundle("advanced.search.datasets.persistentId"));
        solrFieldsToHightlightOnMap.put(SearchFields.FILE_PERSISTENT_ID, BundleUtil.getStringFromBundle("advanced.search.files.persistentId"));
        /**
         * @todo Dataverse subject and affiliation should be highlighted but
         * this is commented out right now because the "friendly" names are not
         * being shown on the dataverse cards. See also
         * https://github.com/IQSS/dataverse/issues/1431
         */
//        solrFieldsToHightlightOnMap.put(SearchFields.DATAVERSE_SUBJECT, "Subject");
//        solrFieldsToHightlightOnMap.put(SearchFields.DATAVERSE_AFFILIATION, "Affiliation");
        /**
         * @todo: show highlight on file card?
         * https://redmine.hmdc.harvard.edu/issues/3848
         */
        solrFieldsToHightlightOnMap.put(SearchFields.FILENAME_WITHOUT_EXTENSION, "Filename Without Extension");
        solrFieldsToHightlightOnMap.put(SearchFields.FILE_TAG_SEARCHABLE, "File Tag");
        List<DatasetFieldType> datasetFields = datasetFieldService.findAllOrderedById();
        for (DatasetFieldType datasetFieldType : datasetFields) {
            String solrField = datasetFieldType.getSolrField().getNameSearchable();
            String displayName = datasetFieldType.getDisplayName();
            solrFieldsToHightlightOnMap.put(solrField, displayName);
        }
        for (Map.Entry<String, String> entry : solrFieldsToHightlightOnMap.entrySet()) {
            String solrField = entry.getKey();
            // String displayName = entry.getValue();
            solrQuery.addHighlightField(solrField);
        }
        solrQuery.setParam("fl", "*,score");
        solrQuery.setParam("qt", "/select");
        solrQuery.setParam("facet", "true");
        /**
         * @todo: do we need facet.query?
         */
        solrQuery.setParam("facet.query", "*");
        for (String filterQuery : filterQueries) {
            solrQuery.addFilterQuery(filterQuery);
        }



        // -----------------------------------
        // Facets to Retrieve
        // -----------------------------------
//        solrQuery.addFacetField(SearchFields.HOST_DATAVERSE);
//        solrQuery.addFacetField(SearchFields.AUTHOR_STRING);
        solrQuery.addFacetField(SearchFields.DATAVERSE_CATEGORY);
        solrQuery.addFacetField(SearchFields.METADATA_SOURCE);
//        solrQuery.addFacetField(SearchFields.AFFILIATION);
        solrQuery.addFacetField(SearchFields.PUBLICATION_YEAR);
//        solrQuery.addFacetField(SearchFields.CATEGORY);
//        solrQuery.addFacetField(SearchFields.FILE_TYPE_MIME);
//        solrQuery.addFacetField(SearchFields.DISTRIBUTOR);
//        solrQuery.addFacetField(SearchFields.KEYWORD);
        /**
         * @todo when a new method on datasetFieldService is available
         * (retrieveFacetsByDataverse?) only show the facets that the dataverse
         * in question wants to show (and in the right order):
         * https://redmine.hmdc.harvard.edu/issues/3490
         *
         * also, findAll only returns advancedSearchField = true... we should
         * probably introduce the "isFacetable" boolean rather than caring about
         * if advancedSearchField is true or false
         *
         */

        //I'm not sure if just adding null here is good for hte permissions system... i think it needs something
        if(dataverses != null) {
            for(Dataverse dataverse : dataverses) {
                // -----------------------------------
                // PERMISSION FILTER QUERY
                // -----------------------------------
                String permissionFilterQuery = this.getPermissionFilterQuery(dataverseRequest, solrQuery, dataverse, onlyDatatRelatedToMe);
                if (permissionFilterQuery != null) {
                    solrQuery.addFilterQuery(permissionFilterQuery);
                }
                if (dataverse != null) {
                    for (DataverseFacet dataverseFacet : dataverse.getDataverseFacets()) {
                        DatasetFieldType datasetField = dataverseFacet.getDatasetFieldType();
                        solrQuery.addFacetField(datasetField.getSolrField().getNameFacetable());
                    }
                }
            }
        } else {
            String permissionFilterQuery = this.getPermissionFilterQuery(dataverseRequest, solrQuery, null, onlyDatatRelatedToMe);
            if (permissionFilterQuery != null) {
                solrQuery.addFilterQuery(permissionFilterQuery);
            }
        }

        solrQuery.addFacetField(SearchFields.FILE_TYPE);
        /**
         * @todo: hide the extra line this shows in the GUI... at least it's
         * last...
         */
        solrQuery.addFacetField(SearchFields.TYPE);
        solrQuery.addFacetField(SearchFields.FILE_TAG);
        if (!systemConfig.isPublicInstall()) {
            solrQuery.addFacetField(SearchFields.ACCESS);
        }
        /**
         * @todo: do sanity checking... throw error if negative
         */
        solrQuery.setStart(paginationStart);
        /**
         * @todo: decide if year CITATION_YEAR is good enough or if we should
         * support CITATION_DATE
         */
//        Calendar calendar = Calendar.getInstance(TimeZone.getTimeZone("UTC"), Locale.UK);
//        calendar.set(2010, 1, 1);
//        Date start = calendar.getTime();
//        calendar.set(2013, 1, 1);
//        Date end = calendar.getTime();
//        solrQuery.addDateRangeFacet(SearchFields.CITATION_DATE, start, end, "+1MONTH");
        /**
         * @todo make this configurable
         */
        int thisYear = Calendar.getInstance().get(Calendar.YEAR);
        /**
         * @todo: odd or even makes a difference. Couldn't find value of 2014
         * when this was set to 2000
         */
        final int citationYearRangeStart = 1901;
        final int citationYearRangeEnd = thisYear;
        final int citationYearRangeSpan = 2;
        /**
         * @todo: these are dates and should be "range facets" not "field
         * facets"
         *
         * right now they are lumped in with the datasetFieldService.findAll()
         * above
         */
//        solrQuery.addNumericRangeFacet(SearchFields.PRODUCTION_DATE_YEAR_ONLY, citationYearRangeStart, citationYearRangeEnd, citationYearRangeSpan);
//        solrQuery.addNumericRangeFacet(SearchFields.DISTRIBUTION_DATE_YEAR_ONLY, citationYearRangeStart, citationYearRangeEnd, citationYearRangeSpan);
        solrQuery.setRows(numResultsPerPage);
        logger.fine("Solr query:" + solrQuery);

        // -----------------------------------
        // Make the solr query
        // -----------------------------------
        QueryResponse queryResponse = null;
        try {
            queryResponse = solrServer.query(solrQuery);
        } catch (RemoteSolrException ex) {
            String messageFromSolr = ex.getLocalizedMessage();
            String error = "Search Syntax Error: ";
            String stringToHide = "org.apache.solr.search.SyntaxError: ";
            if (messageFromSolr.startsWith(stringToHide)) {
                // hide "org.apache.solr..."
                error += messageFromSolr.substring(stringToHide.length());
            } else {
                error += messageFromSolr;
            }
            logger.info(error);
            SolrQueryResponse exceptionSolrQueryResponse = new SolrQueryResponse(solrQuery);
            exceptionSolrQueryResponse.setError(error);

            // we can't show anything because of the search syntax error
            long zeroNumResultsFound = 0;
            long zeroGetResultsStart = 0;
            List<SolrSearchResult> emptySolrSearchResults = new ArrayList<>();
            List<FacetCategory> exceptionFacetCategoryList = new ArrayList<>();
            Map<String, List<String>> emptySpellingSuggestion = new HashMap<>();
            exceptionSolrQueryResponse.setNumResultsFound(zeroNumResultsFound);
            exceptionSolrQueryResponse.setResultsStart(zeroGetResultsStart);
            exceptionSolrQueryResponse.setSolrSearchResults(emptySolrSearchResults);
            exceptionSolrQueryResponse.setFacetCategoryList(exceptionFacetCategoryList);
            exceptionSolrQueryResponse.setTypeFacetCategories(exceptionFacetCategoryList);
            exceptionSolrQueryResponse.setSpellingSuggestionsByToken(emptySpellingSuggestion);
            return exceptionSolrQueryResponse;
        } catch (SolrServerException | IOException ex) {
            throw new SearchException("Internal Dataverse Search Engine Error", ex);
        }

        SolrDocumentList docs = queryResponse.getResults();
        List<SolrSearchResult> solrSearchResults = new ArrayList<>();

        /**
         * @todo refactor SearchFields to a hashmap (or something? put in
         * database? internationalize?) to avoid the crazy reflection and string
         * manipulation below
         */
        Object searchFieldsObject = new SearchFields();
        Field[] staticSearchFields = searchFieldsObject.getClass().getDeclaredFields();
        String titleSolrField = null;
        try {
            DatasetFieldType titleDatasetField = datasetFieldService.findByName(DatasetFieldConstant.title);
            titleSolrField = titleDatasetField.getSolrField().getNameSearchable();
        } catch (EJBTransactionRolledbackException ex) {
            logger.info("Couldn't find " + DatasetFieldConstant.title);
            if (ex.getCause() instanceof TransactionRolledbackLocalException) {
                if (ex.getCause().getCause() instanceof NoResultException) {
                    logger.info("Caught NoResultException");
                }
            }
        }
        Map<String, String> datasetfieldFriendlyNamesBySolrField = new HashMap<>();
        Map<String, String> staticSolrFieldFriendlyNamesBySolrField = new HashMap<>();
        String baseUrl = systemConfig.getDataverseSiteUrl();

        //Going through the results
        for (SolrDocument solrDocument : docs) {
            String id = (String) solrDocument.getFieldValue(SearchFields.ID);
            Long entityid = (Long) solrDocument.getFieldValue(SearchFields.ENTITY_ID);
            String type = (String) solrDocument.getFieldValue(SearchFields.TYPE);
            float score = (Float) solrDocument.getFieldValue(SearchFields.RELEVANCE);
            logger.fine("score for " + id + ": " + score);
            String identifier = (String) solrDocument.getFieldValue(SearchFields.IDENTIFIER);
            String citation = (String) solrDocument.getFieldValue(SearchFields.DATASET_CITATION);
            String citationPlainHtml = (String) solrDocument.getFieldValue(SearchFields.DATASET_CITATION_HTML);
            String persistentUrl = (String) solrDocument.getFieldValue(SearchFields.PERSISTENT_URL);
            String name = (String) solrDocument.getFieldValue(SearchFields.NAME);
            String nameSort = (String) solrDocument.getFieldValue(SearchFields.NAME_SORT);
//            ArrayList titles = (ArrayList) solrDocument.getFieldValues(SearchFields.TITLE);
            String title = (String) solrDocument.getFieldValue(titleSolrField);
            Long datasetVersionId = (Long) solrDocument.getFieldValue(SearchFields.DATASET_VERSION_ID);
            String deaccessionReason = (String) solrDocument.getFieldValue(SearchFields.DATASET_DEACCESSION_REASON);
//            logger.info("titleSolrField: " + titleSolrField);
//            logger.info("title: " + title);
            String filetype = (String) solrDocument.getFieldValue(SearchFields.FILE_TYPE_FRIENDLY);
            String fileContentType = (String) solrDocument.getFieldValue(SearchFields.FILE_CONTENT_TYPE);
            Date release_or_create_date = (Date) solrDocument.getFieldValue(SearchFields.RELEASE_OR_CREATE_DATE);
            String dvTree = (String) solrDocument.getFirstValue(SearchFields.SUBTREE);
            String identifierOfDataverse = (String) solrDocument.getFieldValue(SearchFields.IDENTIFIER_OF_DATAVERSE);
            String nameOfDataverse = (String) solrDocument.getFieldValue(SearchFields.DATAVERSE_NAME);

            List<String> matchedFields = new ArrayList<>();
            List<Highlight> highlights = new ArrayList<>();
            Map<SolrField, Highlight> highlightsMap = new HashMap<>();
            Map<SolrField, List<String>> highlightsMap2 = new HashMap<>();
            Map<String, Highlight> highlightsMap3 = new HashMap<>();
            if (queryResponse.getHighlighting().get(id) != null) {
                for (Map.Entry<String, String> entry : solrFieldsToHightlightOnMap.entrySet()) {
                    String field = entry.getKey();
                    String displayName = entry.getValue();

                    List<String> highlightSnippets = queryResponse.getHighlighting().get(id).get(field);
                    if (highlightSnippets != null) {
                        matchedFields.add(field);
                        /**
                         * @todo only SolrField.SolrType.STRING? that's not
                         * right... knit the SolrField object more into the
                         * highlighting stuff
                         */
                        SolrField solrField = new SolrField(field, SolrField.SolrType.STRING, true, true);
                        Highlight highlight = new Highlight(solrField, highlightSnippets, displayName);
                        highlights.add(highlight);
                        highlightsMap.put(solrField, highlight);
                        highlightsMap2.put(solrField, highlightSnippets);
                        highlightsMap3.put(field, highlight);
                    }
                }

            }
            SolrSearchResult solrSearchResult = new SolrSearchResult(query, name);
            /**
             * @todo put all this in the constructor?
             */
            List<String> states = (List<String>) solrDocument.getFieldValue(SearchFields.PUBLICATION_STATUS);
            if (states != null) {
                // set list of all statuses
                // this method also sets booleans for individual statuses
                solrSearchResult.setPublicationStatuses(states);
            }
//            logger.info(id + ": " + description);
            solrSearchResult.setId(id);
            solrSearchResult.setEntityId(entityid);
            if (retrieveEntities) {
                solrSearchResult.setEntity(dvObjectService.findDvObject(entityid));
            }
            solrSearchResult.setIdentifier(identifier);
            solrSearchResult.setPersistentUrl(persistentUrl);
            solrSearchResult.setType(type);
            solrSearchResult.setScore(score);
            solrSearchResult.setNameSort(nameSort);
            solrSearchResult.setReleaseOrCreateDate(release_or_create_date);
            solrSearchResult.setMatchedFields(matchedFields);
            solrSearchResult.setHighlightsAsList(highlights);
            solrSearchResult.setHighlightsMap(highlightsMap);
            solrSearchResult.setHighlightsAsMap(highlightsMap3);
            Map<String, String> parent = new HashMap<>();
            String description = (String) solrDocument.getFieldValue(SearchFields.DESCRIPTION);
            solrSearchResult.setDescriptionNoSnippet(description);
            solrSearchResult.setDeaccessionReason(deaccessionReason);
            solrSearchResult.setDvTree(dvTree);

            String originSource = (String) solrDocument.getFieldValue(SearchFields.METADATA_SOURCE);
            if (IndexServiceBean.HARVESTED.equals(originSource)) {
                solrSearchResult.setHarvested(true);
            }

            /**
             * @todo start using SearchConstants class here
             */
            if (type.equals("dataverses")) {
                solrSearchResult.setName(name);
                solrSearchResult.setHtmlUrl(baseUrl + SystemConfig.DATAVERSE_PATH + identifier);
                // Do not set the ImageUrl, let the search include fragment fill in
                // the thumbnail, similarly to how the dataset and datafile cards
                // are handled.
                //solrSearchResult.setImageUrl(baseUrl + "/api/access/dvCardImage/" + entityid);
                /**
                 * @todo Expose this API URL after "dvs" is changed to
                 * "dataverses". Also, is an API token required for published
                 * dataverses? Michael: url changed.
                 */
//                solrSearchResult.setApiUrl(baseUrl + "/api/dataverses/" + entityid);
            } else if (type.equals("datasets")) {
                solrSearchResult.setHtmlUrl(baseUrl + "/dataset.xhtml?globalId=" + identifier);
                solrSearchResult.setApiUrl(baseUrl + "/api/datasets/" + entityid);
                //Image url now set via thumbnail api
                //solrSearchResult.setImageUrl(baseUrl + "/api/access/dsCardImage/" + datasetVersionId);
                // No, we don't want to set the base64 thumbnails here.
                // We want to do it inside SearchIncludeFragment, AND ONLY once the rest of the
                // page has already loaded.
                //DatasetVersion datasetVersion = datasetVersionService.find(datasetVersionId);
                //if (datasetVersion != null){
                //    solrSearchResult.setDatasetThumbnail(datasetVersion.getDataset().getDatasetThumbnail(datasetVersion));
                //}
                /**
                 * @todo Could use getFieldValues (plural) here.
                 */
                List<String> datasetDescriptions = (List<String>) solrDocument.getFieldValue(SearchFields.DATASET_DESCRIPTION);
                if (datasetDescriptions != null) {
                    String firstDatasetDescription = datasetDescriptions.get(0);
                    if (firstDatasetDescription != null) {
                        solrSearchResult.setDescriptionNoSnippet(firstDatasetDescription);
                    }
                }
                solrSearchResult.setDatasetVersionId(datasetVersionId);

                solrSearchResult.setCitation(citation);
                solrSearchResult.setCitationHtml(citationPlainHtml);

                solrSearchResult.setIdentifierOfDataverse(identifierOfDataverse);
                solrSearchResult.setNameOfDataverse(nameOfDataverse);

                if (title != null) {
//                    solrSearchResult.setTitle((String) titles.get(0));
                    solrSearchResult.setTitle(title);
                } else {
                    logger.fine("No title indexed. Setting to empty string to prevent NPE. Dataset id " + entityid + " and version id " + datasetVersionId);
                    solrSearchResult.setTitle("");
                }
                List<String> authors = (List) solrDocument.getFieldValues(DatasetFieldConstant.authorName);
                if (authors != null) {
                    solrSearchResult.setDatasetAuthors(authors);
                }
            } else if (type.equals("files")) {
                String parentGlobalId = null;
                Object parentGlobalIdObject = solrDocument.getFieldValue(SearchFields.PARENT_IDENTIFIER);
                if (parentGlobalIdObject != null) {
                    parentGlobalId = (String) parentGlobalIdObject;
                    parent.put(SolrSearchResult.PARENT_IDENTIFIER, parentGlobalId);
                }
                solrSearchResult.setHtmlUrl(baseUrl + "/dataset.xhtml?persistentId=" + parentGlobalId);
                solrSearchResult.setDownloadUrl(baseUrl + "/api/access/datafile/" + entityid);
                /**
                 * @todo We are not yet setting the API URL for files because
                 * not all files have metadata. Only subsettable files (those
                 * with a datatable) seem to have metadata. Furthermore, the
                 * response is in XML whereas the rest of the Search API returns
                 * JSON.
                 */
//                solrSearchResult.setApiUrl(baseUrl + "/api/meta/datafile/" + entityid);
                //solrSearchResult.setImageUrl(baseUrl + "/api/access/fileCardImage/" + entityid);
                solrSearchResult.setName(name);
                solrSearchResult.setFiletype(filetype);
                solrSearchResult.setFileContentType(fileContentType);
                Object fileSizeInBytesObject = solrDocument.getFieldValue(SearchFields.FILE_SIZE_IN_BYTES);
                if (fileSizeInBytesObject != null) {
                    try {
                        long fileSizeInBytesLong = (long) fileSizeInBytesObject;
                        solrSearchResult.setFileSizeInBytes(fileSizeInBytesLong);
                    } catch (ClassCastException ex) {
                        logger.info("Could not cast file " + entityid + " to long for " + SearchFields.FILE_SIZE_IN_BYTES + ": " + ex.getLocalizedMessage());
                    }
                }
                solrSearchResult.setFileMd5((String) solrDocument.getFieldValue(SearchFields.FILE_MD5));
                try {
                    solrSearchResult.setFileChecksumType(DataFile.ChecksumType.fromString((String) solrDocument.getFieldValue(SearchFields.FILE_CHECKSUM_TYPE)));
                } catch (IllegalArgumentException ex) {
                    logger.info("Exception setting setFileChecksumType: " + ex);
                }
                solrSearchResult.setFileChecksumValue((String) solrDocument.getFieldValue(SearchFields.FILE_CHECKSUM_VALUE));
                solrSearchResult.setUnf((String) solrDocument.getFieldValue(SearchFields.UNF));
                solrSearchResult.setDatasetVersionId(datasetVersionId);
                List<String> fileCategories = (List) solrDocument.getFieldValues(SearchFields.FILE_TAG);
                if (fileCategories != null) {
                    solrSearchResult.setFileCategories(fileCategories);
                }
                List<String> tabularDataTags = (List) solrDocument.getFieldValues(SearchFields.TABDATA_TAG);
                if (tabularDataTags != null) {
                    Collections.sort(tabularDataTags);
                    solrSearchResult.setTabularDataTags(tabularDataTags);
                }
                String filePID = (String) solrDocument.getFieldValue(SearchFields.FILE_PERSISTENT_ID);
                if(null != filePID && !"".equals(filePID) && !"".equals("null")) {
                    solrSearchResult.setFilePersistentId(filePID);
                }
            }
            /**
             * @todo store PARENT_ID as a long instead and cast as such
             */
            parent.put("id", (String) solrDocument.getFieldValue(SearchFields.PARENT_ID));
            parent.put("name", (String) solrDocument.getFieldValue(SearchFields.PARENT_NAME));
            parent.put("citation", (String) solrDocument.getFieldValue(SearchFields.PARENT_CITATION));
            solrSearchResult.setParent(parent);
            solrSearchResults.add(solrSearchResult);
        }
        Map<String, List<String>> spellingSuggestionsByToken = new HashMap<>();
        SpellCheckResponse spellCheckResponse = queryResponse.getSpellCheckResponse();
        if (spellCheckResponse != null) {
            List<SpellCheckResponse.Suggestion> suggestions = spellCheckResponse.getSuggestions();
            for (SpellCheckResponse.Suggestion suggestion : suggestions) {
                spellingSuggestionsByToken.put(suggestion.getToken(), suggestion.getAlternatives());
            }
        }

        List<FacetCategory> facetCategoryList = new ArrayList<>();
        List<FacetCategory> typeFacetCategories = new ArrayList<>();
        boolean hidePublicationStatusFacet = true;
        boolean draftsAvailable = false;
        boolean unpublishedAvailable = false;
        boolean deaccessionedAvailable = false;
        boolean hideMetadataSourceFacet = true;
        for (FacetField facetField : queryResponse.getFacetFields()) {
            FacetCategory facetCategory = new FacetCategory();
            List<FacetLabel> facetLabelList = new ArrayList<>();
            int numMetadataSources = 0;
            String metadataBlockName = "";
            String datasetFieldName = "";
            /**
             * To find the metadata block name to which the facetField belongs to
             * ===facetField: authorName_ss   metadatablockname : citation
             * ===facetField: dvCategory  metadatablockname : ""
             */
            for (DatasetFieldType datasetField : datasetFields) {
                String solrFieldNameForDataset = datasetField.getSolrField().getNameFacetable();
                if (solrFieldNameForDataset != null && facetField.getName().equals(solrFieldNameForDataset)) {
                    metadataBlockName = datasetField.getMetadataBlock().getName() ;
                    datasetFieldName = datasetField.getName();
                    break;
                }
            }


            for (FacetField.Count facetFieldCount : facetField.getValues()) {
                /**
                 * @todo we do want to show the count for each facet
                 */
//                logger.info("field: " + facetField.getName() + " " + facetFieldCount.getName() + " (" + facetFieldCount.getCount() + ")");
                String localefriendlyName = null;
                if (facetFieldCount.getCount() > 0) {
                   if(metadataBlockName.length() > 0 ) {
                        localefriendlyName = getLocaleTitle(datasetFieldName,facetFieldCount.getName(), metadataBlockName);
                    } else {
                        localefriendlyName = BundleUtil.getStringFromBundle(facetFieldCount.getName());
                        if(localefriendlyName == null){
                            localefriendlyName = facetFieldCount.getName();
                        }
                   }
                    FacetLabel facetLabel = new FacetLabel(localefriendlyName, facetFieldCount.getCount());
                    // quote field facets
                    facetLabel.setFilterQuery(facetField.getName() + ":\"" + facetFieldCount.getName() + "\"");
                    facetLabelList.add(facetLabel);
                    if (facetField.getName().equals(SearchFields.PUBLICATION_STATUS)) {
                        if (facetFieldCount.getName().equals(IndexServiceBean.getUNPUBLISHED_STRING())) {
                            unpublishedAvailable = true;
                        } else if (facetFieldCount.getName().equals(IndexServiceBean.getDRAFT_STRING())) {
                            draftsAvailable = true;
                        } else if (facetFieldCount.getName().equals(IndexServiceBean.getDEACCESSIONED_STRING())) {
                            deaccessionedAvailable = true;
                        }
                    }
                    if (facetField.getName().equals(SearchFields.METADATA_SOURCE)) {
                        numMetadataSources++;
                    }
                }
            }
            if (numMetadataSources > 1) {
                hideMetadataSourceFacet = false;
            }
            facetCategory.setName(facetField.getName());
            // hopefully people will never see the raw facetField.getName() because it may well have an _s at the end
            facetCategory.setFriendlyName(facetField.getName());
            // try to find a friendlier name to display as a facet
            /**
             * @todo hmm, we thought we wanted the datasetFields array to go
             * away once we have more granularity than findAll() available per
             * the todo above but we need a way to lookup by Solr field, so
             * we'll build a hashmap
             */
            for (DatasetFieldType datasetField : datasetFields) {
                String solrFieldNameForDataset = datasetField.getSolrField().getNameFacetable();
                String friendlyName = datasetField.getDisplayName();
                if (solrFieldNameForDataset != null && facetField.getName().endsWith(datasetField.getTmpNullFieldTypeIdentifier())) {
                    // give it the non-friendly name so we remember to update the reference data script for datasets
                    facetCategory.setName(facetField.getName());
                } else if (solrFieldNameForDataset != null && facetField.getName().equals(solrFieldNameForDataset)) {
                    if (friendlyName != null && !friendlyName.isEmpty()) {
                        facetCategory.setFriendlyName(friendlyName);
                        // stop examining available dataset fields. we found a match
                        break;
                    }
                }
                datasetfieldFriendlyNamesBySolrField.put(datasetField.getSolrField().getNameFacetable(), friendlyName);
            }
            /**
             * @todo get rid of this crazy reflection, per todo above... or
             * should we... let's put into a hash the friendly names of facet
             * categories, indexed by Solr field
             */
            for (Field fieldObject : staticSearchFields) {
                String name = fieldObject.getName();
                String staticSearchField = null;
                try {
                    staticSearchField = (String) fieldObject.get(searchFieldsObject);
                } catch (IllegalArgumentException | IllegalAccessException ex) {
                    Logger.getLogger(SearchServiceBean.class.getName()).log(Level.SEVERE, null, ex);
                }
                if (staticSearchField != null && facetField.getName().equals(staticSearchField)) {
                    String friendlyName = BundleUtil.getStringFromBundle("staticSearchFields."+staticSearchField);
                    if(friendlyName != null && friendlyName.length() > 0) {
                        facetCategory.setFriendlyName(friendlyName);
                    } else {
                        String[] parts = name.split("_");
                        StringBuilder stringBuilder = new StringBuilder();
                        for (String part : parts) {
                            stringBuilder.append(getCapitalizedName(part.toLowerCase()) + " ");
                        }
                        String friendlyNameWithTrailingSpace = stringBuilder.toString();
                        friendlyName = friendlyNameWithTrailingSpace.replaceAll(" $", "");
                        facetCategory.setFriendlyName(friendlyName);
                    }

//                    logger.info("adding <<<" + staticSearchField + ":" + friendlyName + ">>>");
                    staticSolrFieldFriendlyNamesBySolrField.put(staticSearchField, friendlyName);
                    // stop examining the declared/static fields in the SearchFields object. we found a match
                    break;
                }
            }

            facetCategory.setFacetLabel(facetLabelList);
            if (!facetLabelList.isEmpty()) {
                if (facetCategory.getName().equals(SearchFields.TYPE)) {
                    // the "type" facet is special, these are not
                    typeFacetCategories.add(facetCategory);
                } else if (facetCategory.getName().equals(SearchFields.PUBLICATION_STATUS)) {
                    if (unpublishedAvailable || draftsAvailable || deaccessionedAvailable) {
                        hidePublicationStatusFacet = false;
                    }
                    if (!hidePublicationStatusFacet) {
                        facetCategoryList.add(facetCategory);
                    }
                } else if (facetCategory.getName().equals(SearchFields.METADATA_SOURCE)) {
                    if (!hideMetadataSourceFacet) {
                        facetCategoryList.add(facetCategory);
                    }
                } else {
                    facetCategoryList.add(facetCategory);
                }
            }
        }

        // for now the only range facet is citation year
        for (RangeFacet<String, String> rangeFacet : queryResponse.getFacetRanges()) {
            FacetCategory facetCategory = new FacetCategory();
            List<FacetLabel> facetLabelList = new ArrayList<>();
            for (Object rfObj : rangeFacet.getCounts()) {
                RangeFacet.Count rangeFacetCount = (RangeFacet.Count) rfObj;
                String valueString = rangeFacetCount.getValue();
                Integer start = Integer.parseInt(valueString);
                Integer end = start + Integer.parseInt(rangeFacet.getGap().toString());
                // to avoid overlapping dates
                end = end - 1;
                if (rangeFacetCount.getCount() > 0) {
                    FacetLabel facetLabel = new FacetLabel(start + "-" + end, new Long(rangeFacetCount.getCount()));
                    // special [12 TO 34] syntax for range facets
                    facetLabel.setFilterQuery(rangeFacet.getName() + ":" + "[" + start + " TO " + end + "]");
                    facetLabelList.add(facetLabel);
                }
            }
            facetCategory.setName(rangeFacet.getName());
            facetCategory.setFacetLabel(facetLabelList);
            // reverse to show the newest citation year range at the top
            List<FacetLabel> facetLabelListReversed = new ArrayList<>();
            ListIterator<FacetLabel> li = facetLabelList.listIterator(facetLabelList.size());
            while (li.hasPrevious()) {
                facetLabelListReversed.add(li.previous());
            }
            facetCategory.setFacetLabel(facetLabelListReversed);
            if (!facetLabelList.isEmpty()) {
                facetCategoryList.add(facetCategory);
            }
        }

        SolrQueryResponse solrQueryResponse = new SolrQueryResponse(solrQuery);
        solrQueryResponse.setSolrSearchResults(solrSearchResults);
        solrQueryResponse.setSpellingSuggestionsByToken(spellingSuggestionsByToken);
        solrQueryResponse.setFacetCategoryList(facetCategoryList);
        solrQueryResponse.setTypeFacetCategories(typeFacetCategories);
        solrQueryResponse.setNumResultsFound(queryResponse.getResults().getNumFound());
        solrQueryResponse.setResultsStart(queryResponse.getResults().getStart());
        solrQueryResponse.setDatasetfieldFriendlyNamesBySolrField(datasetfieldFriendlyNamesBySolrField);
        solrQueryResponse.setStaticSolrFieldFriendlyNamesBySolrField(staticSolrFieldFriendlyNamesBySolrField);
        String[] filterQueriesArray = solrQuery.getFilterQueries();
        if (filterQueriesArray != null) {
            // null check added because these tests were failing: mvn test -Dtest=SearchIT
            List<String> actualFilterQueries = Arrays.asList(filterQueriesArray);
            logger.fine("actual filter queries: " + actualFilterQueries);
            solrQueryResponse.setFilterQueriesActual(actualFilterQueries);
        } else {
            // how often is this null?
            logger.info("solrQuery.getFilterQueries() was null");
        }

        solrQueryResponse.setDvObjectCounts(queryResponse.getFacetField("dvObjectType"));
        solrQueryResponse.setPublicationStatusCounts(queryResponse.getFacetField("publicationStatus"));

        return solrQueryResponse;
    }

    public String getLocaleTitle(String title,  String controlledvoc , String propertyfile) {

        String output = "";
        try {
            if(controlledvoc != "" ) {
                output =  BundleUtil.getStringFromPropertyFile("controlledvocabulary." + title +"."+ controlledvoc.toLowerCase().replace(" ","_")  , propertyfile);
            } else {
                output = BundleUtil.getStringFromPropertyFile("datasetfieldtype." + title + ".title", propertyfile);
            }
        } catch (MissingResourceException e1) {
            if(controlledvoc != "" ) {
                return controlledvoc;
            } else {
                return title;
            }
        }

        if(output != null && output.length() >0) {
            return output;
        }
        else
            return title;
    }


    public String getCapitalizedName(String name) {
        return Character.toUpperCase(name.charAt(0)) + name.substring(1);
    }

    /**
     * Moved this logic out of the "search" function
     *
     * @return
     */
    private String getPermissionFilterQuery(DataverseRequest dataverseRequest, SolrQuery solrQuery, Dataverse dataverse, boolean onlyDatatRelatedToMe) {

        User user = dataverseRequest.getUser();
        if (user == null) {
            throw new NullPointerException("user cannot be null");
        }
        if (solrQuery == null) {
            throw new NullPointerException("solrQuery cannot be null");
        }
        /**
         * @todo For people who are not logged in, should we show stuff indexed
         * with "AllUsers" group or not? If so, uncomment the allUsersString
         * stuff below.
         */
//        String allUsersString = IndexServiceBean.getGroupPrefix() + AllUsers.get().getAlias();
//        String publicOnly = "{!join from=" + SearchFields.DEFINITION_POINT + " to=id}" + SearchFields.DISCOVERABLE_BY + ":(" + IndexServiceBean.getPublicGroupString() + " OR " + allUsersString + ")";
        String publicOnly = "{!join from=" + SearchFields.DEFINITION_POINT + " to=id}" + SearchFields.DISCOVERABLE_BY + ":(" + IndexServiceBean.getPublicGroupString() + ")";
//        String publicOnly = "{!join from=" + SearchFields.GROUPS + " to=" + SearchFields.PERMS + "}id:" + IndexServiceBean.getPublicGroupString();
        // initialize to public only to be safe
        String dangerZoneNoSolrJoin = null;

        if (user instanceof PrivateUrlUser) {
            user = GuestUser.get();
        }

        // ----------------------------------------------------
        // (1) Is this a GuestUser?
        // Yes, see if GuestUser is part of any groups such as IP Groups.
        // ----------------------------------------------------
        if (user instanceof GuestUser) {
            String groupsFromProviders = "";
            Set<Group> groups = groupService.collectAncestors(groupService.groupsFor(dataverseRequest));
            StringBuilder sb = new StringBuilder();
            for (Group group : groups) {
                logger.fine("found group " + group.getIdentifier() + " with alias " + group.getAlias());
                String groupAlias = group.getAlias();
                if (groupAlias != null && !groupAlias.isEmpty()) {
                    sb.append(" OR ");
                    // i.e. group_builtIn/all-users, ip/ipGroup3
                    sb.append(IndexServiceBean.getGroupPrefix()).append(groupAlias);
                }
            }
            groupsFromProviders = sb.toString();
            logger.fine("groupsFromProviders:" + groupsFromProviders);
            String guestWithGroups = "{!join from=" + SearchFields.DEFINITION_POINT + " to=id}" + SearchFields.DISCOVERABLE_BY + ":(" + IndexServiceBean.getPublicGroupString() + groupsFromProviders + ")";
            logger.fine(guestWithGroups);
            return guestWithGroups;
        }

        // ----------------------------------------------------
        // (2) Retrieve Authenticated User
        // ----------------------------------------------------
        if (!(user instanceof AuthenticatedUser)) {
            logger.severe("Should never reach here. A User must be an AuthenticatedUser or a Guest");
            throw new IllegalStateException("A User must be an AuthenticatedUser or a Guest");
        }

        AuthenticatedUser au = (AuthenticatedUser) user;

        // Logged in user, has publication status facet
        //
        solrQuery.addFacetField(SearchFields.PUBLICATION_STATUS);

        // ----------------------------------------------------
        // (3) Is this a Super User?
        //      Yes, give back everything
        // ----------------------------------------------------
        if (au.isSuperuser()) {
            // dangerous because this user will be able to see
            // EVERYTHING in Solr with no regard to permissions!

            return dangerZoneNoSolrJoin;
        }

        // ----------------------------------------------------
        // (4) User is logged in AND onlyDatatRelatedToMe == true
        // Yes, give back everything -> the settings will be in
        //          the filterqueries given to search
        // ----------------------------------------------------
        if (onlyDatatRelatedToMe == true) {
            if (systemConfig.myDataDoesNotUsePermissionDocs()) {
                logger.fine("old 4.2 behavior: MyData is not using Solr permission docs");
                return dangerZoneNoSolrJoin;
            } else {
                logger.fine("new post-4.2 behavior: MyData is using Solr permission docs");
            }
        }

        // ----------------------------------------------------
        // (5) Work with Authenticated User who is not a Superuser
        // ----------------------------------------------------
        /**
         * @todo all this code needs cleanup and clarification.
         */
        /**
         * Every AuthenticatedUser is part of a "User Private Group" (UGP), a
         * concept we borrow from RHEL:
         * https://access.redhat.com/site/documentation/en-US/Red_Hat_Enterprise_Linux/6/html/Deployment_Guide/ch-Managing_Users_and_Groups.html#s2-users-groups-private-groups
         */
        /**
         * @todo rename this from publicPlusUserPrivateGroup. Confusing
         */
        // safe default: public only
        String publicPlusUserPrivateGroup = publicOnly;
//                    + (onlyDatatRelatedToMe ? "" : (publicOnly + " OR "))
//                    + "{!join from=" + SearchFields.GROUPS + " to=" + SearchFields.PERMS + "}id:" + IndexServiceBean.getGroupPerUserPrefix() + au.getId() + ")";

//            /**
//             * @todo add onlyDatatRelatedToMe option into the experimental JOIN
//             * before enabling it.
//             */
        /**
         * From a search perspective, we don't care about if the group was
         * created within one dataverse or another. We just want a list of *all*
         * the groups the user is part of. We are greedy. We want all BuiltIn
         * Groups, Shibboleth Groups, IP Groups, "system" groups, everything.
         *
         * A JOIN on "permission documents" will determine if the user can find
         * a given "content document" (dataset version, etc) in Solr.
         */
        String groupsFromProviders = "";
        Set<Group> groups = groupService.collectAncestors(groupService.groupsFor(dataverseRequest));
        StringBuilder sb = new StringBuilder();
        for (Group group : groups) {
            logger.fine("found group " + group.getIdentifier() + " with alias " + group.getAlias());
            String groupAlias = group.getAlias();
            if (groupAlias != null && !groupAlias.isEmpty()) {
                sb.append(" OR ");
                // i.e. group_builtIn/all-users, group_builtIn/authenticated-users, group_1-explictGroup1, group_shib/2
                sb.append(IndexServiceBean.getGroupPrefix() + groupAlias);
            }
        }
        groupsFromProviders = sb.toString();

        logger.fine(groupsFromProviders);
        if (true) {
            /**
             * @todo get rid of "experimental" in name
             */
            String experimentalJoin = "{!join from=" + SearchFields.DEFINITION_POINT + " to=id}" + SearchFields.DISCOVERABLE_BY + ":(" + IndexServiceBean.getPublicGroupString() + " OR " + IndexServiceBean.getGroupPerUserPrefix() + au.getId() + groupsFromProviders + ")";
            publicPlusUserPrivateGroup = experimentalJoin;
        }

        //permissionFilterQuery = publicPlusUserPrivateGroup;
        logger.fine(publicPlusUserPrivateGroup);

        return publicPlusUserPrivateGroup;

    }

}
<|MERGE_RESOLUTION|>--- conflicted
+++ resolved
@@ -97,10 +97,7 @@
             solrServer = null;
         }
     }
-<<<<<<< HEAD
-
-=======
-    
+
      public SolrClient getSolrServer() {
         return solrServer;
     }
@@ -108,8 +105,7 @@
     public void setSolrServer(SolrClient solrServer) {
         this.solrServer = solrServer;
     }
-    
->>>>>>> 4940e6b8
+
     /**
      * Import note: "onlyDatatRelatedToMe" relies on filterQueries for providing
      * access to Private Data for the correct user
