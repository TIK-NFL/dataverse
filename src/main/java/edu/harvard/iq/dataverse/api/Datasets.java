--- conflicted
+++ resolved
@@ -6,6 +6,7 @@
 import edu.harvard.iq.dataverse.Dataset;
 import edu.harvard.iq.dataverse.DatasetField;
 import edu.harvard.iq.dataverse.DatasetFieldCompoundValue;
+import edu.harvard.iq.dataverse.DatasetFieldServiceBean;
 import edu.harvard.iq.dataverse.DatasetFieldType;
 import edu.harvard.iq.dataverse.DatasetFieldValue;
 import edu.harvard.iq.dataverse.DatasetLock;
@@ -80,6 +81,7 @@
 import edu.harvard.iq.dataverse.ingest.IngestServiceBean;
 import edu.harvard.iq.dataverse.privateurl.PrivateUrl;
 import edu.harvard.iq.dataverse.S3PackageImporter;
+import static edu.harvard.iq.dataverse.api.AbstractApiBean.error;
 import edu.harvard.iq.dataverse.api.dto.RoleAssignmentDTO;
 import edu.harvard.iq.dataverse.batch.util.LoggingUtil;
 import edu.harvard.iq.dataverse.dataaccess.DataAccess;
@@ -112,27 +114,22 @@
 import static edu.harvard.iq.dataverse.util.json.JsonPrinter.*;
 import static edu.harvard.iq.dataverse.util.json.NullSafeJsonBuilder.jsonObjectBuilder;
 import edu.harvard.iq.dataverse.util.json.NullSafeJsonBuilder;
-<<<<<<< HEAD
-import edu.harvard.iq.dataverse.globus.AccessToken;
-import edu.harvard.iq.dataverse.globus.GlobusServiceBean;
-=======
 import edu.harvard.iq.dataverse.workflow.Workflow;
 import edu.harvard.iq.dataverse.workflow.WorkflowContext;
 import edu.harvard.iq.dataverse.workflow.WorkflowServiceBean;
 import edu.harvard.iq.dataverse.workflow.WorkflowContext.TriggerType;
->>>>>>> 7fd59a58
+
+import edu.harvard.iq.dataverse.globus.AccessToken;
+import edu.harvard.iq.dataverse.globus.GlobusServiceBean;
 
 import java.io.IOException;
 import java.io.InputStream;
 import java.io.StringReader;
 import java.sql.Timestamp;
 import java.text.MessageFormat;
-<<<<<<< HEAD
+import java.time.LocalDateTime;
 import java.util.*;
 import java.util.concurrent.*;
-=======
-import java.time.LocalDateTime;
->>>>>>> 7fd59a58
 import java.time.ZoneId;
 import java.time.format.DateTimeFormatter;
 import java.util.ArrayList;
@@ -150,10 +147,6 @@
 import javax.ejb.EJB;
 import javax.ejb.EJBException;
 import javax.inject.Inject;
-<<<<<<< HEAD
-import javax.json.*;
-import javax.persistence.Query;
-=======
 import javax.json.Json;
 import javax.json.JsonArray;
 import javax.json.JsonArrayBuilder;
@@ -162,7 +155,8 @@
 import javax.json.JsonObjectBuilder;
 import javax.json.JsonReader;
 import javax.json.stream.JsonParsingException;
->>>>>>> 7fd59a58
+import javax.json.*;
+import javax.persistence.Query;
 import javax.servlet.http.HttpServletRequest;
 import javax.servlet.http.HttpServletResponse;
 import javax.ws.rs.BadRequestException;
@@ -180,58 +174,50 @@
 import javax.ws.rs.core.*;
 import javax.ws.rs.core.Response.Status;
 import static javax.ws.rs.core.Response.Status.BAD_REQUEST;
-<<<<<<< HEAD
+import javax.ws.rs.core.UriInfo;
+
+import org.apache.commons.lang3.StringUtils;
 
 import org.apache.commons.collections.CollectionUtils;
-import org.apache.commons.lang.StringUtils;
-=======
-import javax.ws.rs.core.UriInfo;
-
-import org.apache.commons.lang3.StringUtils;
->>>>>>> 7fd59a58
 import org.apache.solr.client.solrj.SolrServerException;
 import org.glassfish.jersey.media.multipart.FormDataBodyPart;
 import org.glassfish.jersey.media.multipart.FormDataContentDisposition;
 import org.glassfish.jersey.media.multipart.FormDataParam;
 
 import com.amazonaws.services.s3.model.PartETag;
-<<<<<<< HEAD
 import java.util.Map.Entry;
-=======
->>>>>>> 7fd59a58
 
 @Path("datasets")
 public class Datasets extends AbstractApiBean {
 
     private static final Logger logger = Logger.getLogger(Datasets.class.getCanonicalName());
-
-    @Inject
-    DataverseSession session;
+    
+    @Inject DataverseSession session;    
 
     @EJB
     DatasetServiceBean datasetService;
 
     @EJB
     DataverseServiceBean dataverseService;
-
+    
     @EJB
     GlobusServiceBean globusServiceBean;
 
     @EJB
     UserNotificationServiceBean userNotificationService;
-
+    
     @EJB
     PermissionServiceBean permissionService;
-
+    
     @EJB
     AuthenticationServiceBean authenticationServiceBean;
-
+    
     @EJB
     DDIExportServiceBean ddiExportService;
 
     @EJB
     MetadataBlockServiceBean metadataBlockService;
-
+    
     @EJB
     DataFileServiceBean fileService;
 
@@ -240,72 +226,69 @@
 
     @EJB
     EjbDataverseEngine commandEngine;
-
+    
     @EJB
     IndexServiceBean indexService;
 
     @EJB
     S3PackageImporter s3PackageImporter;
-
+     
     @EJB
     SettingsServiceBean settingsService;
 
     // TODO: Move to AbstractApiBean
     @EJB
     DatasetMetricsServiceBean datasetMetricsSvc;
-
+    
     @EJB
     DatasetExternalCitationsServiceBean datasetExternalCitationsService;
-
+    
     @Inject
     MakeDataCountLoggingServiceBean mdcLogService;
-
+    
     @Inject
     DataverseRequestServiceBean dvRequestService;
-    
+
+
     @Inject
     WorkflowServiceBean wfService;
 
-
     /**
      * Used to consolidate the way we parse and handle dataset versions.
-     * @param <T>
+     * @param <T> 
      */
     public interface DsVersionHandler<T> {
         T handleLatest();
-
         T handleDraft();
-
-        T handleSpecific(long major, long minor);
-
+        T handleSpecific( long major, long minor );
         T handleLatestPublished();
     }
-
+    
     @GET
     @Path("{id}")
     public Response getDataset(@PathParam("id") String id, @Context UriInfo uriInfo, @Context HttpHeaders headers, @Context HttpServletResponse response) {
-        return response(req -> {
+        return response( req -> {
             final Dataset retrieved = execCommand(new GetDatasetCommand(req, findDatasetOrDie(id)));
             final DatasetVersion latest = execCommand(new GetLatestAccessibleDatasetVersionCommand(req, retrieved));
             final JsonObjectBuilder jsonbuilder = json(retrieved);
             //Report MDC if this is a released version (could be draft if user has access, or user may not have access at all and is not getting metadata beyond the minimum)
-            if ((latest != null) && latest.isReleased()) {
+            if((latest != null) && latest.isReleased()) {
                 MakeDataCountLoggingServiceBean.MakeDataCountEntry entry = new MakeDataCountEntry(uriInfo, headers, dvRequestService, retrieved);
                 mdcLogService.logEntry(entry);
             }
             return ok(jsonbuilder.add("latestVersion", (latest != null) ? json(latest) : null));
         });
     }
-
+    
     // TODO: 
     // This API call should, ideally, call findUserOrDie() and the GetDatasetCommand 
     // to obtain the dataset that we are trying to export - which would handle
     // Auth in the process... For now, Auth isn't necessary - since export ONLY 
     // WORKS on published datasets, which are open to the world. -- L.A. 4.5
-
+    
     @GET
     @Path("/export")
-    @Produces({"application/xml", "application/json", "application/html"})
+    @Produces({"application/xml", "application/json", "application/html" })
     public Response exportDataset(@QueryParam("persistentId") String persistentId, @QueryParam("exporter") String exporter, @Context UriInfo uriInfo, @Context HttpHeaders headers, @Context HttpServletResponse response) {
 
         try {
@@ -313,20 +296,20 @@
             if (dataset == null) {
                 return error(Response.Status.NOT_FOUND, "A dataset with the persistentId " + persistentId + " could not be found.");
             }
-
+            
             ExportService instance = ExportService.getInstance();
-
+            
             InputStream is = instance.getExport(dataset, exporter);
-
+           
             String mediaType = instance.getMediaType(exporter);
             //Export is only possible for released (non-draft) dataset versions so we can log without checking to see if this is a request for a draft 
             MakeDataCountLoggingServiceBean.MakeDataCountEntry entry = new MakeDataCountEntry(uriInfo, headers, dvRequestService, dataset);
             mdcLogService.logEntry(entry);
-
+            
             return Response.ok()
                     .entity(is)
                     .type(mediaType).
-                            build();
+                    build();
         } catch (Exception wr) {
             return error(Response.Status.FORBIDDEN, "Export Failed");
         }
@@ -334,7 +317,7 @@
 
     @DELETE
     @Path("{id}")
-    public Response deleteDataset(@PathParam("id") String id) {
+    public Response deleteDataset( @PathParam("id") String id) {
         // Internally, "DeleteDatasetCommand" simply redirects to "DeleteDatasetVersionCommand"
         // (and there's a comment that says "TODO: remove this command")
         // do we need an exposed API call for it? 
@@ -344,8 +327,8 @@
         // "destroyDataset" API calls.  
         // (The logic below follows the current implementation of the underlying 
         // commands!)
-
-        return response(req -> {
+        
+        return response( req -> {
             Dataset doomed = findDatasetOrDie(id);
             DatasetVersion doomedVersion = doomed.getLatestVersion();
             User u = findUserOrDie();
@@ -643,18 +626,11 @@
 
     @PUT
     @Path("{id}/versions/{versionId}")
-<<<<<<< HEAD
+    @Consumes(MediaType.APPLICATION_JSON)
     public Response updateDraftVersion(String jsonBody, @PathParam("id") String id, @PathParam("versionId") String versionId) {
 
         if (!":draft".equals(versionId)) {
             return error(Response.Status.BAD_REQUEST, "Only the :draft version can be updated");
-=======
-    @Consumes(MediaType.APPLICATION_JSON)
-    public Response updateDraftVersion( String jsonBody, @PathParam("id") String id,  @PathParam("versionId") String versionId ){
-        
-        if ( ! ":draft".equals(versionId) ) {
-            return error( Response.Status.BAD_REQUEST, "Only the :draft version can be updated");
->>>>>>> 7fd59a58
         }
 
         try (StringReader rdr = new StringReader(jsonBody)) {
@@ -703,10 +679,7 @@
 
         }
     }
-<<<<<<< HEAD
-
-=======
-  
+
     @GET
     @Path("{id}/versions/{versionId}/metadata")
     @Produces("application/ld+json, application/json-ld")
@@ -734,7 +707,7 @@
     public Response getVersionJsonLDMetadata(@PathParam("id") String id, @Context UriInfo uriInfo, @Context HttpHeaders headers) {
         return getVersionJsonLDMetadata(id, ":draft", uriInfo, headers);
     }
-            
+
     @PUT
     @Path("{id}/metadata")
     @Consumes("application/ld+json, application/json-ld")
@@ -746,7 +719,7 @@
             DatasetVersion dsv = ds.getEditVersion();
             boolean updateDraft = ds.getLatestVersion().isDraft();
             dsv = JSONLDUtil.updateDatasetVersionMDFromJsonLD(dsv, jsonLDBody, metadataBlockService, datasetFieldSvc, !replaceTerms, false);
-            
+
             DatasetVersion managedVersion;
             if (updateDraft) {
                 Dataset managedDataset = execCommand(new UpdateDatasetVersionCommand(ds, req));
@@ -764,7 +737,7 @@
             return error(Status.BAD_REQUEST, "Error parsing Json: " + jpe.getMessage());
         }
     }
-    
+
     @PUT
     @Path("{id}/metadata/delete")
     @Consumes("application/ld+json, application/json-ld")
@@ -794,8 +767,7 @@
             return error(Status.BAD_REQUEST, "Error parsing Json: " + jpe.getMessage());
         }
     }
-    
->>>>>>> 7fd59a58
+
     @PUT
     @Path("{id}/deleteMetadata")
     public Response deleteVersionMetadata(String jsonBody, @PathParam("id") String id) throws WrappedResponse {
@@ -1285,7 +1257,7 @@
                     }
                 }
                 if(ds.getLatestVersion().getVersionNumber()==1 && ds.getLatestVersion().getMinorVersionNumber()==0) {
-                    //Also set publication date if this is the first 
+                    //Also set publication date if this is the first
                     if(dateTime != null) {
                       ds.setPublicationDate(Timestamp.valueOf(dateTime));
                     }
@@ -1323,7 +1295,7 @@
                 errorMsg = BundleUtil.getStringFromBundle("datasetversion.update.failure") + " - " + ex.toString();
                 logger.severe(ex.getMessage());
             }
-            
+
             if (errorMsg != null) {
                 return error(Response.Status.INTERNAL_SERVER_ERROR, errorMsg);
             } else {
@@ -1334,7 +1306,7 @@
             return ex.getResponse();
         }
     }
-    
+
     @POST
     @Path("{id}/move/{targetDataverseAlias}")
     public Response moveDataset(@PathParam("id") String id, @PathParam("targetDataverseAlias") String targetDataverseAlias, @QueryParam("forceMove") Boolean force) {
@@ -1490,16 +1462,11 @@
 
     @POST
     @Path("{id}/privateUrl")
-<<<<<<< HEAD
-    public Response createPrivateUrl(@PathParam("id") String idSupplied) {
-        return response(req ->
-=======
     public Response createPrivateUrl(@PathParam("id") String idSupplied,@DefaultValue("false") @QueryParam ("anonymizedAccess") boolean anonymizedAccess) {
         if(anonymizedAccess && settingsSvc.getValueForKey(SettingsServiceBean.Key.AnonymizedFieldTypeNames)==null) {
             throw new NotAcceptableException("Anonymized Access not enabled");
         }
-        return response( req -> 
->>>>>>> 7fd59a58
+        return response(req ->
                 ok(json(execCommand(
                 new CreatePrivateUrlCommand(req, findDatasetOrDie(idSupplied), anonymizedAccess)))));
     }
@@ -2691,7 +2658,6 @@
     }
 
 
-<<<<<<< HEAD
     @POST
     @Path("{id}/addglobusFiles")
     @Consumes(MediaType.MULTIPART_FORM_DATA)
@@ -2774,10 +2740,6 @@
 
     /**
      * Add a File to an existing Dataset
-=======
-    /**
-     * Add multiple Files to an existing Dataset
->>>>>>> 7fd59a58
      *
      * @param idSupplied
      * @param jsonData
@@ -2786,14 +2748,11 @@
     @POST
     @Path("{id}/addFiles")
     @Consumes(MediaType.MULTIPART_FORM_DATA)
-    public Response addFilesToDataset(@PathParam("id") String idSupplied,
+    public Response addFilesToDatasetold(@PathParam("id") String idSupplied,
                                       @FormDataParam("jsonData") String jsonData) {
 
-<<<<<<< HEAD
         JsonArrayBuilder jarr = Json.createArrayBuilder();
 
-=======
->>>>>>> 7fd59a58
         if (!systemConfig.isHTTPUpload()) {
             return error(Response.Status.SERVICE_UNAVAILABLE, BundleUtil.getStringFromBundle("file.api.httpDisabled"));
         }
@@ -2822,16 +2781,11 @@
 
 
         //------------------------------------
-<<<<<<< HEAD
         // (2b) Make sure dataset does not have package file
-=======
-        // (2a) Make sure dataset does not have package file
->>>>>>> 7fd59a58
         // --------------------------------------
 
         for (DatasetVersion dv : dataset.getVersions()) {
             if (dv.isHasPackageFile()) {
-<<<<<<< HEAD
                 return error(Response.Status.FORBIDDEN, BundleUtil.getStringFromBundle("file.api.alreadyHasPackageFile")
                 );
             }
@@ -3041,7 +2995,56 @@
         datasetService.globusDownload(jsonData, dataset, authUser);
 
         return ok("Async call to Globus Download started");
-=======
+
+    }
+
+
+    /**
+     * Add multiple Files to an existing Dataset
+     *
+     * @param idSupplied
+     * @param jsonData
+     * @return
+     */
+    @POST
+    @Path("{id}/addFiles")
+    @Consumes(MediaType.MULTIPART_FORM_DATA)
+    public Response addFilesToDataset(@PathParam("id") String idSupplied,
+                                      @FormDataParam("jsonData") String jsonData) {
+
+        if (!systemConfig.isHTTPUpload()) {
+            return error(Response.Status.SERVICE_UNAVAILABLE, BundleUtil.getStringFromBundle("file.api.httpDisabled"));
+        }
+
+        // -------------------------------------
+        // (1) Get the user from the API key
+        // -------------------------------------
+        User authUser;
+        try {
+            authUser = findUserOrDie();
+        } catch (WrappedResponse ex) {
+            return error(Response.Status.FORBIDDEN, BundleUtil.getStringFromBundle("file.addreplace.error.auth")
+            );
+        }
+
+        // -------------------------------------
+        // (2) Get the Dataset Id
+        // -------------------------------------
+        Dataset dataset;
+
+        try {
+            dataset = findDatasetOrDie(idSupplied);
+        } catch (WrappedResponse wr) {
+            return wr.getResponse();
+        }
+
+
+        //------------------------------------
+        // (2a) Make sure dataset does not have package file
+        // --------------------------------------
+
+        for (DatasetVersion dv : dataset.getVersions()) {
+            if (dv.isHasPackageFile()) {
                 return error(Response.Status.FORBIDDEN,
                         BundleUtil.getStringFromBundle("file.api.alreadyHasPackageFile")
                 );
@@ -3061,7 +3064,6 @@
         );
 
         return addFileHelper.addFiles(jsonData, dataset, authUser);
->>>>>>> 7fd59a58
 
     }
 }