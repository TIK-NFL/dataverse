package edu.harvard.iq.dataverse.engine.command.impl;

import edu.harvard.iq.dataverse.DatasetVersion;
import edu.harvard.iq.dataverse.authorization.Permission;
import edu.harvard.iq.dataverse.authorization.users.ApiToken;
import edu.harvard.iq.dataverse.authorization.users.AuthenticatedUser;
import edu.harvard.iq.dataverse.engine.command.AbstractCommand;
import edu.harvard.iq.dataverse.engine.command.CommandContext;
import edu.harvard.iq.dataverse.engine.command.DataverseRequest;
import edu.harvard.iq.dataverse.engine.command.RequiredPermissions;
import edu.harvard.iq.dataverse.engine.command.exception.CommandException;
import edu.harvard.iq.dataverse.settings.SettingsServiceBean;
import edu.harvard.iq.dataverse.util.bagit.BagGenerator;
<<<<<<< HEAD
import edu.harvard.iq.dataverse.util.bagit.OREMap;
=======
>>>>>>> a4712d80
import edu.harvard.iq.dataverse.workflow.step.WorkflowStepResult;

import java.io.IOException;
import java.io.PipedInputStream;
import java.io.PipedOutputStream;
import java.security.DigestInputStream;
import java.util.HashMap;
import java.util.Map;
import java.util.logging.Logger;

@RequiredPermissions(Permission.PublishDataset)
public abstract class AbstractSubmitToArchiveCommand extends AbstractCommand<DatasetVersion> {

    private final DatasetVersion version;
    private final Map<String, String> requestedSettings = new HashMap<String, String>();
    protected boolean success=false;
    private static final Logger logger = Logger.getLogger(AbstractSubmitToArchiveCommand.class.getName());
<<<<<<< HEAD
    private static final int MAX_ZIP_WAIT = 20000;
=======
    private static final int DEFAULT_THREADS = 2;
>>>>>>> a4712d80
    
    public AbstractSubmitToArchiveCommand(DataverseRequest aRequest, DatasetVersion version) {
        super(aRequest, version.getDataset());
        this.version = version;
    }

    @Override
    public DatasetVersion execute(CommandContext ctxt) throws CommandException {

        String settings = ctxt.settings().getValueForKey(SettingsServiceBean.Key.ArchiverSettings);
        String[] settingsArray = settings.split(",");
        for (String setting : settingsArray) {
            setting = setting.trim();
            if (!setting.startsWith(":")) {
                logger.warning("Invalid Archiver Setting: " + setting);
            } else {
                requestedSettings.put(setting, ctxt.settings().get(setting));
            }
        }
        
        AuthenticatedUser user = getRequest().getAuthenticatedUser();
        ApiToken token = ctxt.authentication().findApiTokenByUser(user);
        if (token == null) {
            //No un-expired token
            token = ctxt.authentication().generateApiTokenForUser(user);
        }
        performArchiveSubmission(version, token, requestedSettings);
        return ctxt.em().merge(version);
    }

    /**
     * This method is the only one that should be overwritten by other classes. Note
     * that this method may be called from the execute method above OR from a
     * workflow in which execute() is never called and therefore in which all
     * variables must be sent as method parameters. (Nominally version is set in the
     * constructor and could be dropped from the parameter list.)
     * 
     * @param version - the DatasetVersion to archive
     * @param token - an API Token for the user performing this action
     * @param requestedSettings - a map of the names/values for settings required by this archiver (sent because this class is not part of the EJB context (by design) and has no direct access to service beans).
     */
    abstract public WorkflowStepResult performArchiveSubmission(DatasetVersion version, ApiToken token, Map<String, String> requestedSetttings);

    protected int getNumberOfBagGeneratorThreads() {
        if (requestedSettings.get(BagGenerator.BAG_GENERATOR_THREADS) != null) {
            try {
                return Integer.valueOf(requestedSettings.get(BagGenerator.BAG_GENERATOR_THREADS));
            } catch (NumberFormatException nfe) {
                logger.warning("Can't parse the value of setting " + BagGenerator.BAG_GENERATOR_THREADS
                        + " as an integer - using default:" + DEFAULT_THREADS);
            }
        }
        return DEFAULT_THREADS;
    }

    @Override
    public String describe() {
        return super.describe() + "DatasetVersion: [" + version.getId() + " (v"
                + version.getFriendlyVersionNumber()+")]";
    }

    public Thread startBagThread(DatasetVersion dv, PipedInputStream in, DigestInputStream digestInputStream2,
            String dataciteXml, ApiToken token) throws IOException, InterruptedException {
        Thread bagThread = new Thread(new Runnable() {
            public void run() {
                try (PipedOutputStream out = new PipedOutputStream(in)) {
                    // Generate bag
                    BagGenerator bagger = new BagGenerator(new OREMap(dv, false), dataciteXml);
                    bagger.setAuthenticationKey(token.getTokenString());
                    bagger.generateBag(out);
                    success = true;
                } catch (Exception e) {
                    logger.severe("Error creating bag: " + e.getMessage());
                    // TODO Auto-generated catch block
                    e.printStackTrace();
                    try {
                        digestInputStream2.close();
                    } catch (Exception ex) {
                        logger.warning(ex.getLocalizedMessage());
                }
                    throw new RuntimeException("Error creating bag: " + e.getMessage());
            }
            }
        });
        bagThread.start();
        /*
         * The following loop handles two issues. First, with no delay, the
         * bucket.create() call below can get started before the piped streams are set
         * up, causing a failure (seen when triggered in a PostPublishDataset workflow).
         * A minimal initial wait, e.g. until some bytes are available, would address
         * this. Second, the BagGenerator class, due to it's use of parallel streaming
         * creation of the zip file, has the characteristic that it makes a few bytes
         * available - from setting up the directory structure for the zip file -
         * significantly earlier than it is ready to stream file content (e.g. for
         * thousands of files and GB of content). If, for these large datasets,
         * the transfer is started as soon as bytes are available, the call can
         * timeout before the bytes for all the zipped files are available. To manage
         * this, the loop waits until 90K bytes are available, larger than any expected
         * dir structure for the zip and implying that the main zipped content is
         * available, or until the thread terminates, with all of its content written to
         * the pipe. (Note the PipedInputStream buffer is set at 100K above - I didn't
         * want to test whether that means that exactly 100K bytes will be available()
         * for large datasets or not, so the test below is at 90K.)
         * 
         * An additional sanity check limits the wait to 20K (MAX_ZIP_WAIT) seconds. The BagGenerator
         * has been used to archive >120K files, 2K directories, and ~600GB files on the
         * SEAD project (streaming content to disk rather than over an internet
         * connection) which would take longer than 20K seconds (even 10+ hours) and might
         * produce an initial set of bytes for directories > 90K. If Dataverse ever
         * needs to support datasets of this size, the numbers here would need to be
         * increased, and/or a change in how archives are sent to google (e.g. as
         * multiple blobs that get aggregated) would be required.
         */
        int i = 0;
        while (digestInputStream2.available() <= 90000 && i < MAX_ZIP_WAIT && bagThread.isAlive()) {
            Thread.sleep(1000);
            logger.fine("avail: " + digestInputStream2.available() + " : " + bagThread.getState().toString());
            i++;
        }
        logger.fine("Bag: transfer started, i=" + i + ", avail = " + digestInputStream2.available());
        if(i==MAX_ZIP_WAIT) {
            throw new IOException("Stream not available");
        }
        return bagThread;
    }

}<|MERGE_RESOLUTION|>--- conflicted
+++ resolved
@@ -11,10 +11,7 @@
 import edu.harvard.iq.dataverse.engine.command.exception.CommandException;
 import edu.harvard.iq.dataverse.settings.SettingsServiceBean;
 import edu.harvard.iq.dataverse.util.bagit.BagGenerator;
-<<<<<<< HEAD
 import edu.harvard.iq.dataverse.util.bagit.OREMap;
-=======
->>>>>>> a4712d80
 import edu.harvard.iq.dataverse.workflow.step.WorkflowStepResult;
 
 import java.io.IOException;
@@ -32,11 +29,8 @@
     private final Map<String, String> requestedSettings = new HashMap<String, String>();
     protected boolean success=false;
     private static final Logger logger = Logger.getLogger(AbstractSubmitToArchiveCommand.class.getName());
-<<<<<<< HEAD
     private static final int MAX_ZIP_WAIT = 20000;
-=======
     private static final int DEFAULT_THREADS = 2;
->>>>>>> a4712d80
     
     public AbstractSubmitToArchiveCommand(DataverseRequest aRequest, DatasetVersion version) {
         super(aRequest, version.getDataset());
@@ -105,6 +99,7 @@
                 try (PipedOutputStream out = new PipedOutputStream(in)) {
                     // Generate bag
                     BagGenerator bagger = new BagGenerator(new OREMap(dv, false), dataciteXml);
+                    bagger.setNumConnections(getNumberOfBagGeneratorThreads());
                     bagger.setAuthenticationKey(token.getTokenString());
                     bagger.generateBag(out);
                     success = true;
