--- conflicted
+++ resolved
@@ -23,11 +23,8 @@
 import edu.harvard.iq.dataverse.harvest.server.OAIRecordServiceBean;
 import edu.harvard.iq.dataverse.search.IndexServiceBean;
 import edu.harvard.iq.dataverse.settings.SettingsServiceBean;
-<<<<<<< HEAD
+import edu.harvard.iq.dataverse.util.BundleUtil;
 import edu.harvard.iq.dataverse.util.FileUtil;
-=======
-import edu.harvard.iq.dataverse.util.BundleUtil;
->>>>>>> 096e3c30
 import edu.harvard.iq.dataverse.util.SystemConfig;
 import edu.harvard.iq.dataverse.workflows.WorkflowComment;
 
@@ -759,17 +756,17 @@
                 return BundleUtil.getStringFromBundle("dataset.message.publish.remind.draft");
             } else {
                 return BundleUtil.getStringFromBundle("dataset.message.submit.remind.draft");
-            }            
+            }
         } else{
             //messages for new version - post-publish
             if (canPublishDataset){
                 return BundleUtil.getStringFromBundle("dataset.message.publish.remind.version");
             } else {
                 return BundleUtil.getStringFromBundle("dataset.message.submit.remind.version");
-            }           
-        }             
-    }
-    
+            }
+        }
+    }
+
     public void updateLastExportTimeStamp(Long datasetId) {
         Date now = new Date();
         em.createNativeQuery("UPDATE Dataset SET lastExportTime='"+now.toString()+"' WHERE id="+datasetId).executeUpdate();
@@ -1061,7 +1058,7 @@
             hdLogger.info("Successfully destroyed the dataset");
         } catch (Exception ex) {
             hdLogger.warning("Failed to destroy the dataset");
-        }
+        } 
     }
 
 
