--- conflicted
+++ resolved
@@ -489,11 +489,7 @@
         String retrievalUri = cvocEntry.getString("retrieval-uri");
         String termUriFieldName = cvocEntry.getString("term-uri-field");
         String prefix = cvocEntry.getString("prefix", null);
-<<<<<<< HEAD
         if(StringUtils.isBlank(term)) {
-=======
-        if(term.isBlank()) {
->>>>>>> 5bf6b6de
             logger.fine("Ignoring blank term");
             return;
         }
