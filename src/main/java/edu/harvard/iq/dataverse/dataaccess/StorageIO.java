/*
   Copyright (C) 2005-2012, by the President and Fellows of Harvard College.

   Licensed under the Apache License, Version 2.0 (the "License");
   you may not use this file except in compliance with the License.
   You may obtain a copy of the License at

         http://www.apache.org/licenses/LICENSE-2.0

   Unless required by applicable law or agreed to in writing, software
   distributed under the License is distributed on an "AS IS" BASIS,
   WITHOUT WARRANTIES OR CONDITIONS OF ANY KIND, either express or implied.
   See the License for the specific language governing permissions and
   limitations under the License.

   Dataverse Network - A web application to share, preserve and analyze research data.
   Developed at the Institute for Quantitative Social Science, Harvard University.
   Version 3.0.
*/

package edu.harvard.iq.dataverse.dataaccess;


import edu.harvard.iq.dataverse.DataFile;
import edu.harvard.iq.dataverse.Dataset;
import edu.harvard.iq.dataverse.Dataverse;
import edu.harvard.iq.dataverse.DvObject;
import edu.harvard.iq.dataverse.datavariable.DataVariable;

import java.io.IOException;
import java.io.InputStream;
import java.io.OutputStream;
import java.nio.channels.Channel;
import java.nio.channels.ReadableByteChannel;
import java.nio.channels.WritableByteChannel;
import java.nio.file.Path;
import java.util.Iterator;
import java.util.List;

import com.amazonaws.services.s3.model.S3ObjectSummary;

//import org.apache.commons.httpclient.Header;
//import org.apache.commons.httpclient.methods.GetMethod;


/**
 *
 * @author Leonid Andreev
 * @param <T> what it writes
 */

public abstract class StorageIO<T extends DvObject> {

    public StorageIO() {

    }
    
    public StorageIO(String storageLocation, String driverId) {
      this.driverId=driverId;
    }

    public StorageIO(T dvObject, DataAccessRequest req, String driverId) {
        this.dvObject = dvObject;
        this.req = req;
        this.driverId=driverId;
        if (this.req == null) {
            this.req = new DataAccessRequest();
        }
        if (this.driverId == null) {
            this.driverId = "file";
        }
    }

    
    
    // Abstract methods to be implemented by the storage drivers:

    public abstract void open(DataAccessOption... option) throws IOException;

    protected boolean isReadAccess = false;
    protected boolean isWriteAccess = false;

    public boolean canRead() {
        return isReadAccess;
    }

    public boolean canWrite() {
        return isWriteAccess;
    }

    public abstract String getStorageLocation() throws IOException;

    // This method will return a Path, if the storage method is a 
    // local filesystem. Otherwise should throw an IOException. 
    public abstract Path getFileSystemPath() throws IOException;
        
    public abstract boolean exists() throws IOException; 
        
    public abstract void delete() throws IOException;
    
    // this method for copies a local Path (for ex., a
    // temp file, into this DataAccess location):
    public abstract void savePath(Path fileSystemPath) throws IOException;
    
    // same, for an InputStream:
    /**
     * This method copies a local InputStream into this DataAccess location.
     * Note that the S3 driver implementation of this abstract method is problematic, 
     * because S3 cannot save an object of an unknown length. This effectively 
     * nullifies any benefits of streaming; as we cannot start saving until we 
     * have read the entire stream. 
     * One way of solving this would be to buffer the entire stream as byte[], 
     * in memory, then save it... Which of course would be limited by the amount 
     * of memory available, and thus would not work for streams larger than that. 
     * So we have eventually decided to save save the stream to a temp file, then 
     * save to S3. This is slower, but guaranteed to work on any size stream. 
     * An alternative we may want to consider is to not implement this method 
     * in the S3 driver, and make it throw the UnsupportedDataAccessOperationException, 
     * similarly to how we handle attempts to open OutputStreams, in this and the 
     * Swift driver. 
     * (Not an issue in either FileAccessIO or SwiftAccessIO implementations)
     * 
     * @param inputStream InputStream we want to save
     * @param auxItemTag String representing this Auxiliary type ("extension")
     * @throws IOException if anything goes wrong.
    */
    public abstract void saveInputStream(InputStream inputStream) throws IOException;
    public abstract void saveInputStream(InputStream inputStream, Long filesize) throws IOException;
    
    // Auxiliary File Management: (new as of 4.0.2!)
    
    // An "auxiliary object" is an abstraction of the traditional DVN/Dataverse
    // mechanism of storing extra files related to the man StudyFile/DataFile - 
    // such as "saved original" and cached format conversions for tabular files, 
    // thumbnails for images, etc. - in physical files with the same file 
    // name but various reserved extensions. 
   
    //This function retrieves auxiliary files related to datasets, and returns them as inputstream
    public abstract InputStream getAuxFileAsInputStream(String auxItemTag) throws IOException ;
    
    public abstract Channel openAuxChannel(String auxItemTag, DataAccessOption... option) throws IOException;
    
    public abstract long getAuxObjectSize(String auxItemTag) throws IOException; 
    
    public abstract Path getAuxObjectAsPath(String auxItemTag) throws IOException; 
    
    public abstract boolean isAuxObjectCached(String auxItemTag) throws IOException; 
    
    public abstract void backupAsAux(String auxItemTag) throws IOException; 
    
    public abstract void revertBackupAsAux(String auxItemTag) throws IOException; 
    
    // this method copies a local filesystem Path into this DataAccess Auxiliary location:
    public abstract void savePathAsAux(Path fileSystemPath, String auxItemTag) throws IOException;
    
    /**
     * This method copies a local InputStream into this DataAccess Auxiliary location.
     * Note that the S3 driver implementation of this abstract method is problematic, 
     * because S3 cannot save an object of an unknown length. This effectively 
     * nullifies any benefits of streaming; as we cannot start saving until we 
     * have read the entire stream. 
     * One way of solving this would be to buffer the entire stream as byte[], 
     * in memory, then save it... Which of course would be limited by the amount 
     * of memory available, and thus would not work for streams larger than that. 
     * So we have eventually decided to save save the stream to a temp file, then 
     * save to S3. This is slower, but guaranteed to work on any size stream. 
     * An alternative we may want to consider is to not implement this method 
     * in the S3 driver, and make it throw the UnsupportedDataAccessOperationException, 
     * similarly to how we handle attempts to open OutputStreams, in this and the 
     * Swift driver. 
     * (Not an issue in either FileAccessIO or SwiftAccessIO implementations)
     * 
     * @param inputStream InputStream we want to save
     * @param auxItemTag String representing this Auxiliary type ("extension")
     * @throws IOException if anything goes wrong.
    */
    public abstract void saveInputStreamAsAux(InputStream inputStream, String auxItemTag) throws IOException; 
    public abstract void saveInputStreamAsAux(InputStream inputStream, String auxItemTag, Long filesize) throws IOException;
    
    public abstract List<String>listAuxObjects() throws IOException;
    
    public abstract void deleteAuxObject(String auxItemTag) throws IOException; 
    
    public abstract void deleteAllAuxObjects() throws IOException;

    private DataAccessRequest req;
    private InputStream in = null;
    private OutputStream out; 
    protected Channel channel;
    protected DvObject dvObject;
    protected String driverId;

    /*private int status;*/
    private long size;

    /**
     * Where in the file to seek to when reading (default is zero bytes, the
     * start of the file).
     */
    private long offset;
    
    private String mimeType;
    private String fileName;
    private String varHeader;
    private String errorMessage;

    private String temporarySwiftUrl;
    private String tempUrlExpiry;
    private String tempUrlSignature;

    private String swiftContainerName;

    private boolean isLocalFile = false;
    /*private boolean isRemoteAccess = false;*/
    /*private boolean isHttpAccess = false;*/
    private boolean noVarHeader = false;

    // For remote downloads:
    private boolean isZippedStream = false;
    private boolean isDownloadSupported = true;
    private boolean isSubsetSupported = false;

    private String swiftFileName;

    private String remoteUrl;
    
    // For HTTP-based downloads:
    /*private GetMethod method = null;
    private Header[] responseHeaders;*/

    // getters:
    
    public Channel getChannel() throws IOException {
        return channel;
    }

    public WritableByteChannel getWriteChannel() throws IOException {
        if (canWrite() && channel != null && channel instanceof WritableByteChannel) {
            return (WritableByteChannel) channel;
        }

        throw new IOException("No NIO write access in this DataAccessObject.");
    }

    public ReadableByteChannel getReadChannel() throws IOException {
        if (!canRead() || channel == null || !(channel instanceof ReadableByteChannel)) {
            throw new IOException("No NIO read access in this DataAccessObject.");
        }

        return (ReadableByteChannel) channel;
    }
    
    public DvObject getDvObject()
    {
        return dvObject;
    }
    
    public DataFile getDataFile() {
        return (DataFile) dvObject;
    }
    
    public Dataset getDataset() {
        return (Dataset) dvObject;
    }

    public Dataverse getDataverse() {
        return (Dataverse) dvObject;
    }

    public DataAccessRequest getRequest() {
        return req;
    }

    /*public int getStatus() {
        return status;
    }*/

    public long getSize() {
        return size;
    }

    public long getOffset() {
        return offset;
    }

    public InputStream getInputStream() throws IOException {
        return in;
    }
    
    public OutputStream getOutputStream() throws IOException {
        return out; 
    }

    public String getMimeType() {
        return mimeType;
    }

    public String getFileName() {
        return fileName;
    }

    public String getVarHeader() {
        return varHeader;
    }

    public String getErrorMessage() {
        return errorMessage;
    }

    public String getRemoteUrl() {
        return remoteUrl;
    }

    public String getTemporarySwiftUrl(){
        return temporarySwiftUrl;
    }
    
    public String getTempUrlExpiry() {
        return tempUrlExpiry;
    }
    
    public String getTempUrlSignature() {
        return tempUrlSignature;
    }
    
    public String getSwiftFileName() {
        return swiftFileName;
    }

    public String getSwiftContainerName(){
        return swiftContainerName;
    }

    /*public GetMethod getHTTPMethod() {
        return method;
    }

    public Header[] getResponseHeaders() {
        return responseHeaders;
    }*/

    public boolean isLocalFile() {
        return isLocalFile;
    }
    
    // "Direct Access" StorageIO is used to access a physical storage 
    // location not associated with any dvObject. (For example, when we 
    // are deleting a physical file left behind by a DataFile that's 
    // already been deleted from the database). 
    public boolean isDirectAccess() {
        return dvObject == null; 
    }

    /*public boolean isRemoteAccess() {
        return isRemoteAccess;
    }*/

    /*public boolean isHttpAccess() {
        return isHttpAccess;
    }*/

    public boolean isDownloadSupported() {
        return isDownloadSupported;
    }

    public boolean isSubsetSupported() {
        return isSubsetSupported;
    }

    public boolean isZippedStream() {
        return isZippedStream;
    }

    public boolean noVarHeader() {
        return noVarHeader;
    }

    // setters:
    public void setDvObject(T f) {
        dvObject = f;
    }

    public void setRequest(DataAccessRequest dar) {
        req = dar;
    }

    /*public void setStatus(int s) {
        status = s;
    }*/

    public void setSize(long s) {
        size = s;
    }

    // open() has already been called. Now we can skip, if need be.
    public void setOffset(long offset) throws IOException {
        InputStream inputStream = getInputStream();
        if (inputStream != null) {
            inputStream.skip(offset);
            // The skip has already been done. Why not record it.
            this.offset = offset;
        } else {
            throw new IOException("Could not skip into InputStream because it is null");
        }
    }

    public void setInputStream(InputStream is) {
        in = is;
    }
    
    public void setOutputStream(OutputStream os) {
        out = os; 
    } 
    
    public void setChannel(Channel c) {
        channel = c;
    }

    public void setMimeType(String mt) {
        mimeType = mt;
    }

    public void setFileName(String fn) {
        fileName = fn;
    }

    public void setVarHeader(String vh) {
        varHeader = vh;
    }

    public void setErrorMessage(String em) {
        errorMessage = em;
    }

    public void setRemoteUrl(String u) {
        remoteUrl = u;
    }

    public void setTemporarySwiftUrl(String u){
        temporarySwiftUrl = u;
    }
    
    public void setTempUrlExpiry(Long u){
        tempUrlExpiry = String.valueOf(u);
    }
    
    public void setSwiftFileName(String u) {
        swiftFileName = u;
    }
    
    public void setTempUrlSignature(String u){
        tempUrlSignature = u;
    }

    public void setSwiftContainerName(String u){
        swiftContainerName = u;
    }

    /*public void setHTTPMethod(GetMethod hm) {
        method = hm;
    }*/

    /*public void setResponseHeaders(Header[] headers) {
        responseHeaders = headers;
    }*/

    public void setIsLocalFile(boolean f) {
        isLocalFile = f;
    }

    /*public void setIsRemoteAccess(boolean r) {
        isRemoteAccess = r;
    }*/

    /*public void setIsHttpAccess(boolean h) {
        isHttpAccess = h;
    }*/

    public void setIsDownloadSupported(boolean d) {
        isDownloadSupported = d;
    }

    public void setIsSubsetSupported(boolean s) {
        isSubsetSupported = s;
    }

    public void setIsZippedStream(boolean zs) {
        isZippedStream = zs;
    }

    public void setNoVarHeader(boolean nvh) {
        noVarHeader = nvh;
    }

        // connection management methods:
    /*public void releaseConnection() {
        if (method != null) {
            method.releaseConnection();
        }
    }*/

    public void closeInputStream() {
        if (in != null) {
            try {
                in.close();
            } catch (IOException ex) {
                // we really don't care.
                String eMsg = "Warning: IO exception closing input stream.";
                if (errorMessage == null) {
                    errorMessage = eMsg;
                } else {
                    errorMessage = eMsg + "; " + errorMessage;
                }
            }
        }
    }
    
    public String generateVariableHeader(List<DataVariable> dvs) {
        String varHeader = null;

        if (dvs != null) {
            Iterator<DataVariable> iter = dvs.iterator();
            DataVariable dv;

            if (iter.hasNext()) {
                dv = iter.next();
                varHeader = dv.getName();
            }

            while (iter.hasNext()) {
                dv = iter.next();
                varHeader = varHeader + "\t" + dv.getName();
            }

            varHeader = varHeader + "\n";
        }

        return varHeader;
    }

    protected boolean isWriteAccessRequested(DataAccessOption... options) throws IOException {

        for (DataAccessOption option : options) {
            // In the future we may need to be able to open read-write
            // Channels; no support, or use case for that as of now.

            if (option == DataAccessOption.READ_ACCESS) {
                return false;
            }

            if (option == DataAccessOption.WRITE_ACCESS) {
                return true;
            }
        }

        // By default, we open the file in read mode:
        return false;
    }

	public boolean isBelowIngestSizeLimit() {
		long limit = Long.parseLong(System.getProperty("dataverse.files." + this.driverId + ".ingestsizelimit", "-1"));
		if(limit>0 && getSize()>limit) {
			return false;
		} else {
		    return true;
		}
	}

<<<<<<< HEAD

=======
	public boolean downloadRedirectEnabled() {
	    return false;
	}
	
	public String generateTemporaryDownloadUrl() throws IOException {
		throw new UnsupportedDataAccessOperationException("Direct download not implemented for this storage type");
	}
>>>>>>> 5a823ab6
}<|MERGE_RESOLUTION|>--- conflicted
+++ resolved
@@ -566,15 +566,11 @@
 		}
 	}
 
-<<<<<<< HEAD
-
-=======
-	public boolean downloadRedirectEnabled() {
-	    return false;
-	}
-	
-	public String generateTemporaryDownloadUrl() throws IOException {
-		throw new UnsupportedDataAccessOperationException("Direct download not implemented for this storage type");
-	}
->>>>>>> 5a823ab6
+    public boolean downloadRedirectEnabled() {
+        return false;
+    }
+
+    public String generateTemporaryDownloadUrl() throws IOException {
+        throw new UnsupportedDataAccessOperationException("Direct download not implemented for this storage type");
+    }
 }