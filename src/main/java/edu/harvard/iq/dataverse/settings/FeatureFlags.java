--- conflicted
+++ resolved
@@ -59,7 +59,6 @@
      */
     ADD_PUBLICOBJECT_SOLR_FIELD("add-publicobject-solr-field"),
     /**
-<<<<<<< HEAD
      * With this flag set, Dataverse will index the actual origin of harvested
      * metadata records, instead of the "Harvested" string in all cases. 
      * 
@@ -68,7 +67,8 @@
      * @since Dataverse 6.3
      */
     INDEX_HARVESTED_METADATA_SOURCE("index-harvested-metadata-source"),
-=======
+
+    /**
      * Dataverse normally deletes all solr documents related to a dataset's files
      * when the dataset is reindexed. With this flag enabled, additional logic is
      * added to the reindex process to delete only the solr documents that are no
@@ -81,7 +81,6 @@
      * @since Dataverse 6.3
      */
     REDUCE_SOLR_DELETES("reduce-solr-deletes"),
->>>>>>> 94b15e25
     ;
     
     final String flag;
