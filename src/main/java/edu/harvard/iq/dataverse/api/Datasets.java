package edu.harvard.iq.dataverse.api;

import edu.harvard.iq.dataverse.ControlledVocabularyValue;
import edu.harvard.iq.dataverse.DataFile;
import edu.harvard.iq.dataverse.DataFileServiceBean;
import edu.harvard.iq.dataverse.Dataset;
import edu.harvard.iq.dataverse.DatasetField;
import edu.harvard.iq.dataverse.DatasetFieldCompoundValue;
import edu.harvard.iq.dataverse.DatasetFieldServiceBean;
import edu.harvard.iq.dataverse.DatasetFieldType;
import edu.harvard.iq.dataverse.DatasetFieldValue;
import edu.harvard.iq.dataverse.DatasetLock;
import edu.harvard.iq.dataverse.DatasetServiceBean;
import edu.harvard.iq.dataverse.DatasetVersion;
import edu.harvard.iq.dataverse.Dataverse;
import edu.harvard.iq.dataverse.DataverseRequestServiceBean;
import edu.harvard.iq.dataverse.DataverseServiceBean;
import edu.harvard.iq.dataverse.DataverseSession;
import edu.harvard.iq.dataverse.EjbDataverseEngine;
import edu.harvard.iq.dataverse.MetadataBlock;
import edu.harvard.iq.dataverse.MetadataBlockServiceBean;
import edu.harvard.iq.dataverse.PermissionServiceBean;
import edu.harvard.iq.dataverse.UserNotification;
import edu.harvard.iq.dataverse.UserNotificationServiceBean;
import edu.harvard.iq.dataverse.authorization.AuthenticationServiceBean;
import edu.harvard.iq.dataverse.authorization.DataverseRole;
import edu.harvard.iq.dataverse.authorization.Permission;
import edu.harvard.iq.dataverse.authorization.RoleAssignee;
import edu.harvard.iq.dataverse.authorization.users.AuthenticatedUser;
import edu.harvard.iq.dataverse.authorization.users.User;
import edu.harvard.iq.dataverse.batch.jobs.importer.ImportMode;
import edu.harvard.iq.dataverse.datacapturemodule.DataCaptureModuleUtil;
import edu.harvard.iq.dataverse.datacapturemodule.ScriptRequestResponse;
import edu.harvard.iq.dataverse.dataset.DatasetThumbnail;
import edu.harvard.iq.dataverse.dataset.DatasetUtil;
import edu.harvard.iq.dataverse.datasetutility.AddReplaceFileHelper;
import edu.harvard.iq.dataverse.datasetutility.DataFileTagException;
import edu.harvard.iq.dataverse.datasetutility.NoFilesException;
import edu.harvard.iq.dataverse.datasetutility.OptionalFileParams;
import edu.harvard.iq.dataverse.engine.command.Command;
import edu.harvard.iq.dataverse.engine.command.DataverseRequest;
import edu.harvard.iq.dataverse.engine.command.impl.AbstractSubmitToArchiveCommand;
import edu.harvard.iq.dataverse.engine.command.impl.AddLockCommand;
import edu.harvard.iq.dataverse.engine.command.impl.AssignRoleCommand;
import edu.harvard.iq.dataverse.engine.command.impl.CreateDatasetVersionCommand;
import edu.harvard.iq.dataverse.engine.command.impl.CreatePrivateUrlCommand;
import edu.harvard.iq.dataverse.engine.command.impl.CuratePublishedDatasetVersionCommand;
import edu.harvard.iq.dataverse.engine.command.impl.DeleteDatasetCommand;
import edu.harvard.iq.dataverse.engine.command.impl.DeleteDatasetVersionCommand;
import edu.harvard.iq.dataverse.engine.command.impl.DeleteDatasetLinkingDataverseCommand;
import edu.harvard.iq.dataverse.engine.command.impl.DeletePrivateUrlCommand;
import edu.harvard.iq.dataverse.engine.command.impl.DestroyDatasetCommand;
import edu.harvard.iq.dataverse.engine.command.impl.GetDatasetCommand;
import edu.harvard.iq.dataverse.engine.command.impl.GetSpecificPublishedDatasetVersionCommand;
import edu.harvard.iq.dataverse.engine.command.impl.GetDraftDatasetVersionCommand;
import edu.harvard.iq.dataverse.engine.command.impl.GetLatestAccessibleDatasetVersionCommand;
import edu.harvard.iq.dataverse.engine.command.impl.GetLatestPublishedDatasetVersionCommand;
import edu.harvard.iq.dataverse.engine.command.impl.GetPrivateUrlCommand;
import edu.harvard.iq.dataverse.engine.command.impl.ImportFromFileSystemCommand;
import edu.harvard.iq.dataverse.engine.command.impl.LinkDatasetCommand;
import edu.harvard.iq.dataverse.engine.command.impl.ListRoleAssignments;
import edu.harvard.iq.dataverse.engine.command.impl.ListVersionsCommand;
import edu.harvard.iq.dataverse.engine.command.impl.MoveDatasetCommand;
import edu.harvard.iq.dataverse.engine.command.impl.PublishDatasetCommand;
import edu.harvard.iq.dataverse.engine.command.impl.PublishDatasetResult;
import edu.harvard.iq.dataverse.engine.command.impl.RemoveLockCommand;
import edu.harvard.iq.dataverse.engine.command.impl.RequestRsyncScriptCommand;
import edu.harvard.iq.dataverse.engine.command.impl.ReturnDatasetToAuthorCommand;
import edu.harvard.iq.dataverse.engine.command.impl.SetDatasetCitationDateCommand;
import edu.harvard.iq.dataverse.engine.command.impl.SubmitDatasetForReviewCommand;
import edu.harvard.iq.dataverse.engine.command.impl.UpdateDatasetVersionCommand;
import edu.harvard.iq.dataverse.engine.command.impl.UpdateDatasetTargetURLCommand;
import edu.harvard.iq.dataverse.engine.command.impl.UpdateDatasetThumbnailCommand;
import edu.harvard.iq.dataverse.export.DDIExportServiceBean;
import edu.harvard.iq.dataverse.export.ExportService;
import edu.harvard.iq.dataverse.ingest.IngestServiceBean;
import edu.harvard.iq.dataverse.privateurl.PrivateUrl;
import edu.harvard.iq.dataverse.S3PackageImporter;
import edu.harvard.iq.dataverse.engine.command.exception.CommandException;
import edu.harvard.iq.dataverse.engine.command.impl.UpdateDvObjectPIDMetadataCommand;
import edu.harvard.iq.dataverse.makedatacount.DatasetExternalCitations;
import edu.harvard.iq.dataverse.makedatacount.DatasetExternalCitationsServiceBean;
import edu.harvard.iq.dataverse.makedatacount.DatasetMetrics;
import edu.harvard.iq.dataverse.makedatacount.DatasetMetricsServiceBean;
import edu.harvard.iq.dataverse.makedatacount.MakeDataCountLoggingServiceBean;
import edu.harvard.iq.dataverse.makedatacount.MakeDataCountLoggingServiceBean.MakeDataCountEntry;
import edu.harvard.iq.dataverse.makedatacount.MakeDataCountUtil;
import edu.harvard.iq.dataverse.settings.SettingsServiceBean;
import edu.harvard.iq.dataverse.util.ArchiverUtil;
import edu.harvard.iq.dataverse.util.BundleUtil;
import edu.harvard.iq.dataverse.util.EjbUtil;
import edu.harvard.iq.dataverse.util.SystemConfig;
import edu.harvard.iq.dataverse.util.json.JsonParseException;
import edu.harvard.iq.dataverse.search.IndexServiceBean;
import edu.harvard.iq.dataverse.util.DateUtil;
import static edu.harvard.iq.dataverse.util.json.JsonPrinter.*;
import static edu.harvard.iq.dataverse.util.json.NullSafeJsonBuilder.jsonObjectBuilder;
import edu.harvard.iq.dataverse.util.json.NullSafeJsonBuilder;
import java.io.IOException;
import java.io.InputStream;
import java.io.StringReader;
import java.math.BigDecimal;
import java.sql.Timestamp;
import java.util.ArrayList;
import java.util.Arrays;
import java.util.Date;
import java.util.HashSet;
import java.util.LinkedList;
import java.util.List;
import java.util.Map;
import java.util.ResourceBundle;
import java.util.Set;
import java.util.logging.Level;
import java.util.logging.Logger;
import javax.ejb.EJB;
import javax.ejb.EJBException;
import javax.inject.Inject;
import javax.json.Json;
import javax.json.JsonArray;
import javax.json.JsonArrayBuilder;
import javax.json.JsonObject;
import javax.json.JsonObjectBuilder;
import javax.servlet.http.HttpServletRequest;
import javax.servlet.http.HttpServletResponse;
import javax.ws.rs.Consumes;
import javax.ws.rs.DELETE;
import javax.ws.rs.GET;
import javax.ws.rs.POST;
import javax.ws.rs.PUT;
import javax.ws.rs.Path;
import javax.ws.rs.PathParam;
import javax.ws.rs.Produces;
import javax.ws.rs.QueryParam;
import javax.ws.rs.core.Context;
import javax.ws.rs.core.HttpHeaders;
import javax.ws.rs.core.MediaType;
import javax.ws.rs.core.Response;
import javax.ws.rs.core.UriInfo;
import org.glassfish.jersey.media.multipart.FormDataBodyPart;
import org.glassfish.jersey.media.multipart.FormDataContentDisposition;
import org.glassfish.jersey.media.multipart.FormDataParam;

@Path("datasets")
public class Datasets extends AbstractApiBean {

    private static final Logger logger = Logger.getLogger(Datasets.class.getCanonicalName());
    
    @Inject DataverseSession session;    

    @EJB
    DatasetServiceBean datasetService;

    @EJB
    DataverseServiceBean dataverseService;
    
    @EJB
    UserNotificationServiceBean userNotificationService;
    
    @EJB
    PermissionServiceBean permissionService;
    
    @EJB
    AuthenticationServiceBean authenticationServiceBean;
    
    @EJB
    DDIExportServiceBean ddiExportService;
    
    @EJB
    DatasetFieldServiceBean datasetfieldService;

    @EJB
    MetadataBlockServiceBean metadataBlockService;
    
    @EJB
    DataFileServiceBean fileService;

    @EJB
    IngestServiceBean ingestService;

    @EJB
    EjbDataverseEngine commandEngine;
    
    @EJB
    IndexServiceBean indexService;

    @EJB
    S3PackageImporter s3PackageImporter;
<<<<<<< HEAD

    // TODO: Move to AbstractApiBean
    @EJB
    DatasetMetricsServiceBean datasetMetricsSvc;
    
    @EJB
    DatasetExternalCitationsServiceBean datasetExternalCitationsService;
    
    @Inject
    MakeDataCountLoggingServiceBean mdcLogService;
    
    @Inject
    DataverseRequestServiceBean dvRequestService;
=======
     
    @EJB
    SettingsServiceBean settingsService;
>>>>>>> d78b08d4

    /**
     * Used to consolidate the way we parse and handle dataset versions.
     * @param <T> 
     */
    private interface DsVersionHandler<T> {
        T handleLatest();
        T handleDraft();
        T handleSpecific( long major, long minor );
        T handleLatestPublished();
    }
    
    @GET
    @Path("{id}")
    public Response getDataset(@PathParam("id") String id, @Context UriInfo uriInfo, @Context HttpHeaders headers, @Context HttpServletResponse response) {
        return response( req -> {
            final Dataset retrieved = execCommand(new GetDatasetCommand(req, findDatasetOrDie(id)));
            final DatasetVersion latest = execCommand(new GetLatestAccessibleDatasetVersionCommand(req, retrieved));
            final JsonObjectBuilder jsonbuilder = json(retrieved);

            MakeDataCountLoggingServiceBean.MakeDataCountEntry entry = new MakeDataCountEntry(uriInfo, headers, dvRequestService, retrieved);
            mdcLogService.logEntry(entry);
            
            return allowCors(ok(jsonbuilder.add("latestVersion", (latest != null) ? json(latest) : null)));
        });
    }
    
    // TODO: 
    // This API call should, ideally, call findUserOrDie() and the GetDatasetCommand 
    // to obtain the dataset that we are trying to export - which would handle
    // Auth in the process... For now, Auth isn't necessary - since export ONLY 
    // WORKS on published datasets, which are open to the world. -- L.A. 4.5
    
    @GET
    @Path("/export")
    @Produces({"application/xml", "application/json"})
    public Response exportDataset(@QueryParam("persistentId") String persistentId, @QueryParam("exporter") String exporter, @Context UriInfo uriInfo, @Context HttpHeaders headers, @Context HttpServletResponse response) {

        try {
            Dataset dataset = datasetService.findByGlobalId(persistentId);
            if (dataset == null) {
                return error(Response.Status.NOT_FOUND, "A dataset with the persistentId " + persistentId + " could not be found.");
            }
            
            ExportService instance = ExportService.getInstance(settingsSvc);
            
            InputStream is = instance.getExport(dataset, exporter);
           
            String mediaType = instance.getMediaType(exporter);
            
            MakeDataCountLoggingServiceBean.MakeDataCountEntry entry = new MakeDataCountEntry(uriInfo, headers, dvRequestService, dataset);
            mdcLogService.logEntry(entry);
            
            return allowCors(Response.ok()
                    .entity(is)
                    .type(mediaType).
                    build());
        } catch (Exception wr) {
            return error(Response.Status.FORBIDDEN, "Export Failed");
        }
    }

    @DELETE
    @Path("{id}")
    public Response deleteDataset( @PathParam("id") String id) {
        return response( req -> {
            execCommand( new DeleteDatasetCommand(req, findDatasetOrDie(id)));
            return ok("Dataset " + id + " deleted");
        });
    }
        
    @DELETE
    @Path("{id}/destroy")
    public Response destroyDataset( @PathParam("id") String id) {
        return response( req -> {
            execCommand( new DestroyDatasetCommand(findDatasetOrDie(id), req) );
            return ok("Dataset " + id + " destroyed");
        });
    }
        
        @DELETE
    @Path("{datasetId}/deleteLink/{linkedDataverseId}")
    public Response deleteDatasetLinkingDataverse( @PathParam("datasetId") String datasetId, @PathParam("linkedDataverseId") String linkedDataverseId) {
                boolean index = true;
        return response(req -> {
            execCommand(new DeleteDatasetLinkingDataverseCommand(req, findDatasetOrDie(datasetId), findDatasetLinkingDataverseOrDie(datasetId, linkedDataverseId), index));
            return ok("Link from Dataset " + datasetId + " to linked Dataverse " + linkedDataverseId + " deleted");
        });
    }
        
    @PUT
    @Path("{id}/citationdate")
    public Response setCitationDate( @PathParam("id") String id, String dsfTypeName) {
        return response( req -> {
            if ( dsfTypeName.trim().isEmpty() ){
                return badRequest("Please provide a dataset field type in the requst body.");
            }
            DatasetFieldType dsfType = null;
            if (!":publicationDate".equals(dsfTypeName)) {
                dsfType = datasetFieldSvc.findByName(dsfTypeName);
                if (dsfType == null) {
                    return badRequest("Dataset Field Type Name " + dsfTypeName + " not found.");
                }
            }

            execCommand(new SetDatasetCitationDateCommand(req, findDatasetOrDie(id), dsfType));
            return ok("Citation Date for dataset " + id + " set to: " + (dsfType != null ? dsfType.getDisplayName() : "default"));
        });
    }    
    
    @DELETE
    @Path("{id}/citationdate")
    public Response useDefaultCitationDate( @PathParam("id") String id) {
        return response( req -> {
            execCommand(new SetDatasetCitationDateCommand(req, findDatasetOrDie(id), null));
            return ok("Citation Date for dataset " + id + " set to default");
        });
    }         
    
    @GET
    @Path("{id}/versions")
    public Response listVersions( @PathParam("id") String id ) {
        return allowCors(response( req -> 
             ok( execCommand( new ListVersionsCommand(req, findDatasetOrDie(id)) )
                                .stream()
                                .map( d -> json(d) )
                                .collect(toJsonArray()))));
    }
    
    @GET
    @Path("{id}/versions/{versionId}")
    public Response getVersion( @PathParam("id") String datasetId, @PathParam("versionId") String versionId, @Context UriInfo uriInfo, @Context HttpHeaders headers) {
        return allowCors(response( req -> {
            DatasetVersion dsv = getDatasetVersionOrDie(req, versionId, findDatasetOrDie(datasetId), uriInfo, headers);            
            return (dsv == null || dsv.getId() == null) ? notFound("Dataset version not found")
                                                        : ok(json(dsv));
        }));
    }
    
    @GET
    @Path("{id}/versions/{versionId}/files")
    public Response getVersionFiles( @PathParam("id") String datasetId, @PathParam("versionId") String versionId, @Context UriInfo uriInfo, @Context HttpHeaders headers) {
        return allowCors(response( req -> ok( jsonFileMetadatas(
                         getDatasetVersionOrDie(req, versionId, findDatasetOrDie(datasetId), uriInfo, headers).getFileMetadatas()))));
    }
    
    @GET
    @Path("{id}/versions/{versionId}/metadata")
    public Response getVersionMetadata( @PathParam("id") String datasetId, @PathParam("versionId") String versionId, @Context UriInfo uriInfo, @Context HttpHeaders headers) {
        return allowCors(response( req -> ok(
                    jsonByBlocks(
                        getDatasetVersionOrDie(req, versionId, findDatasetOrDie(datasetId), uriInfo, headers )
                                .getDatasetFields()))));
    }
    
    @GET
    @Path("{id}/versions/{versionNumber}/metadata/{block}")
    public Response getVersionMetadataBlock( @PathParam("id") String datasetId, 
                                             @PathParam("versionNumber") String versionNumber, 
                                             @PathParam("block") String blockName, 
                                             @Context UriInfo uriInfo, 
                                             @Context HttpHeaders headers ) {
        
        return allowCors(response( req -> {
            DatasetVersion dsv = getDatasetVersionOrDie(req, versionNumber, findDatasetOrDie(datasetId), uriInfo, headers );
            
            Map<MetadataBlock, List<DatasetField>> fieldsByBlock = DatasetField.groupByBlock(dsv.getDatasetFields());
            for ( Map.Entry<MetadataBlock, List<DatasetField>> p : fieldsByBlock.entrySet() ) {
                if ( p.getKey().getName().equals(blockName) ) {
                    return ok(json(p.getKey(), p.getValue()));
                }
            }
            return notFound("metadata block named " + blockName + " not found");
        }));
    }
    
    @DELETE
    @Path("{id}/versions/{versionId}")
    public Response deleteDraftVersion( @PathParam("id") String id,  @PathParam("versionId") String versionId ){
        if ( ! ":draft".equals(versionId) ) {
            return badRequest("Only the :draft version can be deleted");
        }

        return response( req -> {
            execCommand( new DeleteDatasetVersionCommand(req, findDatasetOrDie(id)) );
            return ok("Draft version of dataset " + id + " deleted");
        });
    }
        
    
    @GET
    @Path("{id}/modifyRegistration")
    public Response updateDatasetTargetURL(@PathParam("id") String id ) {
        return response( req -> {
            execCommand(new UpdateDatasetTargetURLCommand(findDatasetOrDie(id), req));
            return ok("Dataset " + id + " target url updated");
        });
    }
    
    @POST
    @Path("/modifyRegistrationAll")
    public Response updateDatasetTargetURLAll() {
        return response( req -> {
            datasetService.findAll().forEach( ds -> {
                try {
                    execCommand(new UpdateDatasetTargetURLCommand(findDatasetOrDie(ds.getId().toString()), req));
                } catch (WrappedResponse ex) {
                    Logger.getLogger(Datasets.class.getName()).log(Level.SEVERE, null, ex);
                }
            });
            return ok("Update All Dataset target url completed");
        });
    }
    
    @POST
    @Path("{id}/modifyRegistrationMetadata")
    public Response updateDatasetPIDMetadata(@PathParam("id") String id) {

        try {
            Dataset dataset = findDatasetOrDie(id);
            if (!dataset.isReleased()) {
                return error(Response.Status.BAD_REQUEST, BundleUtil.getStringFromBundle("datasets.api.updatePIDMetadata.failure.dataset.must.be.released"));
            }
        } catch (WrappedResponse ex) {
            Logger.getLogger(Datasets.class.getName()).log(Level.SEVERE, null, ex);
        }

        return response(req -> {
            execCommand(new UpdateDvObjectPIDMetadataCommand(findDatasetOrDie(id), req));
            List<String> args = Arrays.asList(id);
            return ok(BundleUtil.getStringFromBundle("datasets.api.updatePIDMetadata.success.for.single.dataset", args));
        });
    }
    
    @GET
    @Path("/modifyRegistrationPIDMetadataAll")
    public Response updateDatasetPIDMetadataAll() {
        return response( req -> {
            datasetService.findAll().forEach( ds -> {
                try {
                    execCommand(new UpdateDvObjectPIDMetadataCommand(findDatasetOrDie(ds.getId().toString()), req));
                } catch (WrappedResponse ex) {
                    Logger.getLogger(Datasets.class.getName()).log(Level.SEVERE, null, ex);
                }
            });           
            return ok(BundleUtil.getStringFromBundle("datasets.api.updatePIDMetadata.success.for.update.all"));
        });
    }
  
    @PUT
    @Path("{id}/versions/{versionId}")
    public Response updateDraftVersion( String jsonBody, @PathParam("id") String id,  @PathParam("versionId") String versionId ){
        
        if ( ! ":draft".equals(versionId) ) {
            return error( Response.Status.BAD_REQUEST, "Only the :draft version can be updated");
        }
        
        try ( StringReader rdr = new StringReader(jsonBody) ) {
            DataverseRequest req = createDataverseRequest(findUserOrDie());
            Dataset ds = findDatasetOrDie(id);
            JsonObject json = Json.createReader(rdr).readObject();
            DatasetVersion incomingVersion = jsonParser().parseDatasetVersion(json);
            
            // clear possibly stale fields from the incoming dataset version.
            // creation and modification dates are updated by the commands.
            incomingVersion.setId(null);
            incomingVersion.setVersionNumber(null);
            incomingVersion.setMinorVersionNumber(null);
            incomingVersion.setVersionState(DatasetVersion.VersionState.DRAFT);
            incomingVersion.setDataset(ds);
            incomingVersion.setCreateTime(null);
            incomingVersion.setLastUpdateTime(null);
            boolean updateDraft = ds.getLatestVersion().isDraft();
            
            DatasetVersion managedVersion;
            if ( updateDraft ) {
                final DatasetVersion editVersion = ds.getEditVersion();
                editVersion.setDatasetFields(incomingVersion.getDatasetFields());
                editVersion.setTermsOfUseAndAccess( incomingVersion.getTermsOfUseAndAccess() );
                Dataset managedDataset = execCommand(new UpdateDatasetVersionCommand(ds, req));
                managedVersion = managedDataset.getEditVersion();
            } else {
                managedVersion = execCommand(new CreateDatasetVersionCommand(req, ds, incomingVersion));
            }
//            DatasetVersion managedVersion = execCommand( updateDraft
//                                                             ? new UpdateDatasetVersionCommand(req, incomingVersion)
//                                                             : new CreateDatasetVersionCommand(req, ds, incomingVersion));
            return ok( json(managedVersion) );
                    
        } catch (JsonParseException ex) {
            logger.log(Level.SEVERE, "Semantic error parsing dataset version Json: " + ex.getMessage(), ex);
            return error( Response.Status.BAD_REQUEST, "Error parsing dataset version: " + ex.getMessage() );
            
        } catch (WrappedResponse ex) {
            return ex.getResponse();
            
        }
    }
    
    @PUT
    @Path("{id}/deleteMetadata")
    public Response deleteVersionMetadata(String jsonBody, @PathParam("id") String id) throws WrappedResponse {

        DataverseRequest req = createDataverseRequest(findUserOrDie());

        return processDatasetFieldDataDelete(jsonBody, id, req);
    }

    private Response processDatasetFieldDataDelete(String jsonBody, String id, DataverseRequest req) {
        try (StringReader rdr = new StringReader(jsonBody)) {

            Dataset ds = findDatasetOrDie(id);
            JsonObject json = Json.createReader(rdr).readObject();
            DatasetVersion dsv = ds.getEditVersion();

            List<DatasetField> fields = new LinkedList<>();
            DatasetField singleField = null;

            JsonArray fieldsJson = json.getJsonArray("fields");
            if (fieldsJson == null) {
                singleField = jsonParser().parseField(json, Boolean.FALSE);
                fields.add(singleField);
            } else {
                fields = jsonParser().parseMultipleFields(json);
            }

            dsv.setVersionState(DatasetVersion.VersionState.DRAFT);

            List<ControlledVocabularyValue> controlledVocabularyItemsToRemove = new ArrayList<ControlledVocabularyValue>();
            List<DatasetFieldValue> datasetFieldValueItemsToRemove = new ArrayList<DatasetFieldValue>();
            List<DatasetFieldCompoundValue> datasetFieldCompoundValueItemsToRemove = new ArrayList<DatasetFieldCompoundValue>();

            for (DatasetField updateField : fields) {
                boolean found = false;
                for (DatasetField dsf : dsv.getDatasetFields()) {
                    if (dsf.getDatasetFieldType().equals(updateField.getDatasetFieldType())) {
                        if (dsf.getDatasetFieldType().isAllowMultiples()) { 
                            if (updateField.getDatasetFieldType().isControlledVocabulary()) {
                                if (dsf.getDatasetFieldType().isAllowMultiples()) {
                                    for (ControlledVocabularyValue cvv : updateField.getControlledVocabularyValues()) {
                                        for (ControlledVocabularyValue existing : dsf.getControlledVocabularyValues()) {
                                            if (existing.getStrValue().equals(cvv.getStrValue())) {
                                                found = true;
                                                controlledVocabularyItemsToRemove.add(existing);
                                            }
                                        }
                                        if (!found) {
                                            logger.log(Level.SEVERE, "Delete metadata failed: " + updateField.getDatasetFieldType().getDisplayName() + ": " + cvv.getStrValue() + " not found.");
                                            return error(Response.Status.BAD_REQUEST, "Delete metadata failed: " + updateField.getDatasetFieldType().getDisplayName() + ": " + cvv.getStrValue() + " not found.");
                                        }
                                    }
                                    for (ControlledVocabularyValue remove : controlledVocabularyItemsToRemove) {
                                        dsf.getControlledVocabularyValues().remove(remove);
                                    }

                                } else {
                                    if (dsf.getSingleControlledVocabularyValue().getStrValue().equals(updateField.getSingleControlledVocabularyValue().getStrValue())) {
                                        found = true;
                                        dsf.setSingleControlledVocabularyValue(null);
                                    }

                                }
                            } else {
                                if (!updateField.getDatasetFieldType().isCompound()) {
                                    if (dsf.getDatasetFieldType().isAllowMultiples()) {
                                        for (DatasetFieldValue dfv : updateField.getDatasetFieldValues()) {
                                            for (DatasetFieldValue edsfv : dsf.getDatasetFieldValues()) {
                                                if (edsfv.getDisplayValue().equals(dfv.getDisplayValue())) {
                                                    found = true;
                                                    datasetFieldValueItemsToRemove.add(dfv);
                                                }
                                            }
                                            if (!found) {
                                                logger.log(Level.SEVERE, "Delete metadata failed: " + updateField.getDatasetFieldType().getDisplayName() + ": " + dfv.getDisplayValue() + " not found.");
                                                return error(Response.Status.BAD_REQUEST, "Delete metadata failed: " + updateField.getDatasetFieldType().getDisplayName() + ": " + dfv.getDisplayValue() + " not found.");
                                            }
                                        }
                                        datasetFieldValueItemsToRemove.forEach((remove) -> {
                                            dsf.getDatasetFieldValues().remove(remove);
                                        });

                                    } else {
                                        if (dsf.getSingleValue().getDisplayValue().equals(updateField.getSingleValue().getDisplayValue())) {
                                            found = true;
                                            dsf.setSingleValue(null);
                                        }

                                    }
                                } else {
                                    for (DatasetFieldCompoundValue dfcv : updateField.getDatasetFieldCompoundValues()) {
                                        String deleteVal = getCompoundDisplayValue(dfcv);
                                        for (DatasetFieldCompoundValue existing : dsf.getDatasetFieldCompoundValues()) {
                                            String existingString = getCompoundDisplayValue(existing);
                                            if (existingString.equals(deleteVal)) {
                                                found = true;
                                                datasetFieldCompoundValueItemsToRemove.add(existing);
                                            }
                                        }
                                        datasetFieldCompoundValueItemsToRemove.forEach((remove) -> {
                                            dsf.getDatasetFieldCompoundValues().remove(remove);
                                        });
                                        if (!found) { 
                                            logger.log(Level.SEVERE, "Delete metadata failed: " + updateField.getDatasetFieldType().getDisplayName() + ": " + deleteVal + " not found.");
                                            return error(Response.Status.BAD_REQUEST, "Delete metadata failed: " + updateField.getDatasetFieldType().getDisplayName() + ": " + deleteVal + " not found.");
                                        }
                                    }
                                }
                            }
                        } else {
                            found = true;
                            dsf.setSingleValue(null);
                            dsf.setSingleControlledVocabularyValue(null);
                        }
                        break;
                    }
                }
                if (!found){
                    String displayValue = !updateField.getDisplayValue().isEmpty() ? updateField.getDisplayValue() : updateField.getCompoundDisplayValue();
                    logger.log(Level.SEVERE, "Delete metadata failed: " + updateField.getDatasetFieldType().getDisplayName() + ": " + displayValue + " not found." );
                    return error(Response.Status.BAD_REQUEST, "Delete metadata failed: " + updateField.getDatasetFieldType().getDisplayName() + ": " + displayValue + " not found." );
                }
            }           


            
            boolean updateDraft = ds.getLatestVersion().isDraft();
            DatasetVersion managedVersion = updateDraft 
                    ? execCommand(new UpdateDatasetVersionCommand(ds, req)).getEditVersion()
                    : execCommand(new CreateDatasetVersionCommand(req, ds, dsv));
            return ok(json(managedVersion));

        } catch (JsonParseException ex) {
            logger.log(Level.SEVERE, "Semantic error parsing dataset update Json: " + ex.getMessage(), ex);
            return error(Response.Status.BAD_REQUEST, "Error processing metadata delete: " + ex.getMessage());

        } catch (WrappedResponse ex) {
            logger.log(Level.SEVERE, "Delete metadata error: " + ex.getMessage(), ex);
            return ex.getResponse();

        }
    
    }
    
    private String getCompoundDisplayValue (DatasetFieldCompoundValue dscv){
        String returnString = "";
                    for (DatasetField dsf : dscv.getChildDatasetFields()) {
                for (String value : dsf.getValues()) {
                    if (!(value == null)) {
                        returnString += (returnString.isEmpty() ? "" : "; ") + value.trim();
                    }
                }
            }
        return returnString;
    }
    
    @PUT
    @Path("{id}/editMetadata")
    public Response editVersionMetadata(String jsonBody, @PathParam("id") String id, @QueryParam("replace") Boolean replace) throws WrappedResponse{

        Boolean replaceData = replace != null;

        DataverseRequest req = createDataverseRequest(findUserOrDie());

        return processDatasetUpdate(jsonBody, id, req, replaceData);
    }
    
    
    private Response processDatasetUpdate(String jsonBody, String id, DataverseRequest req, Boolean replaceData){
        try (StringReader rdr = new StringReader(jsonBody)) {
           
            Dataset ds = findDatasetOrDie(id);
            JsonObject json = Json.createReader(rdr).readObject();
            DatasetVersion dsv = ds.getEditVersion();

            List<DatasetField> fields = new LinkedList<>();
            DatasetField singleField = null; 
            
            JsonArray fieldsJson = json.getJsonArray("fields");
            if( fieldsJson == null ){
                singleField  = jsonParser().parseField(json, Boolean.FALSE);
                fields.add(singleField);
            } else{
                fields = jsonParser().parseMultipleFields(json);
            }
            

            String valdationErrors = validateDatasetFieldValues(fields);

            if (!valdationErrors.isEmpty()) {
                logger.log(Level.SEVERE, "Semantic error parsing dataset update Json: " + valdationErrors, valdationErrors);
                return error(Response.Status.BAD_REQUEST, "Error parsing dataset update: " + valdationErrors);
            }

            dsv.setVersionState(DatasetVersion.VersionState.DRAFT);
                
            //loop through the update fields     
            // and compare to the version fields  
            //if exist add/replace values
            //if not add entire dsf
            for (DatasetField updateField : fields) {
            boolean found = false;            
            for (DatasetField dsf : dsv.getDatasetFields()) {
                    if (dsf.getDatasetFieldType().equals(updateField.getDatasetFieldType())) {
                        found = true;
                        if (dsf.isEmpty() || dsf.getDatasetFieldType().isAllowMultiples() || replaceData ) {
                            if(replaceData){
                                if(dsf.getDatasetFieldType().isAllowMultiples()){
                                    dsf.setDatasetFieldCompoundValues(new ArrayList<DatasetFieldCompoundValue>());
                                    dsf.setDatasetFieldValues(new ArrayList<DatasetFieldValue>());
                                    dsf.getControlledVocabularyValues().clear();
                                } else {
                                    dsf.setSingleValue("");
                                    dsf.setSingleControlledVocabularyValue(null);
                                }
                            }
                            if (updateField.getDatasetFieldType().isControlledVocabulary()) {
                                if (dsf.getDatasetFieldType().isAllowMultiples()){
                                for (ControlledVocabularyValue cvv : updateField.getControlledVocabularyValues()) {
                                    if (!dsf.getDisplayValue().contains(cvv.getStrValue())) {
                                        dsf.getControlledVocabularyValues().add(cvv);
                                    }
                                }
                                } else {
                                   dsf.setSingleControlledVocabularyValue(updateField.getSingleControlledVocabularyValue()); 
                                }
                            } else {
                                if (!updateField.getDatasetFieldType().isCompound()) {
                                    if (dsf.getDatasetFieldType().isAllowMultiples()) {
                                        for (DatasetFieldValue dfv : updateField.getDatasetFieldValues()) {
                                            if (!dsf.getDisplayValue().contains(dfv.getDisplayValue())) {
                                                dfv.setDatasetField(dsf);
                                                dsf.getDatasetFieldValues().add(dfv);
                                            }
                                        }
                                    } else {
                                        dsf.setSingleValue(updateField.getValue());
                                    }
                                } else {
                                    for (DatasetFieldCompoundValue dfcv : updateField.getDatasetFieldCompoundValues()) {
                                        if (!dsf.getCompoundDisplayValue().contains(updateField.getCompoundDisplayValue())) {
                                            dfcv.setParentDatasetField(dsf);
                                            dsf.setDatasetVersion(dsv);
                                            dsf.getDatasetFieldCompoundValues().add(dfcv);

                                        }
                                    }
                                }
                            }
                        } else {
                            if (!dsf.isEmpty() && !dsf.getDatasetFieldType().isAllowMultiples() || !replaceData) {
                                return error(Response.Status.BAD_REQUEST, "You may not add data to a field that already has data and does not allow multiples. Use replace=true to replace existing data (" + dsf.getDatasetFieldType().getDisplayName() + ")" );
                            }
                        }
                        break;
                    }
                }
                if(!found){
                    updateField.setDatasetVersion(dsv);
                    dsv.getDatasetFields().add(updateField);
                }
            }
            boolean updateDraft = ds.getLatestVersion().isDraft();
            DatasetVersion managedVersion;
            
            if ( updateDraft ) {
                managedVersion = execCommand(new UpdateDatasetVersionCommand(ds, req)).getEditVersion();
            } else {
                managedVersion = execCommand(new CreateDatasetVersionCommand(req, ds, dsv));
            }
            
            return ok(json(managedVersion));

        } catch (JsonParseException ex) {
            logger.log(Level.SEVERE, "Semantic error parsing dataset update Json: " + ex.getMessage(), ex);
            return error(Response.Status.BAD_REQUEST, "Error parsing dataset update: " + ex.getMessage());

        } catch (WrappedResponse ex) {
            logger.log(Level.SEVERE, "Update metdata error: " + ex.getMessage(), ex);
            return ex.getResponse();

        }
    }
    
    private String validateDatasetFieldValues(List<DatasetField> fields) {
        StringBuilder error = new StringBuilder();

        for (DatasetField dsf : fields) {
            if (dsf.getDatasetFieldType().isAllowMultiples() && dsf.getControlledVocabularyValues().isEmpty()
                    && dsf.getDatasetFieldCompoundValues().isEmpty() && dsf.getDatasetFieldValues().isEmpty()) {
                error.append("Empty multiple value for field: ").append(dsf.getDatasetFieldType().getDisplayName()).append(" ");
            } else if (!dsf.getDatasetFieldType().isAllowMultiples() && dsf.getSingleValue().getValue().isEmpty()) {
                error.append("Empty value for field: ").append(dsf.getDatasetFieldType().getDisplayName()).append(" ");
            }
        }

        if (!error.toString().isEmpty()) {
            return (error.toString());
        }
        return "";
    }
    
    /**
     * @deprecated This was shipped as a GET but should have been a POST, see https://github.com/IQSS/dataverse/issues/2431
     */
    @GET
    @Path("{id}/actions/:publish")
    @Deprecated
    public Response publishDataseUsingGetDeprecated( @PathParam("id") String id, @QueryParam("type") String type ) {
        logger.info("publishDataseUsingGetDeprecated called on id " + id + ". Encourage use of POST rather than GET, which is deprecated.");
        return publishDataset(id, type);
    }

    @POST
    @Path("{id}/actions/:publish")
    public Response publishDataset(@PathParam("id") String id, @QueryParam("type") String type) {
        try {
            if (type == null) {
                return error(Response.Status.BAD_REQUEST, "Missing 'type' parameter (either 'major','minor', or 'updatecurrent').");
            }
            boolean updateCurrent=false;
            AuthenticatedUser user = findAuthenticatedUserOrDie();
            type = type.toLowerCase();
            boolean isMinor=false;
            switch (type) {
                case "minor":
                    isMinor = true;
                    break;
                case "major":
                    isMinor = false;
                    break;
            case "updatecurrent":
                if(user.isSuperuser()) {
                  updateCurrent=true;
                } else {
                    return error(Response.Status.FORBIDDEN, "Only superusers can update the current version"); 
                }
                break;
                default:
                return error(Response.Status.BAD_REQUEST, "Illegal 'type' parameter value '" + type + "'. It needs to be either 'major', 'minor', or 'updatecurrent'.");
            }

            Dataset ds = findDatasetOrDie(id);
            if (updateCurrent) {
                /*
                 * Note: The code here mirrors that in the
                 * edu.harvard.iq.dataverse.DatasetPage:updateCurrentVersion method. Any changes
                 * to the core logic (i.e. beyond updating the messaging about results) should
                 * be applied to the code there as well.
                 */
                String errorMsg = null;
                String successMsg = null;
                try {
                    CuratePublishedDatasetVersionCommand cmd = new CuratePublishedDatasetVersionCommand(ds, createDataverseRequest(user));
                    ds = commandEngine.submit(cmd);
                    successMsg = BundleUtil.getStringFromBundle("datasetversion.update.success");

                    // If configured, update archive copy as well
                    String className = settingsService.get(SettingsServiceBean.Key.ArchiverClassName.toString());
                    DatasetVersion updateVersion = ds.getLatestVersion();
                    AbstractSubmitToArchiveCommand archiveCommand = ArchiverUtil.createSubmitToArchiveCommand(className, createDataverseRequest(user), updateVersion);
                    if (archiveCommand != null) {
                        // Delete the record of any existing copy since it is now out of date/incorrect
                        updateVersion.setArchivalCopyLocation(null);
                        /*
                         * Then try to generate and submit an archival copy. Note that running this
                         * command within the CuratePublishedDatasetVersionCommand was causing an error:
                         * "The attribute [id] of class
                         * [edu.harvard.iq.dataverse.DatasetFieldCompoundValue] is mapped to a primary
                         * key column in the database. Updates are not allowed." To avoid that, and to
                         * simplify reporting back to the GUI whether this optional step succeeded, I've
                         * pulled this out as a separate submit().
                         */
                        try {
                            updateVersion = commandEngine.submit(archiveCommand);
                            if (updateVersion.getArchivalCopyLocation() != null) {
                                successMsg = BundleUtil.getStringFromBundle("datasetversion.update.archive.success");
                            } else {
                                successMsg = BundleUtil.getStringFromBundle("datasetversion.update.archive.failure");
                            }
                        } catch (CommandException ex) {
                            successMsg = BundleUtil.getStringFromBundle("datasetversion.update.archive.failure") + " - " + ex.toString();
                            logger.severe(ex.getMessage());
                        }
                    }
                } catch (CommandException ex) {
                    errorMsg = BundleUtil.getStringFromBundle("datasetversion.update.failure") + " - " + ex.toString();
                    logger.severe(ex.getMessage());
                }
                if (errorMsg != null) {
                    return error(Response.Status.INTERNAL_SERVER_ERROR, errorMsg);
                } else {
                    return Response.ok(Json.createObjectBuilder()
                            .add("status", STATUS_OK)
                            .add("status_details", successMsg)
                            .add("data", json(ds)).build())
                            .type(MediaType.APPLICATION_JSON)
                            .build();
                }
            } else {
            PublishDatasetResult res = execCommand(new PublishDatasetCommand(ds,
                        createDataverseRequest(user),
                    isMinor));
            return res.isCompleted() ? ok(json(res.getDataset())) : accepted(json(res.getDataset()));
            }
        } catch (WrappedResponse ex) {
            return ex.getResponse();
        }
    }
    
    @POST
    @Path("{id}/move/{targetDataverseAlias}")
    public Response moveDataset(@PathParam("id") String id, @PathParam("targetDataverseAlias") String targetDataverseAlias, @QueryParam("forceMove") Boolean force) {        
        try{
            User u = findUserOrDie();            
            Dataset ds = findDatasetOrDie(id);
            Dataverse target = dataverseService.findByAlias(targetDataverseAlias);
            if (target == null){
                return error(Response.Status.BAD_REQUEST, "Target Dataverse not found.");
            }            
            //Command requires Super user - it will be tested by the command
            execCommand(new MoveDatasetCommand(
                    createDataverseRequest(u), ds, target, force
                    ));
            return ok("Dataset moved successfully");
        } catch (WrappedResponse ex) {
            return ex.getResponse();
        }
    }
    
    @PUT
    @Path("{linkedDatasetId}/link/{linkingDataverseAlias}") 
    public Response linkDataset(@PathParam("linkedDatasetId") String linkedDatasetId, @PathParam("linkingDataverseAlias") String linkingDataverseAlias) {        
        try{
            User u = findUserOrDie();            
            Dataset linked = findDatasetOrDie(linkedDatasetId);
            Dataverse linking = findDataverseOrDie(linkingDataverseAlias);
            if (linked == null){
                return error(Response.Status.BAD_REQUEST, "Linked Dataset not found.");
            } 
            if (linking == null){
                return error(Response.Status.BAD_REQUEST, "Linking Dataverse not found.");
            }   
            execCommand(new LinkDatasetCommand(
                    createDataverseRequest(u), linking, linked
                    ));
            return ok("Dataset " + linked.getId() + " linked successfully to " + linking.getAlias());
        } catch (WrappedResponse ex) {
            return ex.getResponse();
        }
    }
    
    @GET
    @Path("{id}/links")
    public Response getLinks(@PathParam("id") String idSupplied ) {
        try {
            User u = findUserOrDie();
            if (!u.isSuperuser()) {
                return error(Response.Status.FORBIDDEN, "Not a superuser");
            }
            Dataset dataset = findDatasetOrDie(idSupplied);

            long datasetId = dataset.getId();
            List<Dataverse> dvsThatLinkToThisDatasetId = dataverseSvc.findDataversesThatLinkToThisDatasetId(datasetId);
            JsonArrayBuilder dataversesThatLinkToThisDatasetIdBuilder = Json.createArrayBuilder();
            for (Dataverse dataverse : dvsThatLinkToThisDatasetId) {
                dataversesThatLinkToThisDatasetIdBuilder.add(dataverse.getAlias() + " (id " + dataverse.getId() + ")");
            }
            JsonObjectBuilder response = Json.createObjectBuilder();
            response.add("dataverses that link to dataset id " + datasetId, dataversesThatLinkToThisDatasetIdBuilder);
            return ok(response);
        } catch (WrappedResponse wr) {
            return wr.getResponse();
        }
    }

    /**
     * @todo Make this real. Currently only used for API testing. Copied from
     * the equivalent API endpoint for dataverses and simplified with values
     * hard coded.
     */
    @POST
    @Path("{identifier}/assignments")
    public Response createAssignment(String userOrGroup, @PathParam("identifier") String id, @QueryParam("key") String apiKey) {
        boolean apiTestingOnly = true;
        if (apiTestingOnly) {
            return error(Response.Status.FORBIDDEN, "This is only for API tests.");
        }
        try {
            Dataset dataset = findDatasetOrDie(id);
            RoleAssignee assignee = findAssignee(userOrGroup);
            if (assignee == null) {
                return error(Response.Status.BAD_REQUEST, "Assignee not found");
            }
            DataverseRole theRole = rolesSvc.findBuiltinRoleByAlias("admin");
            String privateUrlToken = null;
            return ok(
                    json(execCommand(new AssignRoleCommand(assignee, theRole, dataset, createDataverseRequest(findUserOrDie()), privateUrlToken))));
        } catch (WrappedResponse ex) {
            logger.log(Level.WARNING, "Can''t create assignment: {0}", ex.getMessage());
            return ex.getResponse();
        }
    }

    @GET
    @Path("{identifier}/assignments")
    public Response getAssignments(@PathParam("identifier") String id) {
        return response( req -> 
            ok( execCommand(
                       new ListRoleAssignments(req, findDatasetOrDie(id)))
                     .stream().map(ra->json(ra)).collect(toJsonArray())) );
    }

    @GET
    @Path("{id}/privateUrl")
    public Response getPrivateUrlData(@PathParam("id") String idSupplied) {
        return response( req -> {
            PrivateUrl privateUrl = execCommand(new GetPrivateUrlCommand(req, findDatasetOrDie(idSupplied)));
            return (privateUrl != null) ? ok(json(privateUrl)) 
                                        : error(Response.Status.NOT_FOUND, "Private URL not found.");
        });
    }

    @POST
    @Path("{id}/privateUrl")
    public Response createPrivateUrl(@PathParam("id") String idSupplied) {
        return response( req -> 
                ok(json(execCommand(
                        new CreatePrivateUrlCommand(req, findDatasetOrDie(idSupplied))))));
    }

    @DELETE
    @Path("{id}/privateUrl")
    public Response deletePrivateUrl(@PathParam("id") String idSupplied) {
        return response( req -> {
            Dataset dataset = findDatasetOrDie(idSupplied);
            PrivateUrl privateUrl = execCommand(new GetPrivateUrlCommand(req, dataset));
            if (privateUrl != null) {
                execCommand(new DeletePrivateUrlCommand(req, dataset));
                return ok("Private URL deleted.");
            } else {
                return notFound("No Private URL to delete.");
            }
        });
    }

    @GET
    @Path("{id}/thumbnail/candidates")
    public Response getDatasetThumbnailCandidates(@PathParam("id") String idSupplied) {
        try {
            Dataset dataset = findDatasetOrDie(idSupplied);
            boolean canUpdateThumbnail = false;
            try {
                canUpdateThumbnail = permissionSvc.requestOn(createDataverseRequest(findUserOrDie()), dataset).canIssue(UpdateDatasetThumbnailCommand.class);
            } catch (WrappedResponse ex) {
                logger.info("Exception thrown while trying to figure out permissions while getting thumbnail for dataset id " + dataset.getId() + ": " + ex.getLocalizedMessage());
            }
            if (!canUpdateThumbnail) {
                return error(Response.Status.FORBIDDEN, "You are not permitted to list dataset thumbnail candidates.");
            }
            JsonArrayBuilder data = Json.createArrayBuilder();
            boolean considerDatasetLogoAsCandidate = true;
            for (DatasetThumbnail datasetThumbnail : DatasetUtil.getThumbnailCandidates(dataset, considerDatasetLogoAsCandidate)) {
                JsonObjectBuilder candidate = Json.createObjectBuilder();
                String base64image = datasetThumbnail.getBase64image();
                if (base64image != null) {
                    logger.fine("found a candidate!");
                    candidate.add("base64image", base64image);
                }
                DataFile dataFile = datasetThumbnail.getDataFile();
                if (dataFile != null) {
                    candidate.add("dataFileId", dataFile.getId());
                }
                data.add(candidate);
            }
            return ok(data);
        } catch (WrappedResponse ex) {
            return error(Response.Status.NOT_FOUND, "Could not find dataset based on id supplied: " + idSupplied + ".");
        }
    }

    @GET
    @Produces({"image/png"})
    @Path("{id}/thumbnail")
    public Response getDatasetThumbnail(@PathParam("id") String idSupplied) {
        try {
            Dataset dataset = findDatasetOrDie(idSupplied);
            InputStream is = DatasetUtil.getThumbnailAsInputStream(dataset);
            if(is == null) {
                return notFound("Thumbnail not available");
            }
            return Response.ok(is).build();
        } catch (WrappedResponse wr) {
            return notFound("Thumbnail not available");
        }
    }

    // TODO: Rather than only supporting looking up files by their database IDs (dataFileIdSupplied), consider supporting persistent identifiers.
    @POST
    @Path("{id}/thumbnail/{dataFileId}")
    public Response setDataFileAsThumbnail(@PathParam("id") String idSupplied, @PathParam("dataFileId") long dataFileIdSupplied) {
        try {
            DatasetThumbnail datasetThumbnail = execCommand(new UpdateDatasetThumbnailCommand(createDataverseRequest(findUserOrDie()), findDatasetOrDie(idSupplied), UpdateDatasetThumbnailCommand.UserIntent.setDatasetFileAsThumbnail, dataFileIdSupplied, null));
            return ok("Thumbnail set to " + datasetThumbnail.getBase64image());
        } catch (WrappedResponse wr) {
            return wr.getResponse();
        }
    }

    @POST
    @Path("{id}/thumbnail")
    @Consumes(MediaType.MULTIPART_FORM_DATA)
    public Response uploadDatasetLogo(@PathParam("id") String idSupplied, @FormDataParam("file") InputStream inputStream
    ) {
        try {
            DatasetThumbnail datasetThumbnail = execCommand(new UpdateDatasetThumbnailCommand(createDataverseRequest(findUserOrDie()), findDatasetOrDie(idSupplied), UpdateDatasetThumbnailCommand.UserIntent.setNonDatasetFileAsThumbnail, null, inputStream));
            return ok("Thumbnail is now " + datasetThumbnail.getBase64image());
        } catch (WrappedResponse wr) {
            return wr.getResponse();
        }
    }

    @DELETE
    @Path("{id}/thumbnail")
    public Response removeDatasetLogo(@PathParam("id") String idSupplied) {
        try {
            DatasetThumbnail datasetThumbnail = execCommand(new UpdateDatasetThumbnailCommand(createDataverseRequest(findUserOrDie()), findDatasetOrDie(idSupplied), UpdateDatasetThumbnailCommand.UserIntent.removeThumbnail, null, null));
            return ok("Dataset thumbnail removed.");
        } catch (WrappedResponse wr) {
            return wr.getResponse();
        }
    }

    @GET
    @Path("{identifier}/dataCaptureModule/rsync")
    public Response getRsync(@PathParam("identifier") String id) {
        //TODO - does it make sense to switch this to dataset identifier for consistency with the rest of the DCM APIs?
        if (!DataCaptureModuleUtil.rsyncSupportEnabled(settingsSvc.getValueForKey(SettingsServiceBean.Key.UploadMethods))) {
            return error(Response.Status.METHOD_NOT_ALLOWED, SettingsServiceBean.Key.UploadMethods + " does not contain " + SystemConfig.FileUploadMethods.RSYNC + ".");
        }
        Dataset dataset = null;
        try {
            dataset = findDatasetOrDie(id);
            AuthenticatedUser user = findAuthenticatedUserOrDie();
            ScriptRequestResponse scriptRequestResponse = execCommand(new RequestRsyncScriptCommand(createDataverseRequest(user), dataset));
            
            DatasetLock lock = datasetService.addDatasetLock(dataset.getId(), DatasetLock.Reason.DcmUpload, user.getId(), "script downloaded");
            if (lock == null) {
                logger.log(Level.WARNING, "Failed to lock the dataset (dataset id={0})", dataset.getId());
                return error(Response.Status.FORBIDDEN, "Failed to lock the dataset (dataset id="+dataset.getId()+")");
            }
            return ok(scriptRequestResponse.getScript(), MediaType.valueOf(MediaType.TEXT_PLAIN));
        } catch (WrappedResponse wr) {
            return wr.getResponse();
        } catch (EJBException ex) {
            return error(Response.Status.INTERNAL_SERVER_ERROR, "Something went wrong attempting to download rsync script: " + EjbUtil.ejbExceptionToString(ex));
        }
    }
    
    /**
     * This api endpoint triggers the creation of a "package" file in a dataset 
     *    after that package has been moved onto the same filesystem via the Data Capture Module.
     * The package is really just a way that Dataverse interprets a folder created by DCM, seeing it as just one file.
     * The "package" can be downloaded over RSAL.
     * 
     * This endpoint currently supports both posix file storage and AWS s3 storage in Dataverse, and depending on which one is active acts accordingly.
     * 
     * The initial design of the DCM/Dataverse interaction was not to use packages, but to allow import of all individual files natively into Dataverse.
     * But due to the possibly immense number of files (millions) the package approach was taken.
     * This is relevant because the posix ("file") code contains many remnants of that development work.
     * The s3 code was written later and is set to only support import as packages. It takes a lot from FileRecordWriter.
     * -MAD 4.9.1
     */
    @POST
    @Path("{identifier}/dataCaptureModule/checksumValidation")
    public Response receiveChecksumValidationResults(@PathParam("identifier") String id, JsonObject jsonFromDcm) {
        logger.log(Level.FINE, "jsonFromDcm: {0}", jsonFromDcm);
        AuthenticatedUser authenticatedUser = null;
        try {
            authenticatedUser = findAuthenticatedUserOrDie();
        } catch (WrappedResponse ex) {
            return error(Response.Status.BAD_REQUEST, "Authentication is required.");
        }
        if (!authenticatedUser.isSuperuser()) {
            return error(Response.Status.FORBIDDEN, "Superusers only.");
        }
        String statusMessageFromDcm = jsonFromDcm.getString("status");
        try {
            Dataset dataset = findDatasetOrDie(id);
            if ("validation passed".equals(statusMessageFromDcm)) {
               logger.log(Level.INFO, "Checksum Validation passed for DCM."); 

                String storageDriver = (System.getProperty("dataverse.files.storage-driver-id") != null) ? System.getProperty("dataverse.files.storage-driver-id") : "file";
                String uploadFolder = jsonFromDcm.getString("uploadFolder");
                int totalSize = jsonFromDcm.getInt("totalSize");
                
                if (storageDriver.equals("file")) {
                    logger.log(Level.INFO, "File storage driver used for (dataset id={0})", dataset.getId());

                    ImportMode importMode = ImportMode.MERGE;
                    try {
                        JsonObject jsonFromImportJobKickoff = execCommand(new ImportFromFileSystemCommand(createDataverseRequest(findUserOrDie()), dataset, uploadFolder, new Long(totalSize), importMode));
                        long jobId = jsonFromImportJobKickoff.getInt("executionId");
                        String message = jsonFromImportJobKickoff.getString("message");
                        JsonObjectBuilder job = Json.createObjectBuilder();
                        job.add("jobId", jobId);
                        job.add("message", message);
                        return ok(job);
                    } catch (WrappedResponse wr) {
                        String message = wr.getMessage();
                        return error(Response.Status.INTERNAL_SERVER_ERROR, "Uploaded files have passed checksum validation but something went wrong while attempting to put the files into Dataverse. Message was '" + message + "'.");
                    }
                } else if(storageDriver.equals("s3")) {
                    
                    logger.log(Level.INFO, "S3 storage driver used for DCM (dataset id={0})", dataset.getId());
                    try {
                        
                        //Where the lifting is actually done, moving the s3 files over and having dataverse know of the existance of the package
                        s3PackageImporter.copyFromS3(dataset, uploadFolder);
                        DataFile packageFile = s3PackageImporter.createPackageDataFile(dataset, uploadFolder, new Long(totalSize));
                        
                        if (packageFile == null) {
                            logger.log(Level.SEVERE, "S3 File package import failed.");
                            return error(Response.Status.INTERNAL_SERVER_ERROR, "S3 File package import failed.");
                        }
                        DatasetLock dcmLock = dataset.getLockFor(DatasetLock.Reason.DcmUpload);
                        if (dcmLock == null) {
                            logger.log(Level.WARNING, "Dataset not locked for DCM upload");
                        } else {
                            datasetService.removeDatasetLocks(dataset, DatasetLock.Reason.DcmUpload);
                            dataset.removeLock(dcmLock);
                        }
                        
                        // update version using the command engine to enforce user permissions and constraints
                        if (dataset.getVersions().size() == 1 && dataset.getLatestVersion().getVersionState() == DatasetVersion.VersionState.DRAFT) {
                            try {
                                Command<Dataset> cmd;
                                cmd = new UpdateDatasetVersionCommand(dataset, new DataverseRequest(authenticatedUser, (HttpServletRequest) null));
                                commandEngine.submit(cmd);
                            } catch (CommandException ex) {
                                return error(Response.Status.INTERNAL_SERVER_ERROR, "CommandException updating DatasetVersion from batch job: " + ex.getMessage());
                            }
                        } else {
                            String constraintError = "ConstraintException updating DatasetVersion form batch job: dataset must be a "
                                    + "single version in draft mode.";
                            logger.log(Level.SEVERE, constraintError);
                        }

                        JsonObjectBuilder job = Json.createObjectBuilder();
                        return ok(job);
                        
                    }  catch (IOException e) {
                        String message = e.getMessage();
                        return error(Response.Status.INTERNAL_SERVER_ERROR, "Uploaded files have passed checksum validation but something went wrong while attempting to move the files into Dataverse. Message was '" + message + "'.");
                    } 
                } else {
                    return error(Response.Status.INTERNAL_SERVER_ERROR, "Invalid storage driver in Dataverse, not compatible with dcm");
                }
            } else if ("validation failed".equals(statusMessageFromDcm)) {
                Map<String, AuthenticatedUser> distinctAuthors = permissionService.getDistinctUsersWithPermissionOn(Permission.EditDataset, dataset);
                distinctAuthors.values().forEach((value) -> {
                    userNotificationService.sendNotification((AuthenticatedUser) value, new Timestamp(new Date().getTime()), UserNotification.Type.CHECKSUMFAIL, dataset.getId());
                });
                List<AuthenticatedUser> superUsers = authenticationServiceBean.findSuperUsers();
                if (superUsers != null && !superUsers.isEmpty()) {
                    superUsers.forEach((au) -> {
                        userNotificationService.sendNotification(au, new Timestamp(new Date().getTime()), UserNotification.Type.CHECKSUMFAIL, dataset.getId());
                    });
                }
                return ok("User notified about checksum validation failure.");
            } else {
                return error(Response.Status.BAD_REQUEST, "Unexpected status cannot be processed: " + statusMessageFromDcm);
            }
        } catch (WrappedResponse ex) {
            return ex.getResponse();
        }
    }
    

    @POST
    @Path("{id}/submitForReview")
    public Response submitForReview(@PathParam("id") String idSupplied) {
        try {
            Dataset updatedDataset = execCommand(new SubmitDatasetForReviewCommand(createDataverseRequest(findUserOrDie()), findDatasetOrDie(idSupplied)));
            JsonObjectBuilder result = Json.createObjectBuilder();
            
            boolean inReview = updatedDataset.isLockedFor(DatasetLock.Reason.InReview);
            
            result.add("inReview", inReview);
            result.add("message", "Dataset id " + updatedDataset.getId() + " has been submitted for review.");
            return ok(result);
        } catch (WrappedResponse wr) {
            return wr.getResponse();
        }
    }

    @POST
    @Path("{id}/returnToAuthor")
    public Response returnToAuthor(@PathParam("id") String idSupplied, String jsonBody) {
        
        if (jsonBody == null || jsonBody.isEmpty()) {
            return error(Response.Status.BAD_REQUEST, "You must supply JSON to this API endpoint and it must contain a reason for returning the dataset (field: reasonForReturn).");
        }
        StringReader rdr = new StringReader(jsonBody);
        JsonObject json = Json.createReader(rdr).readObject();
        try {
            Dataset dataset = findDatasetOrDie(idSupplied);
            String reasonForReturn = null;           
            reasonForReturn = json.getString("reasonForReturn");
            // TODO: Once we add a box for the curator to type into, pass the reason for return to the ReturnDatasetToAuthorCommand and delete this check and call to setReturnReason on the API side.
            if (reasonForReturn == null || reasonForReturn.isEmpty()) {
                return error(Response.Status.BAD_REQUEST, "You must enter a reason for returning a dataset to the author(s).");
            }
            AuthenticatedUser authenticatedUser = findAuthenticatedUserOrDie();
            Dataset updatedDataset = execCommand(new ReturnDatasetToAuthorCommand(createDataverseRequest(authenticatedUser), dataset, reasonForReturn ));

            JsonObjectBuilder result = Json.createObjectBuilder();
            result.add("inReview", false);
            result.add("message", "Dataset id " + updatedDataset.getId() + " has been sent back to the author(s).");
            return ok(result);
        } catch (WrappedResponse wr) {
            return wr.getResponse();
        }
    }

    /**
     * Add a File to an existing Dataset
     * 
     * @param idSupplied
     * @param jsonData
     * @param fileInputStream
     * @param contentDispositionHeader
     * @param formDataBodyPart
     * @return 
     */
    @POST
    @Path("{id}/add")
    @Consumes(MediaType.MULTIPART_FORM_DATA)
    public Response addFileToDataset(@PathParam("id") String idSupplied,
                    @FormDataParam("jsonData") String jsonData,
                    @FormDataParam("file") InputStream fileInputStream,
                    @FormDataParam("file") FormDataContentDisposition contentDispositionHeader,
                    @FormDataParam("file") final FormDataBodyPart formDataBodyPart
                    ){

        if (!systemConfig.isHTTPUpload()) {
            return error(Response.Status.SERVICE_UNAVAILABLE, BundleUtil.getStringFromBundle("file.api.httpDisabled"));
        }

        // -------------------------------------
        // (1) Get the user from the API key
        // -------------------------------------
        User authUser;
        try {
            authUser = findUserOrDie();
        } catch (WrappedResponse ex) {
            return error(Response.Status.FORBIDDEN,
                    BundleUtil.getStringFromBundle("file.addreplace.error.auth")
                    );
        }
        
        
        // -------------------------------------
        // (2) Get the Dataset Id
        //  
        // -------------------------------------
        Dataset dataset;
        
        try {
            dataset = findDatasetOrDie(idSupplied);
        } catch (WrappedResponse wr) {
            return wr.getResponse();           
        }
        
        //------------------------------------
        // (2a) Make sure dataset does not have package file
        //
        // --------------------------------------
        
        for (DatasetVersion dv : dataset.getVersions()) {
            if (dv.isHasPackageFile()) {
                return error(Response.Status.FORBIDDEN,
                        ResourceBundle.getBundle("Bundle").getString("file.api.alreadyHasPackageFile")
                );
            }
        }

                       
        // -------------------------------------
        // (3) Get the file name and content type
        // -------------------------------------
        String newFilename = contentDispositionHeader.getFileName();
        String newFileContentType = formDataBodyPart.getMediaType().toString();
      
        
        // (2a) Load up optional params via JSON
        //---------------------------------------
        OptionalFileParams optionalFileParams = null;
        msgt("(api) jsonData: " +  jsonData);

        try {
            optionalFileParams = new OptionalFileParams(jsonData);
        } catch (DataFileTagException ex) {
            return error( Response.Status.BAD_REQUEST, ex.getMessage());            
        }

        
        //-------------------
        // (3) Create the AddReplaceFileHelper object
        //-------------------
        msg("ADD!");

        DataverseRequest dvRequest2 = createDataverseRequest(authUser);
        AddReplaceFileHelper addFileHelper = new AddReplaceFileHelper(dvRequest2,
                                                ingestService,
                                                datasetService,
                                                fileService,
                                                permissionSvc,
                                                commandEngine,
                                                systemConfig);


        //-------------------
        // (4) Run "runAddFileByDatasetId"
        //-------------------
        addFileHelper.runAddFileByDataset(dataset,
                                newFilename,
                                newFileContentType,
                                fileInputStream,
                                optionalFileParams);


        if (addFileHelper.hasError()){
            return error(addFileHelper.getHttpErrorCode(), addFileHelper.getErrorMessagesAsString("\n"));
        }else{
            String successMsg = BundleUtil.getStringFromBundle("file.addreplace.success.add");
            try {
                //msgt("as String: " + addFileHelper.getSuccessResult());
                /**
                 * @todo We need a consistent, sane way to communicate a human
                 * readable message to an API client suitable for human
                 * consumption. Imagine if the UI were built in Angular or React
                 * and we want to return a message from the API as-is to the
                 * user. Human readable.
                 */
                logger.fine("successMsg: " + successMsg);
                return ok(addFileHelper.getSuccessResultAsJsonObjectBuilder());
                //"Look at that!  You added a file! (hey hey, it may have worked)");
            } catch (NoFilesException ex) {
                Logger.getLogger(Files.class.getName()).log(Level.SEVERE, null, ex);
                return error(Response.Status.BAD_REQUEST, "NoFileException!  Serious Error! See administrator!");

            }
        }
            
    } // end: addFileToDataset


    
    private void msg(String m){
        //System.out.println(m);
        logger.fine(m);
    }
    private void dashes(){
        msg("----------------");
    }
    private void msgt(String m){
        dashes(); msg(m); dashes();
    }
    
    
    private <T> T handleVersion( String versionId, DsVersionHandler<T> hdl )
        throws WrappedResponse {
        switch (versionId) {
            case ":latest": return hdl.handleLatest();
            case ":draft": return hdl.handleDraft();
            case ":latest-published": return hdl.handleLatestPublished();
            default:
                try {
                    String[] versions = versionId.split("\\.");
                    switch (versions.length) {
                        case 1:
                            return hdl.handleSpecific(Long.parseLong(versions[0]), (long)0.0);
                        case 2:
                            return hdl.handleSpecific( Long.parseLong(versions[0]), Long.parseLong(versions[1]) );
                        default:
                            throw new WrappedResponse(error( Response.Status.BAD_REQUEST, "Illegal version identifier '" + versionId + "'"));
                    }
                } catch ( NumberFormatException nfe ) {
                    throw new WrappedResponse( error( Response.Status.BAD_REQUEST, "Illegal version identifier '" + versionId + "'") );
                }
        }
    }
    
    private DatasetVersion getDatasetVersionOrDie( final DataverseRequest req, String versionNumber, final Dataset ds, UriInfo uriInfo, HttpHeaders headers) throws WrappedResponse {
        DatasetVersion dsv = execCommand( handleVersion(versionNumber, new DsVersionHandler<Command<DatasetVersion>>(){

                @Override
                public Command<DatasetVersion> handleLatest() {
                    return new GetLatestAccessibleDatasetVersionCommand(req, ds);
                }

                @Override
                public Command<DatasetVersion> handleDraft() {
                    return new GetDraftDatasetVersionCommand(req, ds);
                }
  
                @Override
                public Command<DatasetVersion> handleSpecific(long major, long minor) {
                    return new GetSpecificPublishedDatasetVersionCommand(req, ds, major, minor);
                }

                @Override
                public Command<DatasetVersion> handleLatestPublished() {
                    return new GetLatestPublishedDatasetVersionCommand(req, ds);
                }
            }));
        if ( dsv == null || dsv.getId() == null ) {
            throw new WrappedResponse( notFound("Dataset version " + versionNumber + " of dataset " + ds.getId() + " not found") );
        }
        
        MakeDataCountLoggingServiceBean.MakeDataCountEntry entry = new MakeDataCountEntry(uriInfo, headers, dvRequestService, ds);
        mdcLogService.logEntry(entry);
        
        return dsv;
    }
    
    @GET
    @Path("{identifier}/locks")
    public Response getLocks(@PathParam("identifier") String id, @QueryParam("type") DatasetLock.Reason lockType) {

        Dataset dataset = null;
        try {
            dataset = findDatasetOrDie(id);
            Set<DatasetLock> locks;      
            if (lockType == null) {
                locks = dataset.getLocks();
            } else {
                // request for a specific type lock:
                DatasetLock lock = dataset.getLockFor(lockType);

                locks = new HashSet<>(); 
                if (lock != null) {
                    locks.add(lock);
                }
            }
            
            return ok(locks.stream().map(lock -> json(lock)).collect(toJsonArray()));

        } catch (WrappedResponse wr) {
            return wr.getResponse();
        } 
    }   
    
    @DELETE
    @Path("{identifier}/locks")
    public Response deleteLocks(@PathParam("identifier") String id, @QueryParam("type") DatasetLock.Reason lockType) {

        return response(req -> {
            try {
                AuthenticatedUser user = findAuthenticatedUserOrDie();
                if (!user.isSuperuser()) {
                    return error(Response.Status.FORBIDDEN, "This API end point can be used by superusers only.");
                }
                Dataset dataset = findDatasetOrDie(id);
                
                if (lockType == null) {
                    Set<DatasetLock.Reason> locks = new HashSet<>();
                    for (DatasetLock lock : dataset.getLocks()) {
                        locks.add(lock.getReason());
                    }
                    if (!locks.isEmpty()) {
                        for (DatasetLock.Reason locktype : locks) {
                            execCommand(new RemoveLockCommand(req, dataset, locktype));
                            // refresh the dataset:
                            dataset = findDatasetOrDie(id);
                        }
                        // kick of dataset reindexing, in case the locks removed 
                        // affected the search card:
                        indexService.indexDataset(dataset, true);
                        return ok("locks removed");
                    }
                    return ok("dataset not locked");
                }
                // request for a specific type lock:
                DatasetLock lock = dataset.getLockFor(lockType);
                if (lock != null) {
                    execCommand(new RemoveLockCommand(req, dataset, lock.getReason()));
                    // refresh the dataset:
                    dataset = findDatasetOrDie(id);
                    // ... and kick of dataset reindexing, in case the lock removed 
                    // affected the search card:
                    indexService.indexDataset(dataset, true);
                    return ok("lock type " + lock.getReason() + " removed");
                }
                return ok("no lock type " + lockType + " on the dataset");
            } catch (WrappedResponse wr) {
                return wr.getResponse();
            }

        });

    }
    
    @POST
    @Path("{identifier}/lock/{type}")
    public Response lockDataset(@PathParam("identifier") String id, @PathParam("type") DatasetLock.Reason lockType) {
        return response(req -> {
            try {
                AuthenticatedUser user = findAuthenticatedUserOrDie();
                if (!user.isSuperuser()) {
                    return error(Response.Status.FORBIDDEN, "This API end point can be used by superusers only.");
                }   
                Dataset dataset = findDatasetOrDie(id);
                DatasetLock lock = dataset.getLockFor(lockType);
                if (lock != null) {
                    return error(Response.Status.FORBIDDEN, "dataset already locked with lock type " + lockType);
                }
                lock = new DatasetLock(lockType, user);
                execCommand(new AddLockCommand(req, dataset, lock));
                // refresh the dataset:
                dataset = findDatasetOrDie(id);
                // ... and kick of dataset reindexing:
                indexService.indexDataset(dataset, true);
                return ok("dataset locked with lock type " + lockType);
            } catch (WrappedResponse wr) {
                return wr.getResponse();
            }

        });
    }
    
    @GET
    @Path("{id}/makeDataCount/citations")
    public Response getMakeDataCountCitations(@PathParam("id") String idSupplied) {
        
        try {
            Dataset dataset = findDatasetOrDie(idSupplied);
            JsonArrayBuilder datasetsCitations = Json.createArrayBuilder();
            List<DatasetExternalCitations> externalCitations = datasetExternalCitationsService.getDatasetExternalCitationsByDataset(dataset);
            for (DatasetExternalCitations citation : externalCitations ){
                JsonObjectBuilder candidateObj = Json.createObjectBuilder();
                /**
                 * In the future we can imagine storing and presenting more
                 * information about the citation such as the title of the paper
                 * and the names of the authors. For now, we'll at least give
                 * the URL of the citation so people can click and find out more
                 * about the citation.
                 */
                candidateObj.add("citationUrl", citation.getCitedByUrl());
                datasetsCitations.add(candidateObj);
            }                       
            return ok(datasetsCitations); 
            
        } catch (WrappedResponse wr) {
            return wr.getResponse();
        }

    }

    @GET
    @Path("{id}/makeDataCount/{metric}")
    public Response getMakeDataCountMetricCurrentMonth(@PathParam("id") String idSupplied, @PathParam("metric") String metricSupplied, @QueryParam("country") String country) {
        String nullCurrentMonth = null;
        return getMakeDataCountMetric(idSupplied, metricSupplied, nullCurrentMonth, country);
    }

    @GET
    @Path("{id}/makeDataCount/{metric}/{yyyymm}")
    public Response getMakeDataCountMetric(@PathParam("id") String idSupplied, @PathParam("metric") String metricSupplied, @PathParam("yyyymm") String yyyymm, @QueryParam("country") String country) {
        try {
            Dataset dataset = findDatasetOrDie(idSupplied);
            NullSafeJsonBuilder jsonObjectBuilder = jsonObjectBuilder();
            MakeDataCountUtil.MetricType metricType = null;
            try {
                metricType = MakeDataCountUtil.MetricType.fromString(metricSupplied);
            } catch (IllegalArgumentException ex) {
                return error(Response.Status.BAD_REQUEST, ex.getMessage());
            }
            String monthYear = null;
            if (yyyymm != null) {
                // We add "-01" because we store "2018-05-01" rather than "2018-05" in the "monthyear" column.
                // Dates come to us as "2018-05-01" in the SUSHI JSON ("begin-date") and we decided to store them as-is.
                monthYear = yyyymm + "-01";
            }
            DatasetMetrics datasetMetrics = datasetMetricsSvc.getDatasetMetricsByDatasetForDisplay(dataset, monthYear, country);
            if (datasetMetrics == null) {
                return ok("No metrics available for dataset " + dataset.getId() + " for " + yyyymm + " for country code " + country + ".");
            } else if (datasetMetrics.getDownloadsTotal() + datasetMetrics.getViewsTotal() == 0) {
                return ok("No metrics available for dataset " + dataset.getId() + " for " + yyyymm + " for country code " + country + ".");
            }
            Long viewsTotalRegular = null;
            Long viewsUniqueRegular = null;
            Long downloadsTotalRegular = null;
            Long downloadsUniqueRegular = null;
            Long viewsTotalMachine = null;
            Long viewsUniqueMachine = null;
            Long downloadsTotalMachine = null;
            Long downloadsUniqueMachine = null;
            Long viewsTotal = null;
            Long viewsUnique = null;
            Long downloadsTotal = null;
            Long downloadsUnique = null;
            switch (metricSupplied) {
                case "viewsTotal":
                    viewsTotal = datasetMetrics.getViewsTotal();
                    break;
                case "viewsTotalRegular":
                    viewsTotalRegular = datasetMetrics.getViewsTotalRegular();
                    break;
                case "viewsTotalMachine":
                    viewsTotalMachine = datasetMetrics.getViewsTotalMachine();
                    break;
                case "viewsUnique":
                    viewsUnique = datasetMetrics.getViewsUnique();
                    break;
                case "viewsUniqueRegular":
                    viewsUniqueRegular = datasetMetrics.getViewsUniqueRegular();
                    break;
                case "viewsUniqueMachine":
                    viewsUniqueMachine = datasetMetrics.getViewsUniqueMachine();
                    break;
                case "downloadsTotal":
                    downloadsTotal = datasetMetrics.getDownloadsTotal();
                    break;
                case "downloadsTotalRegular":
                    downloadsTotalRegular = datasetMetrics.getDownloadsTotalRegular();
                    break;
                case "downloadsTotalMachine":
                    downloadsTotalMachine = datasetMetrics.getDownloadsTotalMachine();
                    break;
                case "downloadsUnique":
                    downloadsUnique = datasetMetrics.getDownloadsUnique();
                    break;
                case "downloadsUniqueRegular":
                    downloadsUniqueRegular = datasetMetrics.getDownloadsUniqueRegular();
                    break;
                case "downloadsUniqueMachine":
                    downloadsUniqueMachine = datasetMetrics.getDownloadsUniqueMachine();
                    break;
                default:
                    break;
            }
            /**
             * TODO: Think more about the JSON output and the API design.
             * getDatasetMetricsByDatasetMonthCountry returns a single row right
             * now, by country. We could return multiple metrics (viewsTotal,
             * viewsUnique, downloadsTotal, and downloadsUnique) by country.
             */
            jsonObjectBuilder.add("viewsTotalRegular", viewsTotalRegular);
            jsonObjectBuilder.add("viewsUniqueRegular", viewsUniqueRegular);
            jsonObjectBuilder.add("downloadsTotalRegular", downloadsTotalRegular);
            jsonObjectBuilder.add("downloadsUniqueRegular", downloadsUniqueRegular);
            jsonObjectBuilder.add("viewsTotalMachine", viewsTotalMachine);
            jsonObjectBuilder.add("viewsUniqueMachine", viewsUniqueMachine);
            jsonObjectBuilder.add("downloadsTotalMachine", downloadsTotalMachine);
            jsonObjectBuilder.add("downloadsUniqueMachine", downloadsUniqueMachine);
            jsonObjectBuilder.add("viewsTotal", viewsTotal);
            jsonObjectBuilder.add("viewsUnique", viewsUnique);
            jsonObjectBuilder.add("downloadsTotal", downloadsTotal);
            jsonObjectBuilder.add("downloadsUnique", downloadsUnique);
            return allowCors(ok(jsonObjectBuilder));
        } catch (WrappedResponse wr) {
            return wr.getResponse();
        }
    }

}
<|MERGE_RESOLUTION|>--- conflicted
+++ resolved
@@ -185,7 +185,9 @@
 
     @EJB
     S3PackageImporter s3PackageImporter;
-<<<<<<< HEAD
+     
+    @EJB
+    SettingsServiceBean settingsService;
 
     // TODO: Move to AbstractApiBean
     @EJB
@@ -199,11 +201,6 @@
     
     @Inject
     DataverseRequestServiceBean dvRequestService;
-=======
-     
-    @EJB
-    SettingsServiceBean settingsService;
->>>>>>> d78b08d4
 
     /**
      * Used to consolidate the way we parse and handle dataset versions.
