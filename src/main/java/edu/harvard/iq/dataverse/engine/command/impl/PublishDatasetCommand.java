/*
 * To change this license header, choose License Headers in Project Properties.
 * To change this template file, choose Tools | Templates
 * and open the template in the editor.
 */
package edu.harvard.iq.dataverse.engine.command.impl;

import edu.harvard.iq.dataverse.*;
import edu.harvard.iq.dataverse.authorization.Permission;
import edu.harvard.iq.dataverse.authorization.users.AuthenticatedUser;
import edu.harvard.iq.dataverse.engine.command.AbstractCommand;
import edu.harvard.iq.dataverse.engine.command.CommandContext;
import edu.harvard.iq.dataverse.engine.command.DataverseRequest;
import edu.harvard.iq.dataverse.engine.command.RequiredPermissions;
import edu.harvard.iq.dataverse.engine.command.exception.CommandException;
import edu.harvard.iq.dataverse.engine.command.exception.IllegalCommandException;
import edu.harvard.iq.dataverse.export.ExportException;
import edu.harvard.iq.dataverse.export.ExportService;
import edu.harvard.iq.dataverse.privateurl.PrivateUrl;
import edu.harvard.iq.dataverse.search.IndexResponse;
import edu.harvard.iq.dataverse.settings.SettingsServiceBean;
import edu.harvard.iq.dataverse.util.BundleUtil;
import static edu.harvard.iq.dataverse.util.json.JsonPrinter.jsonAsDatasetDto;
import java.io.FileOutputStream;
import java.io.IOException;
import java.io.OutputStream;
import java.nio.file.Files;
import java.nio.file.Path;
import java.nio.file.Paths;
import java.sql.Timestamp;
import java.util.Date;
import java.util.List;
import java.util.ResourceBundle;
import java.util.logging.Level;
import java.util.logging.Logger;
import javax.json.JsonObjectBuilder;

/**
 *
 * @author skraffmiller
 */
@RequiredPermissions(Permission.PublishDataset)
public class PublishDatasetCommand extends AbstractCommand<Dataset> {
    private static final Logger logger = Logger.getLogger(PublishDatasetCommand.class.getCanonicalName());
    private static final int FOOLPROOF_RETRIAL_ATTEMPTS_LIMIT = 2 ^ 8;

    boolean minorRelease = false;
    Dataset theDataset;

    /**
     * @todo Is there any use case where this command should allow the
     * publication of a "V0" version? Shouldn't the first published version of a
     * dataset be "V1"? Before a fix/workaround was introduced, it was possible
     * to use this command to create a published "V0" version. For details, see
     * https://github.com/IQSS/dataverse/issues/1392
     */
    public PublishDatasetCommand(Dataset datasetIn, DataverseRequest aRequest, boolean minor) {
        super(aRequest, datasetIn);
        logger.log(Level.FINE,"Constructor");
        minorRelease = minor;
        theDataset = datasetIn;
    }

    @Override
    public Dataset execute(CommandContext ctxt) throws CommandException {
        logger.log(Level.FINE,"execute");

        if (!theDataset.getOwner().isReleased()) {
            throw new IllegalCommandException("This dataset may not be published because its host dataverse (" + theDataset.getOwner().getAlias() + ") has not been published.", this);
        }

        if (theDataset.isLocked()) {
            throw new IllegalCommandException("This dataset is locked due to files being ingested. Please try publishing later.", this);
        }

        if (theDataset.getLatestVersion().isReleased()) {
            throw new IllegalCommandException("Latest version of dataset " + theDataset.getIdentifier() + " is already released. Only draft versions can be released.", this);
        }

        // prevent publishing of 0.1 version
        if (minorRelease && theDataset.getVersions().size() == 1 && theDataset.getLatestVersion().isDraft()) {
            throw new IllegalCommandException("Cannot publish as minor version. Re-try as major release.", this);
        }

        if (minorRelease && !theDataset.getLatestVersion().isMinorUpdate()) {
            throw new IllegalCommandException("Cannot release as minor version. Re-try as major release.", this);
        }
        /* make an attempt to register if not registered */
        String nonNullDefaultIfKeyNotFound = "";
        String protocol = theDataset.getProtocol();
        String doiProvider = ctxt.settings().getValueForKey(SettingsServiceBean.Key.DoiProvider, nonNullDefaultIfKeyNotFound);
        String authority = theDataset.getAuthority();
        IdServiceBean idServiceBean = IdServiceBean.getBean(protocol, ctxt);
        logger.log(Level.FINE,"doiProvider={0} protocol={1} GlobalIdCreateTime=={2}", new Object[]{doiProvider, protocol, theDataset.getGlobalIdCreateTime()});
        if (theDataset.getGlobalIdCreateTime() == null) {
<<<<<<< HEAD
            if (idServiceBean!=null) {
                try {
                    if (!idServiceBean.alreadyExists(theDataset)) {
                        idServiceBean.createIdentifier(theDataset);
                        theDataset.setGlobalIdCreateTime(new Timestamp(new Date().getTime()));
                    } else {
                        theDataset.setIdentifier(ctxt.datasets().generateIdentifierSequence(protocol, authority, theDataset.getDoiSeparator()));
                        if (!idServiceBean.alreadyExists(theDataset)) {
                            idServiceBean.createIdentifier(theDataset);
                            theDataset.setGlobalIdCreateTime(new Timestamp(new Date().getTime()));
                        } else {
                            throw new IllegalCommandException("This dataset may not be published because its identifier is already in use by another dataset.", this);
                        }
=======
            if (protocol.equals("doi")
                    && (doiProvider.equals("EZID") || doiProvider.equals("DataCite"))) {
                String doiRetString = "";
                
                // Whether it's EZID or DataCiteif, if the registration is 
                // refused because the identifier already exists, we'll generate another one
                // and try to register again... but only up to some
                // reasonably high number of times - so that we don't 
                // go into an infinite loop here, if EZID is giving us 
                // these duplicate messages in error. 
                // 
                // (and we do want the limit to be a "reasonably high" number! 
                // true, if our identifiers are randomly generated strings, 
                // then it is highly unlikely that we'll ever run into a 
                // duplicate race condition repeatedly; but if they are sequential
                // numeric values, than it is entirely possible that a large
                // enough number of values will be legitimately registered 
                // by another entity sharing the same authority...)
                
                int attempts = 0;
                
                if (doiProvider.equals("EZID")) {
                    doiRetString = ctxt.doiEZId().createIdentifier(theDataset);
                    
                    while (!doiRetString.contains(theDataset.getIdentifier())
                            && doiRetString.contains("identifier already exists")
                            && attempts < FOOLPROOF_RETRIAL_ATTEMPTS_LIMIT) {

                        theDataset.setIdentifier(ctxt.datasets().generateDatasetIdentifier(theDataset.getProtocol(), theDataset.getAuthority(), theDataset.getDoiSeparator()));
                        doiRetString = ctxt.doiEZId().createIdentifier(theDataset);

                        attempts++;

                    }

                    if (doiRetString.contains(theDataset.getIdentifier())) {
                        theDataset.setGlobalIdCreateTime(new Timestamp(new Date().getTime()));
                    } else if (doiRetString.contains("identifier already exists")) {
                        throw new IllegalCommandException("EZID refused registration, requested id(s) already in use; gave up after " + attempts + " attempts. Current (last requested) identifier: " + theDataset.getIdentifier(), this);
                    } else {
                        throw new IllegalCommandException("Failed to create identifier (" + theDataset.getIdentifier() + ") with EZID: " + doiRetString, this);
                    }                    
                }
                
                if (doiProvider.equals("DataCite")) {
                    try {
                        while (ctxt.doiDataCite().alreadyExists(theDataset) && attempts < FOOLPROOF_RETRIAL_ATTEMPTS_LIMIT) {
                            theDataset.setIdentifier(ctxt.datasets().generateDatasetIdentifier(protocol, authority, theDataset.getDoiSeparator()));
                        }
                        
                        if (ctxt.doiDataCite().alreadyExists(theDataset)) {
                            throw new IllegalCommandException("DataCite refused registration, requested id(s) already in use; gave up after " + attempts + " attempts. Current (last requested) identifier: " + theDataset.getIdentifier(), this);
                        }
                        ctxt.doiDataCite().createIdentifier(theDataset);
                        theDataset.setGlobalIdCreateTime(new Timestamp(new Date().getTime()));
                    } catch (Exception e) {
                        throw new CommandException(ResourceBundle.getBundle("Bundle").getString("dataset.publish.error.datacite"), this);
>>>>>>> 6eb1584d
                    }
                } catch (Throwable e) {
                    throw new CommandException(BundleUtil.getStringFromBundle("dataset.publish.error", idServiceBean.getProviderInformation()),this); 
                }
            } else {
                throw new IllegalCommandException("This dataset may not be published because its id registry service is not supported.", this);
            }
        }
        
        if (theDataset.getPublicationDate() == null) {
            //Before setting dataset to released send notifications to users with download file
            List<RoleAssignment> ras = ctxt.roles().directRoleAssignments(theDataset);
            for (RoleAssignment ra : ras) {
                if (ra.getRole().permissions().contains(Permission.DownloadFile)) {
                    for (AuthenticatedUser au : ctxt.roleAssignees().getExplicitUsers(ctxt.roleAssignees().getRoleAssignee(ra.getAssigneeIdentifier()))) {
                        ctxt.notifications().sendNotification(au, new Timestamp(new Date().getTime()), UserNotification.Type.ASSIGNROLE, theDataset.getId());
                    }
                }
            }
            theDataset.setPublicationDate(new Timestamp(new Date().getTime()));
            theDataset.setReleaseUser((AuthenticatedUser) getUser());
            if (!minorRelease) {
                theDataset.getEditVersion().setVersionNumber(new Long(1));
                theDataset.getEditVersion().setMinorVersionNumber(new Long(0));
            } else {
                theDataset.getEditVersion().setVersionNumber(new Long(0));
                theDataset.getEditVersion().setMinorVersionNumber(new Long(1));
            }
        } else if (!minorRelease) {
            theDataset.getEditVersion().setVersionNumber(new Long(theDataset.getVersionNumber() + 1));
            theDataset.getEditVersion().setMinorVersionNumber(new Long(0));
        } else {
            theDataset.getEditVersion().setVersionNumber(new Long(theDataset.getVersionNumber()));
            theDataset.getEditVersion().setMinorVersionNumber(new Long(theDataset.getMinorVersionNumber() + 1));
        }

        Timestamp updateTime = new Timestamp(new Date().getTime());
        theDataset.getEditVersion().setReleaseTime(updateTime);
        theDataset.getEditVersion().setLastUpdateTime(updateTime);
        theDataset.setModificationTime(updateTime);
        //set inReview to False because it is now published
        theDataset.getEditVersion().setInReview(false);
        theDataset.getEditVersion().setVersionState(DatasetVersion.VersionState.RELEASED);

        for (DataFile dataFile : theDataset.getFiles()) {
            if (dataFile.getPublicationDate() == null) {
                // this is a new, previously unpublished file, so publish by setting date
                dataFile.setPublicationDate(updateTime);

                // check if any prexisting roleassignments have file download and send notifications
                List<RoleAssignment> ras = ctxt.roles().directRoleAssignments(dataFile);
                for (RoleAssignment ra : ras) {
                    if (ra.getRole().permissions().contains(Permission.DownloadFile)) {
                        for (AuthenticatedUser au : ctxt.roleAssignees().getExplicitUsers(ctxt.roleAssignees().getRoleAssignee(ra.getAssigneeIdentifier()))) {
                            ctxt.notifications().sendNotification(au, new Timestamp(new Date().getTime()), UserNotification.Type.GRANTFILEACCESS, theDataset.getId());
                        }
                    }
                }
            }

            // set the files restriction flag to the same as the latest version's
            if (dataFile.getFileMetadata() != null && dataFile.getFileMetadata().getDatasetVersion().equals(theDataset.getLatestVersion())) {
                dataFile.setRestricted(dataFile.getFileMetadata().isRestricted());
            }
        }

        theDataset.setFileAccessRequest(theDataset.getLatestVersion().getTermsOfUseAndAccess().isFileAccessRequest());
        
        
        /*
            Attempting to run metadata export, for all the formats for which 
            we have metadata Exporters:
        */
        
        try {
            ExportService instance = ExportService.getInstance();
            instance.exportAllFormats(theDataset);

        } catch (ExportException ex) {
            // Something went wrong!  
            // Just like with indexing, a failure to export is not a fatal 
            // condition. We'll just log the error as a warning and keep 
            // going: 
            logger.log(Level.WARNING, "Exception while exporting:" + ex.getMessage());
        }
        
        
        Dataset savedDataset = ctxt.em().merge(theDataset);

        // set the subject of the parent (all the way up) Dataverses
        DatasetField subject = null;
        for (DatasetField dsf : savedDataset.getLatestVersion().getDatasetFields()) {
            if (dsf.getDatasetFieldType().getName().equals(DatasetFieldConstant.subject)) {
                subject = dsf;
                break;
            }
        }
        if (subject != null) {
            Dataverse dv = savedDataset.getOwner();
            while (dv != null) {
                if (dv.getDataverseSubjects().addAll(subject.getControlledVocabularyValues())) {
                    Dataverse dvWithSubjectJustAdded = ctxt.em().merge(dv);
                    ctxt.em().flush();
                    ctxt.index().indexDataverse(dvWithSubjectJustAdded); // need to reindex to capture the new subjects
                }
                dv = dv.getOwner();
            }
        }

        DatasetVersionUser ddu = ctxt.datasets().getDatasetVersionUser(savedDataset.getLatestVersion(), this.getUser());

        if (ddu != null) {
            ddu.setLastUpdateDate(updateTime);
            ctxt.em().merge(ddu);
        } else {
            DatasetVersionUser datasetDataverseUser = new DatasetVersionUser();
            datasetDataverseUser.setDatasetVersion(savedDataset.getLatestVersion());
            datasetDataverseUser.setLastUpdateDate((Timestamp) updateTime);
            String id = getUser().getIdentifier();
            id = id.startsWith("@") ? id.substring(1) : id;
            AuthenticatedUser au = ctxt.authentication().getAuthenticatedUser(id);
            datasetDataverseUser.setAuthenticatedUser(au);
            ctxt.em().merge(datasetDataverseUser);
        }

        if (idServiceBean!= null && !idServiceBean.registerWhenPublished())
            try{
                idServiceBean.publicizeIdentifier(savedDataset);
            }catch (Throwable e) {
                throw new CommandException(BundleUtil.getStringFromBundle("dataset.publish.error", idServiceBean.getProviderInformation()),this); 
            }
        PrivateUrl privateUrl = ctxt.engine().submit(new GetPrivateUrlCommand(getRequest(), savedDataset));
        if (privateUrl != null) {
            logger.fine("Deleting Private URL for dataset id " + savedDataset.getId());
            ctxt.engine().submit(new DeletePrivateUrlCommand(getRequest(), savedDataset));
        }

        /*
        MoveIndexing to after DOI update so that if command exception is thrown the re-index will not
        
         */
        
        boolean doNormalSolrDocCleanUp = true;
        ctxt.index().indexDataset(savedDataset, doNormalSolrDocCleanUp);
        /**
         * @todo consider also ctxt.solrIndex().indexPermissionsOnSelfAndChildren(theDataset);
         */
        /**
         * @todo what should we do with the indexRespose?
         */
        IndexResponse indexResponse = ctxt.solrIndex().indexPermissionsForOneDvObject(savedDataset);

        return savedDataset;
    }    

}<|MERGE_RESOLUTION|>--- conflicted
+++ resolved
@@ -93,80 +93,27 @@
         IdServiceBean idServiceBean = IdServiceBean.getBean(protocol, ctxt);
         logger.log(Level.FINE,"doiProvider={0} protocol={1} GlobalIdCreateTime=={2}", new Object[]{doiProvider, protocol, theDataset.getGlobalIdCreateTime()});
         if (theDataset.getGlobalIdCreateTime() == null) {
-<<<<<<< HEAD
             if (idServiceBean!=null) {
                 try {
                     if (!idServiceBean.alreadyExists(theDataset)) {
                         idServiceBean.createIdentifier(theDataset);
                         theDataset.setGlobalIdCreateTime(new Timestamp(new Date().getTime()));
                     } else {
-                        theDataset.setIdentifier(ctxt.datasets().generateIdentifierSequence(protocol, authority, theDataset.getDoiSeparator()));
-                        if (!idServiceBean.alreadyExists(theDataset)) {
-                            idServiceBean.createIdentifier(theDataset);
-                            theDataset.setGlobalIdCreateTime(new Timestamp(new Date().getTime()));
-                        } else {
-                            throw new IllegalCommandException("This dataset may not be published because its identifier is already in use by another dataset.", this);
-                        }
-=======
-            if (protocol.equals("doi")
-                    && (doiProvider.equals("EZID") || doiProvider.equals("DataCite"))) {
-                String doiRetString = "";
-                
-                // Whether it's EZID or DataCiteif, if the registration is 
-                // refused because the identifier already exists, we'll generate another one
-                // and try to register again... but only up to some
-                // reasonably high number of times - so that we don't 
-                // go into an infinite loop here, if EZID is giving us 
-                // these duplicate messages in error. 
-                // 
-                // (and we do want the limit to be a "reasonably high" number! 
-                // true, if our identifiers are randomly generated strings, 
-                // then it is highly unlikely that we'll ever run into a 
-                // duplicate race condition repeatedly; but if they are sequential
-                // numeric values, than it is entirely possible that a large
-                // enough number of values will be legitimately registered 
-                // by another entity sharing the same authority...)
-                
-                int attempts = 0;
-                
-                if (doiProvider.equals("EZID")) {
-                    doiRetString = ctxt.doiEZId().createIdentifier(theDataset);
-                    
-                    while (!doiRetString.contains(theDataset.getIdentifier())
-                            && doiRetString.contains("identifier already exists")
-                            && attempts < FOOLPROOF_RETRIAL_ATTEMPTS_LIMIT) {
-
-                        theDataset.setIdentifier(ctxt.datasets().generateDatasetIdentifier(theDataset.getProtocol(), theDataset.getAuthority(), theDataset.getDoiSeparator()));
-                        doiRetString = ctxt.doiEZId().createIdentifier(theDataset);
-
-                        attempts++;
-
-                    }
-
-                    if (doiRetString.contains(theDataset.getIdentifier())) {
+                        int attempts = 0;
+                       
+                        while (idServiceBean.alreadyExists(theDataset) && attempts < FOOLPROOF_RETRIAL_ATTEMPTS_LIMIT) {
+                            theDataset.setIdentifier(ctxt.datasets().generateDatasetIdentifier(protocol, authority, theDataset.getDoiSeparator()));
+                            attempts++;
+                        }
+                        
+                        if (idServiceBean.alreadyExists(theDataset)) {
+                            throw new IllegalCommandException("This dataset may not be published because its identifier is already in use by another dataset;gave up after " + attempts + " attempts. Current (last requested) identifier: " + theDataset.getIdentifier(), this);
+                        }
+                        idServiceBean.createIdentifier(theDataset);
                         theDataset.setGlobalIdCreateTime(new Timestamp(new Date().getTime()));
-                    } else if (doiRetString.contains("identifier already exists")) {
-                        throw new IllegalCommandException("EZID refused registration, requested id(s) already in use; gave up after " + attempts + " attempts. Current (last requested) identifier: " + theDataset.getIdentifier(), this);
-                    } else {
-                        throw new IllegalCommandException("Failed to create identifier (" + theDataset.getIdentifier() + ") with EZID: " + doiRetString, this);
-                    }                    
-                }
-                
-                if (doiProvider.equals("DataCite")) {
-                    try {
-                        while (ctxt.doiDataCite().alreadyExists(theDataset) && attempts < FOOLPROOF_RETRIAL_ATTEMPTS_LIMIT) {
-                            theDataset.setIdentifier(ctxt.datasets().generateDatasetIdentifier(protocol, authority, theDataset.getDoiSeparator()));
-                        }
                         
-                        if (ctxt.doiDataCite().alreadyExists(theDataset)) {
-                            throw new IllegalCommandException("DataCite refused registration, requested id(s) already in use; gave up after " + attempts + " attempts. Current (last requested) identifier: " + theDataset.getIdentifier(), this);
-                        }
-                        ctxt.doiDataCite().createIdentifier(theDataset);
-                        theDataset.setGlobalIdCreateTime(new Timestamp(new Date().getTime()));
-                    } catch (Exception e) {
-                        throw new CommandException(ResourceBundle.getBundle("Bundle").getString("dataset.publish.error.datacite"), this);
->>>>>>> 6eb1584d
-                    }
+                        }
+                   
                 } catch (Throwable e) {
                     throw new CommandException(BundleUtil.getStringFromBundle("dataset.publish.error", idServiceBean.getProviderInformation()),this); 
                 }
