--- conflicted
+++ resolved
@@ -744,147 +744,8 @@
         return getCitation(false);
     }
 
-<<<<<<< HEAD
-    public String getCitation(boolean isOnlineVersion) {
-
-        String str = "";
-
-        boolean includeAffiliation = false;
-        String authors = this.getAuthorsStr(includeAffiliation);
-        if (!StringUtil.isEmpty(authors)) {
-            str += authors;
-        } else {
-            str += getDatasetProducersString();
-        }
-        
-        Date citationDate = getCitationDate();    
-        if (citationDate != null) {
-          if (!StringUtil.isEmpty(str)) {
-                str += ", ";
-            }      
-          str += new SimpleDateFormat("yyyy").format(citationDate);
-          
-        } else {
-            if (this.getDataset().getPublicationDate() == null || StringUtil.isEmpty(this.getDataset().getPublicationDate().toString())) {
-
-                if (!this.getDataset().isHarvested()) {
-                    //if not released use current year
-                    if (!StringUtil.isEmpty(str)) {
-                        str += ", ";
-                    }
-                    str += new SimpleDateFormat("yyyy").format(new Timestamp(new Date().getTime()));
-                } else {
-                    String distDate = getDistributionDate();
-                    if (distDate != null) {
-                        if (!StringUtil.isEmpty(str)) {
-                            str += ", ";
-                        }
-                        str += distDate;
-                    }
-                }
-            } else {
-                if (!StringUtil.isEmpty(str)) {
-                    str += ", ";
-                }
-                str += new SimpleDateFormat("yyyy").format(new Timestamp(this.getDataset().getPublicationDate().getTime()));
-            }
-        }
-        
-        if (this.getTitle() != null) {
-            if (!StringUtil.isEmpty(this.getTitle())) {
-                if (!StringUtil.isEmpty(str)) {
-                    str += ", ";
-                }
-                str += "\"" + this.getTitle() + "\"";
-            }
-        }
-        
-        if (this.getDataset().isHarvested()) {
-            String distributorName = getDistributorName();
-            if (distributorName != null && distributorName.trim().length() > 0) {
-                if (!StringUtil.isEmpty(str)) {
-                    str += ". ";
-                }
-                str += " " + distributorName;
-                str += " [distributor]";
-            }
-        }
-        
-        // The Global Identifier: 
-        // It is always part of the citation for the local datasets; 
-        // And for *some* harvested datasets. 
-        if (!this.getDataset().isHarvested()
-                || HarvestingClient.HARVEST_STYLE_VDC.equals(this.getDataset().getOwner().getHarvestingClientConfig().getHarvestStyle())
-                || HarvestingClient.HARVEST_STYLE_ICPSR.equals(this.getDataset().getOwner().getHarvestingClientConfig().getHarvestStyle())
-                || HarvestingClient.HARVEST_STYLE_DATAVERSE.equals(this.getDataset().getOwner().getHarvestingClientConfig().getHarvestStyle())) {
-            if (!StringUtil.isEmpty(this.getDataset().getIdentifier())) {
-                if (!StringUtil.isEmpty(str)) {
-                    str += ", ";
-                }
-                if (isOnlineVersion) {
-                    str += "<a target=\"_top\" href=\"" + this.getDataset().getPersistentURL() + "\">" + this.getDataset().getPersistentURL() + "</a>";
-                } else {
-                    str += this.getDataset().getPersistentURL();
-                }
-            }
-        }
-
-        // Get root dataverse name for Citation
-        // (only for non-harvested datasets):
-        if (!this.getDataset().isHarvested()) {
-            String dataverseName = getRootDataverseNameforCitation();
-            if (!StringUtil.isEmpty(dataverseName)) {
-                if (!StringUtil.isEmpty(str)) {
-                    str += ", ";
-                }
-                str += " " + dataverseName;
-            }
-        }
-
-        // Version status:
-        // Again, this is needed for non-harvested stuff only:
-        // (the check may be redundant - we may already be dropping version 
-        // numbers when harvesting -- L.A. 4.0 beta15)
-        if (!this.getDataset().isHarvested()) {
-            if (this.isDraft()) {
-                if (!StringUtil.isEmpty(str)) {
-                    str += ", ";
-                }
-                str += " DRAFT VERSION ";
-
-            } else if (this.getVersionNumber() != null) {
-                if (!StringUtil.isEmpty(str)) {
-                    str += ", ";
-                }
-                str += " V" + this.getVersionNumber();
-
-            }
-            if (this.isDeaccessioned()) {
-                if (!StringUtil.isEmpty(str)) {
-                    str += ", ";
-                }
-                str += " DEACCESSIONED VERSION ";
-
-            }
-        }
-        
-        if (!StringUtil.isEmpty(getUNF())) {
-            if (!StringUtil.isEmpty(str)) {
-                str += " ";
-            }
-            str += "[" + getUNF() + "]";
-        }
-         /*
-         String distributorNames = getDistributorNames();
-         if (distributorNames.trim().length() > 0) {
-         str += " " + distributorNames;
-         str += " [Distributor]";
-         }*/
-        return str;
-=======
     public String getCitation(boolean html) {
         return new DataCitation(this).toString(html);
->>>>>>> 4181948e
     }
     
     public Date getCitationDate() {
