<ui:composition xmlns="http://www.w3.org/1999/xhtml"
     xmlns:h="http://java.sun.com/jsf/html"
     xmlns:f="http://java.sun.com/jsf/core"
     xmlns:ui="http://java.sun.com/jsf/facelets"
     xmlns:c="http://java.sun.com/jsp/jstl/core"
     xmlns:p="http://primefaces.org/ui"
     xmlns:o="http://omnifaces.org/ui"
     xmlns:jsf="http://xmlns.jcp.org/jsf">

    <c:set var="page" value="/dataverse/#{SearchIncludeFragment.dataverse.alias}"/>

    <!-- Search Form + Add Data Button -->
    <div class="row panelSearchForm" jsf:rendered="#{!SearchIncludeFragment.solrIsDown}">
        <div class="#{widgetWrapper.widgetView ? 'col-sm-12' : 'col-sm-8'}">
            <h:form>
                <p:inputText id="searchBasic" styleClass="search-input" size="40" value="#{SearchIncludeFragment.query}" onkeypress="if (event.keyCode == 13) { submitsearch(); return false; }"/>
                <p:watermark for="searchBasic" value="#{dataverseRedirectPage == 'dataverseuser.xhtml' ? bundle['account.search.input.watermark'] : bundle['dataverse.search.input.watermark']}"/>
                <p:commandLink id="searchbutton" styleClass="btn btn-default" action="#{SearchIncludeFragment.searchRedirect(dataverseRedirectPage)}">
                    <span class="glyphicon glyphicon-search"/> #{bundle['dataverse.search.btn.find']}
                </p:commandLink>
                <p:remoteCommand name="submitsearch" action="#{SearchIncludeFragment.searchRedirect(dataverseRedirectPage)}"/>
                <h:outputLink id="advsearchlink" value="#{widgetWrapper.wrapURL('/search/advanced.xhtml')}">
                    <f:param name="dataverseIdentifier" value="#{SearchIncludeFragment.dataverse.alias}"/>
                    <h:outputText value="#{bundle['dataverse.search.advancedSearch']}"/>
                    <!--<f:param name="q" value="#{SearchIncludeFragment.query}" disable="#{empty SearchIncludeFragment.query}"/>-->
                </h:outputLink>
            </h:form>
        </div>
        <div class="col-sm-4 text-right col-manage-action" jsf:rendered="#{!widgetWrapper.widgetView}">
            <div class="button-block pull-right">
                <!-- ADD DATA -->
                <o:importFunctions type="edu.harvard.iq.dataverse.authorization.groups.impl.builtin.AuthenticatedUsers" />
                <ui:fragment rendered="#{!dataverseSession.user.authenticated and (permissionServiceBean.userOn(AuthenticatedUsers:get(),SearchIncludeFragment.dataverse).canIssueCommand('CreateDataverseCommand')
                                         or permissionServiceBean.userOn(AuthenticatedUsers:get(),SearchIncludeFragment.dataverse).canIssueCommand('CreateDatasetCommand'))}">
                    <button type="button" class="btn btn-default btn-access" onclick="PF('addData_popup').show()">
                        <span class="glyphicon glyphicon-plus"/> #{bundle['dataverse.results.btn.addData']}
                    </button>
                </ui:fragment>
                <h:form id="shareForm" class="btn-form"
                        rendered="#{dataverseSession.user.authenticated and (permissionsWrapper.canIssueCreateDataverseCommand(SearchIncludeFragment.dataverse)
                                     or permissionsWrapper.canIssueCreateDatasetCommand(SearchIncludeFragment.dataverse))}">
                    <div class="btn-group">
                        <button type="button" class="btn btn-default btn-access dropdown-toggle" data-toggle="dropdown">
                            <span class="glyphicon glyphicon-plus"/> #{bundle['dataverse.results.btn.addData']} <span class="caret"></span>
                        </button>
                        <ul class="dropdown-menu pull-right text-left" role="menu">
                            <ui:fragment rendered="#{permissionsWrapper.canIssueCreateDataverseCommand(SearchIncludeFragment.dataverse) }">
                                <li><a href="/dataverse.xhtml?ownerId=#{SearchIncludeFragment.dataverse.id}">#{bundle['dataverse.results.btn.addData.newDataverse']}</a></li>
                            </ui:fragment>
                            <ui:fragment rendered="#{permissionsWrapper.canIssueCreateDatasetCommand(SearchIncludeFragment.dataverse) }">
                                <li><a href="/dataset.xhtml?ownerId=#{SearchIncludeFragment.dataverse.id}">#{bundle['dataverse.results.btn.addData.newDataset']}</a></li>
                            </ui:fragment>
                        </ul>
                    </div>
                </h:form>
            </div>
        </div>
    </div>

    <!-- Message Block / SOLR IS DOWN -->
    <div class="row" jsf:rendered="#{SearchIncludeFragment.solrIsDown}">
        <div class="col-sm-12">
            <div class="bg-danger padding-12 margin-bottom">
                <span class="glyphicon glyphicon-warning-sign text-danger"/>&#160;

                <h:outputText value="#{SearchIncludeFragment.searchException.message}" styleClass="text-danger highlightBold"/>

                <h:outputText value=" - #{bundle['dataverse.results.solrIsDown']}" styleClass="text-danger"/>
            </div>
            <pre><h:outputText value="#{SearchIncludeFragment.searchException.cause.message}"/></pre>
        </div>
    </div>

    <!-- Search Results / SOLR IS UP -->
    <div id="search-row-panel" class="row row-offcanvas row-offcanvas-left" jsf:rendered="#{!SearchIncludeFragment.solrIsDown}">
        <div id="dv-sidebar" class="col-sm-4 col-md-3 sidebar-offcanvas">
            <!--TYPE FACET (DATAVERSES, DATASETS, FILES)-->
            <h:form id="facetType">
                <!--DATAVERSE TOGGLE-->
                <div class="clearfix">
                    <h:outputLink value="#{widgetWrapper.wrapURL(page)}" styleClass="facetTypeChBox facetLink #{SearchIncludeFragment.selectedTypesList.contains('dataverses') ? 'facetSelected': ''}" disabled="#{SearchIncludeFragment.getNewSelectedTypes('dataverses') == null}">
                        <f:param name="q" value="#{SearchIncludeFragment.query}"/>
                        <f:param name="types" value="#{SearchIncludeFragment.getNewSelectedTypes('dataverses')}"/>
                        <c:forEach items="#{SearchIncludeFragment.filterQueries}" var="clickedFilterQuery" varStatus="status">
                            <f:param name="fq#{status.index}" value='#{clickedFilterQuery}'/>
                        </c:forEach>
                        <f:param name="sort" value="#{SearchIncludeFragment.sortField}"/>
                        <f:param name="order" value="#{SearchIncludeFragment.sortOrder}"/>
                        <f:param name="page" value="1"/>
                        <p:selectBooleanCheckbox value="#{SearchIncludeFragment.selectedTypesList.contains('dataverses') ? true : false}" disabled="#{SearchIncludeFragment.getNewSelectedTypes('dataverses') == null ? true : false}"/>
                    </h:outputLink>
                    <!--DATAVERSES ONLY-->
                    <h:outputLink value="#{widgetWrapper.wrapURL(page)}" disabled="#{false}" styleClass="facetTypeLink chkbox-label-margin #{SearchIncludeFragment.selectedTypesList.contains('dataverses') ? 'facetSelected': ''}">
                        <f:param name="q" value="#{SearchIncludeFragment.query}"/>
                        <f:param name="types" value="dataverses"/>
                        <c:forEach items="#{SearchIncludeFragment.filterQueries}" var="clickedFilterQuery" varStatus="status">
                            <f:param name="fq#{status.index}" value='#{clickedFilterQuery}'/>
                        </c:forEach>
                        <f:param name="sort" value="#{SearchIncludeFragment.sortField}"/>
                        <f:param name="order" value="#{SearchIncludeFragment.sortOrder}"/>
                        <f:param name="page" value="1"/>

                        <i class="icon-dataverse text-icon-inline"></i>

                        <h:outputFormat styleClass="facetTypeDataverse" value="#{bundle['dataverse.results.types.dataverses']} &#40;{0}&#41;">
                            <f:param value="#{SearchIncludeFragment.facetCountDataverses}"/>
                        </h:outputFormat>
                    </h:outputLink>
                </div>
                <!--DATASETS TOGGLE-->
                <div class="clearfix">
                    <h:outputLink value="#{widgetWrapper.wrapURL(page)}" styleClass="facetTypeChBox facetLink #{SearchIncludeFragment.selectedTypesList.contains('datasets') ? 'facetSelected': ''}" disabled="#{SearchIncludeFragment.getNewSelectedTypes('datasets') == null}">
                        <f:param name="q" value="#{SearchIncludeFragment.query}"/>
                        <f:param name="types" value="#{SearchIncludeFragment.getNewSelectedTypes('datasets')}"/>
                        <c:forEach items="#{SearchIncludeFragment.filterQueries}" var="clickedFilterQuery" varStatus="status">
                            <f:param name="fq#{status.index}" value='#{clickedFilterQuery}'/>
                        </c:forEach>
                        <f:param name="sort" value="#{SearchIncludeFragment.sortField}"/>
                        <f:param name="order" value="#{SearchIncludeFragment.sortOrder}"/>
                        <f:param name="page" value="1"/>
                        <p:selectBooleanCheckbox value="#{SearchIncludeFragment.selectedTypesList.contains('datasets') ? true : false}" disabled="#{SearchIncludeFragment.getNewSelectedTypes('datasets') == null ? true : false}"/>
                    </h:outputLink>
                    <!--DATASETS ONLY-->
                    <h:outputLink value="#{widgetWrapper.wrapURL(page)}" disabled="#{false}" styleClass="facetTypeLink chkbox-label-margin #{SearchIncludeFragment.selectedTypesList.contains('datasets') ? 'facetSelected': ''}">
                        <f:param name="q" value="#{SearchIncludeFragment.query}"/>
                        <f:param name="types" value="datasets"/>
                        <c:forEach items="#{SearchIncludeFragment.filterQueries}" var="clickedFilterQuery" varStatus="status">
                            <f:param name="fq#{status.index}" value='#{clickedFilterQuery}'/>
                        </c:forEach>
                        <f:param name="sort" value="#{SearchIncludeFragment.sortField}"/>
                        <f:param name="order" value="#{SearchIncludeFragment.sortOrder}"/>
                        <f:param name="page" value="1"/>

                        <i class="icon-dataset text-icon-inline"></i>

                        <h:outputFormat styleClass="facetTypeDataset" value="#{bundle['dataverse.results.types.datasets']} &#40;{0}&#41;">
                            <f:param value="#{SearchIncludeFragment.facetCountDatasets}"/>
                        </h:outputFormat>
                    </h:outputLink>
                </div>
                <!--FILES TOGGLE-->
                <div class="clearfix">
                    <h:outputLink value="#{widgetWrapper.wrapURL(page)}" styleClass="facetTypeChBox facetLink #{SearchIncludeFragment.selectedTypesList.contains('files') ? 'facetSelected': ''}" disabled="#{SearchIncludeFragment.getNewSelectedTypes('files') == null}">
                        <f:param name="q" value="#{SearchIncludeFragment.query}"/>
                        <f:param name="types" value="#{SearchIncludeFragment.getNewSelectedTypes('files')}"/>
                        <c:forEach items="#{SearchIncludeFragment.filterQueries}" var="clickedFilterQuery" varStatus="status">
                            <f:param name="fq#{status.index}" value='#{clickedFilterQuery}'/>
                        </c:forEach>
                        <f:param name="sort" value="#{SearchIncludeFragment.sortField}"/>
                        <f:param name="order" value="#{SearchIncludeFragment.sortOrder}"/>
                        <f:param name="page" value="1"/>
                        <p:selectBooleanCheckbox value="#{SearchIncludeFragment.selectedTypesList.contains('files') ? true : false}" disabled="#{SearchIncludeFragment.getNewSelectedTypes('files') == null ? true : false}"/>
                    </h:outputLink>
                    <!--FILES ONLY-->
                    <h:outputLink value="#{widgetWrapper.wrapURL(page)}" disabled="#{false}" styleClass="facetTypeLink chkbox-label-margin #{SearchIncludeFragment.selectedTypesList.contains('files') ? 'facetSelected': ''}">
                        <f:param name="q" value="#{SearchIncludeFragment.query}"/>
                        <f:param name="types" value="files"/>
                        <c:forEach items="#{SearchIncludeFragment.filterQueries}" var="clickedFilterQuery" varStatus="status">
                            <f:param name="fq#{status.index}" value='#{clickedFilterQuery}'/>
                        </c:forEach>
                        <f:param name="sort" value="#{SearchIncludeFragment.sortField}"/>
                        <f:param name="order" value="#{SearchIncludeFragment.sortOrder}"/>
                        <f:param name="page" value="1"/>

                        <i class="icon-file text-icon-inline"></i>

                        <h:outputFormat styleClass="facetTypeFile" value="#{bundle['dataverse.results.types.files']} &#40;{0}&#41;">
                            <f:param value="#{SearchIncludeFragment.facetCountFiles}"/>
                        </h:outputFormat>
                    </h:outputLink>
                </div>
            </h:form>

            <!--NON-TYPE FACETS-->
            <h:form id="facetCategoryForm" rendered="#{SearchIncludeFragment.searchResultsCount > 0}">
                <p:dataList id="facetCategoryList" value="#{SearchIncludeFragment.facetCategoryList}" var="facetCategory">
                    <h:outputText value="#{facetCategory.friendlyName}" styleClass="facetCategoryName"/>
                    <p:dataList value="#{facetCategory.facetLabel}" var="facetLabel" rows="#{SearchIncludeFragment.getNumberOfFacets(facetCategory.name,5)}">
                        <h:outputLink value="#{widgetWrapper.wrapURL(page)}" rendered="#{!SearchIncludeFragment.filterQueries.contains(facetLabel.filterQuery)}" styleClass="facetLink">
                            <h:outputFormat value="#{facetLabel.name} &#40;{0}&#41;">
                                <f:param value="#{facetLabel.count}"/>
                            </h:outputFormat>
                            <f:param name="q" value="#{SearchIncludeFragment.query}"/>
                            <f:param name="fq#{SearchIncludeFragment.filterQueries.size()}" value="#{facetLabel.filterQuery}"/>
                            <c:forEach items="#{SearchIncludeFragment.filterQueries}" var="clickedFilterQuery" varStatus="status">
                                <f:param name="fq#{status.index}" value='#{clickedFilterQuery}'/>
                            </c:forEach>
                            <f:param name="types" value="#{SearchIncludeFragment.selectedTypesString}"/>
                            <f:param name="sort" value="#{SearchIncludeFragment.sortField}"/>
                            <f:param name="order" value="#{SearchIncludeFragment.sortOrder}"/>
                        </h:outputLink>

                        <h:outputLink value="#{widgetWrapper.wrapURL(page)}" rendered="#{SearchIncludeFragment.filterQueries.contains(facetLabel.filterQuery)}" styleClass="facetLink facetSelected">
                            <h:outputFormat value="#{facetLabel.name} &#40;{0}&#41;">
                                <f:param value="#{facetLabel.count}"/>
                            </h:outputFormat>
                            <span class="glyphicon glyphicon-remove"></span>
                            <f:param name="q" value="#{SearchIncludeFragment.query}"/>
                            <c:forEach items="#{SearchIncludeFragment.filterQueries}" var="clickedFilterQuery" varStatus="status">
                                <f:param name="fq#{status.index}" value='#{clickedFilterQuery}' disable="#{clickedFilterQuery == facetLabel.filterQuery}"/>
                            </c:forEach>
                            <f:param name="types" value="#{SearchIncludeFragment.selectedTypesString}"/>
                            <f:param name="sort" value="#{SearchIncludeFragment.sortField}"/>
                            <f:param name="order" value="#{SearchIncludeFragment.sortOrder}"/>
                        </h:outputLink>
                    </p:dataList>
                    <ui:fragment rendered="#{facetCategory.name != SearchIncludeFragment.searchFieldType and facetCategory.name != SearchIncludeFragment.searchFieldSubtree}">
                        <p:panelGrid styleClass="facetsMoreLess" columns="2" rendered="#{(SearchIncludeFragment.getNumberOfFacets(facetCategory.name,5) lt facetCategory.facetLabel.size()) or (SearchIncludeFragment.getNumberOfFacets(facetCategory.name,5) gt 5)}">
                            <ui:fragment>
                                <p:commandLink actionListener="#{SearchIncludeFragment.incrementFacets(facetCategory.name,-5)}" update="facetCategoryList" rendered="#{SearchIncludeFragment.getNumberOfFacets(facetCategory.name,5) gt 5}">#{bundle.less}</p:commandLink>
                            </ui:fragment>
                            <ui:fragment>
                                <p:commandLink actionListener="#{SearchIncludeFragment.incrementFacets(facetCategory.name,5)}" update="facetCategoryList" rendered="#{SearchIncludeFragment.getNumberOfFacets(facetCategory.name,5) lt facetCategory.facetLabel.size()}">#{bundle.more}</p:commandLink>
                            </ui:fragment>
                        </p:panelGrid>
                    </ui:fragment>
                </p:dataList>
            </h:form>
        </div>
        <ui:param name="dataversePage" value="#{dataverseLinksStayOnPage == true ? '' : '/dataverse.xhtml' }"/>
        <div id="dv-main" class="col-sm-8 col-md-9">
            <!--DEBUG BEGIN-->
            <div jsf:rendered="#{SearchIncludeFragment.debug}" style="background-color: lightgray">
                <tt>
                    <h:outputText value="mode:#{SearchIncludeFragment.mode} "/>
                    <h:outputText value="sort=#{SearchIncludeFragment.sortField}:#{SearchIncludeFragment.sortOrder}"/><br/>
                    <h:outputText value="#{SearchIncludeFragment.filterQueriesDebug}"/><br/>
                    <h:outputText value="solrIsDown=#{SearchIncludeFragment.solrIsDown}"/><br/>
                    <h:outputText value="errorFromSolr: #{SearchIncludeFragment.errorFromSolr}" rendered="#{SearchIncludeFragment.errorFromSolr != null}"/>
                </tt>
            </div>
            <!--DEBUG END-->

            <!--toggle sidebar button-->
            <p class="visible-xs-block">
              <button type="button" class="btn btn-primary btn-xs" data-toggle="offcanvas"><i class="glyphicon glyphicon-chevron-left"></i> Filter Results</button>
            </p>

            <!-- Message for zero results -->
            <div id="emptyResults" class="emptyResults bg-warning" jsf:rendered="#{(SearchIncludeFragment.searchResultsList.size() == 0) and (!SearchIncludeFragment.wasSolrErrorEncountered())}">
                <ui:fragment rendered="#{SearchIncludeFragment.mode == SearchIncludeFragment.searchModeString}">
                    <!--THIS IS EMPTY / SEARCH-->
                    <ui:fragment rendered="#{SearchIncludeFragment.facetCountDataverses eq 0 and SearchIncludeFragment.facetCountDatasets eq 0 and SearchIncludeFragment.facetCountFiles eq 0}">
                        <!--SEARCH ZERO COUNTS-->
                        <p><h:outputFormat value="#{bundle['dataverse.results.empty.zero']}" escape="false">
                                <f:param value="#{settingsWrapper.guidesBaseUrl}"/>
                                <f:param value="#{systemConfig.guidesVersion}"/>
                            </h:outputFormat></p>
                    </ui:fragment>
                    <ui:fragment rendered="#{SearchIncludeFragment.facetCountDataverses gt 0 or SearchIncludeFragment.facetCountDatasets gt 0 or SearchIncludeFragment.facetCountFiles gt 0}">
                        <!--SEARCH HIDDEN-->
                        <p><h:outputFormat value="#{bundle['dataverse.results.empty.hidden']}" escape="false">
                                <f:param value="#{settingsWrapper.guidesBaseUrl}"/>
                                <f:param value="#{systemConfig.guidesVersion}"/>
                            </h:outputFormat></p>
                    </ui:fragment>
                    <ui:fragment rendered="#{SearchIncludeFragment.errorFromSolr != null}">
                        <p>
                            <a data-toggle="collapse" data-parent="#emptyResults" href="#technicalDetails" aria-expanded="true" aria-controls="technicalDetails">[+] #{bundle['dataverse.results.empty.link.technicalDetails']}</a>
                        </p>
                        <div id="technicalDetails" class="collapse">
                            <pre><h:outputText value="#{SearchIncludeFragment.errorFromSolr}"/></pre>
                        </div>
                    </ui:fragment>
                </ui:fragment>
                <ui:fragment rendered="#{!dataverseSession.user.authenticated and SearchIncludeFragment.mode == SearchIncludeFragment.browseModeString}">
                    <!--THIS IS EMPTY / BROWSE / GUEST-->
                    <ui:fragment rendered="#{SearchIncludeFragment.facetCountDataverses eq 0 and SearchIncludeFragment.facetCountDatasets eq 0 and SearchIncludeFragment.facetCountFiles eq 0}">
                        <!--BROWSE GUEST ZERO COUNTS-->
                        <p>
                            <h:outputFormat value="#{bundle['dataverse.results.empty.browse.guest.zero']}" escape="false">
                                <f:param value="#{navigationWrapper.redirectPage}"/>
                            </h:outputFormat>
                        </p>
                    </ui:fragment>
                    <ui:fragment rendered="#{SearchIncludeFragment.facetCountDataverses gt 0 or SearchIncludeFragment.facetCountDatasets gt 0 or SearchIncludeFragment.facetCountFiles gt 0}">
                        <!--BROWSE GUEST HIDDEN-->
                        <p>
                            <h:outputFormat value="#{bundle['dataverse.results.empty.browse.guest.hidden']}" escape="false">
                                <f:param value="#{navigationWrapper.redirectPage}"/>
                            </h:outputFormat>
                        </p>
                    </ui:fragment>
                </ui:fragment>
                <ui:fragment rendered="#{dataverseSession.user.authenticated and !(permissionsWrapper.canIssueCreateDataverseCommand(SearchIncludeFragment.dataverse) or permissionsWrapper.canIssueCreateDatasetCommand(SearchIncludeFragment.dataverse)) and SearchIncludeFragment.mode == SearchIncludeFragment.browseModeString}">
                    <!--THIS IS EMPTY / BROWSE / LOGGED IN / NO PERMS-->
                    <ui:fragment rendered="#{SearchIncludeFragment.facetCountDataverses eq 0 and SearchIncludeFragment.facetCountDatasets eq 0 and SearchIncludeFragment.facetCountFiles eq 0}">
                        <!--BROWSE NO_ADD_BUTTON ZERO COUNTS-->
                        <p>#{bundle['dataverse.results.empty.browse.loggedin.noperms.zero']}</p>
                    </ui:fragment>
                    <ui:fragment rendered="#{SearchIncludeFragment.facetCountDataverses gt 0 or SearchIncludeFragment.facetCountDatasets gt 0 or SearchIncludeFragment.facetCountFiles gt 0}">
                        <!--BROWSE NO_ADD_BUTTON HIDDEN-->
                        <p>#{bundle['dataverse.results.empty.browse.loggedin.noperms.hidden']}</p>
                    </ui:fragment>
                </ui:fragment>
                <ui:fragment rendered="#{dataverseSession.user.authenticated and (permissionsWrapper.canIssueCreateDataverseCommand(SearchIncludeFragment.dataverse) or permissionsWrapper.canIssueCreateDatasetCommand(SearchIncludeFragment.dataverse)) and SearchIncludeFragment.mode == SearchIncludeFragment.browseModeString}">
                    <!--THIS IS EMPTY / BROWSE / LOGGED IN / PERMS-->
                    <ui:fragment rendered="#{SearchIncludeFragment.facetCountDataverses eq 0 and SearchIncludeFragment.facetCountDatasets eq 0 and SearchIncludeFragment.facetCountFiles eq 0}">
                        <!--BROWSE CAN_ADD ZERO COUNTS-->
                        <p>
                            <h:outputFormat value="#{dataverseRedirectPage == 'dataverseuser.xhtml' ? bundle['account.results.empty.browse.loggedin.perms.zero'] : bundle['dataverse.results.empty.browse.loggedin.perms.zero']}" escape="false">
                                <f:param value="#{settingsWrapper.guidesBaseUrl}"/>
                                <f:param value="#{systemConfig.guidesVersion}"/>
                            </h:outputFormat>
                        </p>
                    </ui:fragment>
                    <ui:fragment rendered="#{SearchIncludeFragment.facetCountDataverses gt 0 or SearchIncludeFragment.facetCountDatasets gt 0 or SearchIncludeFragment.facetCountFiles gt 0}">
                        <!--BROWSE CAN_ADD HIDDEN-->
                        <p>#{bundle['dataverse.results.empty.browse.loggedin.perms.hidden']}</p>
                    </ui:fragment>
                </ui:fragment>
            </div>

            <div id="resultsFacetsTopBlock" jsf:rendered="#{!empty SearchIncludeFragment.filterQueries}">
                <ui:fragment rendered="#{(SearchIncludeFragment.wasSolrErrorEncountered())}">
                    <div class="row">
                        <div class="col-sm-12">
                            <div class="bg-danger padding-12 margin-top margin-bottom">
                                <p><h:outputFormat value=" #{bundle['dataverse.search.facet.error']}" escape="false">
                                    <f:param value="#{SearchIncludeFragment.dataverse.alias}"/>                                    
                                </h:outputFormat></p>
                            </div>
                        </div>
                    </div>   
                </ui:fragment>

                <ui:repeat value="#{SearchIncludeFragment.filterQueries}" var="filterQuery" rendered="#{!SearchIncludeFragment.wasSolrErrorEncountered()}">
                    <ui:param name="friendlyNames" value="#{SearchIncludeFragment.getFriendlyNamesFromFilterQuery(filterQuery)}"/>
                    <h:outputLink value="#{widgetWrapper.wrapURL(page)}" styleClass="facetLink facetSelected" rendered="#{not empty friendlyNames}">
                        <h:outputText value="#{friendlyNames.get(0)}: #{friendlyNames.get(1)}"/> <span class="glyphicon glyphicon-remove"></span>
                        <f:param name="q" value="#{SearchIncludeFragment.query}"/>
                        <c:forEach items="#{SearchIncludeFragment.filterQueries}" var="clickedFilterQuery" varStatus="status">
                            <f:param name="fq#{status.index}" value='#{clickedFilterQuery}' disable="#{clickedFilterQuery == filterQuery}"/>
                        </c:forEach>
                        <f:param name="types" value="#{SearchIncludeFragment.selectedTypesString}"/>
                        <f:param name="sort" value="#{SearchIncludeFragment.sortField}"/>
                        <f:param name="order" value="#{SearchIncludeFragment.sortOrder}"/>
                    </h:outputLink>
                </ui:repeat>
            </div>

            <div id="resultsCountPaginatorBlock" class="row" jsf:rendered="#{SearchIncludeFragment.searchResultsCount > 0}">
                <!-- RESULTS COUNT -->
                <div class="results-count col-xs-6">
                    <h:outputFormat value="#{bundle['dataverse.results.count.toofresults']}">
                        <f:param value="#{SearchIncludeFragment.paginationGuiStart}"/>
                        <f:param value="#{SearchIncludeFragment.paginationGuiEnd}"/>
                        <f:param value="#{SearchIncludeFragment.searchResultsCount}"/>
                    </h:outputFormat>
                </div>
                <!-- SORT + PAGINATOR -->
                <div class="results-sort-pagination col-xs-6">
                    <!-- SORT BY -->
                    <div class="btn-group pull-right">
                        <button type="button" class="btn btn-default dropdown-toggle" data-toggle="dropdown">
                            <span class="glyphicon glyphicon-sort"/> #{bundle['dataverse.results.btn.sort']} <span class="caret"/>
                        </button>
                        <ul class="dropdown-menu pull-right text-left" role="menu">
                            <li>
                                <h:outputLink value="#{widgetWrapper.wrapURL(page)}">
                                    <h:outputText value="#{bundle['dataverse.results.btn.sort.option.nameAZ']}" styleClass="#{SearchIncludeFragment.sortedByNameAsc ? 'highlightBold' : ''}"/>
                                    <f:param name="q" value="#{SearchIncludeFragment.query}"/>
                                    <c:forEach items="#{SearchIncludeFragment.filterQueries}" var="clickedFilterQuery" varStatus="status">
                                        <f:param name="fq#{status.index}" value='#{clickedFilterQuery}'/>
                                    </c:forEach>
                                    <f:param name="types" value="#{SearchIncludeFragment.selectedTypesString}"/>
                                    <f:param name="page" value="1"/>
                                    <f:param name="sort" value="#{SearchIncludeFragment.searchFieldNameSort}"/>
                                    <f:param name="order" value="#{SearchIncludeFragment.ASCENDING}"/>
                                </h:outputLink>
                            </li>
                            <li>
                                <h:outputLink value="#{widgetWrapper.wrapURL(page)}">
                                    <h:outputText value="#{bundle['dataverse.results.btn.sort.option.nameZA']}" styleClass="#{SearchIncludeFragment.sortedByNameDesc ? 'highlightBold' : ''}"/>
                                    <f:param name="q" value="#{SearchIncludeFragment.query}"/>
                                    <c:forEach items="#{SearchIncludeFragment.filterQueries}" var="clickedFilterQuery" varStatus="status">
                                        <f:param name="fq#{status.index}" value='#{clickedFilterQuery}'/>
                                    </c:forEach>
                                    <f:param name="types" value="#{SearchIncludeFragment.selectedTypesString}"/>
                                    <f:param name="page" value="1"/>
                                    <f:param name="sort" value="#{SearchIncludeFragment.searchFieldNameSort}"/>
                                    <f:param name="order" value="#{SearchIncludeFragment.DESCENDING}"/>
                                </h:outputLink>
                            </li>
                            <li>
                                <h:outputLink value="#{widgetWrapper.wrapURL(page)}">
                                    <h:outputText value="#{bundle['dataverse.results.btn.sort.option.newest']}" styleClass="#{SearchIncludeFragment.sortedByReleaseDateDesc? 'highlightBold' : ''}"/>
                                    <f:param name="q" value="#{SearchIncludeFragment.query}"/>
                                    <c:forEach items="#{SearchIncludeFragment.filterQueries}" var="clickedFilterQuery" varStatus="status">
                                        <f:param name="fq#{status.index}" value='#{clickedFilterQuery}'/>
                                    </c:forEach>
                                    <f:param name="types" value="#{SearchIncludeFragment.selectedTypesString}"/>
                                    <f:param name="page" value="1"/>
                                    <f:param name="sort" value="#{SearchIncludeFragment.searchFieldReleaseOrCreateDate}"/>
                                    <f:param name="order" value="#{SearchIncludeFragment.DESCENDING}"/>
                                </h:outputLink>
                            </li>
                            <li>
                                <h:outputLink value="#{widgetWrapper.wrapURL(page)}">
                                    <h:outputText value="#{bundle['dataverse.results.btn.sort.option.oldest']}" styleClass="#{SearchIncludeFragment.sortedByReleaseDateAsc? 'highlightBold' : ''}"/>
                                    <f:param name="q" value="#{SearchIncludeFragment.query}"/>
                                    <c:forEach items="#{SearchIncludeFragment.filterQueries}" var="clickedFilterQuery" varStatus="status">
                                        <f:param name="fq#{status.index}" value='#{clickedFilterQuery}'/>
                                    </c:forEach>
                                    <f:param name="types" value="#{SearchIncludeFragment.selectedTypesString}"/>
                                    <f:param name="page" value="1"/>
                                    <f:param name="sort" value="#{SearchIncludeFragment.searchFieldReleaseOrCreateDate}"/>
                                    <f:param name="order" value="#{SearchIncludeFragment.ASCENDING}"/>
                                </h:outputLink>
                            </li>
                            <ui:fragment rendered="#{SearchIncludeFragment.mode == SearchIncludeFragment.searchModeString}">
                                <li>
                                    <h:outputLink value="#{widgetWrapper.wrapURL(page)}">
                                        <h:outputText value="#{bundle['dataverse.results.btn.sort.option.relevance']}" styleClass="#{SearchIncludeFragment.sortedByRelevance ? 'highlightBold' : ''}"/>
                                        <f:param name="q" value="#{SearchIncludeFragment.query}"/>
                                        <c:forEach items="#{SearchIncludeFragment.filterQueries}" var="clickedFilterQuery" varStatus="status">
                                            <f:param name="fq#{status.index}" value='#{clickedFilterQuery}'/>
                                        </c:forEach>
                                        <f:param name="types" value="#{SearchIncludeFragment.selectedTypesString}"/>
                                        <f:param name="page" value="1"/>
                                        <f:param name="sort" value="#{SearchIncludeFragment.searchFieldRelevance}"/>
                                        <f:param name="order" value="#{SearchIncludeFragment.DESCENDING}"/>
                                    </h:outputLink>
                                </li>
                            </ui:fragment>
                        </ul>
                    </div>
                </div>
            </div>

            <o:importFunctions type="org.omnifaces.el.functions.Strings" />
            <ui:param name="descriptionAbbreviationThreshold" value="280"/>
            <!--CARDS-->
            <h:dataTable id="resultsTable" styleClass="#{SearchIncludeFragment.searchResultsCount > 0 ? '' : 'resultsNone'}" value="#{SearchIncludeFragment.searchResultsList}" var="result"
                         rendered="#{SearchIncludeFragment.searchResultsList.size() > 0}">
                <h:column>
                    <ui:fragment rendered="#{SearchIncludeFragment.debug == true}">
                        <h:outputText value="score: #{result.score}" rendered="#{SearchIncludeFragment.mode == SearchIncludeFragment.searchModeString}"/>
                    </ui:fragment>
                    <!--DATAVERSE CARDS-->
                    <div class="dataverseResult clearfix" jsf:rendered="#{result.type == 'dataverses'}">
                        <div class="card-title-icon-block">
                            <span class="glyphicon glyphicon-link text-brand pull-right" title="#{bundle.linked}" jsf:rendered="#{!SearchIncludeFragment.rootDv and !result.isInTree}"/>
                            <span class="glyphicon glyphicon-new-window text-brand pull-right" title="#{bundle.harvested}" jsf:rendered="#{result.harvested}"/>
                            <span class="icon-dataverse text-brand pull-right" title="#{bundle.dataverse}"/>
                            <c:set var="dvUrl" value="#{dataversePage}?alias=#{result.dataverseAlias}"/>
                            <h:outputLink value="#{!SearchIncludeFragment.rootDv and !result.isInTree ? dvUrl : widgetWrapper.wrapURL(dvUrl)}" target="#{!SearchIncludeFragment.rootDv and !result.isInTree and widgetWrapper.widgetView ? '_blank' : ''}">
                                <h:outputText value="#{result.name}" style="padding:4px 0;" rendered="#{result.nameHighlightSnippet == null}"/>
                                <h:outputText value="#{result.nameHighlightSnippet}" style="padding:4px 0;" rendered="#{result.nameHighlightSnippet != null}" escape="false"/>
                                <h:outputText value=" (#{result.entityId})" style="padding:4px 0;" rendered="#{SearchIncludeFragment.debug == true}"/>
                            </h:outputLink>
                            <h:outputText value="(#{result.dataverseAffiliation})" styleClass="text-muted" style="margin-left: .5em;" rendered="#{!empty result.dataverseAffiliation and result.dataverseAffiliationHighlightSnippet == null}"/>
                            <h:outputText value="(#{result.dataverseAffiliationHighlightSnippet})" styleClass="text-muted" style="margin-left: .5em;" rendered="#{result.dataverseAffiliationHighlightSnippet != null}" escape="false"/>
                            <h:outputText value="#{SearchIncludeFragment.DRAFT}" styleClass="label label-primary" rendered="#{result.draftState}"/>
                            <h:outputText value="#{result.userRole}" styleClass="label label-primary" rendered="#{!empty result.userRole}"/>
                            <h:outputText value="#{SearchIncludeFragment.UNPUBLISHED}" styleClass="label label-warning" rendered="#{result.unpublishedState}"/>
                        </div>
                        <div class="card-preview-icon-block text-center">
                            <h:outputLink value="#{!SearchIncludeFragment.rootDv and !result.isInTree ? dvUrl : widgetWrapper.wrapURL(dvUrl)}" target="#{!SearchIncludeFragment.rootDv and !result.isInTree and widgetWrapper.widgetView ? '_blank' : ''}">
                                <h:graphicImage value="#{result.imageUrl}" rendered="#{!empty result.imageUrl}"/>
                                <span class="icon-dataverse text-brand" jsf:rendered="#{empty result.imageUrl}"/>
                            </h:outputLink>
                        </div>

                        <h:outputText value="#{result.dateToDisplayOnCard}" styleClass="text-muted" style="margin-right:.5em;"/>

                        <c:set var="dvParentUrl" value="#{dataversePage}?alias=#{result.dataverseParentAlias}"/>
                        <h:outputLink value="#{!SearchIncludeFragment.rootDv and !result.isInTree ? dvParentUrl : widgetWrapper.wrapURL(dvParentUrl)}" target="#{!SearchIncludeFragment.rootDv and !result.isInTree and widgetWrapper.widgetView ? '_blank' : ''}" rendered="#{result.parent.id != SearchIncludeFragment.dataverse.id}">
                            <h:outputText value="#{result.parent.get('name')}"/>
                        </h:outputLink>

                        <hr style="margin:.5em;border:0;"/>

                        <h:outputText value="#{Strings:abbreviate(result.descriptionNoSnippet, descriptionAbbreviationThreshold)}" rendered="#{result.descriptionSnippets.size() eq 0}"/>

                        <ui:repeat value="#{result.descriptionSnippets}" var="snippet" varStatus="varStatus"
                                   rendered="#{result.descriptionSnippets.size() gt 0}">
                            <h:outputText value="#{snippet}" escape="false"/>
                            <h:outputText value="... " rendered="#{varStatus.last != true}"/>
                        </ui:repeat>

                        <ui:fragment rendered="#{false and result.matchedFields.size() > 0}">
                            <h:outputText value="#{bundle['dataverse.results.cards.foundInMetadata']} "/>
                            <ui:repeat value="#{result.matchedFields}" var="field" varStatus="varStatus">
                                <h:outputText value="#{field}"/>
                                <h:outputText value=", " rendered="#{varStatus.last != true}"/>
                            </ui:repeat>
                        </ui:fragment>

                        <ui:repeat value="#{result.highlightsAsList}" var="highlight" rendered="#{result.highlightsAsList.size() gt 0}">
                            <ui:repeat value="#{highlight.snippets}" var="snippet">
                                <div>
                                    <h:outputText value="#{highlight.solrField.nameSearchable}: #{snippet}" escape="false"/>
                                    <ui:param value="#{highlight.solrField.nameFacetable}:intentional" name="unfriendly"/>
                                </div>
                            </ui:repeat>
                        </ui:repeat>
                    </div>
                    <!--DATASET CARDS-->
                    <div class="datasetResult clearfix" jsf:rendered="#{result.type == 'datasets'}">
                        <div class="card-title-icon-block">
                            <span class="glyphicon glyphicon-link text-info pull-right" title="#{bundle.linked}" jsf:rendered="#{!SearchIncludeFragment.rootDv and !result.isInTree}"/>
                            <span class="glyphicon glyphicon-new-window text-info pull-right" title="#{bundle.harvested}" jsf:rendered="#{result.harvested}"/>
                            <span class="icon-dataset text-info pull-right" title="#{bundle.dataset}"/>
                            <a href="#{!SearchIncludeFragment.rootDv and !result.isInTree ? result.datasetUrl : widgetWrapper.wrapURL(result.datasetUrl)}" target="#{(!SearchIncludeFragment.rootDv and !result.isInTree and widgetWrapper.widgetView) or result.harvested ? '_blank' : ''}">
                                <h:outputText value="#{result.title}" style="padding:4px 0;" rendered="#{result.titleHighlightSnippet == null}"/>
                                <h:outputText value="#{result.titleHighlightSnippet}" style="padding:4px 0;" rendered="#{result.titleHighlightSnippet != null}" escape="false"/>
                                <h:outputText value=" (#{result.entityId})" style="padding:4px 0;" rendered="#{SearchIncludeFragment.debug == true}"/></a>

                            <h:outputText value="#{SearchIncludeFragment.DRAFT}" styleClass="label label-primary" rendered="#{result.draftState}"/>
                            <h:outputText value="#{SearchIncludeFragment.IN_REVIEW}" styleClass="label label-success" rendered="#{result.inReviewState}"/>
                            <h:outputText value="#{SearchIncludeFragment.UNPUBLISHED}" styleClass="label label-warning" rendered="#{result.unpublishedState}"/>
                            <h:outputText value="#{SearchIncludeFragment.DEACCESSIONED}" styleClass="label label-danger" rendered="#{result.deaccessionedState}"/>
                            <h:outputText value="#{result.userRole}" styleClass="label label-primary" rendered="#{!empty result.userRole}"/>
                        </div>
                        <div class="card-preview-icon-block text-center">
                            <a href="#{!SearchIncludeFragment.rootDv and !result.isInTree ? result.datasetUrl : widgetWrapper.wrapURL(result.datasetUrl)}" target="#{(!SearchIncludeFragment.rootDv and !result.isInTree and widgetWrapper.widgetView) or result.harvested ? '_blank' : ''}">                               
                                <h:graphicImage value="#{result.imageUrl}" rendered="#{!empty result.imageUrl}"/>                               
                                <span class="icon-dataset" jsf:rendered="#{empty result.imageUrl}"/>
                            </a>
                        </div>

                        <h:outputText styleClass="text-muted" value="#{result.dateToDisplayOnCard}"/>

                        <h:outputText styleClass="text-muted" value=" - " rendered="#{result.parent.id != SearchIncludeFragment.dataverse.id}"/>
                        
                        <c:set var="dvParentAlias" value="#{dataversePage}?alias=#{result.dataverseAlias}"/>
                        <h:outputLink value="#{!SearchIncludeFragment.rootDv and !result.isInTree ? dvParentAlias : widgetWrapper.wrapURL(dvParentAlias)}" target="#{(!SearchIncludeFragment.rootDv and !result.isInTree and widgetWrapper.widgetView) or result.harvested ? '_blank' : ''}" rendered="#{result.parent.id != SearchIncludeFragment.dataverse.id}">
                            <h:outputText value="#{result.parent.get('name')}"/>
                        </h:outputLink>

                        <div class="resultDatasetCitationBlock #{result.deaccessionedState ? 'alert alert-danger bg-danger' : 'alert alert-info bg-citation'}">
                            <h:outputText value="#{result.citationHtml != null ? result.citationHtml : result.citation}" escape="false"/>
                        </div>
                        
                        <h:outputText value="#{Strings:abbreviate(result.descriptionNoSnippet, descriptionAbbreviationThreshold)}" rendered="#{result.descriptionSnippets.size() eq 0}"/>

                        <ui:repeat value="#{result.descriptionSnippets}" var="snippet" varStatus="varStatus"
                                   rendered="#{result.descriptionSnippets.size() gt 0}">
                            <h:outputText value="... #{snippet} ..." escape="false"/>
                        </ui:repeat>

                        <ui:fragment rendered="#{false and result.matchedFields.size() > 0}">
                            <h:outputText value="#{bundle['dataverse.results.cards.foundInMetadata']} "/>
                            <ui:repeat value="#{result.matchedFields}" var="field" varStatus="varStatus">
                                <h:outputText value="#{field}"/>
                                <h:outputText value=", " rendered="#{varStatus.last != true}"/>
                            </ui:repeat>
                        </ui:fragment>

                        <ui:repeat value="#{result.highlightsAsList}" var="highlight" rendered="#{result.highlightsAsList.size() > 0}">
                            <ui:repeat value="#{highlight.snippets}" var="snippet">
                                <div>
                                    <h:outputText value="#{highlight.displayName}: #{snippet}" escape="false"/>
                                </div>
                            </ui:repeat>
                        </ui:repeat>

                        <div jsf:rendered="#{result.harvested and !empty result.harvestingDescription}" class="text-muted small margin-top-half">
                            <span class="glyphicon glyphicon-info-sign"/> <h:outputText value=" #{result.harvestingDescription}"/>
                        </div>
                    </div>
                    <!--FILE CARDS-->
                    <div class="fileResult clearfix" jsf:rendered="#{result.type == 'files'}">
                        <div class="card-title-icon-block">
                            <span class="glyphicon glyphicon-link text-muted pull-right" title="#{bundle.linked}" jsf:rendered="#{!SearchIncludeFragment.rootDv and !result.isInTree}"/>
                            <span class="glyphicon glyphicon-new-window text-muted pull-right" title="#{bundle.harvested}" jsf:rendered="#{result.harvested}"/>
                            <span class="icon-file text-muted pull-right" title="#{bundle.file}"/>

                            <span class="text-danger glyphicon glyphicon-lock" title="#{bundle.restricted}" jsf:rendered="#{result.entity.restricted and !permissionsWrapper.hasDownloadFilePermission(result.entity)}"/>
                            <span class="text-success icon-unlock" title="#{bundle.restrictedaccess}" jsf:rendered="#{result.entity.restricted and permissionsWrapper.hasDownloadFilePermission(result.entity)}"/>
<<<<<<< HEAD
                            
=======
>>>>>>> 6c7e0163
                            <a href="#{!SearchIncludeFragment.rootDv and !result.isInTree ? result.fileUrl : widgetWrapper.wrapURL(result.fileUrl)}" target="#{(!SearchIncludeFragment.rootDv and !result.isInTree and widgetWrapper.widgetView) or result.harvested ? '_blank' : ''}">
                                <h:outputText value="#{result.name}" style="padding:4px 0;" rendered="#{result.nameHighlightSnippet == null}"/>
                                <h:outputText value="#{result.nameHighlightSnippet}" style="padding:4px 0;" rendered="#{result.nameHighlightSnippet != null}" escape="false"/>
                                <h:outputText value=" (#{result.entityId})" style="padding:4px 0;" rendered="#{SearchIncludeFragment.debug == true}"/></a>
                            <h:outputText value="#{SearchIncludeFragment.DRAFT}" styleClass="label label-primary" rendered="#{result.draftState}"/>
                            <h:outputText value="#{SearchIncludeFragment.IN_REVIEW}" styleClass="label label-success" rendered="#{result.inReviewState}"/>
                            <h:outputText value="#{SearchIncludeFragment.UNPUBLISHED}" styleClass="label label-warning" rendered="#{result.unpublishedState}"/>
                            <h:outputText value="#{result.userRole}" styleClass="label label-primary" rendered="#{!empty result.userRole}"/>
                        </div>

                        <div class="card-preview-icon-block text-center">
                            <a href="#{!SearchIncludeFragment.rootDv and !result.isInTree ? result.fileUrl : widgetWrapper.wrapURL(result.fileUrl)}" target="#{(!SearchIncludeFragment.rootDv and !result.isInTree and widgetWrapper.widgetView) or result.harvested ? '_blank' : ''}">
                                <h:graphicImage value="#{result.imageUrl}" rendered="#{!empty result.imageUrl}"/>
                                <span class="icon-#{dataFileServiceBean.getFileClass(result.entity)} text-muted h1"
                                      jsf:rendered="#{empty result.imageUrl}"/>
                            </a>
                        </div>

                        <div>
                            <h:outputText styleClass="text-muted" value="#{result.dateToDisplayOnCard} - "/>
                            <a href="#{!SearchIncludeFragment.rootDv and !result.isInTree ? result.fileDatasetUrl : widgetWrapper.wrapURL(result.fileDatasetUrl)}" target="#{(!SearchIncludeFragment.rootDv and !result.isInTree and widgetWrapper.widgetView) or result.harvested ? '_blank' : ''}">
                                <h:outputText value="#{result.parent.get('name')}"/></a>
                        </div>

                        <div>
                            <h:outputText value="#{bundle['dataverse.results.cards.files.tabularData']}" styleClass="text-muted" rendered="#{!empty SearchIncludeFragment.tabularDataDisplayInfo(result.entity)}"/>
                            <h:outputText value="#{result.filetype}" styleClass="text-muted" rendered="#{empty SearchIncludeFragment.tabularDataDisplayInfo(result.entity) and result.fileTypeHighlightSnippet == null}"/>
                            <h:outputText value="#{result.fileTypeHighlightSnippet}" styleClass="text-muted" rendered="#{empty SearchIncludeFragment.tabularDataDisplayInfo(result.entity) and result.fileTypeHighlightSnippet != null}" escape="false"/>

                            <h:outputText styleClass="text-muted" value=" - #{SearchIncludeFragment.dataFileSizeDisplay(result.entity)}" rendered="#{!result.harvested}" />

                            <h:outputText styleClass="text-muted" value=" - #{SearchIncludeFragment.dataFileChecksumDisplay(result.entity)}" rendered="#{!result.harvested and !SearchIncludeFragment.isTabular(result.entity)}"/>

                            <!-- if this is a tabular data file, extra information, such as the numbers of variables and observations and the unf, is displayed: -->
                            <h:outputText styleClass="text-muted" value=" - #{SearchIncludeFragment.tabularDataDisplayInfo(result.entity)}"
                                            rendered="#{!empty SearchIncludeFragment.tabularDataDisplayInfo(result.entity)}"/>
                        </div>

                        <div class="file-tags-block" jsf:rendered="#{(!empty result.fileCategories) or (!empty result.tabularDataTags)}">
                            <ui:repeat value="#{result.fileCategories}" var="cat">
                                <h:outputText value="#{cat}" styleClass="label label-default"/>
                            </ui:repeat>
                            <ui:repeat value="#{result.tabularDataTags}" var="tag">
                                <h:outputText value="#{tag}" styleClass="label label-info"/>
                            </ui:repeat>
                        </div>

                        <h:outputText value="#{Strings:abbreviate(result.descriptionNoSnippet, descriptionAbbreviationThreshold)}" rendered="#{result.descriptionSnippets.size() eq 0}"/>

                        <ui:repeat value="#{result.descriptionSnippets}" var="snippet" varStatus="varStatus"
                                   rendered="#{result.descriptionSnippets.size() gt 0}">
                            <h:outputText value="#{snippet}" escape="false"/>
                            <h:outputText value="... " rendered="#{varStatus.last != true}"/>
                        </ui:repeat>

                        <div jsf:rendered="#{result.highlightsAsList.size() > 0}">
                            <ui:repeat value="#{result.highlightsAsList}" var="highlight">
                                <ui:repeat value="#{highlight.snippets}" var="snippet">
                                    <div>
                                        <h:outputText value="#{highlight.displayName}: #{snippet}" escape="false"/>
                                    </div>
                                </ui:repeat>
                            </ui:repeat>
                        </div>

                        <div jsf:rendered="#{result.harvested and !empty result.harvestingDescription}">
                            <h:outputText value="#{result.harvestingDescription}" styleClass="text-muted" style="margin-right:.5em;"/>
                        </div>
                    </div>
                </h:column>
            </h:dataTable>
            <!-- BOTTOM PAGINATOR -->
            <ui:include src="search-include-pager.xhtml"></ui:include>
        </div>
    </div>

    <!-- this remote command is called once the page finishes its initial load,
            in order to display the images for the card -->
    <h:form>
        <p:remoteCommand name="postLoad"
                         process="@this"
                         update=":#{p:component('resultsTable')}"
                         actionListener="#{SearchIncludeFragment.setDisplayCardValues()}" />
    </h:form>

    <p:dialog header="#{bundle['dataverse.results.dialog.addDataGuest.header']}" widgetVar="addData_popup" modal="true">
        <p class="help-block">
            <span class="glyphicon glyphicon-warning-sign text-danger"/>
            <h:outputFormat styleClass="text-danger" value="#{dataverseHeaderFragment.signupAllowed ? bundle['dataverse.results.dialog.addDataGuest.msg.signup'] : bundle['dataverse.results.dialog.addDataGuest.msg']}" escape="false">
                <f:param value="#{navigationWrapper.redirectPage}"/>
            </h:outputFormat>
        </p>
        <div class="button-block">
            <button type="button" onclick="PF('addData_popup').hide()" class="btn btn-default" value="#{bundle.close}">
                #{bundle.close}
            </button>
        </div>
    </p:dialog>
    <script type="text/javascript">
        $(document).ready(function () {
            // Calls the p:remoteCommand postLoad.
            // Posted at end of fragment to work correctly with Account information
            <ui:remove>
            // See: https://github.com/IQSS/dataverse/issues/2004
            </ui:remove>
            postLoad();

            $('[data-toggle=offcanvas]').click(function() {
                $('.row-offcanvas').toggleClass('active', 200);
            });
        });
    </script>
</ui:composition><|MERGE_RESOLUTION|>--- conflicted
+++ resolved
@@ -569,10 +569,6 @@
 
                             <span class="text-danger glyphicon glyphicon-lock" title="#{bundle.restricted}" jsf:rendered="#{result.entity.restricted and !permissionsWrapper.hasDownloadFilePermission(result.entity)}"/>
                             <span class="text-success icon-unlock" title="#{bundle.restrictedaccess}" jsf:rendered="#{result.entity.restricted and permissionsWrapper.hasDownloadFilePermission(result.entity)}"/>
-<<<<<<< HEAD
-                            
-=======
->>>>>>> 6c7e0163
                             <a href="#{!SearchIncludeFragment.rootDv and !result.isInTree ? result.fileUrl : widgetWrapper.wrapURL(result.fileUrl)}" target="#{(!SearchIncludeFragment.rootDv and !result.isInTree and widgetWrapper.widgetView) or result.harvested ? '_blank' : ''}">
                                 <h:outputText value="#{result.name}" style="padding:4px 0;" rendered="#{result.nameHighlightSnippet == null}"/>
                                 <h:outputText value="#{result.nameHighlightSnippet}" style="padding:4px 0;" rendered="#{result.nameHighlightSnippet != null}" escape="false"/>
