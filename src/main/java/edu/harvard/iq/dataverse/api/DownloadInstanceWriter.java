/*
 * To change this license header, choose License Headers in Project Properties.
 * To change this template file, choose Tools | Templates
 * and open the template in the editor.
 */

package edu.harvard.iq.dataverse.api;

import java.lang.reflect.Type;
import java.lang.annotation.Annotation;
import java.io.InputStream; 
import java.io.OutputStream;
import java.io.IOException;

import javax.ws.rs.WebApplicationException;

import javax.ws.rs.core.MediaType;
import javax.ws.rs.core.MultivaluedMap;
import javax.ws.rs.core.Response;

import javax.ws.rs.ext.MessageBodyWriter;
import javax.ws.rs.ext.Provider;

import edu.harvard.iq.dataverse.DataFile;
import edu.harvard.iq.dataverse.dataaccess.*;
import edu.harvard.iq.dataverse.datavariable.DataVariable;
import edu.harvard.iq.dataverse.engine.command.Command;
import edu.harvard.iq.dataverse.engine.command.exception.CommandException;
import edu.harvard.iq.dataverse.engine.command.impl.CreateGuestbookResponseCommand;
import java.io.File;
import java.io.FileInputStream;
import java.util.ArrayList;
import java.util.List;
import java.util.logging.Logger;

/**
 *
 * @author Leonid Andreev
 */
@Provider
public class DownloadInstanceWriter implements MessageBodyWriter<DownloadInstance> {
    
    private static final Logger logger = Logger.getLogger(DownloadInstanceWriter.class.getCanonicalName());

    
    @Override
    public boolean isWriteable(Class<?> clazz, Type type, Annotation[] annotation, MediaType mediaType) {
        return clazz == DownloadInstance.class;
    }

    @Override
    public long getSize(DownloadInstance di, Class<?> clazz, Type type, Annotation[] annotation, MediaType mediaType) {
        return -1;
        //return getFileSize(di);
    }
    
    @Override
    public void writeTo(DownloadInstance di, Class<?> clazz, Type type, Annotation[] annotation, MediaType mediaType, MultivaluedMap<String, Object> httpHeaders, OutputStream outstream) throws IOException, WebApplicationException {

        
        if (di.getDownloadInfo() != null && di.getDownloadInfo().getDataFile() != null) {
            DataAccessRequest daReq = new DataAccessRequest();
            
            
            
<<<<<<< HEAD
            DataFile sf = di.getDownloadInfo().getDataFile();
            DataFileIO accessObject = DataAccess.getDataFileIO(sf, daReq);
=======
            DataFile dataFile = di.getDownloadInfo().getDataFile();
            StorageIO<DataFile> storageIO = DataAccess.getStorageIO(dataFile, daReq);
>>>>>>> 5efe63b5
                        
            if (storageIO != null) {
                storageIO.open();
                
                if (di.getConversionParam() != null) {
                    // Image Thumbnail and Tabular data conversion: 
                    // NOTE: only supported on local files, as of 4.0.2!
                    // NOTE: should be supported on all files for which StorageIO drivers
                    // are available (but not on harvested files1) -- L.A. 4.6.2
                    
                    if (di.getConversionParam().equals("imageThumb") && !dataFile.isHarvested()) { 
                        if ("".equals(di.getConversionParamValue())) {
                            storageIO = ImageThumbConverter.getImageThumbnailAsInputStream(storageIO, ImageThumbConverter.DEFAULT_THUMBNAIL_SIZE); 
                        } else {
                            try {
                                int size = new Integer(di.getConversionParamValue());
                                if (size > 0) {                                    
                                    storageIO = ImageThumbConverter.getImageThumbnailAsInputStream(storageIO, size);
                                }
                            } catch (java.lang.NumberFormatException ex) {
                                storageIO = ImageThumbConverter.getImageThumbnailAsInputStream(storageIO, ImageThumbConverter.DEFAULT_THUMBNAIL_SIZE);
                            }
                            
                            // and, since we now have tabular data files that can 
                            // have thumbnail previews... obviously, we don't want to 
                            // add the variable header to the image stream!
                            
                            storageIO.setNoVarHeader(Boolean.TRUE);
                            storageIO.setVarHeader(null);
                        }
                    } else if (dataFile.isTabularData()) {
                        logger.fine("request for tabular data download;");
                        // We can now generate thumbnails for some tabular data files (specifically, 
                        // tab files tagged as "geospatial"). We are going to assume that you can 
                        // do only ONE thing at a time - request the thumbnail for the file, or 
                        // request any tabular-specific services. 
                        
                        if (di.getConversionParam().equals("noVarHeader")) {
                            logger.fine("tabular data with no var header requested");
                            storageIO.setNoVarHeader(Boolean.TRUE);
                            storageIO.setVarHeader(null);
                        } else if (di.getConversionParam().equals("format")) {
                            // Conversions, and downloads of "stored originals" are 
                            // now supported on all DataFiles for which StorageIO 
                            // access drivers are available.
                            
                            if ("original".equals(di.getConversionParamValue())) {
                                logger.fine("stored original of an ingested file requested");
                                storageIO = StoredOriginalFile.retreive(storageIO);
                            } else {
                                // Other format conversions: 
                                logger.fine("format conversion on a tabular file requested ("+di.getConversionParamValue()+")");
                                String requestedMimeType = di.getServiceFormatType(di.getConversionParam(), di.getConversionParamValue()); 
                                if (requestedMimeType == null) {
                                    // default mime type, in case real type is unknown;
                                    // (this shouldn't happen in real life - but just in case): 
                                    requestedMimeType = "application/octet-stream";
                                } 
                                storageIO = 
                                        DataConverter.performFormatConversion(dataFile, 
                                        storageIO, 
                                        di.getConversionParamValue(), requestedMimeType);
                            } 
                        } else if (di.getConversionParam().equals("subset")) {
                            logger.fine("processing subset request.");
                            
                            // TODO: 
                            // If there are parameters on the list that are 
                            // not valid variable ids, or if the do not belong to 
                            // the datafile referenced - I simply skip them; 
                            // perhaps I should throw an invalid argument exception 
                            // instead. 
                            
                            if (di.getExtraArguments() != null && di.getExtraArguments().size() > 0) {
                                logger.fine("processing extra arguments list of length "+di.getExtraArguments().size());
                                List <Integer> variablePositionIndex = new ArrayList<>();
                                String subsetVariableHeader = null;
                                for (int i = 0; i < di.getExtraArguments().size(); i++) {
                                    DataVariable variable = (DataVariable)di.getExtraArguments().get(i);
                                    if (variable != null) {
                                        if (variable.getDataTable().getDataFile().getId().equals(dataFile.getId())) {
                                            logger.fine("adding variable id "+variable.getId()+" to the list.");
                                            variablePositionIndex.add(variable.getFileOrder());
                                            if (subsetVariableHeader == null) {
                                                subsetVariableHeader = variable.getName();
                                            } else {
                                                subsetVariableHeader = subsetVariableHeader.concat("\t");
                                                subsetVariableHeader = subsetVariableHeader.concat(variable.getName());
                                            }
                                        } else {
                                            logger.warning("variable does not belong to this data file.");
                                        }
                                    }  
                                }
                                
                                if (variablePositionIndex.size() > 0) {

                                    try {
                                        File tempSubsetFile = File.createTempFile("tempSubsetFile", ".tmp");
                                        TabularSubsetGenerator tabularSubsetGenerator = new TabularSubsetGenerator();
                                        tabularSubsetGenerator.subsetFile(storageIO.getInputStream(), tempSubsetFile.getAbsolutePath(), variablePositionIndex, dataFile.getDataTable().getCaseQuantity(), "\t");

                                        if (tempSubsetFile.exists()) {
                                            FileInputStream subsetStream = new FileInputStream(tempSubsetFile);
                                            long subsetSize = tempSubsetFile.length();

                                            InputStreamIO subsetStreamIO = new InputStreamIO(subsetStream, subsetSize);
                                            logger.fine("successfully created subset output stream.");
                                            subsetVariableHeader = subsetVariableHeader.concat("\n");
                                            subsetStreamIO.setVarHeader(subsetVariableHeader);

                                            String tabularFileName = storageIO.getFileName();

                                            if (tabularFileName != null && tabularFileName.endsWith(".tab")) {
                                                tabularFileName = tabularFileName.replaceAll("\\.tab$", "-subset.tab");
                                            } else if (tabularFileName != null && !"".equals(tabularFileName)) {
                                                tabularFileName = tabularFileName.concat("-subset.tab");
                                            } else {
                                                tabularFileName = "subset.tab";
                                            }

                                            subsetStreamIO.setFileName(tabularFileName);
                                            subsetStreamIO.setMimeType(storageIO.getMimeType());
                                            storageIO = subsetStreamIO;
                                        } else {
                                            storageIO = null;
                                        }
                                    } catch (IOException ioex) {
                                        storageIO = null;
                                    }
                                }
                            } else {
                                logger.fine("empty list of extra arguments.");
                            }
                        } 
                    }
                    
                    
                    if (storageIO == null) {
                        throw new WebApplicationException(Response.Status.SERVICE_UNAVAILABLE);
                    }
                }
                
                InputStream instream = storageIO.getInputStream();
                if (instream != null) {
                    // headers:
                    
                    String fileName = storageIO.getFileName(); 
                    String mimeType = storageIO.getMimeType(); 
                    
                    // Provide both the "Content-disposition" and "Content-Type" headers,
                    // to satisfy the widest selection of browsers out there. 
                    
                    httpHeaders.add("Content-disposition", "attachment; filename=\"" + fileName + "\"");
                    httpHeaders.add("Content-Type", mimeType + "; name=\"" + fileName + "\"");
                    
                    long contentSize; 
                    boolean useChunkedTransfer = false; 
                    //if ((contentSize = getFileSize(di, storageIO.getVarHeader())) > 0) {
                    if ((contentSize = getContentSize(storageIO)) > 0) {
                        logger.fine("Content size (retrieved from the AccessObject): "+contentSize);
                        httpHeaders.add("Content-Length", contentSize); 
                    } else {
                        //httpHeaders.add("Transfer-encoding", "chunked");
                        //useChunkedTransfer = true;
                    }
                    
                    // (the httpHeaders map must be modified *before* writing any
                    // data in the output stream!)
                                                              
                    int bufsize;
                    byte [] bffr = new byte[4*8192];
                    byte [] chunkClose = "\r\n".getBytes();
                    
                    // before writing out any bytes from the input stream, flush
                    // any extra content, such as the variable header for the 
                    // subsettable files: 
                    
                    if (storageIO.getVarHeader() != null) {
                        if (storageIO.getVarHeader().getBytes().length > 0) {
                            if (useChunkedTransfer) {
                                String chunkSizeLine = String.format("%x\r\n", storageIO.getVarHeader().getBytes().length);
                                outstream.write(chunkSizeLine.getBytes());
                            }
                            outstream.write(storageIO.getVarHeader().getBytes());
                            if (useChunkedTransfer) {
                                outstream.write(chunkClose);
                            }
                        }
                    }

                    while ((bufsize = instream.read(bffr)) != -1) {
                        if (useChunkedTransfer) {
                            String chunkSizeLine = String.format("%x\r\n", bufsize);
                            outstream.write(chunkSizeLine.getBytes());
                        }
                        outstream.write(bffr, 0, bufsize);
                        if (useChunkedTransfer) {
                            outstream.write(chunkClose);
                        }
                    }

                    if (useChunkedTransfer) {
                        String chunkClosing = "0\r\n\r\n";
                        outstream.write(chunkClosing.getBytes());
                    }
                    
                    
                    logger.fine("di conversion param: "+di.getConversionParam()+", value: "+di.getConversionParamValue());
                    
                    // Downloads of thumbnail images (scaled down, low-res versions of graphic image files) and 
                    // "preprocessed metadata" records for tabular data files are NOT considered "real" downloads, 
                    // so these should not produce guestbook entries: 
                    
                    if (di.getGbr() != null && !(isThumbnailDownload(di) || isPreprocessedMetadataDownload(di))) {
                        try {
                            logger.fine("writing guestbook response.");
                            Command<?> cmd = new CreateGuestbookResponseCommand(di.getDataverseRequestService().getDataverseRequest(), di.getGbr(), di.getGbr().getDataFile().getOwner());
                            di.getCommand().submit(cmd);
                        } catch (CommandException e) {
                            //if an error occurs here then download won't happen no need for response recs...
                        }
                    } else {
                        logger.fine("not writing guestbook response");
                    } 
                        
                    
                    instream.close();
                    outstream.close(); 
                    return;
                }
            }
        }
        
        throw new WebApplicationException(Response.Status.NOT_FOUND);

    }
    
    private boolean isThumbnailDownload(DownloadInstance downloadInstance) {
        if (downloadInstance == null) return false; 
        
        if (downloadInstance.getConversionParam() == null) return false; 
        
        return downloadInstance.getConversionParam().equals("imageThumb");
    }
    
    private boolean isPreprocessedMetadataDownload(DownloadInstance downloadInstance) {
        if (downloadInstance == null) return false; 
        
        if (downloadInstance.getConversionParam() == null) return false; 
        
        if (downloadInstance.getConversionParamValue() == null) return false; 
        
        return downloadInstance.getConversionParam().equals("format") && downloadInstance.getConversionParamValue().equals("prep");
    }
    
    private long getContentSize(StorageIO<?> accessObject) {
        long contentSize = 0; 
        
        if (accessObject.getSize() > -1) {
            contentSize+=accessObject.getSize();
            if (accessObject.getVarHeader() != null) {
                if (accessObject.getVarHeader().getBytes().length > 0) {
                    contentSize+=accessObject.getVarHeader().getBytes().length;
                }
            }
            return contentSize;
        }
        return -1;
    }
    
    private long getFileSize(DownloadInstance di) {
        return getFileSize(di, null);
    }
    
    private long getFileSize(DownloadInstance di, String extraHeader) {
        if (di.getDownloadInfo() != null && di.getDownloadInfo().getDataFile() != null) {           
            DataFile df = di.getDownloadInfo().getDataFile();
            
            // For non-tabular files, we probably know the file size: 
            // (except for when this is a thumbNail rquest on an image file - 
            // because the size will obviously be different... can still be 
            // figured out - but perhaps we shouldn't bother; since thumbnails 
            // are essentially guaranteed to be small)
            if (!df.isTabularData() && (di.getConversionParam() == null || "".equals(di.getConversionParam()))) {
                if (df.getFilesize() > 0) {
                    return df.getFilesize();
                }
            }
            
            // For Tabular files:
            // If it's just a straight file download, it's pretty easy - we 
            // already know the size of the file on disk (just like in the 
            // fragment above); we just need to make sure if we are also supplying
            // the additional variable name header - then we need to add its 
            // size to the total... But the cases when it's a format conversion 
            // and, especially, subsets are of course trickier. (these are not
            // supported yet).
            
            if (df.isTabularData() && (di.getConversionParam() == null || "".equals(di.getConversionParam()))) {
                long fileSize = df.getFilesize();
                if (fileSize > 0) {
                    if (extraHeader != null) {
                        fileSize += extraHeader.getBytes().length;
                    }
                    return fileSize;
                }
            }
        }
        return -1;
    }

}<|MERGE_RESOLUTION|>--- conflicted
+++ resolved
@@ -63,13 +63,9 @@
             
             
             
-<<<<<<< HEAD
-            DataFile sf = di.getDownloadInfo().getDataFile();
-            DataFileIO accessObject = DataAccess.getDataFileIO(sf, daReq);
-=======
+
             DataFile dataFile = di.getDownloadInfo().getDataFile();
             StorageIO<DataFile> storageIO = DataAccess.getStorageIO(dataFile, daReq);
->>>>>>> 5efe63b5
                         
             if (storageIO != null) {
                 storageIO.open();
