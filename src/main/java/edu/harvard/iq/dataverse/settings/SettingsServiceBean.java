package edu.harvard.iq.dataverse.settings;

import edu.harvard.iq.dataverse.actionlogging.ActionLogRecord;
import edu.harvard.iq.dataverse.actionlogging.ActionLogServiceBean;
import java.util.Arrays;
import java.util.Collections;
import java.util.HashSet;
import java.util.Set;
import java.util.TreeSet;
import java.util.logging.Level;
import java.util.logging.Logger;
import javax.ejb.EJB;
import javax.ejb.Stateless;
import javax.inject.Named;
import javax.persistence.EntityManager;
import javax.persistence.PersistenceContext;

/**
 * Service bean accessing a persistent hash map, used as settings in the application.
 * @author michael
 */
@Stateless
@Named
public class SettingsServiceBean {
    
    private static final Logger logger = Logger.getLogger(SettingsServiceBean.class.getCanonicalName());
    
    /**
     * Some convenient keys for the settings. Note that the setting's 
     * name is really a {@code String}, but it's good to have the compiler look
     * over your shoulder when typing strings in various places of a large app. 
     * So there.
     */
    public enum Key {
        AllowApiTokenLookupViaApi,
        /**
         * Ordered, comma-separated list of custom fields to show above the fold
         * on dataset page such as "data_type,sample,pdb"
         */
        CustomDatasetSummaryFields,
        /**
         * Defines a public installation -- all datafiles are unrestricted
         */
        PublicInstall,
        /**
         * Sets the name of your cloud computing environment.
         * For example, "Massachusetts Open Cloud"
         */
        CloudEnvironmentName,
        /**
         * Defines the base for a computing environment URL.
         * The container name will be appended to this on the "Compute" button 
         */
        ComputeBaseUrl,
        /**
         * Enables the provenance collection popup.
         * Allows users to store their provenance json and description
         */
        ProvCollectionEnabled,
        /**
         * For example, https://datacapture.example.org
         */
        DataCaptureModuleUrl,
        RepositoryStorageAbstractionLayerUrl,
        UploadMethods,
        DownloadMethods,
        /**
         * If the data replicated around the world using RSAL (Repository
         * Storage Abstraction Layer) is locally available, this is its file
         * path, such as "/programs/datagrid".
         *
         * TODO: Think about if it makes sense to make this a column in the
         * StorageSite database table.
         */
        LocalDataAccessPath,
        IdentifierGenerationStyle,
        OAuth2CallbackUrl,
        DefaultAuthProvider,
        FooterCopyright,
        FileFixityChecksumAlgorithm,
        MinutesUntilConfirmEmailTokenExpires,
        /**
         * Override Solr highlighting "fragsize"
         * https://wiki.apache.org/solr/HighlightingParameters#hl.fragsize
         */
        SearchHighlightFragmentSize,
       /**
        * Domain name specific code for Google Analytics
        *//**
        * Domain name specific code for Google Analytics
        */
        GoogleAnalyticsCode,

        /**
         * Revert to MyData *not* using the Solr "permission documents" which
         * was the behavior in Dataverse 4.2. Starting to use Solr permission
         * documents in MyData has been introduced in 4.2.1 as a fix for
         * https://github.com/IQSS/dataverse/issues/2649 where the "File
         * Downloader" role was exposing cards for unpublished datasets when it
         * shouldn't.
         */
        MyDataDoesNotUseSolrPermissionDocs,
        /**
         * Experimental: Allow non-public search with a key/token using the
         * Search API. See also https://github.com/IQSS/dataverse/issues/1299
         */
        SearchApiNonPublicAllowed,
        /**
         * In Dataverse 4.7 and earlier, an API token was required to use the
         * Search API. Tokens are no longer required but you can revert to the
         * old behavior by setting this to false.
         */
        SearchApiRequiresToken,
        /**
         * Experimental: Use Solr to power the file listing on the dataset page.
         */
        FilesOnDatasetPageFromSolr,

        /**
         * API endpoints that are not accessible. Comma separated list.
         */
        BlockedApiEndpoints,
        
        /**
         * A key that, with the right {@link ApiBlockingFilter.BlockPolicy},
         * allows calling blocked APIs.
         */
        BlockedApiKey,
        
        
        /**
         * How to treat blocked APIs. One of drop, localhost-only, unblock-key
         */
        BlockedApiPolicy,
        
        /**
         * For development only (see dev guide for details). Backed by an enum
         * of possible account types.
         */
        DebugShibAccountType,
        DebugOAuthAccountType,
        /** Application-wide Terms of Use per installation. */
        ApplicationTermsOfUse,
        /** Terms of Use specific to API per installation. */
        ApiTermsOfUse,
        /**
         * URL for the application-wide Privacy Policy per installation, linked
         * to from the footer.
         */
        ApplicationPrivacyPolicyUrl,
        /**
         * A boolean defining if indexing and search should respect the concept
         * of "permission root".
         *
         * <p>
         *
         * If we ignore permissionRoot at index time, we should blindly give
         * search ("discoverability") access to people and group who have access
         * defined in a parent dataverse, all the way back to the root.
         *
         * <p>
         *
         * If we respect permissionRoot, this means that the dataverse being
         * indexed is an island of permissions all by itself. We should not look
         * to its parent to see if more people and groups might be able to
         * search the DvObjects within it. We would assume no implicit
         * inheritance of permissions. In this mode, all permissions must be
         * explicitly defined on DvObjects. No implied inheritance.
         *
         */
        SearchRespectPermissionRoot,
        /** Solr hostname and port, such as "localhost:8983". */
        SolrHostColonPort,
        /** Key for limiting the number of bytes uploaded via the Data Deposit API, UI (web site and . */
        MaxFileUploadSizeInBytes,
        /** Key for if ScrubMigrationData is enabled or disabled. */
        ScrubMigrationData,
        /** Key for the url to send users who want to sign up to. */
        SignUpUrl,
        /** Key for whether we allow users to sign up */
        AllowSignUp,
        /** protocol for global id */
        Protocol,
        /** authority for global id */
        Authority,
        /** DoiProvider for global id */
        DoiProvider,
        /** Shoulder for global id - used to create a common prefix on identifiers */
        Shoulder,
        /* Removed for now - tried to add here but DOI Service Bean didn't like it at start-up
        DoiUsername,
        DoiPassword,
        DoiBaseurlstring,
        */
        /** Optionally override http://guides.dataverse.org . */
        GuidesBaseUrl,

        /**
         * A link to an installation of https://github.com/IQSS/miniverse or
         * some other metrics app.
         */
        MetricsUrl,
        
        /**
         * Number of minutes before a metrics query can be rerun. Otherwise a cached value is returned.
         * Previous month dates always return cache. Only applies to new internal caching system (not miniverse).
         */
        MetricsCacheTimeoutMinutes,
        /* zip download size limit */
        /** Optionally override version number in guides. */
        GuidesVersion,
        ZipDownloadLimit,
        /* zip upload number of files limit */
        ZipUploadFilesLimit,
        /* the number of files the GUI user is allowed to upload in one batch, 
            via drag-and-drop, or through the file select dialog */
        MultipleUploadFilesLimit,
        /* Size limits for generating thumbnails on the fly */
        /* (i.e., we'll attempt to generate a thumbnail on the fly if the 
         * size of the file is less than this)
        */
        ThumbnailSizeLimitImage,
        ThumbnailSizeLimitPDF,
        /* status message that will appear on the home page */
        StatusMessageHeader,
        /* full text of status message, to appear in popup */
        StatusMessageText,
        /* return email address for system emails such as notifications */
        SystemEmail, 
        /* size limit for Tabular data file ingests */
        /* (can be set separately for specific ingestable formats; in which 
        case the actual stored option will be TabularIngestSizeLimit:{FORMAT_NAME}
        where {FORMAT_NAME} is the format identification tag returned by the 
        getFormatName() method in the format-specific plugin; "sav" for the 
        SPSS/sav format, "RData" for R, etc.
        for example: :TabularIngestSizeLimit:RData */
        TabularIngestSizeLimit,
        /**
        Whether to allow user to create GeoConnect Maps
        This boolean effects whether the user sees the map button on 
        the dataset page and if the ingest will create a shape file
        Default is false
        */
        GeoconnectCreateEditMaps,
        /**
        Whether to allow a user to view existing maps
        This boolean effects whether a user may see the 
        Explore World Map Button
        Default is false;
        */
        GeoconnectViewMaps,
        /**
         The message added to a popup upon dataset publish
         * 
         */
        DatasetPublishPopupCustomText,
        /*
        Whether to display the publish text for every published version
        */
        DatasetPublishPopupCustomTextOnAllVersions,
        /*
        Whether Harvesting (OAI) service is enabled
        */
        OAIServerEnabled,
        
        /**
        * Whether Shibboleth passive authentication mode is enabled
        */
        ShibPassiveLoginEnabled,
        /**
         * Whether Export should exclude FieldType.EMAIL
         */
        ExcludeEmailFromExport,
        /*
         Location and name of HomePage customization file
        */
        HomePageCustomizationFile,
        /*
         Location and name of Header customization file
        */
        HeaderCustomizationFile,
        /*
         Location and name of Footer customization file
        */
        FooterCustomizationFile,
        /*
         Location and name of CSS customization file
        */
        StyleCustomizationFile,
        /*
         Location and name of installation logo customization file
        */
        LogoCustomizationFile,
        
        // Option to override the navbar url underlying the "About" link
        NavbarAboutUrl,
        
        // Option to override multiple guides with a single url
        NavbarGuidesUrl,

        // Option to overide the feedback dialog display with a link to an external page via its url
        NavbarSupportUrl,

        /**
         * The theme for the root dataverse can get in the way when you try make
         * use of HeaderCustomizationFile and LogoCustomizationFile so this is a
         * way to disable it.
         */
        DisableRootDataverseTheme,
        // Limit on how many guestbook entries to display on the guestbook-responses page:
        GuestbookResponsesPageDisplayLimit,

        /**
         * The dictionary filepaths separated by a pipe (|)
         */
        PVDictionaries,

//        /**
//         * The days and minimum length for when to apply an expiration date.
//         */
//        PVExpirationDays,
//        PVValidatorExpirationMaxLength,

        /**
         * The minimum length of a good, long, strong password.
         */
        PVGoodStrength,

        /**
         * A password minimum and maximum length
         */
        PVMinLength,
        PVMaxLength,

        /**
         * One letter, 2 special characters, etc.
         */
        PVCharacterRules,

        /**
         * The number of M characteristics
         */
        PVNumberOfCharacteristics,
        
        /**
         * The number of consecutive digits allowed for a password
         */
        PVNumberOfConsecutiveDigitsAllowed,
        /**
         * Configurable text for alert/info message on passwordreset.xhtml when users are required to update their password.
         */
        PVCustomPasswordResetAlertMessage,
<<<<<<< HEAD
        /*
        String to describe DOI format for data files. Default is INDEPENDENT. (That is independent 
        from the Dataset DOI
        If 'DEPENEDENT' then the DOI will be the Dataset DOI plus a file DOI with a slash in between.
        */
        DataFilePIDFormat, 
        /*
        Number for the minimum number of files to send PID registration to asynchronous workflow
        */
        PIDAsynchRegFileCount
=======
        
        /**
         * Whether new dataverses should inherit the set of admins of the parent dataverse (along with the dataverse creator).
         */
        InheritParentAdmins
        
>>>>>>> a56065a4
        ;

        @Override
        public String toString() {
            return ":" + name();
        }
    }
    
    @PersistenceContext
    EntityManager em;
    
    @EJB
    ActionLogServiceBean actionLogSvc;
    
    /**
     * Values that are considered as "true".
     * @see #isTrue(java.lang.String, boolean) 
     */
    public static final Set<String> TRUE_VALUES = Collections.unmodifiableSet(
            new TreeSet<>( Arrays.asList("1","yes", "true","allow")));
    
    /**
     * Basic functionality - get the name, return the setting, or {@code null}.
     * @param name of the setting
     * @return the actual setting, or {@code null}.
     */
    public String get( String name ) {
        Setting s = em.find( Setting.class, name );
        return (s!=null) ? s.getContent() : null;
    }
    
    /**
     * Same as {@link #get(java.lang.String)}, but with static checking.
     * @param key Enum value of the name.
     * @return The setting, or {@code null}.
     */
    public String getValueForKey( Key key ) {
        return get(key.toString());
    }
    
    
    /**
     * Attempt to convert the value to an integer
     *  - Applicable for keys such as MaxFileUploadSizeInBytes
     * 
     * On failure (key not found or string not convertible to a long), returns null
     * @param key
     * @return 
     */
       public Long getValueForKeyAsLong(Key key){
        
        String val = this.getValueForKey(key);

        if (val == null){
            return null;
        }

        try {
            long valAsInt = Long.parseLong(val);
            return valAsInt;
        } catch (NumberFormatException ex) {
            logger.log(Level.WARNING, "Incorrect setting.  Could not convert \"{0}\" from setting {1} to long.", new Object[]{val, key.toString()});
            return null;
        }
        
    }
    
    
    /**
     * Return the value stored, or the default value, in case no setting by that
     * name exists. The main difference between this method and the other {@code get()}s
     * is that is never returns null (unless {@code defaultValue} is {@code null}.
     * 
     * @param name Name of the setting.
     * @param defaultValue The value to return if no setting is found in the DB.
     * @return Either the stored value, or the default value.
     */
    public String get( String name, String defaultValue ) {
        String val = get(name);
        return (val!=null) ? val : defaultValue;
    }
    
    public String getValueForKey( Key key, String defaultValue ) {
        return get( key.toString(), defaultValue );
    }
     
    public Setting set( String name, String content ) {
        Setting s = new Setting( name, content );
        s = em.merge(s);
        actionLogSvc.log( new ActionLogRecord(ActionLogRecord.ActionType.Setting, "set")
                            .setInfo(name + ": " + content));
        return s;
    }
    
    public Setting setValueForKey( Key key, String content ) {
        return set( key.toString(), content );
    }
    
    /**
     * The correct way to decide whether a string value in the
     * settings table should be considered as {@code true}.
     * @param name name of the setting.
     * @param defaultValue logical value of {@code null}.
     * @return boolean value of the setting.
     */
    public boolean isTrue( String name, boolean defaultValue ) {
        String val = get(name);
        return ( val==null ) ? defaultValue : TRUE_VALUES.contains(val.trim().toLowerCase() );
    }
    
    public boolean isTrueForKey( Key key, boolean defaultValue ) {
        return isTrue( key.toString(), defaultValue );
    }

    public boolean isFalseForKey( Key key, boolean defaultValue ) {
        return ! isTrue( key.toString(), defaultValue );
    }
            
    public void deleteValueForKey( Key name ) {
        delete( name.toString() );
    }
    
    public void delete( String name ) {
        actionLogSvc.log( new ActionLogRecord(ActionLogRecord.ActionType.Setting, "delete")
                            .setInfo(name));
        em.createNamedQuery("Setting.deleteByName")
                .setParameter("name", name)
                .executeUpdate();
    }
    
    public Set<Setting> listAll() {
        return new HashSet<>(em.createNamedQuery("Setting.findAll", Setting.class).getResultList());
    }
    
    
}<|MERGE_RESOLUTION|>--- conflicted
+++ resolved
@@ -350,7 +350,6 @@
          * Configurable text for alert/info message on passwordreset.xhtml when users are required to update their password.
          */
         PVCustomPasswordResetAlertMessage,
-<<<<<<< HEAD
         /*
         String to describe DOI format for data files. Default is INDEPENDENT. (That is independent 
         from the Dataset DOI
@@ -360,15 +359,13 @@
         /*
         Number for the minimum number of files to send PID registration to asynchronous workflow
         */
-        PIDAsynchRegFileCount
-=======
+        PIDAsynchRegFileCount,
         
         /**
          * Whether new dataverses should inherit the set of admins of the parent dataverse (along with the dataverse creator).
          */
         InheritParentAdmins
         
->>>>>>> a56065a4
         ;
 
         @Override
