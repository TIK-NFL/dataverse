--- conflicted
+++ resolved
@@ -48,25 +48,21 @@
     private static final DateFormat displayDateFormat = DateFormat.getDateInstance(DateFormat.MEDIUM);    
     private static final Logger logger = Logger.getLogger(FileMetadata.class.getCanonicalName());
 
-<<<<<<< HEAD
+
     @Expose
-    @Pattern(regexp="^[^:<>;#/\"\\*\\|\\?\\\\]*$", message = "File Name cannot contain any of the following characters: \\ / : * ? \" < > | ; # .")    
-    @NotBlank(message = "Please specify a file name.")
-    @Column( nullable=false )
-    private String label = "";
-
-    @Expose
-=======
     @Pattern(regexp="^[^:<>;#/\"\\*\\|\\?\\\\]*$", 
             message = "File Name cannot contain any of the following characters: \\ / : * ? \" < > | ; # .")    
     @NotBlank(message = "Please specify a file name.")
     @Column( nullable=false )
     private String label = "";
+    
     @Pattern(regexp="|[^/\\\\]|^[^/\\\\]+.*[^/\\\\]+$",
-            message = "Directory Name cannot contain leading or trailing file separators.")
+            message = "Directory Name cannot contain leading or trailing file separators.")    
+    @Expose
     @Column ( nullable=true )
     private String directoryLabel = "";
->>>>>>> 1d4a8735
+
+    @Expose
     @Column(columnDefinition = "TEXT")
     private String description = "";
     
