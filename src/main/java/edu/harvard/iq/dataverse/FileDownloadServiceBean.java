package edu.harvard.iq.dataverse;

import edu.harvard.iq.dataverse.authorization.AuthenticationServiceBean;
import edu.harvard.iq.dataverse.authorization.Permission;
import edu.harvard.iq.dataverse.authorization.users.ApiToken;
import edu.harvard.iq.dataverse.authorization.users.AuthenticatedUser;
import edu.harvard.iq.dataverse.authorization.users.PrivateUrlUser;
import edu.harvard.iq.dataverse.authorization.users.User;
import edu.harvard.iq.dataverse.dataaccess.DataAccess;
import edu.harvard.iq.dataverse.dataaccess.StorageIO;
import edu.harvard.iq.dataverse.engine.command.exception.CommandException;
import edu.harvard.iq.dataverse.engine.command.impl.CreateGuestbookResponseCommand;
import edu.harvard.iq.dataverse.engine.command.impl.RequestAccessCommand;
import edu.harvard.iq.dataverse.externaltools.ExternalTool;
import edu.harvard.iq.dataverse.externaltools.ExternalToolHandler;
import edu.harvard.iq.dataverse.makedatacount.MakeDataCountLoggingServiceBean;
import edu.harvard.iq.dataverse.makedatacount.MakeDataCountLoggingServiceBean.MakeDataCountEntry;
import edu.harvard.iq.dataverse.privateurl.PrivateUrl;
import edu.harvard.iq.dataverse.privateurl.PrivateUrlServiceBean;
import edu.harvard.iq.dataverse.settings.SettingsServiceBean;
import edu.harvard.iq.dataverse.util.FileUtil;
import edu.harvard.iq.dataverse.util.StringUtil;
import java.io.IOException;
import java.sql.Timestamp;
import java.util.ArrayList;
import java.util.Arrays;
import java.util.Date;
import java.util.List;
import java.util.UUID;
import java.util.logging.Logger;
import jakarta.ejb.EJB;
import jakarta.ejb.Stateless;
import jakarta.faces.context.FacesContext;
import jakarta.inject.Inject;
import jakarta.inject.Named;
import jakarta.persistence.EntityManager;
import jakarta.persistence.PersistenceContext;
import jakarta.persistence.Query;
import jakarta.servlet.ServletOutputStream;
import jakarta.servlet.http.HttpServletResponse;

import org.primefaces.PrimeFaces;
//import org.primefaces.context.RequestContext;

/**
 *
 * @author skraffmi
 * Handles All File Download processes
 * including Guestbook responses
 */
@Stateless
@Named
public class FileDownloadServiceBean implements java.io.Serializable {

    @PersistenceContext(unitName = "VDCNet-ejbPU")
    private EntityManager em;
    
    @EJB
    GuestbookResponseServiceBean guestbookResponseService;
    @EJB
    DatasetServiceBean datasetService;
    @EJB
    DatasetVersionServiceBean datasetVersionService;
    @EJB
    DataFileServiceBean datafileService;
    @EJB
    PermissionServiceBean permissionService;
    @EJB
    DataverseServiceBean dataverseService;
    @EJB
    UserNotificationServiceBean userNotificationService;
    @EJB
    AuthenticationServiceBean authService;
    @EJB
    PrivateUrlServiceBean privateUrlService;
    @EJB
    SettingsServiceBean settingsService;

    @Inject
    DataverseSession session;
    
    @EJB
    EjbDataverseEngine commandEngine;
    
    @Inject
    DataverseRequestServiceBean dvRequestService;
    
    @Inject FileDownloadHelper fileDownloadHelper;
    @Inject
    MakeDataCountLoggingServiceBean mdcLogService;

    private static final Logger logger = Logger.getLogger(FileDownloadServiceBean.class.getCanonicalName());   
    
    public void writeGuestbookAndStartBatchDownload(GuestbookResponse guestbookResponse){ 
        writeGuestbookAndStartBatchDownload(guestbookResponse, false);
    }
    
    public void writeGuestbookAndStartBatchDownload(GuestbookResponse guestbookResponse, Boolean doNotSaveGuestbookRecord){

        if (guestbookResponse == null || guestbookResponse.getSelectedFileIds() == null) {
            return;
        }
        
        boolean original = "original".equals(guestbookResponse.getFileFormat());

        // Let's intercept the case where a multiple download method was called, 
        // with only 1 file on the list. We'll treat it like a single file download 
        // instead:
        String[] fileIds = guestbookResponse.getSelectedFileIds().split(",");
        if (fileIds.length == 1) {
            Long fileId;
            try {
                fileId = Long.parseLong(fileIds[0]);
            } catch (NumberFormatException nfe) {
                logger.warning("A file id passed to the writeGuestbookAndStartBatchDownload method as a string could not be converted back to Long: " + fileIds[0]);
                return;
            }
            // If we need to create a GuestBookResponse record, we have to 
            // look up the DataFile object for this file: 
            if (!doNotSaveGuestbookRecord) {
                DataFile df = datafileService.findCheapAndEasy(Long.parseLong(fileIds[0]));
                guestbookResponse.setDataFile(df);
                writeGuestbookResponseRecord(guestbookResponse);
            }
        
            redirectToDownloadAPI(guestbookResponse.getFileFormat(), fileId, true, null);
            return;
        }
        
        // OK, this is a real batch (multi-file) download. 
        
        String customZipDownloadUrl = settingsService.getValueForKey(SettingsServiceBean.Key.CustomZipDownloadServiceUrl);
        boolean useCustomZipService = customZipDownloadUrl != null; 
        String zipServiceKey = null; 

        // Do we need to write GuestbookRecord entries for the files? 
        if (!doNotSaveGuestbookRecord || useCustomZipService) {

            List<String> list = new ArrayList<>(Arrays.asList(guestbookResponse.getSelectedFileIds().split(",")));
            Timestamp timestamp = null; 
            
            for (String idAsString : list) {
                //DataFile df = datafileService.findCheapAndEasy(new Long(idAsString));
                DataFile df = datafileService.find(new Long(idAsString));
                if (df != null) {
                    if (!doNotSaveGuestbookRecord) {
                        guestbookResponse.setDataFile(df);
                        writeGuestbookResponseRecord(guestbookResponse);
                    }
                    
                    if (useCustomZipService) {
                        if (zipServiceKey == null) {
                            zipServiceKey = generateServiceKey();
                        }
                        if (timestamp == null) {
                            timestamp = new Timestamp(new Date().getTime());
                        }
                        
                        addFileToCustomZipJob(zipServiceKey, df, timestamp, original);
                    }
                }
            }
        }
        
        if (useCustomZipService) {
            redirectToCustomZipDownloadService(customZipDownloadUrl, zipServiceKey);
        } else {
            // Use the "normal" /api/access/datafiles/ API:
            redirectToBatchDownloadAPI(guestbookResponse.getSelectedFileIds(),original);
        }
    }
    
    public void writeGuestbookAndStartFileDownload(GuestbookResponse guestbookResponse, FileMetadata fileMetadata, String format) {
        if(!fileMetadata.getDatasetVersion().isDraft()){
            guestbookResponse = guestbookResponseService.modifyDatafileAndFormat(guestbookResponse, fileMetadata, format);
            writeGuestbookResponseRecord(guestbookResponse);
        }
        
        // Make sure to set the "do not write Guestbook response" flag to TRUE when calling the Access API:
        redirectToDownloadAPI(format, fileMetadata.getDataFile().getId(), true, fileMetadata.getId());
        logger.fine("issued file download redirect for filemetadata "+fileMetadata.getId()+", datafile "+fileMetadata.getDataFile().getId());
    }
    
    public void writeGuestbookAndStartFileDownload(GuestbookResponse guestbookResponse) {
        if (guestbookResponse.getDataFile() == null) {
            logger.warning("writeGuestbookAndStartFileDownload(GuestbookResponse) called without the DataFile in the GuestbookResponse.");
            return;
        }
        writeGuestbookResponseRecord(guestbookResponse);
        
        redirectToDownloadAPI(guestbookResponse.getFileFormat(), guestbookResponse.getDataFile().getId());
        logger.fine("issued file download redirect for datafile "+guestbookResponse.getDataFile().getId());
    }

    public void writeGuestbookResponseRecord(GuestbookResponse guestbookResponse, FileMetadata fileMetadata, String format) {
        if(!fileMetadata.getDatasetVersion().isDraft()){           
            guestbookResponse = guestbookResponseService.modifyDatafileAndFormat(guestbookResponse, fileMetadata, format);
            writeGuestbookResponseRecord(guestbookResponse);
        }
    }
    
    public void writeGuestbookResponseRecord(GuestbookResponse guestbookResponse) {
        try {
            CreateGuestbookResponseCommand cmd = new CreateGuestbookResponseCommand(dvRequestService.getDataverseRequest(), guestbookResponse, guestbookResponse.getDataset());
            commandEngine.submit(cmd);
            DatasetVersion version = guestbookResponse.getDatasetVersion();
            
            //Sometimes guestbookResponse doesn't have a version, so we grab the released version
            if (null == version) {
                version = guestbookResponse.getDataset().getReleasedVersion();
            }
            MakeDataCountEntry entry = new MakeDataCountEntry(FacesContext.getCurrentInstance(), dvRequestService, version, guestbookResponse.getDataFile());
            //As the api download url is not available at this point we construct it manually
            entry.setTargetUrl("/api/access/datafile/" + guestbookResponse.getDataFile().getId());
            entry.setRequestUrl("/api/access/datafile/" + guestbookResponse.getDataFile().getId());
            mdcLogService.logEntry(entry);
        } catch (CommandException e) {
            //if an error occurs here then download won't happen no need for response recs...
            logger.warning("Exception writing GuestbookResponse for file: " + guestbookResponse.getDataFile().getId() + " : " + e.getLocalizedMessage());
        }
    }
    
    // The "guestBookRecord(s)AlreadyWritten" parameter in the 2 methods 
    // below (redirectToBatchDownloadAPI() and redirectToDownloadAPI(), for the 
    // multiple- and single-file downloads respectively) are passed to the 
    // Download API, where it is treated as a "SKIP writing the GuestbookResponse 
    // record for this download on the API side" flag. In other words, we want 
    // to create and save this record *either* on the UI, or the API side - but 
    // not both. 
    // As of now (Aug. 2018) we always set this flag to true when redirecting the 
    // user to the Access API. That's because we have either just created the 
    // record ourselves, on the UI side; or we have skipped creating one, 
    // because this was a draft file and we don't want to count the download. 
    // But either way, it is NEVER the API side's job to count the download that 
    // was initiated in the GUI. 
    // But note that this may change - there may be some future situations where it will 
    // become necessary again, to pass the job of creating the access record 
    // to the API.
    private void redirectToBatchDownloadAPI(String multiFileString, Boolean guestbookRecordsAlreadyWritten, Boolean downloadOriginal){

        String fileDownloadUrl = "/api/access/datafiles";
        if (guestbookRecordsAlreadyWritten && !downloadOriginal){
            fileDownloadUrl += "?gbrecs=true";
        } else if (guestbookRecordsAlreadyWritten && downloadOriginal){
            fileDownloadUrl += "?gbrecs=true&format=original";
        } else if (!guestbookRecordsAlreadyWritten && downloadOriginal){
            fileDownloadUrl += "?format=original";
        }
        
        PrimeFaces.current().executeScript("downloadFiles('"+fileDownloadUrl + "','"+ multiFileString+"');");

    }
    
    private void redirectToCustomZipDownloadService(String customZipServiceUrl, String jobKey) {
        
        customZipServiceUrl += "?" + jobKey; 
        
        try {
            FacesContext.getCurrentInstance().getExternalContext().redirect(customZipServiceUrl);
        } catch (IOException ex) {
            logger.info("Failed to issue a redirect to the custom Zip download service.");
        }
    }

    private void redirectToDownloadAPI(String downloadType, Long fileId, boolean guestBookRecordAlreadyWritten, Long fileMetadataId) {
        String fileDownloadUrl = FileUtil.getFileDownloadUrlPath(downloadType, fileId, guestBookRecordAlreadyWritten, fileMetadataId);
        logger.fine("Redirecting to file download url: " + fileDownloadUrl);
        try {
            FacesContext.getCurrentInstance().getExternalContext().redirect(fileDownloadUrl);
        } catch (IOException ex) {
            logger.info("Failed to issue a redirect to file download url (" + fileDownloadUrl + "): " + ex);
        }
    }
    
    private void redirectToDownloadAPI(String downloadType, Long fileId) {
        redirectToDownloadAPI(downloadType, fileId, true, null);
    }
    
    private void redirectToBatchDownloadAPI(String multiFileString, Boolean downloadOriginal){
        redirectToBatchDownloadAPI(multiFileString, true, downloadOriginal);
    }

    public void redirectToAuxFileDownloadAPI(Long fileId, String formatTag, String formatVersion) {
        String fileDownloadUrl = "/api/access/datafile/" + fileId + "/auxiliary/" + formatTag + "/" + formatVersion;
        try {
            FacesContext.getCurrentInstance().getExternalContext().redirect(fileDownloadUrl);
        } catch (IOException ex) {
            logger.info("Failed to issue a redirect to aux file download url (" + fileDownloadUrl + "): " + ex);
        }
    }
    
    /**
     * Launch an "explore" tool which is a type of ExternalTool such as
     * Data Explorer. This method may be invoked directly from the
     * xhtml if no popup is required (no terms of use, no guestbook, etc.).
     */
    public void explore(GuestbookResponse guestbookResponse, FileMetadata fmd, ExternalTool externalTool) {
        ApiToken apiToken = null;
        User user = session.getUser();
        DatasetVersion version = fmd.getDatasetVersion();
        if (version.isDraft() || fmd.getDatasetVersion().isDeaccessioned() || (fmd.getDataFile().isRestricted()) || (FileUtil.isActivelyEmbargoed(fmd))) {
            apiToken = getApiToken(user);
        }
        DataFile dataFile = null;
        if (fmd != null) {
            dataFile = fmd.getDataFile();
        } else {
            if (guestbookResponse != null) {
                dataFile = guestbookResponse.getDataFile();
            }
        }
        String localeCode = session.getLocaleCode();
        ExternalToolHandler externalToolHandler = new ExternalToolHandler(externalTool, dataFile, apiToken, fmd, localeCode);
        // Persist the name of the tool (i.e. "Data Explorer", etc.)
        guestbookResponse.setDownloadtype(externalTool.getDisplayName());
        PrimeFaces.current().executeScript(externalToolHandler.getExploreScript());
        // This is the old logic from TwoRavens, null checks and all.
        if (guestbookResponse != null && guestbookResponse.isWriteResponse()
                && ((fmd != null && fmd.getDataFile() != null) || guestbookResponse.getDataFile() != null)) {
            if (guestbookResponse.getDataFile() == null && fmd != null) {
                guestbookResponse.setDataFile(fmd.getDataFile());
            }
            if (fmd == null || !fmd.getDatasetVersion().isDraft()) {
                writeGuestbookResponseRecord(guestbookResponse);
            }
        }
    }

    public ApiToken getApiToken(User user) {
        ApiToken apiToken = null;
        if (user instanceof AuthenticatedUser) {
            AuthenticatedUser authenticatedUser = (AuthenticatedUser) user;
            apiToken = authService.findApiTokenByUser(authenticatedUser);
            if (apiToken == null || apiToken.isExpired()) {
                //No un-expired token
                apiToken = authService.generateApiTokenForUser(authenticatedUser);
            }
        } else if (user instanceof PrivateUrlUser) {
            PrivateUrlUser privateUrlUser = (PrivateUrlUser) user;
            PrivateUrl privateUrl = privateUrlService.getPrivateUrlFromDatasetId(privateUrlUser.getDatasetId());
            apiToken = new ApiToken();
            apiToken.setTokenString(privateUrl.getToken());
        }
        return apiToken;
    }

    public void downloadDatasetCitationXML(Dataset dataset) {
        downloadCitationXML(null, dataset, false);
    }

    public void downloadDatasetCitationXML(DatasetVersion version) {
        // DatasetVersion-level citation: 
        DataCitation citation=null;
        citation = new DataCitation(version);

        String fileNameString;
        fileNameString = "attachment;filename=" + getFileNameFromPid(citation.getPersistentId()) + ".xml";
        downloadXML(citation, fileNameString);
    }

    public void downloadDatafileCitationXML(FileMetadata fileMetadata) {
        downloadCitationXML(fileMetadata, null, false);
    }
    
    public void downloadDirectDatafileCitationXML(FileMetadata fileMetadata) {
        downloadCitationXML(fileMetadata, null, true);
    }

    public void downloadCitationXML(FileMetadata fileMetadata, Dataset dataset, boolean direct) {
    	DataCitation citation=null;
        if (dataset != null){
        	citation = new DataCitation(dataset.getLatestVersion());
        } else {
            citation= new DataCitation(fileMetadata, direct);
        }
        String fileNameString;
        if (fileMetadata == null || fileMetadata.getLabel() == null) {
            // Dataset-level citation: 
            fileNameString = "attachment;filename=" + getFileNameFromPid(citation.getPersistentId()) + ".xml";
        } else {
            // Datafile-level citation:
            fileNameString = "attachment;filename=" + getFileNameFromPid(citation.getPersistentId()) + "-" + FileUtil.getCiteDataFileFilename(citation.getFileTitle(), FileUtil.FileCitationExtension.ENDNOTE);
        }
        downloadXML(citation, fileNameString);
    }

    public void downloadXML(DataCitation citation, String fileNameString) {
        FacesContext ctx = FacesContext.getCurrentInstance();
        HttpServletResponse response = (HttpServletResponse) ctx.getExternalContext().getResponse();
        response.setContentType("text/xml");
        response.setHeader("Content-Disposition", fileNameString);

        try {
            ServletOutputStream out = response.getOutputStream();
            citation.writeAsEndNoteCitation(out);
            out.flush();
            ctx.responseComplete();
        } catch (IOException e) {
        }
    }
    
    public void downloadDatasetCitationRIS(Dataset dataset) {

        downloadCitationRIS(null, dataset, false);

    }

    public void downloadDatasetCitationRIS(DatasetVersion version) {
        // DatasetVersion-level citation: 
        DataCitation citation=null;
        citation = new DataCitation(version);

        String fileNameString;
        fileNameString = "attachment;filename=" + getFileNameFromPid(citation.getPersistentId()) + ".ris";
        downloadRIS(citation, fileNameString);
    }

    public void downloadDatafileCitationRIS(FileMetadata fileMetadata) {
        downloadCitationRIS(fileMetadata, null, false);
    }
    
    public void downloadDirectDatafileCitationRIS(FileMetadata fileMetadata) {
        downloadCitationRIS(fileMetadata, null, true);
    }

    public void downloadCitationRIS(FileMetadata fileMetadata, Dataset dataset, boolean direct) {
    	DataCitation citation=null;
        if (dataset != null){
        	citation = new DataCitation(dataset.getLatestVersion());
        } else {
            citation= new DataCitation(fileMetadata, direct);
        }

        String fileNameString;
        if (fileMetadata == null || fileMetadata.getLabel() == null) {
            // Dataset-level citation: 
            fileNameString = "attachment;filename=" + getFileNameFromPid(citation.getPersistentId()) + ".ris";
        } else {
            // Datafile-level citation:
            fileNameString = "attachment;filename=" + getFileNameFromPid(citation.getPersistentId()) + "-" + FileUtil.getCiteDataFileFilename(citation.getFileTitle(), FileUtil.FileCitationExtension.RIS);
        }
        downloadRIS(citation, fileNameString);
    }
    
    public void downloadRIS(DataCitation citation, String fileNameString) {
        //SEK 12/3/2018 changing this to open the json in a new tab. 
        FacesContext ctx = FacesContext.getCurrentInstance();
        HttpServletResponse response = (HttpServletResponse) ctx.getExternalContext().getResponse();
        response.setContentType("application/download");
        response.setHeader("Content-Disposition", fileNameString);

        try {
            ServletOutputStream out = response.getOutputStream();
            citation.writeAsRISCitation(out);
            out.flush();
            ctx.responseComplete();
        } catch (IOException e) {

        }
    }
    
    private String getFileNameFromPid(GlobalId id) {
        return id.asString();
    }

    public void downloadDatasetCitationBibtex(Dataset dataset) {

        downloadCitationBibtex(null, dataset, false);

    }

    public void downloadDatasetCitationBibtex(DatasetVersion version) {
        // DatasetVersion-level citation: 
        DataCitation citation=null;
        citation = new DataCitation(version);

        String fileNameString;
        fileNameString = "inline;filename=" + getFileNameFromPid(citation.getPersistentId()) + ".bib";
        downloadBibtex(citation, fileNameString);
    }

    public void downloadDatafileCitationBibtex(FileMetadata fileMetadata) {
        downloadCitationBibtex(fileMetadata, null, false);
    }

    public void downloadDirectDatafileCitationBibtex(FileMetadata fileMetadata) {
        downloadCitationBibtex(fileMetadata, null, true);
    }
    
    public void downloadCitationBibtex(FileMetadata fileMetadata, Dataset dataset, boolean direct) {
    	DataCitation citation=null;
        if (dataset != null){
        	citation = new DataCitation(dataset.getLatestVersion());
        } else {
            citation= new DataCitation(fileMetadata, direct);
        }
<<<<<<< HEAD
        //SEK 12/3/2018 changing this to open the json in a new tab. 
        FacesContext ctx = FacesContext.getCurrentInstance();
        HttpServletResponse response = (HttpServletResponse) ctx.getExternalContext().getResponse();
        
        //Fix for 6029 FireFox was failing to parse it when content type was set to json 
        response.setContentType("text/plain;charset=utf-8");
=======
>>>>>>> df557fbe
        
        String fileNameString;
        if (fileMetadata == null || fileMetadata.getLabel() == null) {
            // Dataset-level citation:
            fileNameString = "inline;filename=" + getFileNameFromPid(citation.getPersistentId()) + ".bib";
        } else {
            // Datafile-level citation:
            fileNameString = "inline;filename=" + getFileNameFromPid(citation.getPersistentId()) + "-" + FileUtil.getCiteDataFileFilename(citation.getFileTitle(), FileUtil.FileCitationExtension.BIBTEX);
        }
        downloadBibtex(citation, fileNameString);
    }

    public void downloadBibtex(DataCitation citation, String fileNameString) {
        //SEK 12/3/2018 changing this to open the json in a new tab. 
        FacesContext ctx = FacesContext.getCurrentInstance();
        HttpServletResponse response = (HttpServletResponse) ctx.getExternalContext().getResponse();
        
        //Fix for 6029 FireFox was failing to parse it when content type was set to json 
        response.setContentType("text/plain");
        response.setHeader("Content-Disposition", fileNameString);

        try {
            ServletOutputStream out = response.getOutputStream();
            citation.writeAsBibtexCitation(out);
            out.flush();
            ctx.responseComplete();
        } catch (IOException e) {

        }
    }
    
    public boolean requestAccess(Long fileId) {   
        if (dvRequestService.getDataverseRequest().getAuthenticatedUser() == null){
            return false;
        }
        DataFile file = datafileService.find(fileId);
        if (!file.containsFileAccessRequestFromUser(session.getUser())) {
            try {
                commandEngine.submit(new RequestAccessCommand(dvRequestService.getDataverseRequest(), file));                        
                return true;
            } catch (CommandException ex) {
                logger.info("Unable to request access for file id " + fileId + ". Exception: " + ex);
                return false;
            }             
        }        
        return false;
    }    
    
    public void sendRequestFileAccessNotification(DataFile datafile, AuthenticatedUser requestor) {
        permissionService.getUsersWithPermissionOn(Permission.ManageFilePermissions, datafile).stream().forEach((au) -> {
            userNotificationService.sendNotification(au, new Timestamp(new Date().getTime()), UserNotification.Type.REQUESTFILEACCESS, datafile.getId(), null, requestor, false);
        });

    } 
    
    public String generateServiceKey() {
        UUID uid = UUID.randomUUID();
        // last 8 bytes, of the random UUID, 16 hex digits: 
        return uid.toString().substring(20);
    }
    
    public void addFileToCustomZipJob(String key, DataFile dataFile, Timestamp timestamp, boolean orig) {
        String location = null; 
        String fileName = null; 
        
        try {
            StorageIO<DataFile> storageIO = DataAccess.getStorageIO(dataFile);
            location = getDirectStorageLocatrion(storageIO.getStorageLocation());

            if (orig && dataFile.isTabularData()) {
                location = location.concat(".orig");
            }
        } catch (IOException ioex) {
            logger.info("Failed to open StorageIO for datafile " + dataFile.getId());
        }
        
        if (dataFile.getFileMetadata() != null) {
            if (orig && dataFile.isTabularData()) {
                fileName = dataFile.getOriginalFileName();
            } else {
                fileName = dataFile.getFileMetadata().getLabel();
            }
        }
        
        if (StringUtil.nonEmpty(dataFile.getFileMetadata().getDirectoryLabel())) {
            fileName = dataFile.getFileMetadata().getDirectoryLabel() + "/" + fileName;
        }
                
        if (location != null && fileName != null) {
            em.createNativeQuery("INSERT INTO CUSTOMZIPSERVICEREQUEST (KEY, STORAGELOCATION, FILENAME, ISSUETIME) VALUES (?1,?2,?3,?4);")
                    .setParameter(1,key)
                    .setParameter(2,location)
                    .setParameter(3,fileName)
                    .setParameter(4,timestamp)
                    .executeUpdate();
        }
        
        // TODO:
        // While we are here, issue another query, to delete all the entries that are 
        // more than N seconds old?
        Timestamp deleteTime = new Timestamp(new Date().getTime() - 300000L);
        em.createNativeQuery("DELETE FROM CUSTOMZIPSERVICEREQUEST WHERE ISSUETIME < " 
                + "'" + deleteTime + "';").executeUpdate();
    }
    
    public String getDirectStorageLocatrion(String storageLocation) {
        String storageDriverId;
        int separatorIndex = storageLocation.indexOf(DataAccess.SEPARATOR);
        if ( separatorIndex > 0 ) {
            storageDriverId = storageLocation.substring(0,separatorIndex);
        
            String storageType = DataAccess.getDriverType(storageDriverId);
            if (DataAccess.FILE.equals(storageType) || DataAccess.S3.equals(storageType)) {
                return storageType.concat(storageLocation.substring(separatorIndex));
            }
        }
            
        return null; 
    }
    
}<|MERGE_RESOLUTION|>--- conflicted
+++ resolved
@@ -494,15 +494,6 @@
         } else {
             citation= new DataCitation(fileMetadata, direct);
         }
-<<<<<<< HEAD
-        //SEK 12/3/2018 changing this to open the json in a new tab. 
-        FacesContext ctx = FacesContext.getCurrentInstance();
-        HttpServletResponse response = (HttpServletResponse) ctx.getExternalContext().getResponse();
-        
-        //Fix for 6029 FireFox was failing to parse it when content type was set to json 
-        response.setContentType("text/plain;charset=utf-8");
-=======
->>>>>>> df557fbe
         
         String fileNameString;
         if (fileMetadata == null || fileMetadata.getLabel() == null) {
