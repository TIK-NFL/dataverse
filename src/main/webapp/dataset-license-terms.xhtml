<ui:composition xmlns="http://www.w3.org/1999/xhtml"
                xmlns:h="http://java.sun.com/jsf/html"
                xmlns:f="http://java.sun.com/jsf/core"
                xmlns:ui="http://java.sun.com/jsf/facelets"
                xmlns:c="http://java.sun.com/jsp/jstl/core"
                xmlns:p="http://primefaces.org/ui"
                xmlns:o="http://omnifaces.org/ui"
                xmlns:jsf="http://xmlns.jcp.org/jsf">
    <!-- TERMS -->
    <div class="text-right margin-bottom" 
         jsf:rendered="#{dataverseSession.user.authenticated and empty editMode and !widgetWrapper.widgetView
                         and permissionsWrapper.canIssueUpdateDatasetCommand(DatasetPage.dataset)}">
        <p:commandLink styleClass="btn btn-default btn-access" actionListener="#{DatasetPage.edit('LICENSE')}" 
                       update="@form,:messagePanel" oncomplete="javascript:bind_bsui_components();" disabled="#{DatasetPage.lockedFromEdits}">
            <f:setPropertyActionListener target="#{DatasetPage.selectedTabIndex}" value="0" />
            <span class="glyphicon glyphicon-briefcase"/> #{bundle['file.dataFilesTab.terms.editTermsBtn']}
        </p:commandLink>
    </div>
    <div class="panel-group">
       <div class="panel panel-default">
           <div data-toggle="collapse" data-target="#panelCollapseTOU" class="panel-heading text-info">
               #{bundle['file.dataFilesTab.terms.list.termsOfUse.header']} &#160;<span class="glyphicon glyphicon-chevron-up"/>
           </div>
           <div id="panelCollapseTOU" class="collapse in">
               <p:fragment id="touFragment">
                   <o:importFunctions type="edu.harvard.iq.dataverse.util.MarkupChecker"/>
                   <o:importFunctions type="org.apache.commons.text.StringEscapeUtils" />
                   <div class="panel-body">
                       <div class="form-group">
                           <label for="datasetForm:tabView:metadata_Terms" class="col-sm-3 control-label">
                               #{bundle['file.dataFilesTab.terms.list.license']}
                           </label>
                           <div class="col-sm-9">
                               <ui:fragment rendered="#{empty editMode}">
                                   <p class="help-block">
                                       <h:outputText value="#{bundle['file.dataFilesTab.terms.list.license.view.description']}" escape="false"/>
                                   </p>
                               </ui:fragment>
                               <ui:fragment rendered="#{empty editMode and empty termsOfUseAndAccess.license}">
                                   <p>
                                       <h:outputText value="#{bundle['license.custom'].concat(' ')}" escape="false"/>
                                       <h:outputText value="#{bundle['file.dataFilesTab.terms.list.license.customterms.txt']}" escape="false"/>
                                   </p>
                               </ui:fragment>
                               <ui:fragment rendered="#{!empty editMode}">
                                   <p class="help-block"><h:outputText value="#{bundle['file.dataFilesTab.terms.list.license.edit.description']}" escape="false"/></p>
                                   <p:selectOneMenu id="licenses" value="#{termsOfUseAndAccess.license}" style="width: 40%" converter="licenseConverter">
                                       <f:selectItems value="#{licenseServiceBean.listAllActive()}"
                                                   var="license" itemLabel="#{license.name}" itemValue="#{license}"/>
                                       <c:if test="#{settingsWrapper.customLicenseAllowed}">
                                           <f:selectItem itemLabel="#{bundle['license.custom']}" itemValue="#{null}"/>
                                       </c:if>
                                       <p:ajax update="touFragment" oncomplete="javascript:bind_bsui_components();" />
                                   </p:selectOneMenu>
                               </ui:fragment>
                               <ui:fragment rendered="#{!empty termsOfUseAndAccess.license}">
                                   <p>
                                       <img src="#{termsOfUseAndAccess.license.iconUrl}" title="#{termsOfUseAndAccess.license.shortDescription}"  style="display:none"  onload="this.style.display='inline'" />
                                       <a href="#{termsOfUseAndAccess.license.uri}" title="#{termsOfUseAndAccess.license.shortDescription}" target="_blank">#{termsOfUseAndAccess.license.name}</a>
                                   </p>
                               </ui:fragment>
                           </div>
                       </div>

                       <!-- Additional Information -->
                        <ui:fragment rendered="#{empty editMode and empty termsOfUseAndAccess.license}">
                            <div class="form-group" jsf:rendered="#{!empty termsOfUseAndAccess.termsOfUse}">
                                <label for="datasetForm:tabView:metadata_TermsUse" class="col-sm-3 control-label">
                                    #{bundle['file.dataFilesTab.terms.list.termsOfUse.termsOfUse']}
                                    <span class="glyphicon glyphicon-question-sign tooltip-icon"
                                          data-toggle="tooltip" data-placement="auto right" data-original-title="#{bundle['file.dataFilesTab.terms.list.termsOfUse.termsOfUse.title']}"></span>
                                </label>
                                <div class="col-sm-9">
                                    <h:outputText value="#{MarkupChecker:sanitizeBasicHTML(termsOfUseAndAccess.termsOfUse)}" escape="false"/>
                               </div>
                            </div>
                            <div class="form-group" jsf:rendered="#{!empty termsOfUseAndAccess.confidentialityDeclaration}">
                                <label for="datasetForm:tabView:confidentialityDeclarationText" class="col-sm-3 control-label">
                                    #{bundle['file.dataFilesTab.terms.list.termsOfUse.addInfo.declaration']}
                                    <span class="glyphicon glyphicon-question-sign tooltip-icon"
                                          data-toggle="tooltip" data-placement="auto right" data-original-title="#{bundle['file.dataFilesTab.terms.list.termsOfUse.addInfo.declaration.title']}"></span>
                                </label>
                                <div class="col-sm-9">
                                    <h:outputText id="confidentialityDeclarationText" value="#{MarkupChecker:sanitizeBasicHTML(termsOfUseAndAccess.confidentialityDeclaration)}" escape="false"/>
                                </div>
                            </div>
                            <div class="form-group" jsf:rendered="#{!empty termsOfUseAndAccess.specialPermissions}">
                                <label for="datasetForm:tabView:specialPermissionsText" class="col-sm-3 control-label">
                                    #{bundle['file.dataFilesTab.terms.list.termsOfUse.addInfo.permissions']}
                                    <span class="glyphicon glyphicon-question-sign tooltip-icon"
                                          data-toggle="tooltip" data-placement="auto right" data-original-title="#{bundle['file.dataFilesTab.terms.list.termsOfUse.addInfo.permissions.title']}"></span>
                                </label>
                                <div class="col-sm-9">
                                    <h:outputText id="specialPermissionsText" value="#{MarkupChecker:sanitizeBasicHTML(termsOfUseAndAccess.specialPermissions)}" escape="false"/>
                                </div>
                            </div>
                            <div class="form-group" jsf:rendered="#{!empty termsOfUseAndAccess.restrictions}">
                                <label for="datasetForm:tabView:restrictionsText" class="col-sm-3 control-label">
                                    #{bundle['file.dataFilesTab.terms.list.termsOfUse.addInfo.restrictions']}
                                    <span class="glyphicon glyphicon-question-sign tooltip-icon"
                                          data-toggle="tooltip" data-placement="auto right" data-original-title="#{bundle['file.dataFilesTab.terms.list.termsOfUse.addInfo.restrictions.title']}"></span>
                                </label>
                                <div class="col-sm-9">
                                    <h:outputText id="restrictionsText" value="#{MarkupChecker:sanitizeBasicHTML(termsOfUseAndAccess.restrictions)}" escape="false"/>
                                </div>
                            </div>
                            <div class="form-group" jsf:rendered="#{!empty termsOfUseAndAccess.citationRequirements}">
                                <label for="datasetForm:tabView:citationRequirementsText" class="col-sm-3 control-label">
                                    #{bundle['file.dataFilesTab.terms.list.termsOfUse.addInfo.citationRequirements']}
                                    <span class="glyphicon glyphicon-question-sign tooltip-icon"
                                          data-toggle="tooltip" data-placement="auto right" data-original-title="#{bundle['file.dataFilesTab.terms.list.termsOfUse.addInfo.citationRequirements.title']}"></span>
                                </label>
                                <div class="col-sm-9">
                                    <h:outputText id="citationRequirementsText" value="#{MarkupChecker:sanitizeBasicHTML(termsOfUseAndAccess.citationRequirements)}" escape="false"/>
                                </div>
                            </div>
                            <div class="form-group" jsf:rendered="#{!empty termsOfUseAndAccess.depositorRequirements}">
                                <label for="datasetForm:tabView:depositorRequirementsText" class="col-sm-3 control-label">
                                    #{bundle['file.dataFilesTab.terms.list.termsOfUse.addInfo.depositorRequirements']}
                                    <span class="glyphicon glyphicon-question-sign tooltip-icon"
                                          data-toggle="tooltip" data-placement="auto right" data-original-title="#{bundle['file.dataFilesTab.terms.list.termsOfUse.addInfo.depositorRequirements.title']}"></span>
                                </label>
                                <div class="col-sm-9">
                                    <h:outputText id="depositorRequirementsText" value="#{MarkupChecker:sanitizeBasicHTML(termsOfUseAndAccess.depositorRequirements)}" escape="false"/>
                                </div>
                            </div>
                            <div class="form-group" jsf:rendered="#{!empty termsOfUseAndAccess.conditions}">
                                <label for="datasetForm:tabView:conditionsText" class="col-sm-3 control-label">
                                    #{bundle['file.dataFilesTab.terms.list.termsOfUse.addInfo.conditions']}
                                    <span class="glyphicon glyphicon-question-sign tooltip-icon"
                                          data-toggle="tooltip" data-placement="auto right" data-original-title="#{bundle['file.dataFilesTab.terms.list.termsOfUse.addInfo.conditions.title']}"></span>
                                </label>
                                <div class="col-sm-9">
                                    <h:outputText id="conditionsText" value="#{MarkupChecker:sanitizeBasicHTML(termsOfUseAndAccess.conditions)}" escape="false"/>
                                </div>
                            </div>
                            <div class="form-group" jsf:rendered="#{!empty termsOfUseAndAccess.disclaimer}">
                                <label for="datasetForm:tabView:disclaimerText" class="col-sm-3 control-label">
                                    #{bundle['file.dataFilesTab.terms.list.termsOfUse.addInfo.disclaimer']}
                                    <span class="glyphicon glyphicon-question-sign tooltip-icon"
                                          data-toggle="tooltip" data-placement="auto right" data-original-title="#{bundle['file.dataFilesTab.terms.list.termsOfUse.addInfo.disclaimer.title']}"></span>
                                </label>
                                <div class="col-sm-9">
                                    <h:outputText id="disclaimerText" value="#{MarkupChecker:sanitizeBasicHTML(termsOfUseAndAccess.disclaimer)}" escape="false"/>
                                </div>
                            </div>
                        </ui:fragment>
                        <ui:fragment rendered="#{!empty editMode and termsOfUseAndAccess.license == null}">
                            <div class="form-group">
                                <label jsf:for="dlTermsdOfUse" class="col-sm-3 control-label">
                                    #{bundle['file.dataFilesTab.terms.list.termsOfUse.termsOfUse']}
                                    <span class="glyphicon glyphicon-asterisk text-danger" title="#{bundle.requiredField}"/>
                                    <span class="glyphicon glyphicon-question-sign tooltip-icon"
                                          data-toggle="tooltip" data-placement="auto right" data-original-title="#{bundle['file.dataFilesTab.terms.list.termsOfUse.termsOfUse.title']}"></span>
                                </label>
                                <div class="col-sm-9">
                                    <p:inputTextarea id="dlTermsdOfUse" value="#{termsOfUseAndAccess.termsOfUse}" rows="5" cols="60" styleClass="form-control" title="#{bundle['file.dataFilesTab.terms.list.termsOfUse.termsOfUse']}" 
                                                     validator="#{DatasetPage.validateTerms}">
                                    </p:inputTextarea>
                                    <h:message for="metadata_TermsUse" styleClass="bg-danger text-danger"/>
                                </div>
                            </div>
                            <div class="form-group">
                                <label for="datasetForm:tabView:confidentialityDeclaration" class="col-sm-3 control-label">
                                    #{bundle['file.dataFilesTab.terms.list.termsOfUse.addInfo.declaration']}
                                    <span class="glyphicon glyphicon-question-sign tooltip-icon"
                                          data-toggle="tooltip" data-placement="auto right" data-original-title="#{bundle['file.dataFilesTab.terms.list.termsOfUse.addInfo.declaration.title']}"></span>
                                </label>
                                <div class="col-sm-9">
                                    <p:inputTextarea id="confidentialityDeclaration" value="#{termsOfUseAndAccess.confidentialityDeclaration}" rows="5" cols="60" styleClass="form-control" />
                                </div>
                            </div>
                            <div class="form-group">
                                <label for="datasetForm:tabView:specialPermissions" class="col-sm-3 control-label">
                                    #{bundle['file.dataFilesTab.terms.list.termsOfUse.addInfo.permissions']}
                                    <span class="glyphicon glyphicon-question-sign tooltip-icon"
                                          data-toggle="tooltip" data-placement="auto right" data-original-title="#{bundle['file.dataFilesTab.terms.list.termsOfUse.addInfo.permissions.title']}"></span>
                                </label>
                                <div class="col-sm-9">
                                    <p:inputTextarea id="specialPermissions" value="#{termsOfUseAndAccess.specialPermissions}" rows="5" cols="60" styleClass="form-control" />
                                </div>
                            </div>
                            <div class="form-group">
                                <label for="datasetForm:tabView:restrictions" class="col-sm-3 control-label">
                                    #{bundle['file.dataFilesTab.terms.list.termsOfUse.addInfo.restrictions']}
                                    <span class="glyphicon glyphicon-question-sign tooltip-icon"
                                          data-toggle="tooltip" data-placement="auto right" data-original-title="#{bundle['file.dataFilesTab.terms.list.termsOfUse.addInfo.restrictions.title']}"></span>
                                </label>
                                <div class="col-sm-9">
                                    <p:inputTextarea id="restrictions" value="#{termsOfUseAndAccess.restrictions}" rows="5" cols="60" styleClass="form-control" />
                                </div>
                            </div>
                            <div class="form-group">
                                <label for="datasetForm:tabView:citationRequirements" class="col-sm-3 control-label">
                                    #{bundle['file.dataFilesTab.terms.list.termsOfUse.addInfo.citationRequirements']}
                                    <span class="glyphicon glyphicon-question-sign tooltip-icon"
                                          data-toggle="tooltip" data-placement="auto right" data-original-title="#{bundle['file.dataFilesTab.terms.list.termsOfUse.addInfo.citationRequirements.title']}"></span>
                                </label>
                                <div class="col-sm-9">
                                    <p:inputTextarea id="citationRequirements" value="#{termsOfUseAndAccess.citationRequirements}" rows="5" cols="60" styleClass="form-control" />
                                </div>
                            </div>
                            <div class="form-group">
                                <label for="datasetForm:tabView:depositorRequirements" class="col-sm-3 control-label">
                                    #{bundle['file.dataFilesTab.terms.list.termsOfUse.addInfo.depositorRequirements']}
                                    <span class="glyphicon glyphicon-question-sign tooltip-icon"
                                          data-toggle="tooltip" data-placement="auto right" data-original-title="#{bundle['file.dataFilesTab.terms.list.termsOfUse.addInfo.depositorRequirements.title']}"></span>
                                </label>
                                <div class="col-sm-9">
                                    <p:inputTextarea id="depositorRequirements" value="#{termsOfUseAndAccess.depositorRequirements}" rows="5" cols="60" styleClass="form-control" />
                                </div>
                            </div>
                            <div class="form-group">
                                <label for="datasetForm:tabView:conditions" class="col-sm-3 control-label">
                                    #{bundle['file.dataFilesTab.terms.list.termsOfUse.addInfo.conditions']}
                                    <span class="glyphicon glyphicon-question-sign tooltip-icon"
                                          data-toggle="tooltip" data-placement="auto right" data-original-title="#{bundle['file.dataFilesTab.terms.list.termsOfUse.addInfo.conditions.title']}"></span>
                                </label>
                                <div class="col-sm-9">
                                    <p:inputTextarea id="conditions" value="#{termsOfUseAndAccess.conditions}" rows="5" cols="60" styleClass="form-control" />
                                </div>
                            </div>
                            <div class="form-group">
                                <label for="datasetForm:tabView:disclaimer" class="col-sm-3 control-label">
                                    #{bundle['file.dataFilesTab.terms.list.termsOfUse.addInfo.disclaimer']}
                                    <span class="glyphicon glyphicon-question-sign tooltip-icon"
                                          data-toggle="tooltip" data-placement="auto right" data-original-title="#{bundle['file.dataFilesTab.terms.list.termsOfUse.addInfo.disclaimer.title']}"></span>
                                </label>
                                <div class="col-sm-9">
                                    <p:inputTextarea id="disclaimer" value="#{termsOfUseAndAccess.disclaimer}" rows="5" cols="60" styleClass="form-control" />
                                </div>
                            </div>
                        </ui:fragment>
                        <!-- END: Additional Information -->
                    </div>
                </p:fragment>
            </div>
        </div>
       <div class="panel panel-default" jsf:rendered="#{!empty editMode or empty editMode and (!empty termsOfUseAndAccess.termsOfAccess
                                                        or !empty termsOfUseAndAccess.dataAccessPlace 
                                        or !empty termsOfUseAndAccess.originalArchive or !empty termsOfUseAndAccess.availabilityStatus 
                                        or !empty termsOfUseAndAccess.contactForAccess or !empty termsOfUseAndAccess.sizeOfCollection 
                                        or !empty termsOfUseAndAccess.studyCompletion)}">
           <div data-toggle="collapse" data-target="#panelCollapseTOA" class="panel-heading text-info">
               <h:outputText value="#{settingsWrapper.publicInstall ? bundle['file.dataFilesTab.terms.list.termsOfAccess.termsOfsAccess'] : bundle['file.dataFilesTab.terms.list.termsOfAccess.header']}"/>
               &#160;<span class="glyphicon glyphicon-chevron-up"/>
           </div>
           <div id="panelCollapseTOA" class="collapse in">
               <div class="panel-body">
                   <ui:fragment rendered="#{empty editMode}">
                       <div class="form-group" jsf:rendered="#{!settingsWrapper.publicInstall}">
                           <label for="datasetForm:tabView:metadata_RestrictedFiles" class="col-sm-3 control-label">
                               #{bundle['file.dataFilesTab.terms.list.termsOfAccess.restrictedFiles']}
                               <span class="glyphicon glyphicon-question-sign tooltip-icon"
                                     data-toggle="tooltip" data-placement="auto right" data-original-title="#{bundle['file.dataFilesTab.terms.list.termsOfAccess.restrictedFiles.title']}"></span>
                           </label>
                           <ui:fragment rendered="#{datasetPage == true}">
                               <div class="col-sm-9">
                                   <p>
                                       <h:outputFormat id="metadata_RestrictedFiles" value="#{bundle['file.dataFilesTab.terms.list.termsOfAccess.restrictedFiles.txt']}">
                                           <f:param value="#{DatasetPage.restrictedFileCount}"/>
                                       </h:outputFormat>
                                   </p>
                               </div>
                           </ui:fragment>
                       </div>
                       <div class="form-group" jsf:rendered="#{!empty termsOfUseAndAccess.termsOfAccess}">
                           <label for="datasetForm:tabView:metadata_TermsAccessText" class="col-sm-3 control-label">
                               #{bundle['file.dataFilesTab.terms.list.termsOfAccess.termsOfsAccess']}
                               <span class="glyphicon glyphicon-question-sign tooltip-icon"
                                     data-toggle="tooltip" data-placement="auto right" data-original-title="#{bundle['file.dataFilesTab.terms.list.termsOfAccess.termsOfsAccess.title']}"></span>
                           </label>
                           <div class="col-sm-9">
                               <p><h:outputText id="metadata_TermsAccessText" value="#{MarkupChecker:sanitizeBasicHTML(termsOfUseAndAccess.termsOfAccess)}" escape="false"/></p>
                           </div>
                       </div>
                       <div class="form-group" jsf:rendered="#{!settingsWrapper.publicInstall and ( datasetPage == true and DatasetPage.restrictedFileCount > 0)}">
                           <label for="datasetForm:tabView:metadata_RequestAccessSelected" class="col-sm-3 control-label">
                               #{bundle['file.dataFilesTab.terms.list.termsOfAccess.requestAccess']}
                               <span class="glyphicon glyphicon-question-sign tooltip-icon"
                                     data-toggle="tooltip" data-placement="auto right" data-original-title="#{bundle['file.dataFilesTab.terms.list.termsOfAccess.requestAccess.title']}"></span>
                           </label>
                           <div id="metadata_RequestAccessSelected" class="col-sm-9">
                               <p jsf:rendered="#{!DatasetPage.workingVersion.draft}">
                                   <h:outputText value="#{bundle['file.dataFilesTab.terms.list.termsOfAccess.requestAccess.request']}" rendered="#{DatasetPage.dataset.fileAccessRequest}"/>
                                   <h:outputText value="#{bundle['file.dataFilesTab.terms.list.termsOfAccess.requestAccess.notRequest']}" rendered="#{!DatasetPage.dataset.fileAccessRequest}"/>
                               </p>
                               <p jsf:rendered="#{DatasetPage.workingVersion.draft}">
                                   <h:outputText value="#{bundle['file.dataFilesTab.terms.list.termsOfAccess.requestAccess.request']}" rendered="#{DatasetPage.workingVersion.termsOfUseAndAccess.fileAccessRequest}"/>
                                   <h:outputText value="#{bundle['file.dataFilesTab.terms.list.termsOfAccess.requestAccess.notRequest']}" rendered="#{!DatasetPage.workingVersion.termsOfUseAndAccess.fileAccessRequest}"/>
                               </p>
                           </div>
                       </div>
                   </ui:fragment>
                   <ui:fragment rendered="#{!empty editMode}">
                        <div class="form-group" jsf:rendered="#{!settingsWrapper.publicInstall}">
                           <label for="datasetForm:tabView:requestAccess" class="col-sm-3 control-label">
                               #{bundle['file.dataFilesTab.terms.list.termsOfAccess.requestAccess']}
                               <span class="glyphicon glyphicon-question-sign tooltip-icon"
                                     data-toggle="tooltip" data-placement="auto right" data-original-title="#{bundle['file.dataFilesTab.terms.list.termsOfAccess.requestAccess.title']}"></span>
                           </label>
                           <div class="col-sm-9">
                                <p:selectBooleanCheckbox id="requestAccess" itemLabel="#{bundle['file.dataFilesTab.terms.list.termsOfAccess.requestAccess.enableBtn']}" 
                                                        value="#{termsOfUseAndAccess.fileAccessRequest}" disabled="#{!DatasetPage.isHasRestrictedFiles()}">
                                   <p:ajax event="change" update="datasetForm:saveTop,datasetForm:saveBottom" />
                               </p:selectBooleanCheckbox>                                                          
                           </div>
                       </div>
                       <div class="form-group">
                           <label for="datasetForm:tabView:metadata_TermsAccess" class="col-sm-3 control-label">
                               #{bundle['file.dataFilesTab.terms.list.termsOfAccess.termsOfsAccess']}
                               <span class="glyphicon glyphicon-question-sign tooltip-icon"
                                     data-toggle="tooltip" data-placement="auto right" data-original-title="#{bundle['file.dataFilesTab.terms.list.termsOfAccess.termsOfsAccess.title']}"></span>
                           </label>
                           <div class="col-sm-9">
                                <p:inputTextarea  id="metadata_TermsAccess" value="#{termsOfUseAndAccess.termsOfAccess}" rows="5" styleClass="form-control" disabled="#{!DatasetPage.isHasRestrictedFiles()}" >
                                <p:ajax event="keyup" update="datasetForm:saveTop,datasetForm:saveBottom" />
                               </p:inputTextarea>
                           </div>
                       </div>

                   </ui:fragment>

                    <!-- Additional Information -->
                    <ui:fragment rendered="#{empty editMode}">
                        <div class="form-group" jsf:rendered="#{!empty termsOfUseAndAccess.dataAccessPlace}">
                            <label for="datasetForm:tabView:dataAccessPlaceText" class="col-sm-3 control-label">
                                #{bundle['file.dataFilesTab.terms.list.termsOfAccess.addInfo.dataAccessPlace']}
                                <span class="glyphicon glyphicon-question-sign tooltip-icon"
                                      data-toggle="tooltip" data-placement="auto right" data-original-title="#{bundle['file.dataFilesTab.terms.list.termsOfAccess.addInfo.dataAccessPlace.title']}"></span>
                            </label>
                            <div class="col-sm-9">
                                <h:outputText id="dataAccessPlaceText" value="#{MarkupChecker:sanitizeBasicHTML(termsOfUseAndAccess.dataAccessPlace)}" escape="false"/>
                            </div>
                        </div>
                        <div class="form-group" jsf:rendered="#{!empty termsOfUseAndAccess.originalArchive}">
                            <label for="datasetForm:tabView:originalArchiveText" class="col-sm-3 control-label">
                                #{bundle['file.dataFilesTab.terms.list.termsOfAccess.addInfo.originalArchive']}
                                <span class="glyphicon glyphicon-question-sign tooltip-icon"
                                      data-toggle="tooltip" data-placement="auto right" data-original-title="#{bundle['file.dataFilesTab.terms.list.termsOfAccess.addInfo.originalArchive.title']}"></span>
                            </label>
                            <div class="col-sm-9">
                                <h:outputText id="originalArchiveText" value="#{MarkupChecker:sanitizeBasicHTML(termsOfUseAndAccess.originalArchive)}" escape="false"/>
                            </div>
                        </div>
                        <div class="form-group" jsf:rendered="#{!empty termsOfUseAndAccess.availabilityStatus}">
                            <label for="datasetForm:tabView:availabilityStatusText" class="col-sm-3 control-label">
                                #{bundle['file.dataFilesTab.terms.list.termsOfAccess.addInfo.availabilityStatus']}
                                <span class="glyphicon glyphicon-question-sign tooltip-icon"
                                      data-toggle="tooltip" data-placement="auto right" data-original-title="#{bundle['file.dataFilesTab.terms.list.termsOfAccess.addInfo.availabilityStatus.title']}"></span>
                            </label>
                            <div class="col-sm-9">
                                <h:outputText id="availabilityStatusText" value="#{MarkupChecker:sanitizeBasicHTML(termsOfUseAndAccess.availabilityStatus)}" escape="false"/>
                            </div>
                        </div>
                        <div class="form-group" jsf:rendered="#{!empty termsOfUseAndAccess.contactForAccess}">
                            <label for="datasetForm:tabView:contactForAccessText" class="col-sm-3 control-label">
                                #{bundle['file.dataFilesTab.terms.list.termsOfAccess.addInfo.contactForAccess']}
                                <span class="glyphicon glyphicon-question-sign tooltip-icon"
                                      data-toggle="tooltip" data-placement="auto right" data-original-title="#{bundle['file.dataFilesTab.terms.list.termsOfAccess.addInfo.contactForAccess.title']}"></span>
                            </label>
                            <div class="col-sm-9">
                                <h:outputText id="contactForAccessText" value="#{MarkupChecker:sanitizeBasicHTML(termsOfUseAndAccess.contactForAccess)}" escape="false"/>
                            </div>
                        </div>
                        <div class="form-group" jsf:rendered="#{!empty termsOfUseAndAccess.sizeOfCollection}">
                            <label for="datasetForm:tabView:collectionSizeText" class="col-sm-3 control-label">
                                #{bundle['file.dataFilesTab.terms.list.termsOfAccess.addInfo.sizeOfCollection']}
                                <span class="glyphicon glyphicon-question-sign tooltip-icon"
                                      data-toggle="tooltip" data-placement="auto right" data-original-title="#{bundle['file.dataFilesTab.terms.list.termsOfAccess.addInfo.sizeOfCollection.tip']}"></span>
                            </label>
                            <div class="col-sm-9">
                                <h:outputText id="collectionSizeText" value="#{MarkupChecker:sanitizeBasicHTML(termsOfUseAndAccess.sizeOfCollection)}" escape="false"/>
                            </div>
                        </div>
                        <div class="form-group" jsf:rendered="#{!empty termsOfUseAndAccess.studyCompletion}">
                            <label for="datasetForm:tabView:studyCompletionText" class="col-sm-3 control-label">
                                #{bundle['file.dataFilesTab.terms.list.termsOfAccess.addInfo.studyCompletion']}
                                <span class="glyphicon glyphicon-question-sign tooltip-icon"
                                      data-toggle="tooltip" data-placement="auto right" data-original-title="#{bundle['file.dataFilesTab.terms.list.termsOfAccess.addInfo.studyCompletion.title']}"></span>
                            </label>
                            <div class="col-sm-9">
                                <h:outputText id="studyCompletionText" value="#{MarkupChecker:sanitizeBasicHTML(termsOfUseAndAccess.studyCompletion)}" escape="false"/>
                            </div>
                        </div>
                    </ui:fragment>
                    <ui:fragment rendered="#{!empty editMode}">
                        <div class="form-group">
                            <label for="datasetForm:tabView:dataAccessPlace" class="col-sm-3 control-label">
                                #{bundle['file.dataFilesTab.terms.list.termsOfAccess.addInfo.dataAccessPlace']}
                                <span class="glyphicon glyphicon-question-sign tooltip-icon"
                                      data-toggle="tooltip" data-placement="auto right" data-original-title="#{bundle['file.dataFilesTab.terms.list.termsOfAccess.addInfo.dataAccessPlace.title']}"></span>
                            </label>
                            <div class="col-sm-9">
                                <p:inputTextarea id="dataAccessPlace" value="#{termsOfUseAndAccess.dataAccessPlace}" rows="5" cols="60" styleClass="form-control" />
                            </div>
                        </div>
                        <div class="form-group">
                            <label for="datasetForm:tabView:originalArchive" class="col-sm-3 control-label">
                                #{bundle['file.dataFilesTab.terms.list.termsOfAccess.addInfo.originalArchive']}
                                <span class="glyphicon glyphicon-question-sign tooltip-icon"
                                      data-toggle="tooltip" data-placement="auto right" data-original-title="#{bundle['file.dataFilesTab.terms.list.termsOfAccess.addInfo.originalArchive.title']}"></span>
                            </label>
                            <div class="col-sm-9">
                                <p:inputTextarea id="originalArchive" value="#{termsOfUseAndAccess.originalArchive}" rows="5" cols="60" styleClass="form-control" />
                            </div>
                        </div>
                        <div class="form-group">
                            <label for="datasetForm:tabView:availabilityStatus" class="col-sm-3 control-label">
                                #{bundle['file.dataFilesTab.terms.list.termsOfAccess.addInfo.availabilityStatus']}
                                <span class="glyphicon glyphicon-question-sign tooltip-icon"
                                      data-toggle="tooltip" data-placement="auto right" data-original-title="#{bundle['file.dataFilesTab.terms.list.termsOfAccess.addInfo.availabilityStatus.title']}"></span>
                            </label>
                            <div class="col-sm-9">
                                <p:inputTextarea id="availabilityStatus" value="#{termsOfUseAndAccess.availabilityStatus}" rows="5" cols="60" styleClass="form-control" />
                            </div>
                        </div>
                        <div class="form-group">
                            <label for="datasetForm:tabView:contactForAccess" class="col-sm-3 control-label">
                                #{bundle['file.dataFilesTab.terms.list.termsOfAccess.addInfo.contactForAccess']}
                                <span class="glyphicon glyphicon-question-sign tooltip-icon"
                                      data-toggle="tooltip" data-placement="auto right" data-original-title="#{bundle['file.dataFilesTab.terms.list.termsOfAccess.addInfo.contactForAccess.title']}"></span>
                            </label>
                            <div class="col-sm-9">
                                <p:inputTextarea id="contactForAccess" value="#{termsOfUseAndAccess.contactForAccess}" rows="5" cols="60" styleClass="form-control" />
                            </div>
                        </div>
                        <div class="form-group">
                            <label for="datasetForm:tabView:sizeOfCollection" class="col-sm-3 control-label">
                                #{bundle['file.dataFilesTab.terms.list.termsOfAccess.addInfo.sizeOfCollection']}
                                <span class="glyphicon glyphicon-question-sign tooltip-icon"
                                      data-toggle="tooltip" data-placement="auto right" data-original-title="#{bundle['file.dataFilesTab.terms.list.termsOfAccess.addInfo.sizeOfCollection.tip']}"></span>
                            </label>
                            <div class="col-sm-9">
                                <p:inputTextarea id="sizeOfCollection" value="#{termsOfUseAndAccess.sizeOfCollection}" rows="5" cols="60" styleClass="form-control" />
                            </div>
                        </div>
                        <div class="form-group">
                            <label for="datasetForm:tabView:studyCompletion" class="col-sm-3 control-label">
                                #{bundle['file.dataFilesTab.terms.list.termsOfAccess.addInfo.studyCompletion']}
                                <span class="glyphicon glyphicon-question-sign tooltip-icon"
                                      data-toggle="tooltip" data-placement="auto right" data-original-title="#{bundle['file.dataFilesTab.terms.list.termsOfAccess.addInfo.studyCompletion.title']}"></span>
                            </label>
                            <div class="col-sm-9">
                                <p:inputTextarea id="studyCompletion" value="#{termsOfUseAndAccess.studyCompletion}" rows="5" cols="60" styleClass="form-control" />
                            </div>
                        </div>
                    </ui:fragment>
                    <!-- END: Additional Information -->
                </div>
            </div>
        </div>

        <div class="panel panel-default" jsf:rendered="#{!settingsWrapper.rsyncOnly and (managePage==false or datasetPage == true)
                                                         and (!empty DatasetPage.dataset.guestbook or (dataverseSession.user.authenticated and permissionsWrapper.canIssueUpdateDatasetCommand(DatasetPage.dataset)))}">
           <div data-toggle="collapse" data-target="#panelCollapseGuestbook" class="panel-heading text-info">
               #{bundle['file.dataFilesTab.terms.list.guestbook']} &#160;<span class="glyphicon glyphicon-chevron-up"/>
           </div>
           <div id="panelCollapseGuestbook" class="collapse in">
               <div class="panel-body">
                   <div class="form-group">
                       <label for="datasetForm:tabView:metadata_Guestbook" class="col-sm-3 control-label">
                           #{bundle['file.dataFilesTab.terms.list.guestbook']}
                           <span class="glyphicon glyphicon-question-sign tooltip-icon"
                                 data-toggle="tooltip" data-placement="auto right" data-original-title="#{bundle['file.dataFilesTab.terms.list.guestbook.title']}"></span>
                       </label>
                       <div id="metadata_Guestbook" class="col-sm-9">
                           <ui:fragment rendered="#{empty editMode}">
                               <ui:fragment rendered="#{ datasetPage and empty DatasetPage.dataset.guestbook 
                                                        and ((!dataverseSession.user.authenticated or !permissionsWrapper.canIssueUpdateDatasetCommand(DatasetPage.dataset))
                                                        or ((dataverseSession.user.authenticated and permissionsWrapper.canIssueUpdateDatasetCommand(DatasetPage.dataset) 
                                                           and !empty DatasetPage.dataset.dataverseContext.availableGuestbooks)))}">
                                   <p class="help-block">
                                       #{bundle['file.dataFilesTab.terms.list.guestbook.noSelected.tip']}
                                       <h:outputFormat value="#{bundle['dataset.manageGuestbooks.noGuestbooks.learnMore']}" escape="false">
                                           <f:param value="#{systemConfig.guidesBaseUrl}"/>
                                           <f:param value="#{systemConfig.guidesVersion}"/>
                                       </h:outputFormat>
                                   </p>
                               </ui:fragment>
                               <ui:fragment rendered="#{empty DatasetPage.dataset.guestbook 
                                                 and (dataverseSession.user.authenticated and permissionsWrapper.canIssueUpdateDatasetCommand(DatasetPage.dataset))
                                                 and empty DatasetPage.dataset.dataverseContext.availableGuestbooks}">
                                   <p>
                                       <h:outputFormat value="#{bundle['file.dataFilesTab.terms.list.guestbook.noSelected.admin.tip']}">
                                           <f:param value="#{DatasetPage.dataset.owner.name}"/>
                                       </h:outputFormat>
                                   </p>
                               </ui:fragment>

<<<<<<< HEAD
                                <ui:fragment rendered="#{!empty DatasetPage.dataset.guestbook}">
                                    <p class="help-block">#{bundle['file.dataFilesTab.terms.list.guestbook.inUse.tip']}</p>
                                    <div class="panel panel-default">
                                        <div class="panel-body">
                                            <p class="form-control-static pull-left">#{DatasetPage.dataset.guestbook.name}</p>
                                            <p:commandButton styleClass="btn btn-default pull-right"
                                                             value="#{bundle['file.dataFilesTab.terms.list.guestbook.viewBtn']}"
                                                             action="#{DatasetPage.viewSelectedGuestbook(DatasetPage.dataset.guestbook)}"
                                                             update=":datasetForm" oncomplete="PF('viewGuestbook').show();bind_bsui_components();"/>
                                        </div>
                                    </div>
                                </ui:fragment>
                            </ui:fragment>
                            <ui:fragment rendered="#{!empty editMode and datasetPage}">
                                <p class="help-block">#{bundle['file.dataFilesTab.terms.list.guestbook.select.tip']}</p>
=======
                               <ui:fragment rendered="#{!empty DatasetPage.dataset.guestbook}">
                                   <p class="help-block">#{bundle['file.dataFilesTab.terms.list.guestbook.inUse.tip']}</p>
                                   <div class="panel panel-default">
                                       <div class="panel-body">
                                           <p class="form-control-static pull-left">#{DatasetPage.dataset.guestbook.name}</p>
                                           <p:commandButton styleClass="btn btn-default pull-right"
                                                          value="#{bundle['file.dataFilesTab.terms.list.guestbook.viewBtn']}"
                                                          action="#{DatasetPage.viewSelectedGuestbook(DatasetPage.dataset.guestbook)}"
                                                          update=":datasetForm" oncomplete="PF('viewGuestbook').show();bind_bsui_components();"/>
                                       </div>
                                   </div>
                               </ui:fragment>
                           </ui:fragment>
                           <ui:fragment rendered="#{!empty editMode and datasetPage}">
                               <p class="help-block">
                                   #{bundle['file.dataFilesTab.terms.list.guestbook.select.tip']}
                                       <h:outputFormat value=" #{bundle['dataset.manageGuestbooks.noGuestbooks.learnMore']}" escape="false">
                                            <f:param value="#{systemConfig.guidesBaseUrl}"/>
                                            <f:param value="#{systemConfig.guidesVersion}"/>
                                        </h:outputFormat>
                               </p>
>>>>>>> 4a633697

                                <ui:fragment rendered="#{empty DatasetPage.dataset.dataverseContext.availableGuestbooks}">
                                    <p class="help-block">
                                        <h:outputFormat value="#{bundle['file.dataFilesTab.terms.list.guestbook.noAvailable.tip']}">
                                            <f:param value="#{DatasetPage.dataset.owner.name}"/>
                                        </h:outputFormat>
                                    </p>
                                </ui:fragment>

                               <ui:fragment rendered="#{!empty DatasetPage.dataset.dataverseContext.availableGuestbooks}">
                                   <p:commandButton styleClass="btn btn-default"
                                                    value="#{bundle['file.dataFilesTab.terms.list.guestbook.clearBtn']}" 
                                                    rendered="#{!empty DatasetPage.dataset.guestbook}"
                                                    update="guestbookTable" process="@this" oncomplete="PF('guestbookTable').unselectAllRows();" actionListener="#{DatasetPage.reset}"/>
                                   <p:dataTable id="guestbookTable" styleClass="headerless-table margin-top"
                                                value="#{DatasetPage.dataset.dataverseContext.availableGuestbooks}" var="guestbook" widgetVar="guestbookTable"
                                                rendered="#{!empty DatasetPage.dataset.dataverseContext.availableGuestbooks}"
                                                rowIndexVar="rowNum" selection="#{DatasetPage.dataset.guestbook}" rowKey="#{guestbook}">
                                       <p:column selectionMode="single" class="col-select-width text-center"/>
                                       <p:column>
                                           <p class="form-control-static pull-left">
                                               <h:outputText value="#{guestbook.name}"/>
                                           </p>
                                           <p:commandButton styleClass="btn btn-default pull-right"
                                                          value="#{bundle['file.dataFilesTab.terms.list.guestbook.viewBtn']}"
                                                          action="#{DatasetPage.viewSelectedGuestbook(guestbook)}"
                                                          update=":datasetForm" oncomplete="PF('viewGuestbook').show();bind_bsui_components();"/>
                                       </p:column>
                                   </p:dataTable>
                               </ui:fragment>
                           </ui:fragment>
                       </div>
                   </div>
               </div>
           </div>
       </div> 
    </div>
    <!-- / TERMS -->


    <!-- / Preview Guestbook -->
</ui:composition><|MERGE_RESOLUTION|>--- conflicted
+++ resolved
@@ -488,23 +488,6 @@
                                    </p>
                                </ui:fragment>
 
-<<<<<<< HEAD
-                                <ui:fragment rendered="#{!empty DatasetPage.dataset.guestbook}">
-                                    <p class="help-block">#{bundle['file.dataFilesTab.terms.list.guestbook.inUse.tip']}</p>
-                                    <div class="panel panel-default">
-                                        <div class="panel-body">
-                                            <p class="form-control-static pull-left">#{DatasetPage.dataset.guestbook.name}</p>
-                                            <p:commandButton styleClass="btn btn-default pull-right"
-                                                             value="#{bundle['file.dataFilesTab.terms.list.guestbook.viewBtn']}"
-                                                             action="#{DatasetPage.viewSelectedGuestbook(DatasetPage.dataset.guestbook)}"
-                                                             update=":datasetForm" oncomplete="PF('viewGuestbook').show();bind_bsui_components();"/>
-                                        </div>
-                                    </div>
-                                </ui:fragment>
-                            </ui:fragment>
-                            <ui:fragment rendered="#{!empty editMode and datasetPage}">
-                                <p class="help-block">#{bundle['file.dataFilesTab.terms.list.guestbook.select.tip']}</p>
-=======
                                <ui:fragment rendered="#{!empty DatasetPage.dataset.guestbook}">
                                    <p class="help-block">#{bundle['file.dataFilesTab.terms.list.guestbook.inUse.tip']}</p>
                                    <div class="panel panel-default">
@@ -526,7 +509,6 @@
                                             <f:param value="#{systemConfig.guidesVersion}"/>
                                         </h:outputFormat>
                                </p>
->>>>>>> 4a633697
 
                                 <ui:fragment rendered="#{empty DatasetPage.dataset.dataverseContext.availableGuestbooks}">
                                     <p class="help-block">
