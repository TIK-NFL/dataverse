package edu.harvard.iq.dataverse;

import edu.harvard.iq.dataverse.harvest.client.HarvestingClient;
import edu.harvard.iq.dataverse.authorization.DataverseRole;
import edu.harvard.iq.dataverse.dataaccess.DataAccess;
import edu.harvard.iq.dataverse.search.savedsearch.SavedSearch;
import edu.harvard.iq.dataverse.util.BundleUtil;
import java.util.ArrayList;
import java.util.HashSet;
import java.util.Iterator;
import java.util.List;
import java.util.Objects;
import java.util.Set;
import javax.persistence.CascadeType;
import javax.persistence.Column;
import javax.persistence.Entity;
import javax.persistence.EnumType;
import javax.persistence.Enumerated;
import javax.persistence.FetchType;
import javax.persistence.Index;
import javax.persistence.JoinColumn;
import javax.persistence.JoinTable;
import javax.persistence.ManyToMany;
import javax.persistence.ManyToOne;
import javax.persistence.NamedQueries;
import javax.persistence.NamedQuery;
import javax.persistence.OneToMany;
import javax.persistence.OneToOne;
import javax.persistence.OrderBy;
import javax.persistence.Table;
import javax.persistence.Transient;
import javax.validation.constraints.NotNull;
import javax.validation.constraints.Pattern;
import javax.validation.constraints.Size;
import org.hibernate.validator.constraints.NotBlank;
import org.hibernate.validator.constraints.NotEmpty;

/**
 *
 * @author gdurand
 * @author mbarsinai
 */
@NamedQueries({
    @NamedQuery(name = "Dataverse.ownedObjectsById", query = "SELECT COUNT(obj) FROM DvObject obj WHERE obj.owner.id=:id"),
    @NamedQuery(name = "Dataverse.findAll", query = "SELECT d FROM Dataverse d order by d.name"),
    @NamedQuery(name = "Dataverse.findRoot", query = "SELECT d FROM Dataverse d where d.owner.id=null"),
    @NamedQuery(name = "Dataverse.findByAlias", query="SELECT dv FROM Dataverse dv WHERE LOWER(dv.alias)=:alias"),
    @NamedQuery(name = "Dataverse.findByOwnerId", query="select object(o) from Dataverse as o where o.owner.id =:ownerId order by o.name"),
    @NamedQuery(name = "Dataverse.filterByAlias", query="SELECT dv FROM Dataverse dv WHERE LOWER(dv.alias) LIKE :alias order by dv.alias"),
    @NamedQuery(name = "Dataverse.filterByAliasNameAffiliation", query="SELECT dv FROM Dataverse dv WHERE (LOWER(dv.alias) LIKE :alias) OR (LOWER(dv.name) LIKE :name) OR (LOWER(dv.affiliation) LIKE :affiliation) order by dv.alias"),
    @NamedQuery(name = "Dataverse.filterByName", query="SELECT dv FROM Dataverse dv WHERE LOWER(dv.name) LIKE :name  order by dv.alias")
})
@Entity
@Table(indexes = {@Index(columnList="defaultcontributorrole_id")
		, @Index(columnList="defaulttemplate_id")
		, @Index(columnList="alias")
		, @Index(columnList="affiliation")
		, @Index(columnList="dataversetype")
		, @Index(columnList="facetroot")
		, @Index(columnList="guestbookroot")
		, @Index(columnList="metadatablockroot")
		, @Index(columnList="templateroot")
		, @Index(columnList="permissionroot")
		, @Index(columnList="themeroot")})
public class Dataverse extends DvObjectContainer {

    public enum DataverseType {
        RESEARCHERS, RESEARCH_PROJECTS, JOURNALS, ORGANIZATIONS_INSTITUTIONS, TEACHING_COURSES, UNCATEGORIZED, LABORATORY, RESEARCH_GROUP, DEPARTMENT
    };
    
    private static final long serialVersionUID = 1L;

    @NotBlank(message = "{dataverse.name}")
    @Column( nullable = false )
    private String name;

    /**
     * @todo add @Column(nullable = false) for the database to enforce non-null
     */
    @NotBlank(message = "{dataverse.alias}")
    @Column(nullable = false, unique=true)
    @Size(max = 60, message = "{dataverse.aliasLength}")
    @Pattern.List({@Pattern(regexp = "[a-zA-Z0-9\\_\\-]*", message = "{dataverse.nameIllegalCharacters}"),
        @Pattern(regexp=".*\\D.*", message="{dataverse.aliasNotnumber}")})
    private String alias;

    @Column(name = "description", columnDefinition = "TEXT")
    private String description;

    @Enumerated(EnumType.STRING)
    @NotNull(message = "{dataverse.category}")
    @Column( nullable = false )
    private DataverseType dataverseType;
       
    /**
     * When {@code true}, users are not granted permissions the got for parent
     * dataverses.
     */
    protected boolean permissionRoot;

    
    public DataverseType getDataverseType() {
        return dataverseType;
    }

    public void setDataverseType(DataverseType dataverseType) {
        this.dataverseType = dataverseType;
    }

    public String getFriendlyCategoryName(){
        String key = getFriendlyCategoryKey();
        return BundleUtil.getStringFromBundle(key);
    }

    public String getFriendlyCategoryKey(){
        switch (this.dataverseType) {
            case RESEARCHERS:
                return  ("dataverse.type.selectTab.researchers");
            case RESEARCH_PROJECTS:
                return  ("dataverse.type.selectTab.researchProjects" );
            case JOURNALS:
                return  ("dataverse.type.selectTab.journals" );
            case ORGANIZATIONS_INSTITUTIONS:
                return  ("dataverse.type.selectTab.organizationsAndInsitutions" );
            case TEACHING_COURSES:
                return  ("dataverse.type.selectTab.teachingCourses" );
            case LABORATORY:
                return  ("dataverse.type.selectTab.laboratory");
            case RESEARCH_GROUP:
                return  ("dataverse.type.selectTab.researchGroup" );
            case DEPARTMENT:
                return  ("dataverse.type.selectTab.department" );
            case UNCATEGORIZED:
                return ("dataverse.type.selectTab.uncategorized");
            default:
                return "";
        }
    }


    public String getIndexableCategoryName() {
        String key = getFriendlyCategoryKey();
        if (key.equals("dataverse.type.selectTab.uncategorized")) {
            return null;
        } else {
            return BundleUtil.getStringFromDefaultBundle(key);
        }
    }

    private String affiliation;
    
<<<<<<< HEAD
    private String storageDriver;
=======
    private String storageDriver="";
>>>>>>> e1a8a710

	// Note: We can't have "Remove" here, as there are role assignments that refer
    //       to this role. So, adding it would mean violating a forign key contstraint.
    @OneToMany(cascade = {CascadeType.MERGE},
            fetch = FetchType.LAZY,
            mappedBy = "owner")
    private Set<DataverseRole> roles;
    
    @ManyToOne
    @JoinColumn(nullable = true)
    private DataverseRole defaultContributorRole;

    public DataverseRole getDefaultContributorRole() {
        return defaultContributorRole;
    }

    public void setDefaultContributorRole(DataverseRole defaultContributorRole) {
        this.defaultContributorRole = defaultContributorRole;
    }
   
    private boolean metadataBlockRoot;
    private boolean facetRoot;
    // By default, themeRoot should be true, as new dataverses should start with the default theme
    private boolean themeRoot = true;
    private boolean templateRoot;    

    
    @OneToOne(mappedBy = "dataverse",cascade={ CascadeType.REMOVE, CascadeType.MERGE,CascadeType.PERSIST}, orphanRemoval=true)
      private DataverseTheme dataverseTheme;

    @OneToMany(mappedBy = "dataverse",cascade={ CascadeType.REMOVE, CascadeType.MERGE,CascadeType.PERSIST}, orphanRemoval=true)
    @OrderBy("displayOrder")
    @NotEmpty(message="At least one contact is required.")
    private List<DataverseContact> dataverseContacts = new ArrayList<>();
    
    @ManyToMany(cascade = {CascadeType.MERGE})
    private List<MetadataBlock> metadataBlocks = new ArrayList<>();

    @OneToMany(mappedBy = "dataverse",cascade={ CascadeType.REMOVE, CascadeType.MERGE,CascadeType.PERSIST}, orphanRemoval=true)
    @OrderBy("displayOrder")
    private List<DataverseFacet> dataverseFacets = new ArrayList<>();
    
    @ManyToMany(cascade = {CascadeType.MERGE})
    @JoinTable(name = "dataverse_citationDatasetFieldTypes",
    joinColumns = @JoinColumn(name = "dataverse_id"),
    inverseJoinColumns = @JoinColumn(name = "citationdatasetfieldtype_id"))
    private List<DatasetFieldType> citationDatasetFieldTypes = new ArrayList<>();
    
    @ManyToMany
    @JoinTable(name = "dataversesubjects",
    joinColumns = @JoinColumn(name = "dataverse_id"),
    inverseJoinColumns = @JoinColumn(name = "controlledvocabularyvalue_id"))
    private Set<ControlledVocabularyValue> dataverseSubjects;
    
    @OneToMany(mappedBy="dataverse", cascade={CascadeType.REMOVE, CascadeType.MERGE, CascadeType.PERSIST})
    private List<DataverseFeaturedDataverse> dataverseFeaturedDataverses;

    public List<DataverseFeaturedDataverse> getDataverseFeaturedDataverses() {
        return dataverseFeaturedDataverses;
    }

    public void setDataverseFeaturedDataverses(List<DataverseFeaturedDataverse> dataverseFeaturedDataverses) {
        this.dataverseFeaturedDataverses = dataverseFeaturedDataverses;
    }
    
    @OneToMany(mappedBy="featuredDataverse", cascade={CascadeType.REMOVE, CascadeType.MERGE, CascadeType.PERSIST})
    private List<DataverseFeaturedDataverse> dataverseFeaturingDataverses;

    public List<DataverseFeaturedDataverse> getDataverseFeaturingDataverses() {
        return dataverseFeaturingDataverses;
    }

    public void setDataverseFeaturingDataverses(List<DataverseFeaturedDataverse> dataverseFeaturingDataverses) {
        this.dataverseFeaturingDataverses = dataverseFeaturingDataverses;
    }
    
    @OneToMany(mappedBy="dataverse", cascade={CascadeType.REMOVE, CascadeType.MERGE, CascadeType.PERSIST})
    private List<DataverseLinkingDataverse> dataverseLinkingDataverses;

    public List<DataverseLinkingDataverse> getDataverseLinkingDataverses() {
        return dataverseLinkingDataverses;
    }

    public void setDataverseLinkingDataverses(List<DataverseLinkingDataverse> dataverseLinkingDataverses) {
        this.dataverseLinkingDataverses = dataverseLinkingDataverses;
    }
       
    @OneToMany(mappedBy="linkingDataverse", cascade={CascadeType.REMOVE, CascadeType.MERGE, CascadeType.PERSIST})
    private List<DataverseLinkingDataverse> dataverseLinkedDataverses;

    public List<DataverseLinkingDataverse> getDataverseLinkedDataverses() {
        return dataverseLinkedDataverses;
    }

    public void setDataverseLinkedDataverses(List<DataverseLinkingDataverse> dataverseLinkedDataverses) {
        this.dataverseLinkedDataverses = dataverseLinkedDataverses;
    }
    
    @OneToMany(mappedBy="linkingDataverse", cascade={CascadeType.REMOVE, CascadeType.MERGE, CascadeType.PERSIST})
    private List<DatasetLinkingDataverse> datasetLinkingDataverses;

    public List<DatasetLinkingDataverse> getDatasetLinkingDataverses() {
        return datasetLinkingDataverses;
    }

    public void setDatasetLinkingDataverses(List<DatasetLinkingDataverse> datasetLinkingDataverses) {
        this.datasetLinkingDataverses = datasetLinkingDataverses;
    }
        
    public Set<ControlledVocabularyValue> getDataverseSubjects() {
        return dataverseSubjects;
    }

    public void setDataverseSubjects(Set<ControlledVocabularyValue> dataverseSubjects) {
        this.dataverseSubjects = dataverseSubjects;
    }

    
    @OneToMany(mappedBy = "dataverse")
    private List<DataverseFieldTypeInputLevel> dataverseFieldTypeInputLevels = new ArrayList<>();
    
    @ManyToOne
    @JoinColumn(nullable = true)
    private Template defaultTemplate;  
    
    @OneToMany(mappedBy = "definitionPoint", cascade={CascadeType.REMOVE, CascadeType.MERGE, CascadeType.PERSIST})
    private List<SavedSearch> savedSearches;

    public List<SavedSearch> getSavedSearches() {
        return savedSearches;
    }

    public void setSavedSearches(List<SavedSearch> savedSearches) {
        this.savedSearches = savedSearches;
    }
    
    @OneToMany(mappedBy="dataverse", cascade = {CascadeType.MERGE, CascadeType.REMOVE})
    private List<Template> templates; 
    
    @OneToMany(mappedBy="dataverse", cascade = {CascadeType.MERGE, CascadeType.REMOVE})
    private List<Guestbook> guestbooks;
        
    public List<Guestbook> getGuestbooks() {
        return guestbooks;
    }

    public void setGuestbooks(List<Guestbook> guestbooks) {
        this.guestbooks = guestbooks;
    } 
    
    
    @OneToMany (mappedBy="dataverse", cascade={CascadeType.MERGE, CascadeType.REMOVE})
    private List<HarvestingClient> harvestingClientConfigs;

    public List<HarvestingClient> getHarvestingClientConfigs() {
        return this.harvestingClientConfigs;
    }

    public void setHarvestingClientConfigs(List<HarvestingClient> harvestingClientConfigs) {
        this.harvestingClientConfigs = harvestingClientConfigs;
    }
    /*
    public boolean isHarvested() {
        return harvestingClient != null; 
    }
    */
    
    
    public List<Guestbook> getParentGuestbooks() {
        List<Guestbook> retList = new ArrayList<>();
        Dataverse testDV = this;
        while (testDV.getOwner() != null){   
           retList.addAll(testDV.getOwner().getGuestbooks());          
           if(testDV.getOwner().guestbookRoot){               
               break;
           }           
           testDV = testDV.getOwner();
        }
            return  retList;
    }
    
    public List<Guestbook> getAvailableGuestbooks() {
        //get all guestbooks
        List<Guestbook> retList = new ArrayList<>();
        Dataverse testDV = this;
        List<Guestbook> allGbs = new ArrayList<>();
        if (!this.guestbookRoot){
                    while (testDV.getOwner() != null){   
          
                allGbs.addAll(testDV.getOwner().getGuestbooks());
                if (testDV.getOwner().isGuestbookRoot()) {
                    break;
                }
                testDV = testDV.getOwner();
            }
        }

        allGbs.addAll(this.getGuestbooks());
        //then only display them if they are enabled
        for (Guestbook gbt : allGbs) {
            if (gbt.isEnabled()) {
                retList.add(gbt);
            }
        }
            return  retList;
        
    }
    
    private boolean guestbookRoot;
    
    public boolean isGuestbookRoot() {
        return guestbookRoot;
    }

    public void setGuestbookRoot(boolean guestbookRoot) {
        this.guestbookRoot = guestbookRoot;
    } 
    
    
    public void setDataverseFieldTypeInputLevels(List<DataverseFieldTypeInputLevel> dataverseFieldTypeInputLevels) {
        this.dataverseFieldTypeInputLevels = dataverseFieldTypeInputLevels;
    }

    public List<DataverseFieldTypeInputLevel> getDataverseFieldTypeInputLevels() {
        return dataverseFieldTypeInputLevels;
    }


    public Template getDefaultTemplate() {
        return defaultTemplate;
    }

    public void setDefaultTemplate(Template defaultTemplate) {
        this.defaultTemplate = defaultTemplate;
    }

    public List<Template> getTemplates() {
        return templates;
    }

    public void setTemplates(List<Template> templates) {
        this.templates = templates;
    }

    public List<Template> getParentTemplates() {
        List<Template> retList = new ArrayList<>();
        Dataverse testDV = this;
        while (testDV.getOwner() != null){   
            
           if (!testDV.getMetadataBlocks().equals(testDV.getOwner().getMetadataBlocks())){
               break;
           }           
           retList.addAll(testDV.getOwner().getTemplates());
           
           if(testDV.getOwner().templateRoot){               
               break;
           }           
           testDV = testDV.getOwner();
        }
            return  retList;
    }
    
    public boolean isThemeRoot() {
        return themeRoot;
    }
    
    public boolean getThemeRoot() {
        return themeRoot;
    }

    public void setThemeRoot(boolean  themeRoot) {
        this.themeRoot = themeRoot;
    }
    
    public boolean isTemplateRoot() {
        return templateRoot;
    }

    public void setTemplateRoot(boolean templateRoot) {
        this.templateRoot = templateRoot;
    }

   


    public List<MetadataBlock> getMetadataBlocks() {
        return getMetadataBlocks(false);
    }

    public List<MetadataBlock> getMetadataBlocks(boolean returnActualDB) {
        if (returnActualDB || metadataBlockRoot || getOwner() == null) {
            return metadataBlocks;
        } else {
            return getOwner().getMetadataBlocks();
        }
    }
    
    public Long getMetadataRootId(){
        if(metadataBlockRoot || getOwner() == null){
            return this.getId();
        } else { 
            return getOwner().getMetadataRootId();
        }
    }

    
    public DataverseTheme getDataverseTheme() {
        return getDataverseTheme(false);
    }

    public DataverseTheme getDataverseTheme(boolean returnActualDB) {
        if (returnActualDB || themeRoot || getOwner() == null) {
            return dataverseTheme;
        } else {
            return getOwner().getDataverseTheme();
        }
    }
    
    public String getGuestbookRootDataverseName() {
        Dataverse testDV = this;
        String retName = "Parent";
        while (testDV.getOwner() != null) {
            retName = testDV.getOwner().getDisplayName();
            if (testDV.getOwner().guestbookRoot) {
                break;
            }
            testDV = testDV.getOwner();
        }
        return retName;
    }

    public String getTemplateRootDataverseName() {
        Dataverse testDV = this;
        String retName = "Parent";
        while (testDV.getOwner() != null) {
            retName = testDV.getOwner().getDisplayName();
            if (testDV.getOwner().templateRoot) {
                break;
            }
            testDV = testDV.getOwner();
        }
        return retName;
    }

    public String getThemeRootDataverseName() {
        Dataverse testDV = this;
        String retName = "Parent";
        while (testDV.getOwner() != null) {
            retName = testDV.getOwner().getDisplayName();
            if (testDV.getOwner().themeRoot) {
                break;
            }
            testDV = testDV.getOwner();
        }
        return retName;
    }

    public String getMetadataRootDataverseName() {
        Dataverse testDV = this;
        String retName = "Parent";
        while (testDV.getOwner() != null) {
            retName = testDV.getOwner().getDisplayName();
            if (testDV.getOwner().metadataBlockRoot) {
                break;
            }
            testDV = testDV.getOwner();
        }
        return retName;
    }
    
    public String getFacetRootDataverseName() {
        Dataverse testDV = this;
        String retName = "Parent";
        while (testDV.getOwner() != null) {
            retName = testDV.getOwner().getDisplayName();
            if (testDV.getOwner().facetRoot) {
                break;
            }
            testDV = testDV.getOwner();
        }
        return retName;
    }
        
    
    public String getLogoOwnerId() {
        
        if (themeRoot || getOwner()==null) {
            return this.getId().toString();
        } else {
            return getOwner().getId().toString();
        }
    } 
    
    public void setDataverseTheme(DataverseTheme dataverseTheme) {
        this.dataverseTheme=dataverseTheme;
    }

    public void setMetadataBlocks(List<MetadataBlock> metadataBlocks) {
        this.metadataBlocks = metadataBlocks;
    }

    public List<DatasetFieldType> getCitationDatasetFieldTypes() {
        return citationDatasetFieldTypes;
    }

    public void setCitationDatasetFieldTypes(List<DatasetFieldType> citationDatasetFieldTypes) {
        this.citationDatasetFieldTypes = citationDatasetFieldTypes;
    }
    
    

    public List<DataverseFacet> getDataverseFacets() {
        return getDataverseFacets(false);
    }

    public List<DataverseFacet> getDataverseFacets(boolean returnActualDB) {
        if (returnActualDB || facetRoot || getOwner() == null) {
            return dataverseFacets;
        } else {
            return getOwner().getDataverseFacets();
        }
    }
     
    public Long getFacetRootId(){
        if(facetRoot || getOwner() == null){
            return this.getId();
        } else { 
            return getOwner().getFacetRootId();
        }        
    }

    public void setDataverseFacets(List<DataverseFacet> dataverseFacets) {
        this.dataverseFacets = dataverseFacets;
    }
    
    public List<DataverseContact> getDataverseContacts() {
        return dataverseContacts;
    }
    
    /**
     * Get the email addresses of the dataverse contacts as a comma-separated
     * concatenation.
     * @return a comma-separated concatenation of email addresses, or the empty
     *  string if there are no contacts.
     * @author bencomp
     */
    public String getContactEmails() {
        if (dataverseContacts != null && !dataverseContacts.isEmpty()) {
            StringBuilder buf = new StringBuilder();
            Iterator<DataverseContact> it = dataverseContacts.iterator();
            while (it.hasNext()) {
                DataverseContact con = it.next();
                buf.append(con.getContactEmail());
                if (it.hasNext()) {
                    buf.append(",");
                }
            }
            return buf.toString();
        } else {
            return "";
        }
    }

    public void setDataverseContacts(List<DataverseContact> dataverseContacts) {
        this.dataverseContacts = dataverseContacts;
    }
    
    public void addDataverseContact(int index) {
        dataverseContacts.add(index, new DataverseContact(this));
    }

    public void removeDataverseContact(int index) {
        dataverseContacts.remove(index);
    }

    public String getName() {
        return name;
    }

    public void setName(String name) {
        this.name = name;
    }

    public String getAlias() {
        return alias;
    }

    public void setAlias(String alias) {
        this.alias = alias;
    }

    public String getDescription() {
        return description;
    }

    public void setDescription(String description) {
        this.description = description;
    }

    public String getAffiliation() {
        return affiliation;
    }

    public void setAffiliation(String affiliation) {
        this.affiliation = affiliation;
    }

    public boolean isMetadataBlockRoot() {
        return metadataBlockRoot;
    }

    public void setMetadataBlockRoot(boolean metadataBlockRoot) {
        this.metadataBlockRoot = metadataBlockRoot;
    }

    public boolean isFacetRoot() {
        return facetRoot;
    }

    public void setFacetRoot(boolean facetRoot) {
        this.facetRoot = facetRoot;
    }


    public void addRole(DataverseRole role) {
        role.setOwner(this);
        if ( roles == null ) {
            roles = new HashSet<>();
        }
        roles.add(role);
    }
    
    /**
     * Note: to add a role, use {@link #addRole(edu.harvard.iq.dataverse.authorization.DataverseRole)},
     * do not call this method and try to add directly to the list. 
     * @return the roles defined in this Dataverse.
     */
    public Set<DataverseRole> getRoles() {
        if ( roles == null ) {
            roles = new HashSet<>();
        }
        return roles;
    }
    
    public List<Dataverse> getOwners() {
        List<Dataverse> owners = new ArrayList<>();
        if (getOwner() != null) {
            owners.addAll(getOwner().getOwners());
            owners.add(getOwner());
        }
        return owners;
    }

    @Override
    public boolean equals(Object object) {
        // TODO: Warning - this method won't work in the case the id fields are not set
        if (!(object instanceof Dataverse)) {
            return false;
        }
        Dataverse other = (Dataverse) object;
        return Objects.equals(getId(), other.getId());
    }

    @Override
    protected String toStringExtras() {
        return "name:" + getName();
    }

    @Override
    public <T> T accept(Visitor<T> v) {
        return v.visit(this);
    }

    /**
     * @todo implement in https://github.com/IQSS/dataverse/issues/551
     */
    public String getDepositTermsOfUse() {
        return "Dataverse Deposit Terms of Use will be implemented in https://github.com/IQSS/dataverse/issues/551";
    }
    
    @Override
    public String getDisplayName() {
        return getName();
    }
    
    @Override
    public String getCurrentName() {
        return getName();
    }
    
    @Override
    public boolean isPermissionRoot() {
        return permissionRoot;
    }

    public void setPermissionRoot(boolean permissionRoot) {
        this.permissionRoot = permissionRoot;
    }
      
    @Override
    public boolean isAncestorOf( DvObject other ) {
        while ( other != null ) {
            if ( equals(other) ) {
                return true;
            }
            other = other.getOwner();
        }
        return false;
    }

<<<<<<< HEAD
=======
	public String getEffectiveStorageDriverId() {
		String id = storageDriver;
		if(id == null) {
			if(this.getOwner() != null) {
				id = this.getOwner().getEffectiveStorageDriverId(); 
			} else {
				id= DataAccess.DEFAULT_STORAGE_DRIVER_IDENTIFIER;
			}
		}
		return id;
	}
	
	
>>>>>>> e1a8a710
	public String getStorageDriverId() {
		return storageDriver;
	}

	public void setStorageDriverId(String storageDriver) {
		this.storageDriver = storageDriver;
	}
}<|MERGE_RESOLUTION|>--- conflicted
+++ resolved
@@ -149,11 +149,7 @@
 
     private String affiliation;
     
-<<<<<<< HEAD
-    private String storageDriver;
-=======
     private String storageDriver="";
->>>>>>> e1a8a710
 
 	// Note: We can't have "Remove" here, as there are role assignments that refer
     //       to this role. So, adding it would mean violating a forign key contstraint.
@@ -764,8 +760,6 @@
         return false;
     }
 
-<<<<<<< HEAD
-=======
 	public String getEffectiveStorageDriverId() {
 		String id = storageDriver;
 		if(id == null) {
@@ -779,7 +773,6 @@
 	}
 	
 	
->>>>>>> e1a8a710
 	public String getStorageDriverId() {
 		return storageDriver;
 	}
