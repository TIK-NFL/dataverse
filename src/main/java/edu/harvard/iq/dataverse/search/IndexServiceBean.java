--- conflicted
+++ resolved
@@ -59,8 +59,10 @@
 import javax.persistence.EntityManager;
 import javax.persistence.PersistenceContext;
 import org.apache.commons.lang.StringUtils;
+import org.apache.solr.client.solrj.SolrClient;
 import org.apache.solr.client.solrj.SolrQuery;
 import org.apache.solr.client.solrj.SolrServerException;
+import org.apache.solr.client.solrj.impl.HttpSolrClient;
 import org.apache.solr.client.solrj.response.QueryResponse;
 import org.apache.solr.client.solrj.response.UpdateResponse;
 import org.apache.solr.common.SolrDocument;
@@ -106,13 +108,9 @@
     DataverseLinkingServiceBean dvLinkingService;
     @EJB
     SettingsServiceBean settingsService;
-<<<<<<< HEAD
-    
-=======
     @EJB
     SolrClientService solrClientService;
 
->>>>>>> aa4d3147
     public static final String solrDocIdentifierDataverse = "dataverse_";
     public static final String solrDocIdentifierFile = "datafile_";
     public static final String solrDocIdentifierDataset = "dataset_";
@@ -131,7 +129,6 @@
     public static final String HARVESTED = "Harvested";
     private String rootDataverseName;
     private Dataverse rootDataverseCached;
-<<<<<<< HEAD
     private SolrClient solrServer;
 
     @PostConstruct
@@ -154,9 +151,6 @@
         }
     }
     
-=======
-
->>>>>>> aa4d3147
     @TransactionAttribute(REQUIRES_NEW)
     public Future<String> indexDataverseInNewTransaction(Dataverse dataverse) throws SolrServerException, IOException{
         return indexDataverse(dataverse);
@@ -1173,17 +1167,12 @@
         }
 
         try {
-<<<<<<< HEAD
-            solrServer.add(docs);
-            solrServer.commit();
-=======
             solrClientService.getSolrClient().add(docs);
         } catch (SolrServerException | IOException ex) {
             return ex.toString();
         }
         try {
             solrClientService.getSolrClient().commit();
->>>>>>> aa4d3147
         } catch (SolrServerException | IOException ex) {
             if (ex.getCause() instanceof SolrServerException) {
                 throw new SolrServerException(ex);
