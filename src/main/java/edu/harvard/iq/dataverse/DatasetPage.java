--- conflicted
+++ resolved
@@ -1916,7 +1916,7 @@
                         logger.warning("Problem getting rsync script (Command Exception): " + cex.getLocalizedMessage());
                     }
                 }
-               
+
                 tooLargeToDownload = getSizeOfDatasetNumeric() > settingsWrapper.getZipDownloadLimit();
                 tooLargeToDownloadOriginal = getSizeOfDatasetOrigNumeric() > settingsWrapper.getZipDownloadLimit();
                 tooLargeToDownloadArchival = getSizeOfDatasetArchivalNumeric() > settingsWrapper.getZipDownloadLimit();
@@ -2939,7 +2939,7 @@
         this.setSelectedFiles(workingVersion.getFileMetadatas());
         startDownload(true);
     }
-    
+
     public void startDownloadSelectedArchival() {
         startDownload(false);
     }
@@ -2947,7 +2947,7 @@
     public void startDownloadSelectedOriginal() {
         startDownload(true);
     }
-    
+
     private void startDownload(boolean downloadOriginal){
         boolean guestbookRequired = isDownloadPopupRequired();
         boolean validate = validateFilesForDownload(guestbookRequired, downloadOriginal);
@@ -3018,7 +3018,7 @@
             setValidateFilesOutcome("Mixed");
             return true;
         }
-        
+
         if (guestbookRequired) {
             setValidateFilesOutcome("GuestbookRequired");
         }
@@ -3026,7 +3026,7 @@
         return true;
 
     }
-    
+
     private void updateGuestbookResponse (boolean guestbookRequired, boolean downloadOriginal) {
         // Note that the GuestbookResponse object may still have information from
         // the last download action performed by the user. For example, it may
@@ -5468,7 +5468,15 @@
         this.fileAccessRequest = fileAccessRequest;
     }
 
-<<<<<<< HEAD
+    // wrapper method to see if the file has been deleted (or replaced) in the current version
+    public boolean isFileDeleted (DataFile dataFile) {
+        if (dataFile.getDeleted() == null) {
+            dataFile.setDeleted(datafileService.hasBeenDeleted(dataFile));
+        }
+
+        return dataFile.getDeleted();
+    }
+
     /**
      * Add Signposting
      * @return
@@ -5478,14 +5486,5 @@
             return "DRAFT";
         SignpostingResources sr = new SignpostingResources(systemConfig, workingVersion, settingsService.getValueForKey(SettingsServiceBean.Key.SignpostingConf));
         return sr.getLinks();
-=======
-    // wrapper method to see if the file has been deleted (or replaced) in the current version
-    public boolean isFileDeleted (DataFile dataFile) {
-        if (dataFile.getDeleted() == null) {
-            dataFile.setDeleted(datafileService.hasBeenDeleted(dataFile));
-        }
-
-        return dataFile.getDeleted();
->>>>>>> b61b572a
     }
 }