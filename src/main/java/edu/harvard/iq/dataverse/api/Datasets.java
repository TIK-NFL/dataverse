--- conflicted
+++ resolved
@@ -2372,11 +2372,7 @@
         if (null == contentDispositionHeader) {
             if (optionalFileParams.hasStorageIdentifier()) {
                 newStorageIdentifier = optionalFileParams.getStorageIdentifier();
-<<<<<<< HEAD
-                // ToDo - check that storageIdentifier is valid
-=======
                 newStorageIdentifier = DataAccess.expandStorageIdentifierIfNeeded(newStorageIdentifier);
->>>>>>> 5a823ab6
                 if (optionalFileParams.hasFileName()) {
                     newFilename = optionalFileParams.getFileName();
                     if (optionalFileParams.hasMimetype()) {
@@ -2407,10 +2403,7 @@
                 newFileContentType = FileUtil.MIME_TYPE_UNDETERMINED_DEFAULT;
             }
         }
-<<<<<<< HEAD
-
-=======
->>>>>>> 5a823ab6
+
 
         //-------------------
         // (3) Create the AddReplaceFileHelper object
@@ -2924,15 +2917,9 @@
         if (!user.isSuperuser()) {
             return error(Response.Status.FORBIDDEN, "Superusers only.");
         }
-<<<<<<< HEAD
 
         Dataset dataset;
 
-=======
-        
-        Dataset dataset; 
-        
->>>>>>> 5a823ab6
         try {
             dataset = findDatasetOrDie(dvIdtf);
         } catch (WrappedResponse ex) {
@@ -2948,11 +2935,7 @@
             }
         }
         return error(Response.Status.BAD_REQUEST,
-<<<<<<< HEAD
                 "No Storage Driver found for : " + storageDriverLabel);
-=======
-            "No Storage Driver found for : " + storageDriverLabel);
->>>>>>> 5a823ab6
     }
 
     @DELETE
@@ -2970,15 +2953,9 @@
         if (!user.isSuperuser()) {
             return error(Response.Status.FORBIDDEN, "Superusers only.");
         }
-<<<<<<< HEAD
 
         Dataset dataset;
 
-=======
-        
-        Dataset dataset; 
-        
->>>>>>> 5a823ab6
         try {
             dataset = findDatasetOrDie(dvIdtf);
         } catch (WrappedResponse ex) {
