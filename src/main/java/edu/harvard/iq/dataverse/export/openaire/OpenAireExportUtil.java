package edu.harvard.iq.dataverse.export.openaire;

import java.io.OutputStream;
import java.util.HashMap;
import java.util.HashSet;
import java.util.Iterator;
import java.util.Map;
import java.util.Set;
import java.util.logging.Logger;

import javax.json.JsonObject;
import javax.xml.stream.XMLOutputFactory;
import javax.xml.stream.XMLStreamException;
import javax.xml.stream.XMLStreamWriter;

import org.apache.commons.lang3.StringUtils;

import com.google.gson.Gson;

import edu.harvard.iq.dataverse.DatasetFieldConstant;
import edu.harvard.iq.dataverse.GlobalId;
import edu.harvard.iq.dataverse.TermsOfUseAndAccess;
import edu.harvard.iq.dataverse.api.dto.DatasetDTO;
import edu.harvard.iq.dataverse.api.dto.DatasetVersionDTO;
import edu.harvard.iq.dataverse.api.dto.FieldDTO;
import edu.harvard.iq.dataverse.api.dto.MetadataBlockDTO;
import edu.harvard.iq.dataverse.util.json.JsonUtil;
import java.util.regex.Matcher;
import java.util.regex.Pattern;
import javax.mail.internet.AddressException;
import javax.mail.internet.InternetAddress;

public class OpenAireExportUtil {

    private static final Logger logger = Logger.getLogger(OpenAireExportUtil.class.getCanonicalName());

    public static String XSI_NAMESPACE = "http://www.w3.org/2001/XMLSchema-instance";
    public static String SCHEMA_VERSION = "4.1";
    public static String RESOURCE_NAMESPACE = "http://datacite.org/schema/kernel-4";
    public static String RESOURCE_SCHEMA_LOCATION = "http://schema.datacite.org/meta/kernel-4.1/metadata.xsd";

    public static String FunderType = "Funder";

    public static void datasetJson2openaire(JsonObject datasetDtoAsJson, OutputStream outputStream) throws XMLStreamException {
        logger.fine(JsonUtil.prettyPrint(datasetDtoAsJson.toString()));
        Gson gson = new Gson();
        DatasetDTO datasetDto = gson.fromJson(datasetDtoAsJson.toString(), DatasetDTO.class);

        dto2openaire(datasetDto, outputStream);
    }

    private static void dto2openaire(DatasetDTO datasetDto, OutputStream outputStream) throws XMLStreamException {
        XMLStreamWriter xmlw = XMLOutputFactory.newInstance().createXMLStreamWriter(outputStream);

        xmlw.writeStartElement("resource"); // <resource>

        xmlw.writeAttribute("xmlns:xsi", XSI_NAMESPACE);
        xmlw.writeAttribute("xmlns", RESOURCE_NAMESPACE);
        xmlw.writeAttribute("xsi:schemaLocation", RESOURCE_NAMESPACE + " " + RESOURCE_SCHEMA_LOCATION);

        createOpenAire(xmlw, datasetDto);

        xmlw.writeEndElement(); // </resource>

        xmlw.flush();
    }

    private static void createOpenAire(XMLStreamWriter xmlw, DatasetDTO datasetDto) throws XMLStreamException {
        DatasetVersionDTO version = datasetDto.getDatasetVersion();
        String persistentAgency = datasetDto.getProtocol();
        String persistentAuthority = datasetDto.getAuthority();
        String persistentId = datasetDto.getIdentifier();
        GlobalId globalId = new GlobalId(persistentAgency, persistentAuthority, persistentId);

        // The sequence is revied using sample:
        // https://schema.datacite.org/meta/kernel-4.0/example/datacite-example-full-v4.0.xml
        //
        // See also: https://schema.datacite.org/meta/kernel-4.0/doc/DataCite-MetadataKernel_v4.0.pdf
        // Table 1: DataCite Mandatory Properties
        // set language 
        //String language = getLanguage(xmlw, version);
        String language = null;

        // 1, Identifier (with mandatory type sub-property) (M)
        writeIdentifierElement(xmlw, globalId.toURL().toString(), language);

        // 2, Creator (with optional given name, family name, 
        //      name identifier and affiliation sub-properties) (M)
        writeCreatorsElement(xmlw, version, language);

        // 3, Title (with optional type sub-properties)
        writeTitlesElement(xmlw, version, language);

        // 4, Publisher (M)
        String publisher = datasetDto.getPublisher();
        if (StringUtils.isNotBlank(publisher)) {
            writeFullElement(xmlw, null, "publisher", null, publisher, language);
        }

        // 5, PublicationYear (M)
        String publicationDate = datasetDto.getPublicationDate();
        writePublicationYearElement(xmlw, version, publicationDate, language);

        // 6, Subject (with scheme sub-property)
        writeSubjectsElement(xmlw, version, language);

        // 7, Contributor (with optional given name, family name, 
        //      name identifier and affiliation sub-properties)
        writeContributorsElement(xmlw, version, language);

        // 8, Date (with type sub-property)  (R)
        writeDatesElement(xmlw, version, language);

        // 9, Language (MA), language
        writeFullElement(xmlw, null, "language", null, language, null);

        // 10, ResourceType (with mandatory general type 
        //      description sub- property) (M)
        writeResourceTypeElement(xmlw, version, language);

        // 11. AlternateIdentifier (with type sub-property) (O)
        writeAlternateIdentifierElement(xmlw, version, language);

        // 12, RelatedIdentifier (with type and relation type sub-properties) (R)
        writeRelatedIdentifierElement(xmlw, version, language);

        // 13, Size (O)
        writeSizeElement(xmlw, version, language);

        // 14 Format (O)
        writeFormatElement(xmlw, version, language);

        // 15 Version (O)
        writeVersionElement(xmlw, version, language);

        // 16 Rights (O), rights
        writeAccessRightsElement(xmlw, version/*, version.getTermsOfAccess(), version.getRestrictions()*/, language);

        // 17 Description (R), description
        writeDescriptionsElement(xmlw, version, language);

        // 18 GeoLocation (with point, box and polygon sub-properties) (R)
        writeGeoLocationsElement(xmlw, version, language);

        // 19 FundingReference (with name, identifier, and award related sub- properties) (O)
        writeFundingReferencesElement(xmlw, version, language);
    }

    /**
     * Get the language value or null
     *
     * @param xmlw
     * @param datasetVersionDTO
     * @return
     * @throws XMLStreamException
     */
    public static String getLanguage(XMLStreamWriter xmlw, DatasetVersionDTO datasetVersionDTO) throws XMLStreamException {
        String language = null;

        // set the default language (using language attribute)
        for (Map.Entry<String, MetadataBlockDTO> entry : datasetVersionDTO.getMetadataBlocks().entrySet()) {
            String key = entry.getKey();
            MetadataBlockDTO value = entry.getValue();
            if ("citation".equals(key)) {
                for (FieldDTO fieldDTO : value.getFields()) {
                    if (DatasetFieldConstant.language.equals(fieldDTO.getTypeName())) {
                        for (String language_found : fieldDTO.getMultipleVocab()) {
                            if (StringUtils.isNotBlank(language_found)) {
                                language = language_found;
                                break;
                            }
                        }
                    }
                }
            }
        }

        return language;
    }

    /**
     * 1, Identifier (with mandatory type sub-property) (M)
     *
     * @param xmlw The Steam writer
     * @param identifier The identifier url like https://doi.org/10.123/123
     * @throws XMLStreamException
     */
    public static void writeIdentifierElement(XMLStreamWriter xmlw, String identifier, String language) throws XMLStreamException {
        // identifier with identifierType attribute        
        if (StringUtils.isNotBlank(identifier)) {
            Map<String, String> identifier_map = new HashMap<String, String>();

            if (StringUtils.containsIgnoreCase(identifier, GlobalId.DOI_RESOLVER_URL)) {
                identifier_map.put("identifierType", "DOI");
                identifier = StringUtils.substring(identifier, identifier.indexOf("10."));
            } else if (StringUtils.containsIgnoreCase(identifier, GlobalId.HDL_RESOLVER_URL)) {
                identifier_map.put("identifierType", "Handle");
                if (StringUtils.contains(identifier, "http")) {
                    identifier = identifier.replace(identifier.substring(0, identifier.indexOf("/") + 2), "");
                    identifier = identifier.substring(identifier.indexOf("/") + 1);
                }
            }
            writeFullElement(xmlw, null, "identifier", identifier_map, identifier, language);
        }
    }

    /**
     * 2, Creator (with optional given name, family name, name identifier and
     * affiliation sub-properties) (M)
     *
     * @param xmlw The stream writer
     * @param datasetVersionDTO
     * @param language current language value
     * @throws XMLStreamException
     */
    public static void writeCreatorsElement(XMLStreamWriter xmlw, DatasetVersionDTO datasetVersionDTO, String language) throws XMLStreamException {
        // creators -> creator -> creatorName with nameType attribute, givenName, familyName, nameIdentifier
        // write all creators
        boolean creator_check = false;

        for (Map.Entry<String, MetadataBlockDTO> entry : datasetVersionDTO.getMetadataBlocks().entrySet()) {
            String key = entry.getKey();
            MetadataBlockDTO value = entry.getValue();
            if ("citation".equals(key)) {
                for (FieldDTO fieldDTO : value.getFields()) {
                    if (DatasetFieldConstant.author.equals(fieldDTO.getTypeName())) {
                        for (HashSet<FieldDTO> fieldDTOs : fieldDTO.getMultipleCompound()) {
                            String creatorName = null;
                            String affiliation = null;
                            String nameIdentifier = null;
                            String nameIdentifierScheme = null;

                            for (Iterator<FieldDTO> iterator = fieldDTOs.iterator(); iterator.hasNext();) {
                                FieldDTO next = iterator.next();
                                if (DatasetFieldConstant.authorName.equals(next.getTypeName())) {
                                    creatorName = next.getSinglePrimitive();
                                }
                                if (DatasetFieldConstant.authorIdValue.equals(next.getTypeName())) {
                                    nameIdentifier = next.getSinglePrimitive();
                                }
                                if (DatasetFieldConstant.authorIdType.equals(next.getTypeName())) {
                                    nameIdentifierScheme = next.getSinglePrimitive();
                                }
                                if (DatasetFieldConstant.authorAffiliation.equals(next.getTypeName())) {
                                    affiliation = next.getSinglePrimitive();
                                }
                            }

                            if (StringUtils.isNotBlank(creatorName)) {
                                creator_check = writeOpenTag(xmlw, "creators", creator_check);
                                xmlw.writeStartElement("creator"); // <creator>

                                boolean nameType_check = false;
                                Map<String, String> creator_map = new HashMap<String, String>();
                                if ((StringUtils.containsIgnoreCase(nameIdentifierScheme, "orcid"))) {
                                    creator_map.put("nameType", "Personal");
                                    nameType_check = true;
                                }

                                creatorName = Cleanup.normalize(creatorName);
                                // Datacite algorithm, https://github.com/IQSS/dataverse/issues/2243#issuecomment-358615313
                                if (creatorName.contains(",")) {
                                    String givenName = FirstNames.getInstance().getFirstName(creatorName);
                                    boolean isOrganization = Organizations.getInstance().isOrganization(creatorName);

                                    // creatorName=<FamilyName>, <FirstName>
                                    if (givenName != null && !isOrganization) {
                                        // givenName ok
                                        creator_map.put("nameType", "Personal");
                                        nameType_check = true;
                                    } else if (isOrganization) {
                                        creator_map.put("nameType", "Organizational");
                                        nameType_check = false;
                                    }
                                    writeFullElement(xmlw, null, "creatorName", creator_map, creatorName, language);

                                    if ((nameType_check) && (!creatorName.replaceFirst(",", "").contains(","))) {
                                        // creatorName=<FamilyName>, <FirstName>
                                        String[] fullName = creatorName.split(", ");
                                        if (fullName.length == 2) {
                                            givenName = fullName[1];
                                            String familyName = fullName[0];

                                            writeFullElement(xmlw, null, "givenName", null, givenName, language);
                                            writeFullElement(xmlw, null, "familyName", null, familyName, language);
                                        } else {
                                            // It's possible to get here if "Smith," is entered as an author name.
                                            logger.info("Unable to write givenName and familyName based on creatorName '" + creatorName + "'.");
                                        }
                                    }
                                } else {
                                    String givenName = FirstNames.getInstance().getFirstName(creatorName);
                                    boolean isOrganization = Organizations.getInstance().isOrganization(creatorName);
                                    
                                    if (givenName != null && !isOrganization) {
                                        // givenName ok, creatorName=<FirstName> <FamilyName>
                                        creator_map.put("nameType", "Personal");
                                        nameType_check = true;
                                        writeFullElement(xmlw, null, "creatorName", creator_map, creatorName, language);

                                        String familyName = "";
                                        if (givenName.length() + 1 < creatorName.length()) {
                                            familyName = creatorName.substring(givenName.length() + 1);
                                        }

                                        writeFullElement(xmlw, null, "givenName", null, givenName, language);
                                        writeFullElement(xmlw, null, "familyName", null, familyName, language);
                                    } else {
                                        // default
                                        if (isOrganization) {
                                            creator_map.put("nameType", "Organizational");
                                        }
                                        writeFullElement(xmlw, null, "creatorName", creator_map, creatorName, language);
                                    }
                                }

                                if (StringUtils.isNotBlank(nameIdentifier)) {
                                    creator_map.clear();

                                    if (StringUtils.contains(nameIdentifier, "http")) {
                                        String site = nameIdentifier.substring(0, nameIdentifier.indexOf("/") + 2);
                                        nameIdentifier = nameIdentifier.replace(nameIdentifier.substring(0, nameIdentifier.indexOf("/") + 2), "");
                                        site = site + nameIdentifier.substring(0, nameIdentifier.indexOf("/") + 1);
                                        nameIdentifier = nameIdentifier.substring(nameIdentifier.indexOf("/") + 1);

                                        creator_map.put("SchemeURI", site);
                                    }

                                    if (StringUtils.isNotBlank(nameIdentifierScheme)) {
                                        creator_map.put("nameIdentifierScheme", nameIdentifierScheme);
                                        writeFullElement(xmlw, null, "nameIdentifier", creator_map, nameIdentifier, language);
                                    } else {
                                        writeFullElement(xmlw, null, "nameIdentifier", null, nameIdentifier, language);
                                    }
                                }

                                if (StringUtils.isNotBlank(affiliation)) {
                                    writeFullElement(xmlw, null, "affiliation", null, affiliation, language);
                                }
                                xmlw.writeEndElement(); // </creator>
                            }
                        }
                    }
                }
            }
        }
        writeEndTag(xmlw, creator_check);
    }

    /**
     * 3, Title (with optional type sub-properties) (M)
     *
     * @param xmlw The stream writer
     * @param datasetVersionDTO
     * @param language current language value
     * @throws XMLStreamException
     */
    public static void writeTitlesElement(XMLStreamWriter xmlw, DatasetVersionDTO datasetVersionDTO, String language) throws XMLStreamException {
        // titles -> title with titleType attribute
        boolean title_check = false;

        String title = dto2Primitive(datasetVersionDTO, DatasetFieldConstant.title);
        title_check = writeTitleElement(xmlw, null, title, title_check, language);

        String subtitle = dto2Primitive(datasetVersionDTO, DatasetFieldConstant.subTitle);
        title_check = writeTitleElement(xmlw, "Subtitle", subtitle, title_check, language);

        String alternativeTitle = dto2Primitive(datasetVersionDTO, DatasetFieldConstant.alternativeTitle);
        title_check = writeTitleElement(xmlw, "AlternativeTitle", alternativeTitle, title_check, language);

        writeEndTag(xmlw, title_check);
    }

    /**
     * 3, Title (with optional type sub-properties) (M)
     *
     * @param xmlw The Steam writer
     * @param titleType The item type, for instance AlternativeTitle
     * @param title The title
     * @param title_check
     * @param language current language
     * @return
     * @throws XMLStreamException
     */
    private static boolean writeTitleElement(XMLStreamWriter xmlw, String titleType, String title, boolean title_check, String language) throws XMLStreamException {
        // write a title
        if (StringUtils.isNotBlank(title)) {
            title_check = writeOpenTag(xmlw, "titles", title_check);
            xmlw.writeStartElement("title"); // <title>

            if (StringUtils.isNotBlank(language)) {
                xmlw.writeAttribute("xml:lang", language);
            }

            if (StringUtils.isNotBlank(titleType)) {
                xmlw.writeAttribute("titleType", titleType);
            }

            xmlw.writeCharacters(title);
            xmlw.writeEndElement(); // </title>
        }
        return title_check;
    }

    /**
     * 5, PublicationYear (M)
     *
     * @param xmlw The stream writer
     * @param datasetVersionDTO
     * @param language current language value
     * @throws XMLStreamException
     */
    public static void writePublicationYearElement(XMLStreamWriter xmlw, DatasetVersionDTO datasetVersionDTO, String publicationDate, String language) throws XMLStreamException {

        // publicationYear
        String distributionDate = dto2Primitive(datasetVersionDTO, DatasetFieldConstant.distributionDate);
        //String publicationDate = datasetDto.getPublicationDate();
        String depositDate = dto2Primitive(datasetVersionDTO, DatasetFieldConstant.dateOfDeposit);

        int distributionYear = -1;
        int publicationYear = -1;
        int yearOfDeposit = -1;
        int pubYear = 0;

        if (distributionDate != null) {
            distributionYear = Integer.parseInt(distributionDate.substring(0, 4));
        }
        if (publicationDate != null) {
            publicationYear = Integer.parseInt(publicationDate.substring(0, 4));
        }
        if (depositDate != null) {
            yearOfDeposit = Integer.parseInt(depositDate.substring(0, 4));
        }

        pubYear = Integer.max(Integer.max(distributionYear, publicationYear), yearOfDeposit);
        if (pubYear > -1) {
            writeFullElement(xmlw, null, "publicationYear", null, String.valueOf(pubYear), language);
        }
    }

    /**
     * 6, Subject (with scheme sub-property) R
     *
     * @param xmlw The Steam writer
     * @param datasetVersionDTO
     * @param language current language
     * @throws XMLStreamException
     */
    public static void writeSubjectsElement(XMLStreamWriter xmlw, DatasetVersionDTO datasetVersionDTO, String language) throws XMLStreamException {
        // subjects -> subject with subjectScheme and schemeURI attributes
        boolean subject_check = false;

        for (Map.Entry<String, MetadataBlockDTO> entry : datasetVersionDTO.getMetadataBlocks().entrySet()) {
            String key = entry.getKey();
            MetadataBlockDTO value = entry.getValue();
            if ("citation".equals(key)) {
                for (FieldDTO fieldDTO : value.getFields()) {
                    if (DatasetFieldConstant.subject.equals(fieldDTO.getTypeName())) {
                        for (String subject : fieldDTO.getMultipleVocab()) {
                            if (StringUtils.isNotBlank(subject)) {
                                subject_check = writeOpenTag(xmlw, "subjects", subject_check);
                                writeSubjectElement(xmlw, null, null, subject, language);
                            }
                        }
                    }

                    if (DatasetFieldConstant.keyword.equals(fieldDTO.getTypeName())) {
                        for (HashSet<FieldDTO> fieldDTOs : fieldDTO.getMultipleCompound()) {
                            String subject = null;
                            String subjectScheme = null;
                            String schemeURI = null;

                            for (Iterator<FieldDTO> iterator = fieldDTOs.iterator(); iterator.hasNext();) {
                                FieldDTO next = iterator.next();
                                if (DatasetFieldConstant.keywordValue.equals(next.getTypeName())) {
                                    subject = next.getSinglePrimitive();
                                }

                                if (DatasetFieldConstant.keywordVocab.equals(next.getTypeName())) {
                                    subjectScheme = next.getSinglePrimitive();
                                }

                                if (DatasetFieldConstant.keywordVocabURI.equals(next.getTypeName())) {
                                    schemeURI = next.getSinglePrimitive();
                                }
                            }

                            if (StringUtils.isNotBlank(subject)) {
                                subject_check = writeOpenTag(xmlw, "subjects", subject_check);
                                writeSubjectElement(xmlw, subjectScheme, schemeURI, subject, language);
                            }
                        }
                    }

                    if (DatasetFieldConstant.topicClassification.equals(fieldDTO.getTypeName())) {
                        for (HashSet<FieldDTO> fieldDTOs : fieldDTO.getMultipleCompound()) {
                            String subject = null;
                            String subjectScheme = null;
                            String schemeURI = null;

                            for (Iterator<FieldDTO> iterator = fieldDTOs.iterator(); iterator.hasNext();) {
                                FieldDTO next = iterator.next();
                                if (DatasetFieldConstant.topicClassValue.equals(next.getTypeName())) {
                                    subject = next.getSinglePrimitive();
                                }

                                if (DatasetFieldConstant.topicClassVocab.equals(next.getTypeName())) {
                                    subjectScheme = next.getSinglePrimitive();
                                }

                                if (DatasetFieldConstant.topicClassVocabURI.equals(next.getTypeName())) {
                                    schemeURI = next.getSinglePrimitive();
                                }
                            }

                            if (StringUtils.isNotBlank(subject)) {
                                subject_check = writeOpenTag(xmlw, "subjects", subject_check);
                                writeSubjectElement(xmlw, subjectScheme, schemeURI, subject, language);
                            }
                        }
                    }
                }
            }
        }
        writeEndTag(xmlw, subject_check);
    }

    /**
     * 6, Subject (with scheme sub-property) R
     *
     * @param xmlw
     * @param subjectScheme
     * @param schemeURI
     * @param value
     * @param language
     * @throws XMLStreamException
     */
    private static void writeSubjectElement(XMLStreamWriter xmlw, String subjectScheme, String schemeURI, String value, String language) throws XMLStreamException {
        // write a subject
        Map<String, String> subject_map = new HashMap<String, String>();

        if (StringUtils.isNotBlank(language)) {
            subject_map.put("xml:lang", language);
        }

        if (StringUtils.isNotBlank(subjectScheme)) {
            subject_map.put("subjectScheme", subjectScheme);
        }
        if (StringUtils.isNotBlank(schemeURI)) {
            subject_map.put("schemeURI", schemeURI);
        }

        if (!subject_map.isEmpty()) {
            writeFullElement(xmlw, null, "subject", subject_map, value, language);
        } else {
            writeFullElement(xmlw, null, "subject", null, value, language);
        }
    }

    /**
     * 7, Contributor (with optional given name, family name, name identifier
     * and affiliation sub-properties)
     *
     * @see #writeContributorElement(javax.xml.stream.XMLStreamWriter,
     * java.lang.String, java.lang.String, java.lang.String)
     *
     * @param xmlw The stream writer
     * @param datasetVersionDTO
     * @param language current language
     * @throws XMLStreamException
     */
    public static void writeContributorsElement(XMLStreamWriter xmlw, DatasetVersionDTO datasetVersionDTO, String language) throws XMLStreamException {
        // contributors -> contributor with ContributorType attribute -> contributorName, affiliation
        boolean contributor_check = false;

        for (Map.Entry<String, MetadataBlockDTO> entry : datasetVersionDTO.getMetadataBlocks().entrySet()) {
            String key = entry.getKey();
            MetadataBlockDTO value = entry.getValue();
            if ("citation".equals(key)) {
                for (FieldDTO fieldDTO : value.getFields()) {
                    // skip non-scompound value

                    if (DatasetFieldConstant.producer.equals(fieldDTO.getTypeName())) {
                        for (HashSet<FieldDTO> fieldDTOs : fieldDTO.getMultipleCompound()) {
                            String producerName = null;
                            String producerAffiliation = null;

                            for (Iterator<FieldDTO> iterator = fieldDTOs.iterator(); iterator.hasNext();) {
                                FieldDTO next = iterator.next();
                                if (DatasetFieldConstant.producerName.equals(next.getTypeName())) {
                                    producerName = next.getSinglePrimitive();
                                }
                                if (DatasetFieldConstant.producerAffiliation.equals(next.getTypeName())) {
                                    producerAffiliation = next.getSinglePrimitive();
                                }
                            }

                            if (StringUtils.isNotBlank(producerName)) {
                                contributor_check = writeOpenTag(xmlw, "contributors", contributor_check);
                                writeContributorElement(xmlw, "Producer", producerName, producerAffiliation, language);
                            }
                        }
                    } else if (DatasetFieldConstant.distributor.equals(fieldDTO.getTypeName())) {
                        for (HashSet<FieldDTO> fieldDTOs : fieldDTO.getMultipleCompound()) {
                            String distributorName = null;
                            String distributorAffiliation = null;

                            for (Iterator<FieldDTO> iterator = fieldDTOs.iterator(); iterator.hasNext();) {
                                FieldDTO next = iterator.next();
                                if (DatasetFieldConstant.distributorName.equals(next.getTypeName())) {
                                    distributorName = next.getSinglePrimitive();
                                }
                                if (DatasetFieldConstant.distributorAffiliation.equals(next.getTypeName())) {
                                    distributorAffiliation = next.getSinglePrimitive();
                                }
                            }

                            if (StringUtils.isNotBlank(distributorName)) {
                                contributor_check = writeOpenTag(xmlw, "contributors", contributor_check);
                                writeContributorElement(xmlw, "Distributor", distributorName, distributorAffiliation, language);
                            }
                        }
                    } else if (DatasetFieldConstant.datasetContact.equals(fieldDTO.getTypeName())) {
                        if ("primitive".equals(fieldDTO.getTypeClass())) {
                            String contactAffiliation = null;
                            String contactName = null;

                            for (Iterator<String> iterator = fieldDTO.getMultiplePrimitive().iterator(); iterator.hasNext();) {
                                contactName = iterator.next();

                                if (StringUtils.isNotBlank(contactName)) {
                                    contributor_check = writeOpenTag(xmlw, "contributors", contributor_check);
                                    writeContributorElement(xmlw, "ContactPerson", contactName, contactAffiliation, language);
                                }
                            }
                        } else {
                            for (HashSet<FieldDTO> fieldDTOs : fieldDTO.getMultipleCompound()) {
                                String contactName = null;
                                String contactAffiliation = null;

                                for (Iterator<FieldDTO> iterator = fieldDTOs.iterator(); iterator.hasNext();) {
                                    FieldDTO next = iterator.next();
                                    if (DatasetFieldConstant.datasetContactName.equals(next.getTypeName())) {
                                        contactName = next.getSinglePrimitive();
                                    }
                                    if (DatasetFieldConstant.datasetContactAffiliation.equals(next.getTypeName())) {
                                        contactAffiliation = next.getSinglePrimitive();
                                    }
                                }

                                if (StringUtils.isNotBlank(contactName)) {
                                    contributor_check = writeOpenTag(xmlw, "contributors", contributor_check);
                                    writeContributorElement(xmlw, "ContactPerson", contactName, contactAffiliation, language);
                                }
                            }
                        }
                    } else if (DatasetFieldConstant.contributor.equals(fieldDTO.getTypeName())) {
                        for (HashSet<FieldDTO> fieldDTOs : fieldDTO.getMultipleCompound()) {
                            String contributorName = null;
                            String contributorType = null;

                            for (Iterator<FieldDTO> iterator = fieldDTOs.iterator(); iterator.hasNext();) {
                                FieldDTO next = iterator.next();
                                if (DatasetFieldConstant.contributorName.equals(next.getTypeName())) {
                                    contributorName = next.getSinglePrimitive();
                                }
                                if (DatasetFieldConstant.contributorType.equals(next.getTypeName())) {
                                    contributorType = next.getSinglePrimitive();
                                }
                            }

                            // Fix Funder contributorType
                            if (StringUtils.isNotBlank(contributorName) && !StringUtils.equalsIgnoreCase(FunderType, contributorType)) {
                                contributor_check = writeOpenTag(xmlw, "contributors", contributor_check);
                                writeContributorElement(xmlw, contributorType, contributorName, null, language);
                            }
                        }
                    }
                }
            }
        }
        writeEndTag(xmlw, contributor_check);
    }

    /**
     * 7, Contributor (with optional given name, family name, name identifier
     * and affiliation sub-properties)
     *
     * Write single contributor tag.
     *
     * @param xmlw The stream writer
     * @param contributorType The contributorType (M)
     * @param contributorName The contributorName (M)
     * @param contributorAffiliation
     * @param language current language
     * @throws XMLStreamException
     */
    public static void writeContributorElement(XMLStreamWriter xmlw, String contributorType, String contributorName, String contributorAffiliation, String language) throws XMLStreamException {
        // write a contributor
        xmlw.writeStartElement("contributor"); // <contributor>

        if (StringUtils.isNotBlank(contributorType)) {
            xmlw.writeAttribute("contributorType", contributorType.replaceAll(" ", ""));
        }

        boolean nameType_check = false;
        Map<String, String> contributor_map = new HashMap<String, String>();

        contributorName = Cleanup.normalize(contributorName);
        // Datacite algorithm, https://github.com/IQSS/dataverse/issues/2243#issuecomment-358615313
        if (contributorName.contains(",")) {
            String givenName = FirstNames.getInstance().getFirstName(contributorName);
            boolean isOrganization = Organizations.getInstance().isOrganization(contributorName);

            // contributorName=<FamilyName>, <FirstName>
            if (givenName != null && !isOrganization) {
                // givenName ok
                contributor_map.put("nameType", "Personal");
                nameType_check = true;
            } else if (isOrganization || ("ContactPerson".equals(contributorType) && !isValidEmailAddress(contributorName))) {
                contributor_map.put("nameType", "Organizational");
            }
            writeFullElement(xmlw, null, "contributorName", contributor_map, contributorName, language);

            if ((nameType_check) && (!contributorName.replaceFirst(",", "").contains(","))) {
                // contributorName=<FamilyName>, <FirstName>
                String[] fullName = contributorName.split(", ");
                givenName = fullName[1];
                String familyName = fullName[0];

                writeFullElement(xmlw, null, "givenName", null, givenName, language);
                writeFullElement(xmlw, null, "familyName", null, familyName, language);
            }
        } else {
            String givenName = FirstNames.getInstance().getFirstName(contributorName);
            boolean isOrganization = Organizations.getInstance().isOrganization(contributorName);

            if (givenName != null && !isOrganization) {
                contributor_map.put("nameType", "Personal");
                writeFullElement(xmlw, null, "contributorName", contributor_map, contributorName, language);

                String familyName = "";
                if (givenName.length() + 1 < contributorName.length()) {
                    familyName = contributorName.substring(givenName.length() + 1);
                }

                writeFullElement(xmlw, null, "givenName", null, givenName, language);
                writeFullElement(xmlw, null, "familyName", null, familyName, language);
            } else {
                // default
                if (isOrganization || ("ContactPerson".equals(contributorType) && !isValidEmailAddress(contributorName))) {
                    contributor_map.put("nameType", "Organizational");
                }
                writeFullElement(xmlw, null, "contributorName", contributor_map, contributorName, language);
            }
        }

        if (StringUtils.isNotBlank(contributorAffiliation)) {
            writeFullElement(xmlw, null, "affiliation", null, contributorAffiliation, language);
        }
        xmlw.writeEndElement(); // </contributor>
    }

    /**
     * 8, Date (with type sub-property) (R)
     *
     * @param xmlw The Steam writer
     * @param datasetVersionDTO
     * @param language current language
     * @throws XMLStreamException
     */
    public static void writeDatesElement(XMLStreamWriter xmlw, DatasetVersionDTO datasetVersionDTO, String language) throws XMLStreamException {
        boolean date_check = false;
        String dateOfDistribution = dto2Primitive(datasetVersionDTO, DatasetFieldConstant.distributionDate);
        if (StringUtils.isNotBlank(dateOfDistribution)) {
            date_check = writeOpenTag(xmlw, "dates", date_check);

            Map<String, String> date_map = new HashMap<String, String>();
            date_map.put("dateType", "Issued");
            writeFullElement(xmlw, null, "date", date_map, dateOfDistribution, language);
        }
        // dates -> date with dateType attribute

        String dateOfProduction = dto2Primitive(datasetVersionDTO, DatasetFieldConstant.productionDate);
        if (StringUtils.isNotBlank(dateOfProduction)) {
            date_check = writeOpenTag(xmlw, "dates", date_check);

            Map<String, String> date_map = new HashMap<String, String>();
            date_map.put("dateType", "Created");
            writeFullElement(xmlw, null, "date", date_map, dateOfProduction, language);
        }

        String dateOfDeposit = dto2Primitive(datasetVersionDTO, DatasetFieldConstant.dateOfDeposit);
        if (StringUtils.isNotBlank(dateOfDeposit)) {
            date_check = writeOpenTag(xmlw, "dates", date_check);

            Map<String, String> date_map = new HashMap<String, String>();
            date_map.put("dateType", "Submitted");
            writeFullElement(xmlw, null, "date", date_map, dateOfDeposit, language);
        }

        String dateOfVersion = datasetVersionDTO.getReleaseTime();
        if (StringUtils.isNotBlank(dateOfVersion)) {
            date_check = writeOpenTag(xmlw, "dates", date_check);

            Map<String, String> date_map = new HashMap<String, String>();
            date_map.put("dateType", "Updated");
            writeFullElement(xmlw, null, "date", date_map, dateOfVersion.substring(0, 10), language);
        }

        for (Map.Entry<String, MetadataBlockDTO> entry : datasetVersionDTO.getMetadataBlocks().entrySet()) {
            String key = entry.getKey();
            MetadataBlockDTO value = entry.getValue();
            if ("citation".equals(key)) {
                for (FieldDTO fieldDTO : value.getFields()) {
                    if (DatasetFieldConstant.dateOfCollection.equals(fieldDTO.getTypeName())) {
                        for (HashSet<FieldDTO> fieldDTOs : fieldDTO.getMultipleCompound()) {
                            String dateOfCollectionStart = null;
                            String dateOfCollectionEnd = null;

                            for (Iterator<FieldDTO> iterator = fieldDTOs.iterator(); iterator.hasNext();) {
                                FieldDTO next = iterator.next();
                                if (DatasetFieldConstant.dateOfCollectionStart.equals(next.getTypeName())) {
                                    dateOfCollectionStart = next.getSinglePrimitive();
                                }
                                if (DatasetFieldConstant.dateOfCollectionEnd.equals(next.getTypeName())) {
                                    dateOfCollectionEnd = next.getSinglePrimitive();
                                }
                            }

                            if (StringUtils.isNotBlank(dateOfCollectionStart) && StringUtils.isNotBlank(dateOfCollectionEnd)) {
                                date_check = writeOpenTag(xmlw, "dates", date_check);

                                Map<String, String> date_map = new HashMap<String, String>();
                                date_map.put("dateType", "Collected");
                                writeFullElement(xmlw, null, "date", date_map, dateOfCollectionStart + "/" + dateOfCollectionEnd, language);
                            }
                        }
                    }
                }
            }
        }
        writeEndTag(xmlw, date_check);
    }

    /**
     * 10, ResourceType (with mandatory general type description sub- property)
     *
     * @param xmlw The Steam writer
     * @param datasetVersionDTO
     * @param language current language
     * @throws XMLStreamException
     */
    public static void writeResourceTypeElement(XMLStreamWriter xmlw, DatasetVersionDTO datasetVersionDTO, String language) throws XMLStreamException {
        // resourceType with resourceTypeGeneral attribute
        boolean resourceTypeFound = false;
        for (Map.Entry<String, MetadataBlockDTO> entry : datasetVersionDTO.getMetadataBlocks().entrySet()) {
            String key = entry.getKey();
            MetadataBlockDTO value = entry.getValue();
            if ("citation".equals(key)) {
                for (FieldDTO fieldDTO : value.getFields()) {
                    if (DatasetFieldConstant.kindOfData.equals(fieldDTO.getTypeName())) {
                        for (String resourceType : fieldDTO.getMultipleVocab()) {
                            if (StringUtils.isNotBlank(resourceType)) {
                                Map<String, String> resourceType_map = new HashMap<String, String>();
                                resourceType_map.put("resourceTypeGeneral", "Dataset");
                                writeFullElement(xmlw, null, "resourceType", resourceType_map, resourceType, language);
                                resourceTypeFound = true;
                                break;
                            }
                        }
                    }
                }
            }
        }
        if (!resourceTypeFound) {
            xmlw.writeStartElement("resourceType"); // <resourceType>
            xmlw.writeAttribute("resourceTypeGeneral", "Dataset");
            xmlw.writeEndElement(); // </resourceType>
        }
    }

    /**
     * 11 AlternateIdentifier (with type sub-property) (O)
     *
     * @param xmlw The Steam writer
     * @param datasetVersionDTO
     * @param language current language
     * @throws XMLStreamException
     */
    public static void writeAlternateIdentifierElement(XMLStreamWriter xmlw, DatasetVersionDTO datasetVersionDTO, String language) throws XMLStreamException {
        // alternateIdentifiers -> alternateIdentifier with alternateIdentifierType attribute
        boolean alternateIdentifier_check = false;

        for (Map.Entry<String, MetadataBlockDTO> entry : datasetVersionDTO.getMetadataBlocks().entrySet()) {
            String key = entry.getKey();
            MetadataBlockDTO value = entry.getValue();
            if ("citation".equals(key)) {
                for (FieldDTO fieldDTO : value.getFields()) {
                    if (DatasetFieldConstant.otherId.equals(fieldDTO.getTypeName())) {
                        for (HashSet<FieldDTO> fieldDTOs : fieldDTO.getMultipleCompound()) {
                            String alternateIdentifier = null;
                            String alternateIdentifierType = null;

                            for (Iterator<FieldDTO> iterator = fieldDTOs.iterator(); iterator.hasNext();) {
                                FieldDTO next = iterator.next();
                                if (DatasetFieldConstant.otherIdValue.equals(next.getTypeName())) {
                                    alternateIdentifier = next.getSinglePrimitive();
                                }
                                if (DatasetFieldConstant.otherIdAgency.equals(next.getTypeName())) {
                                    alternateIdentifierType = next.getSinglePrimitive();
                                }
                            }

                            if (StringUtils.isNotBlank(alternateIdentifier)) {
                                alternateIdentifier_check = writeOpenTag(xmlw, "alternateIdentifiers", alternateIdentifier_check);

                                if (StringUtils.isNotBlank(alternateIdentifierType)) {
                                    Map<String, String> alternateIdentifier_map = new HashMap<String, String>();
                                    alternateIdentifier_map.put("alternateIdentifierType", alternateIdentifierType);
                                    writeFullElement(xmlw, null, "alternateIdentifier", alternateIdentifier_map, alternateIdentifier, language);
                                } else {
                                    writeFullElement(xmlw, null, "alternateIdentifier", null, alternateIdentifier, language);
                                }
                            }
                        }
                    }
                }
            }
        }
        writeEndTag(xmlw, alternateIdentifier_check);
    }

    /**
     * 12, RelatedIdentifier (with type and relation type sub-properties) (R)
     *
     * @param xmlw The Steam writer
     * @param datasetVersionDTO
     * @param language current language
     * @throws XMLStreamException
     */
    public static void writeRelatedIdentifierElement(XMLStreamWriter xmlw, DatasetVersionDTO datasetVersionDTO, String language) throws XMLStreamException {
        // relatedIdentifiers -> relatedIdentifier with relatedIdentifierType and relationType attributes
        boolean relatedIdentifier_check = false;
        HashMap relatedIdentifierTypeMap = new HashMap();
        {
            relatedIdentifierTypeMap.put("ARK".toLowerCase(), "ARK");
            relatedIdentifierTypeMap.put("arXiv".toLowerCase(), "arXiv");
            relatedIdentifierTypeMap.put("bibcode".toLowerCase(), "bibcode");
            relatedIdentifierTypeMap.put("DOI".toLowerCase(), "DOI");
            relatedIdentifierTypeMap.put("EAN13".toLowerCase(), "EAN13");
            relatedIdentifierTypeMap.put("EISSN".toLowerCase(), "EISSN");
            relatedIdentifierTypeMap.put("Handle".toLowerCase(), "Handle");
            relatedIdentifierTypeMap.put("IGSN".toLowerCase(), "IGSN");
            relatedIdentifierTypeMap.put("ISBN".toLowerCase(), "ISBN");
            relatedIdentifierTypeMap.put("ISSN".toLowerCase(), "ISSN");
            relatedIdentifierTypeMap.put("ISTC".toLowerCase(), "ISTC");
            relatedIdentifierTypeMap.put("LISSN".toLowerCase(), "LISSN");
            relatedIdentifierTypeMap.put("LSID".toLowerCase(), "LSID");
            relatedIdentifierTypeMap.put("PISSN".toLowerCase(), "PISSN");
            relatedIdentifierTypeMap.put("PMID".toLowerCase(), "PMID");
            relatedIdentifierTypeMap.put("PURL".toLowerCase(), "PURL");
            relatedIdentifierTypeMap.put("UPC".toLowerCase(), "UPC");
            relatedIdentifierTypeMap.put("URL".toLowerCase(), "URL");
            relatedIdentifierTypeMap.put("URN".toLowerCase(), "URN");
            relatedIdentifierTypeMap.put("WOS".toLowerCase(), "WOS");
        }

        for (Map.Entry<String, MetadataBlockDTO> entry : datasetVersionDTO.getMetadataBlocks().entrySet()) {
            String key = entry.getKey();
            MetadataBlockDTO value = entry.getValue();
            if ("citation".equals(key)) {
                for (FieldDTO fieldDTO : value.getFields()) {
                    if (DatasetFieldConstant.publication.equals(fieldDTO.getTypeName())) {
                        for (HashSet<FieldDTO> fieldDTOs : fieldDTO.getMultipleCompound()) {
                            String relatedIdentifierType = null;
                            String relatedIdentifier = null; // is used when relatedIdentifierType variable is not URL
                            String relatedURL = null; // is used when relatedIdentifierType variable is URL

                            for (Iterator<FieldDTO> iterator = fieldDTOs.iterator(); iterator.hasNext();) {
                                FieldDTO next = iterator.next();
                                if (DatasetFieldConstant.publicationIDType.equals(next.getTypeName())) {
                                    relatedIdentifierType = next.getSinglePrimitive();
                                }
                                if (DatasetFieldConstant.publicationIDNumber.equals(next.getTypeName())) {
                                    relatedIdentifier = next.getSinglePrimitive();
                                }
                                if (DatasetFieldConstant.publicationURL.equals(next.getTypeName())) {
                                    relatedURL = next.getSinglePrimitive();
                                }
                            }

                            if (StringUtils.isNotBlank(relatedIdentifierType)) {
                                relatedIdentifier_check = writeOpenTag(xmlw, "relatedIdentifiers", relatedIdentifier_check);

                                Map<String, String> relatedIdentifier_map = new HashMap<String, String>();
                                // fix case
                                if (relatedIdentifierTypeMap.containsKey(relatedIdentifierType)) {
                                    relatedIdentifierType = (String) relatedIdentifierTypeMap.get(relatedIdentifierType);
                                }

                                relatedIdentifier_map.put("relatedIdentifierType", relatedIdentifierType);
                                relatedIdentifier_map.put("relationType", "IsCitedBy");

                                if (StringUtils.containsIgnoreCase(relatedIdentifierType, "url")) {
                                    writeFullElement(xmlw, null, "relatedIdentifier", relatedIdentifier_map, relatedURL, language);
                                } else {
                                    if (StringUtils.contains(relatedIdentifier, "http")) {
                                        String site = relatedIdentifier.substring(0, relatedIdentifier.indexOf("/") + 2);
                                        relatedIdentifier = relatedIdentifier.replace(relatedIdentifier.substring(0, relatedIdentifier.indexOf("/") + 2), "");
                                        site = site + relatedIdentifier.substring(0, relatedIdentifier.indexOf("/") + 1);
                                        relatedIdentifier = relatedIdentifier.substring(relatedIdentifier.indexOf("/") + 1);

                                        relatedIdentifier_map.put("SchemeURI", site);
                                    }
                                    writeFullElement(xmlw, null, "relatedIdentifier", relatedIdentifier_map, relatedIdentifier, language);
                                }
                            }
                        }
                    }
                }
            }
        }
        writeEndTag(xmlw, relatedIdentifier_check);
    }

    /**
     * 13, Size (O)
     *
     * @param xmlw The Steam writer
     * @param datasetVersionDTO
     * @param language current language
     * @throws XMLStreamException
     */
    public static void writeSizeElement(XMLStreamWriter xmlw, DatasetVersionDTO datasetVersionDTO, String language) throws XMLStreamException {
        // sizes -> size
        boolean size_check = false;

        if (datasetVersionDTO.getFiles() != null) {
            for (int i = 0; i < datasetVersionDTO.getFiles().size(); i++) {
                Long size = datasetVersionDTO.getFiles().get(i).getDataFile().getFileSize();
                if (size != null) {
                    size_check = writeOpenTag(xmlw, "sizes", size_check);
                    writeFullElement(xmlw, null, "size", null, size.toString(), language);
                }
            }
            writeEndTag(xmlw, size_check);
        }
    }

    /**
     * 14, Format (O)
     *
     * @param xmlw The Steam writer
     * @param datasetVersionDTO
     * @param language current language
     * @throws XMLStreamException
     */
    public static void writeFormatElement(XMLStreamWriter xmlw, DatasetVersionDTO datasetVersionDTO, String language) throws XMLStreamException {
        // formats -> format
        boolean format_check = false;

        if (datasetVersionDTO.getFiles() != null) {
            for (int i = 0; i < datasetVersionDTO.getFiles().size(); i++) {
                String format = datasetVersionDTO.getFiles().get(i).getDataFile().getContentType();
                if (StringUtils.isNotBlank(format)) {
                    format_check = writeOpenTag(xmlw, "formats", format_check);
                    writeFullElement(xmlw, null, "format", null, format, language);
                }
            }
            writeEndTag(xmlw, format_check);
        }
    }

    /**
     * 15, Version (O)
     *
     * @param xmlw The Steam writer
     * @param datasetVersionDTO
     * @param language current language
     * @throws XMLStreamException
     */
    public static void writeVersionElement(XMLStreamWriter xmlw, DatasetVersionDTO datasetVersionDTO, String language) throws XMLStreamException {
        Long majorVersionNumber = datasetVersionDTO.getVersionNumber();
        Long minorVersionNumber = datasetVersionDTO.getMinorVersionNumber();

        if (majorVersionNumber != null && StringUtils.isNotBlank(majorVersionNumber.toString())) {
            if (minorVersionNumber != null && StringUtils.isNotBlank(minorVersionNumber.toString())) {
                writeFullElement(xmlw, null, "version", null, majorVersionNumber.toString() + "." + minorVersionNumber.toString(), language);
            } else {
                writeFullElement(xmlw, null, "version", null, majorVersionNumber.toString(), language);
            }
        }
    }

    /**
     * 16 Rights (O)
     *
     * @param xmlw The Steam writer
     * @param datasetVersionDTO
     * @param language current language
     * @throws XMLStreamException
     */
    public static void writeAccessRightsElement(XMLStreamWriter xmlw, DatasetVersionDTO datasetVersionDTO, String language) throws XMLStreamException {
        // rightsList -> rights with rightsURI attribute
        xmlw.writeStartElement("rightsList"); // <rightsList>

        // set terms from the info:eu-repo-Access-Terms vocabulary
        writeRightsHeader(xmlw, language);
        boolean restrict = false;
        boolean closed = false;

        if (datasetVersionDTO.isFileAccessRequest()) {
            restrict = true;
        }
        if (datasetVersionDTO.getFiles() != null) {
            for (int i = 0; i < datasetVersionDTO.getFiles().size(); i++) {
                if (datasetVersionDTO.getFiles().get(i).isRestricted()) {
                    closed = true;
                    break;
                }
            }
        }

        if (restrict && closed) {
            xmlw.writeAttribute("rightsURI", "info:eu-repo/semantics/restrictedAccess");
        } else if (!restrict && closed) {
            xmlw.writeAttribute("rightsURI", "info:eu-repo/semantics/closedAccess");
        } else {
            xmlw.writeAttribute("rightsURI", "info:eu-repo/semantics/openAccess");
        }
        xmlw.writeEndElement(); // </rights>

        writeRightsHeader(xmlw, language);
<<<<<<< HEAD
        if (StringUtils.isNotBlank(datasetVersionDTO.getLicense())) {
            if (StringUtils.containsIgnoreCase(datasetVersionDTO.getLicense(), "cc0")) {
                xmlw.writeAttribute("rightsURI", TermsOfUseAndAccess.CC0_URI);
                if (StringUtils.isNotBlank(datasetVersionDTO.getTermsOfUse())) {
                    xmlw.writeCharacters(datasetVersionDTO.getTermsOfUse());
                }
            } else if (StringUtils.isNotBlank(datasetVersionDTO.getTermsOfUse())) {
                if (StringUtils.startsWithIgnoreCase(datasetVersionDTO.getTermsOfUse().trim(), "http")) {
                    xmlw.writeAttribute("rightsURI", datasetVersionDTO.getTermsOfUse());
                } else {
                    xmlw.writeCharacters(datasetVersionDTO.getTermsOfUse());
                }
            }
        } else if (StringUtils.isNotBlank(datasetVersionDTO.getTermsOfUse())) {
            if (StringUtils.startsWithIgnoreCase(datasetVersionDTO.getTermsOfUse().trim(), "http")) {
                xmlw.writeAttribute("rightsURI", datasetVersionDTO.getTermsOfUse());
            } else {
                xmlw.writeCharacters(datasetVersionDTO.getTermsOfUse());
            }
=======
        if (datasetVersionDTO.getLicense() != null) {
            xmlw.writeAttribute("rightsURI", datasetVersionDTO.getLicense().getUri());
            xmlw.writeCharacters(datasetVersionDTO.getLicense().getName());
>>>>>>> 71341c0f
        }
        xmlw.writeEndElement(); // </rights>
        xmlw.writeEndElement(); // </rightsList>
    }

    /**
     * 16 Rights (O)
     *
     * Write headers
     *
     * @param xmlw The Steam writer
     * @param language current language
     * @throws XMLStreamException
     */
    private static void writeRightsHeader(XMLStreamWriter xmlw, String language) throws XMLStreamException {
        // write the rights header
        xmlw.writeStartElement("rights"); // <rights>

        if (StringUtils.isNotBlank(language)) {
            xmlw.writeAttribute("xml:lang", language);
        }
    }

    /**
     * 17 Descriptions (R)
     *
     * @param xmlw The Steam writer
     * @param datasetVersionDTO
     * @param language current language
     * @throws XMLStreamException
     */
    public static void writeDescriptionsElement(XMLStreamWriter xmlw, DatasetVersionDTO datasetVersionDTO, String language) throws XMLStreamException {
        // descriptions -> description with descriptionType attribute
        boolean description_check = false;

        for (Map.Entry<String, MetadataBlockDTO> entry : datasetVersionDTO.getMetadataBlocks().entrySet()) {
            String key = entry.getKey();
            MetadataBlockDTO value = entry.getValue();
            if ("citation".equals(key)) {
                for (FieldDTO fieldDTO : value.getFields()) {
                    if (DatasetFieldConstant.description.equals(fieldDTO.getTypeName())) {
                        for (HashSet<FieldDTO> fieldDTOs : fieldDTO.getMultipleCompound()) {
                            String descriptionOfAbstract = null;

                            for (Iterator<FieldDTO> iterator = fieldDTOs.iterator(); iterator.hasNext();) {
                                FieldDTO next = iterator.next();
                                if (DatasetFieldConstant.descriptionText.equals(next.getTypeName())) {
                                    descriptionOfAbstract = next.getSinglePrimitive();
                                }
                            }

                            if (StringUtils.isNotBlank(descriptionOfAbstract)) {
                                description_check = writeOpenTag(xmlw, "descriptions", description_check);
                                writeDescriptionElement(xmlw, "Abstract", descriptionOfAbstract, language);
                            }
                        }
                    }
                }
            }
        }

        for (Map.Entry<String, MetadataBlockDTO> entry : datasetVersionDTO.getMetadataBlocks().entrySet()) {
            String key = entry.getKey();
            MetadataBlockDTO value = entry.getValue();
            if ("citation".equals(key)) {
                for (FieldDTO fieldDTO : value.getFields()) {
                    if (DatasetFieldConstant.software.equals(fieldDTO.getTypeName())) {
                        for (HashSet<FieldDTO> fieldDTOs : fieldDTO.getMultipleCompound()) {
                            String softwareName = null;
                            String softwareVersion = null;

                            for (Iterator<FieldDTO> iterator = fieldDTOs.iterator(); iterator.hasNext();) {
                                FieldDTO next = iterator.next();
                                if (DatasetFieldConstant.softwareName.equals(next.getTypeName())) {
                                    softwareName = next.getSinglePrimitive();
                                }
                                if (DatasetFieldConstant.softwareVersion.equals(next.getTypeName())) {
                                    softwareVersion = next.getSinglePrimitive();
                                }
                            }

                            if (StringUtils.isNotBlank(softwareName) && StringUtils.isNotBlank(softwareVersion)) {
                                description_check = writeOpenTag(xmlw, "descriptions", description_check);
                                writeDescriptionElement(xmlw, "TechnicalInfo", softwareName + ", " + softwareVersion, language);
                            }
                        }
                    }
                }
            }
        }

        String descriptionOfMethodsOrigin = dto2Primitive(datasetVersionDTO, DatasetFieldConstant.originOfSources);
        if (StringUtils.isNotBlank(descriptionOfMethodsOrigin)) {
            description_check = writeOpenTag(xmlw, "descriptions", description_check);
            writeDescriptionElement(xmlw, "Methods", descriptionOfMethodsOrigin, language);
        }

        String descriptionOfMethodsCharacteristic = dto2Primitive(datasetVersionDTO, DatasetFieldConstant.characteristicOfSources);
        if (StringUtils.isNotBlank(descriptionOfMethodsCharacteristic)) {
            description_check = writeOpenTag(xmlw, "descriptions", description_check);
            writeDescriptionElement(xmlw, "Methods", descriptionOfMethodsCharacteristic, language);
        }

        String descriptionOfMethodsAccess = dto2Primitive(datasetVersionDTO, DatasetFieldConstant.accessToSources);
        if (StringUtils.isNotBlank(descriptionOfMethodsAccess)) {
            description_check = writeOpenTag(xmlw, "descriptions", description_check);
            writeDescriptionElement(xmlw, "Methods", descriptionOfMethodsAccess, language);
        }

        for (Map.Entry<String, MetadataBlockDTO> entry : datasetVersionDTO.getMetadataBlocks().entrySet()) {
            String key = entry.getKey();
            MetadataBlockDTO value = entry.getValue();
            if ("citation".equals(key)) {
                for (FieldDTO fieldDTO : value.getFields()) {
                    if (DatasetFieldConstant.series.equals(fieldDTO.getTypeName())) {
                        // String seriesName = null;
                        String seriesInformation = null;

                        Set<FieldDTO> fieldDTOs = fieldDTO.getSingleCompound();
                        for (Iterator<FieldDTO> iterator = fieldDTOs.iterator(); iterator.hasNext();) {
                            FieldDTO next = iterator.next();
                            /*if (DatasetFieldConstant.seriesName.equals(next.getTypeName())) {
                                seriesName =  next.getSinglePrimitive();
                            }*/
                            if (DatasetFieldConstant.seriesInformation.equals(next.getTypeName())) {
                                seriesInformation = next.getSinglePrimitive();
                            }
                        }

                        /*if (StringUtils.isNotBlank(seriesName)){
                        	contributor_check = writeOpenTag(xmlw, "descriptions", description_check);
                        	
                        	writeDescriptionElement(xmlw, "SeriesInformation", seriesName);
                        }*/
                        if (StringUtils.isNotBlank(seriesInformation)) {
                            description_check = writeOpenTag(xmlw, "descriptions", description_check);
                            writeDescriptionElement(xmlw, "SeriesInformation", seriesInformation, language);
                        }
                    }
                }
            }
        }

        String descriptionOfOther = dto2Primitive(datasetVersionDTO, DatasetFieldConstant.notesText);
        if (StringUtils.isNotBlank(descriptionOfOther)) {
            description_check = writeOpenTag(xmlw, "descriptions", description_check);
            writeDescriptionElement(xmlw, "Other", descriptionOfOther, language);
        }
        writeEndTag(xmlw, description_check);
    }

    /**
     * 17 Descriptions (R)
     *
     * @param xmlw
     * @param descriptionType
     * @param description
     * @param language
     * @throws XMLStreamException
     */
    private static void writeDescriptionElement(XMLStreamWriter xmlw, String descriptionType, String description, String language) throws XMLStreamException {
        // write a description
        Map<String, String> description_map = new HashMap<String, String>();

        if (StringUtils.isNotBlank(language)) {
            description_map.put("xml:lang", language);
        }

        description_map.put("descriptionType", descriptionType);
        writeFullElement(xmlw, null, "description", description_map, description, language);
    }

    /**
     * 18 GeoLocation (R)
     *
     * @param xmlw The Steam writer
     * @param datasetVersionDTO
     * @param language current language
     * @throws XMLStreamException
     */
    public static void writeGeoLocationsElement(XMLStreamWriter xmlw, DatasetVersionDTO datasetVersionDTO, String language) throws XMLStreamException {
        // geoLocation -> geoLocationPlace
        String geoLocationPlace = dto2Primitive(datasetVersionDTO, DatasetFieldConstant.productionPlace);
        boolean geoLocations_check = false;

        // write geoLocations
        geoLocations_check = writeOpenTag(xmlw, "geoLocations", geoLocations_check);
        writeGeolocationPlace(xmlw, geoLocationPlace, language);
                
        // get DatasetFieldConstant.geographicBoundingBox
        for (Map.Entry<String, MetadataBlockDTO> entry : datasetVersionDTO.getMetadataBlocks().entrySet()) {
            MetadataBlockDTO value = entry.getValue();
            for (FieldDTO fieldDTO : value.getFields()) {
                if (DatasetFieldConstant.geographicBoundingBox.equals(fieldDTO.getTypeName())) {
                    geoLocations_check = writeOpenTag(xmlw, "geoLocations", geoLocations_check);
                    if (fieldDTO.getMultiple()) {
                        for (HashSet<FieldDTO> fieldDTOs : fieldDTO.getMultipleCompound()) {
                            writeGeoLocationsElement(xmlw, fieldDTOs, language);
                        }
                    } else {
                        writeGeoLocationsElement(xmlw, fieldDTO.getSingleCompound(), language);
                    }
                }
            }
        }

        writeEndTag(xmlw, geoLocations_check);
    }

    /**
     * 18 GeoLocation (R)
     *
     * Write geoLocationPlace inside geoLocation element
     * 
     * @param xmlw The Steam writer
     * @param geoLocationPlace Geo location place
     * @param language current language
     * @throws XMLStreamException
     */
    public static void writeGeolocationPlace(XMLStreamWriter xmlw, String geoLocationPlace, String language) throws XMLStreamException {
        boolean geoLocation_check = false;
        
        if (StringUtils.isNotBlank(geoLocationPlace)) {
            geoLocation_check = writeOpenTag(xmlw, "geoLocation", geoLocation_check);
            writeFullElement(xmlw, null, "geoLocationPlace", null, geoLocationPlace, language);
        }
        writeEndTag(xmlw, geoLocation_check);
    }
    
    /**
     * 18 GeoLocation (R)
     *
     * @param xmlw The Steam writer
     * @param fieldDTOs
     * @param language current language
     * @throws XMLStreamException
     */
    public static void writeGeoLocationsElement(XMLStreamWriter xmlw, Set<FieldDTO> fieldDTOs, String language) throws XMLStreamException {
        //boolean geoLocations_check = false;
        boolean geoLocation_check = false;
        boolean geoLocationbox_check = false;

        geoLocation_check = writeOpenTag(xmlw, "geoLocation", geoLocation_check);
        geoLocationbox_check = writeOpenTag(xmlw, "geoLocationBox", geoLocationbox_check);

        for (Iterator<FieldDTO> iterator = fieldDTOs.iterator(); iterator.hasNext();) {
            FieldDTO next = iterator.next();
            String typeName = next.getTypeName();

            Pattern pattern = Pattern.compile("([a-z]+)(Longitude|Latitude)");
            Matcher matcher = pattern.matcher(next.getTypeName());
            boolean skip = false;
            if (matcher.find()) {
                switch (matcher.group(1)) {
                    case "south":
                    case "north":
                        typeName = matcher.group(1) + "BoundLatitude";
                        break;

                    case "west":
                    case "east":
                        typeName = matcher.group(1) + "BoundLongitude";
                        break;

                    default:
                        skip = true;
                        break;
                }
                if (!skip) {
                    writeFullElement(xmlw, null, typeName, null, next.getSinglePrimitive(), language);
                }
            }
        }
        writeEndTag(xmlw, geoLocationbox_check);
        writeEndTag(xmlw, geoLocation_check);
    }

    /**
     *
     * 19 FundingReference (with name, identifier, and award related sub-
     * properties) (O)
     *
     * @param xmlw The Steam writer
     * @param datasetVersionDTO
     * @param language current language
     * @throws XMLStreamException
     */
    public static void writeFundingReferencesElement(XMLStreamWriter xmlw, DatasetVersionDTO datasetVersionDTO, String language) throws XMLStreamException {
        // fundingReferences -> fundingReference -> funderName, awardNumber
        boolean fundingReference_check = false;

        for (Map.Entry<String, MetadataBlockDTO> entry : datasetVersionDTO.getMetadataBlocks().entrySet()) {
            String key = entry.getKey();
            MetadataBlockDTO value = entry.getValue();
            if ("citation".equals(key)) {
                for (FieldDTO fieldDTO : value.getFields()) {
                    if (DatasetFieldConstant.grantNumber.equals(fieldDTO.getTypeName())) {
                        for (HashSet<FieldDTO> fieldDTOs : fieldDTO.getMultipleCompound()) {
                            String awardNumber = null;
                            String funderName = null;

                            for (Iterator<FieldDTO> iterator = fieldDTOs.iterator(); iterator.hasNext();) {
                                FieldDTO next = iterator.next();
                                if (DatasetFieldConstant.grantNumberValue.equals(next.getTypeName())) {
                                    awardNumber = next.getSinglePrimitive();
                                }
                                if (DatasetFieldConstant.grantNumberAgency.equals(next.getTypeName())) {
                                    funderName = next.getSinglePrimitive();
                                }
                            }

                            if (StringUtils.isNotBlank(funderName)) {
                                fundingReference_check = writeOpenTag(xmlw, "fundingReferences", fundingReference_check);
                                xmlw.writeStartElement("fundingReference"); // <fundingReference>
                                writeFullElement(xmlw, null, "funderName", null, funderName, language);

                                if (StringUtils.isNotBlank(awardNumber)) {
                                    writeFullElement(xmlw, null, "awardNumber", null, awardNumber, language);
                                }

                                xmlw.writeEndElement(); // </fundingReference>
                            }
                        }
                    } else if (DatasetFieldConstant.contributor.equals(fieldDTO.getTypeName())) {
                        for (HashSet<FieldDTO> fieldDTOs : fieldDTO.getMultipleCompound()) {
                            String contributorName = null;
                            String contributorType = null;

                            for (Iterator<FieldDTO> iterator = fieldDTOs.iterator(); iterator.hasNext();) {
                                FieldDTO next = iterator.next();
                                if (DatasetFieldConstant.contributorName.equals(next.getTypeName())) {
                                    contributorName = next.getSinglePrimitive();
                                }
                                if (DatasetFieldConstant.contributorType.equals(next.getTypeName())) {
                                    contributorType = next.getSinglePrimitive();
                                }
                            }

                            // Fix Funder contributorType
                            if (StringUtils.isNotBlank(contributorName) && StringUtils.equalsIgnoreCase(FunderType, contributorType)) {
                                fundingReference_check = writeOpenTag(xmlw, "fundingReferences", fundingReference_check);
                                xmlw.writeStartElement("fundingReference"); // <fundingReference>
                                writeFullElement(xmlw, null, "funderName", null, contributorName, language);

                                xmlw.writeEndElement(); // </fundingReference>
                            }
                        }
                    }
                }
            }
        }
        writeEndTag(xmlw, fundingReference_check);
    }

    private static String dto2Primitive(DatasetVersionDTO datasetVersionDTO, String datasetFieldTypeName) {
        // give the single value of the given metadata
        for (Map.Entry<String, MetadataBlockDTO> entry : datasetVersionDTO.getMetadataBlocks().entrySet()) {
            MetadataBlockDTO value = entry.getValue();
            for (FieldDTO fieldDTO : value.getFields()) {
                if (datasetFieldTypeName.equals(fieldDTO.getTypeName())) {
                    return fieldDTO.getSinglePrimitive();
                }
            }
        }
        return null;
    }

    /**
     * Write a full tag.
     *
     * @param xmlw
     * @param tag_parent Parent
     * @param tag_son Son
     * @param map Map of properties
     * @param value Value
     * @throws XMLStreamException
     */
    public static void writeFullElement(XMLStreamWriter xmlw, String tag_parent, String tag_son, Map<String, String> map, String value, String language) throws XMLStreamException {
        // write a full generic metadata
        if (StringUtils.isNotBlank(value)) {
            boolean tag_parent_check = false;
            if (StringUtils.isNotBlank(tag_parent)) {
                xmlw.writeStartElement(tag_parent); // <value of tag_parent>
                tag_parent_check = true;
            }
            boolean tag_son_check = false;
            if (StringUtils.isNotBlank(tag_son)) {
                xmlw.writeStartElement(tag_son); // <value of tag_son>
                tag_son_check = true;
            }

            if (map != null) {
                if (StringUtils.isNotBlank(language)) {
                    if (StringUtils.containsIgnoreCase(tag_son, "subject") || StringUtils.containsIgnoreCase(tag_parent, "subject")) {
                        map.put("xml:lang", language);
                    }
                }
                writeAttribute(xmlw, map);
            }

            xmlw.writeCharacters(value);

            writeEndTag(xmlw, tag_son_check); // </value of tag_son>
            writeEndTag(xmlw, tag_parent_check); //  </value of tag_parent>
        }
    }

    private static void writeAttribute(XMLStreamWriter xmlw, Map<String, String> map) throws XMLStreamException {
        // write attribute(s) of the current tag
        for (Map.Entry<String, String> entry : map.entrySet()) {
            String map_key = entry.getKey();
            String map_value = entry.getValue();

            if (StringUtils.isNotBlank(map_key) && StringUtils.isNotBlank(map_value)) {
                xmlw.writeAttribute(map_key, map_value);
            }
        }
    }

    private static boolean writeOpenTag(XMLStreamWriter xmlw, String tag, boolean element_check) throws XMLStreamException {
        // check if the current tag isn't opened
        if (!element_check) {
            xmlw.writeStartElement(tag); // <value of tag>
        }
        return true;
    }

    private static void writeEndTag(XMLStreamWriter xmlw, boolean element_check) throws XMLStreamException {
        // close the current tag
        if (element_check) {
            xmlw.writeEndElement(); // </value of current tag>
        }
    }

    /**
     * Check if the string is a valid email.
     *
     * @param email
     * @return true/false
     */
    private static boolean isValidEmailAddress(String email) {
        boolean result = true;
        try {
            InternetAddress emailAddr = new InternetAddress(email);
            emailAddr.validate();
        } catch (AddressException ex) {
            result = false;
        }
        return result;
    }
}<|MERGE_RESOLUTION|>--- conflicted
+++ resolved
@@ -1132,31 +1132,9 @@
         xmlw.writeEndElement(); // </rights>
 
         writeRightsHeader(xmlw, language);
-<<<<<<< HEAD
-        if (StringUtils.isNotBlank(datasetVersionDTO.getLicense())) {
-            if (StringUtils.containsIgnoreCase(datasetVersionDTO.getLicense(), "cc0")) {
-                xmlw.writeAttribute("rightsURI", TermsOfUseAndAccess.CC0_URI);
-                if (StringUtils.isNotBlank(datasetVersionDTO.getTermsOfUse())) {
-                    xmlw.writeCharacters(datasetVersionDTO.getTermsOfUse());
-                }
-            } else if (StringUtils.isNotBlank(datasetVersionDTO.getTermsOfUse())) {
-                if (StringUtils.startsWithIgnoreCase(datasetVersionDTO.getTermsOfUse().trim(), "http")) {
-                    xmlw.writeAttribute("rightsURI", datasetVersionDTO.getTermsOfUse());
-                } else {
-                    xmlw.writeCharacters(datasetVersionDTO.getTermsOfUse());
-                }
-            }
-        } else if (StringUtils.isNotBlank(datasetVersionDTO.getTermsOfUse())) {
-            if (StringUtils.startsWithIgnoreCase(datasetVersionDTO.getTermsOfUse().trim(), "http")) {
-                xmlw.writeAttribute("rightsURI", datasetVersionDTO.getTermsOfUse());
-            } else {
-                xmlw.writeCharacters(datasetVersionDTO.getTermsOfUse());
-            }
-=======
         if (datasetVersionDTO.getLicense() != null) {
             xmlw.writeAttribute("rightsURI", datasetVersionDTO.getLicense().getUri());
             xmlw.writeCharacters(datasetVersionDTO.getLicense().getName());
->>>>>>> 71341c0f
         }
         xmlw.writeEndElement(); // </rights>
         xmlw.writeEndElement(); // </rightsList>
