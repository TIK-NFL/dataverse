<!DOCTYPE html>
<html xmlns="http://www.w3.org/1999/xhtml"
      xmlns:h="http://java.sun.com/jsf/html"
      xmlns:f="http://java.sun.com/jsf/core"
      xmlns:ui="http://java.sun.com/jsf/facelets"
      xmlns:p="http://primefaces.org/ui"
      xmlns:jsf="http://xmlns.jcp.org/jsf"
      xmlns:o="http://omnifaces.org/ui">
    <h:head>
    </h:head>

    <h:body>
        <ui:composition template="/dataverse_template.xhtml">
            <ui:param name="pageTitle" value="#{bundle.account} - #{dataverseServiceBean.findRootDataverse().name}"/>
            <ui:param name="dataverse" value="#{dataverseServiceBean.findRootDataverse()}"/>
            <ui:param name="showDataverseHeader" value="false"/>
            <ui:param name="loginRedirectPage" value="dataverseuser.xhtml"/>
            <ui:define name="body">
                <script>
                window.onpageshow = function(event) {
                    if (event.persisted) {
                        window.location.reload();
                    }
                };
                </script>
<<<<<<< HEAD
                <f:loadBundle basename="propertyFiles.Bundle" var="bundle"/>
=======
>>>>>>> edf1f6d0
                <f:metadata>
                    <f:event type="preRenderView" listener="#{facesContext.externalContext.response.setHeader('Cache-Control', 'no-cache, no-store')}"/>
                    <f:viewParam name="editMode" value="#{DataverseUserPage.editMode}"/>
                    <f:viewParam name="redirectPage" value="#{DataverseUserPage.redirectPage}"/>
                    <f:viewParam name="selectTab" value="#{DataverseUserPage.selectTab}"/>
                    <f:viewAction action="#{dataverseSession.updateLocaleInViewRoot}"/>
                    <f:viewAction action="#{DataverseUserPage.init}" />
                    <f:viewAction action="#{dataverseHeaderFragment.initBreadcrumbs(dataverseServiceBean.findRootDataverse(), (DataverseUserPage.editMode == 'CREATE' ? bundle['user.createBtn'] : bundle.account))}"/>
                </f:metadata>
                <h:form id="dataverseUserForm">

                    <p:focus context="dataverseUserForm"/>
                    <div class="clearfix" jsf:rendered="#{empty DataverseUserPage.editMode}">
                        <div class="btn-group pull-right" jsf:rendered="#{DataverseUserPage.passwordEditable or DataverseUserPage.accountDetailsEditable}">
                            <button type="button" id="editAccount" class="btn btn-default dropdown-toggle" data-toggle="dropdown">
                                <ui:fragment rendered="#{DataverseUserPage.accountDetailsEditable}">
                                    <span class="glyphicon glyphicon-pencil"/> #{bundle['account.edit']}
                                </ui:fragment>
                                <ui:fragment rendered="#{! DataverseUserPage.accountDetailsEditable}">
                                    #{bundle['account.info']}
                                </ui:fragment>
                                <span class="caret"></span>
                            </button>
                            <ul class="dropdown-menu pull-right text-left" role="menu">
                                <ui:fragment rendered="#{DataverseUserPage.passwordEditable or DataverseUserPage.accountDetailsEditable}">
                                    <li>
                                        <p:commandLink id="editAccount" rendered="#{DataverseUserPage.accountDetailsEditable}"
                                                       actionListener="#{DataverseUserPage.edit}" update="@form" oncomplete="javascript:bind_bsui_components();">
                                            <h:outputText value="#{bundle['account.info']}" />
                                        </p:commandLink>
                                    </li>
                                    <li>
                                        <p:commandLink id="changePassword" rendered="#{DataverseUserPage.passwordEditable}" 
                                                       actionListener="#{DataverseUserPage.changePassword}" update="@form" oncomplete="javascript:bind_bsui_components();">
                                            <h:outputText value="#{bundle.passwd}" />
                                        </p:commandLink>
                                    </li>
                                </ui:fragment>
                            </ul>
                        </div>
                    </div>

                    <p:panel rendered="#{DataverseUserPage.editMode == 'FORGOT'}">
                        <h:outputText value="#{bundle['user.lostPasswdTip']}" />
                    </p:panel>

                    <p:tabView id="dataRelatedToMeView" activeIndex="#{DataverseUserPage.activeIndex}" dynamic="true" rendered="#{empty DataverseUserPage.editMode}">
                        <p:ajax event="tabChange" listener="#{DataverseUserPage.onTabChange}" update="@all" oncomplete="javascript:bind_bsui_components();" />
                        <p:tab id="myData" title="#{bundle['user.dataRelatedToMe']}">
                            <ui:include src="mydata_fragment.xhtml"></ui:include>
                        </p:tab>
                        <p:tab id="notifications" title="#{bundle['header.user.selectTab.notifications']}">
                            <div class="table-container">
                                <ui:repeat value="#{DataverseUserPage.notificationsList}" var="item">
                                    <div class="notification-item #{item.displayAsRead ? '' : 'bg-warning'}">
                                        <div class="notification-item-cell">
                                            <ui:fragment rendered="#{item.theObject == null}">
                                                 <h:outputText value="#{bundle['notification.generic.objectDeleted']}" />
                                            </ui:fragment>
                                            <ui:fragment rendered="#{item.theObject != null}">
                                                <ui:fragment rendered="#{item.type == 'CREATEACC'}">
                                                    <i class="icon-dataverse text-icon-inline text-muted"></i>
                                                    <h:outputFormat value="#{bundle['notification.welcome']}" escape="false">
                                                        <o:param>
                                                            <h:outputText value="#{dataverseServiceBean.findRootDataverse().name}"/>
                                                        </o:param>
                                                        <o:param>
                                                            <a href="#{systemConfig.guidesBaseUrl}/#{systemConfig.guidesVersion}/user/index.html" title="#{dataverseServiceBean.findRootDataverse().name} #{bundle['header.guides.user']}" target="_blank">#{bundle['header.guides.user']}</a>
                                                        </o:param>
                                                        <o:param>
                                                            <a href="https://demo.dataverse.org">#{bundle['notification.demoSite']}</a>
                                                        </o:param>
                                                    </h:outputFormat>
                                                </ui:fragment>
                                                <ui:fragment rendered="#{item.type == 'CREATEDV'}">
                                                    <i class="icon-dataverse text-icon-inline text-muted"></i>
                                                    <h:outputFormat value="#{bundle['notification.createDataverse']}" escape="false">
                                                        <o:param>
                                                            <a href="/dataverse/#{item.theObject.getAlias()}" title="#{item.theObject.getDisplayName()}">#{item.theObject.getDisplayName()}</a>
                                                        </o:param>
                                                        <o:param>
                                                            <a href="/dataverse/#{item.theObject.getOwner().getAlias()}" title="#{item.theObject.getOwner().getDisplayName()}">#{item.theObject.getOwner().getDisplayName()}</a>
                                                        </o:param>
                                                        <o:param>
                                                            <a href="#{systemConfig.guidesBaseUrl}/#{systemConfig.guidesVersion}/user/dataverse-management.html" title="#{bundle['notification.dataverse.management.title']}" target="_blank">#{bundle['header.guides.user']}</a>
                                                        </o:param>
                                                    </h:outputFormat>
                                                </ui:fragment>
                                                <ui:fragment rendered="#{item.type == 'CREATEDS'}">
                                                    <i class="icon-dataset text-icon-inline text-muted"></i>
                                                    <h:outputFormat value="#{bundle['notification.createDataset']}" escape="false">
                                                        <o:param>
                                                            <a href="/dataset.xhtml?persistentId=#{item.theObject.getDataset().getGlobalId()}" title="#{item.theObject.getDataset().getDisplayName()}">#{item.theObject.getDataset().getDisplayName()}</a>
                                                        </o:param>
                                                        <o:param>
                                                            <a href="/dataverse/#{item.theObject.getDataset().getOwner().getAlias()}" title="#{item.theObject.getDataset().getOwner().getDisplayName()}">#{item.theObject.getDataset().getOwner().getDisplayName()}</a>
                                                        </o:param>
                                                        <o:param>
                                                            <a href="#{systemConfig.guidesBaseUrl}/#{systemConfig.guidesVersion}/user/dataset-management.html" title="#{bundle['notification.dataset.management.title']}" target="_blank">#{bundle['header.guides.user']}</a>
                                                        </o:param>
                                                    </h:outputFormat>
                                                </ui:fragment>
                                                <ui:fragment rendered="#{item.type == 'SUBMITTEDDS'}">
                                                    <i class="icon-dataset text-icon-inline text-muted"></i>
                                                    <h:outputFormat value="#{bundle['notification.wasSubmittedForReview']}" escape="false">
                                                        <o:param>
                                                            <a href="/dataset.xhtml?persistentId=#{item.theObject.getDataset().getGlobalId()}&amp;version=DRAFT&amp;faces-redirect=true" title="#{item.theObject.getDataset().getDisplayName()}">#{item.theObject.getDataset().getDisplayName()}</a>
                                                        </o:param>
                                                        <o:param>
                                                            <a href="/dataverse/#{item.theObject.getDataset().getOwner().getAlias()}" title="#{item.theObject.getDataset().getOwner().getDisplayName()}">#{item.theObject.getDataset().getOwner().getDisplayName()}</a>
                                                        </o:param>
                                                        <o:param>
                                                            #{DataverseUserPage.getRequestorName(item)}
                                                        </o:param>
                                                        <o:param>
                                                            #{DataverseUserPage.getRequestorEmail(item)}
                                                        </o:param>
                                                        <o:param>
                                                            #{DataverseUserPage.getReasonForReturn(item.theObject)}
                                                        </o:param>
                                                    </h:outputFormat>
                                                </ui:fragment>
                                                <ui:fragment rendered="#{item.type == 'RETURNEDDS'}">
                                                    <i class="icon-dataset text-icon-inline text-muted"></i>
                                                    <h:outputFormat value="#{bundle['notification.wasReturnedByReviewer']}" escape="false">
                                                        <o:param>
                                                            <a href="/dataset.xhtml?persistentId=#{item.theObject.getDataset().getGlobalId()}&amp;version=DRAFT&amp;faces-redirect=true" title="#{item.theObject.getDataset().getDisplayName()}">#{item.theObject.getDataset().getDisplayName()}</a>
                                                        </o:param>
                                                        <o:param>
                                                            <a href="/dataverse/#{item.theObject.getDataset().getOwner().getAlias()}" title="#{item.theObject.getDataset().getOwner().getDisplayName()}">#{item.theObject.getDataset().getOwner().getDisplayName()}</a>
                                                        </o:param>
                                                        <!-- Reason for Return - This needs some work in the DataverseUserPage method to get it to work -->
                                                        <ui:remove>
                                                        <o:param>
                                                            #{DataverseUserPage.getReasonForReturn(item.theObject)}
                                                        </o:param>
                                                        </ui:remove>
                                                    </h:outputFormat>
                                                </ui:fragment>
                                                <ui:fragment rendered="#{item.type == 'PUBLISHEDDS'}">
                                                    <i class="icon-dataset text-icon-inline text-muted"></i>
                                                    <h:outputFormat value="#{bundle['notification.wasPublished']}" escape="false">
                                                        <o:param>
                                                            <a href="/dataset.xhtml?persistentId=#{item.theObject.getDataset().getGlobalId()}&amp;version=DRAFT&amp;faces-redirect=true" title="#{item.theObject.getDataset().getDisplayName()}">#{item.theObject.getDataset().getDisplayName()}</a>
                                                        </o:param>
                                                        <o:param>
                                                            <a href="/dataverse/#{item.theObject.getDataset().getOwner().getAlias()}" title="#{item.theObject.getDataset().getOwner().getDisplayName()}">#{item.theObject.getDataset().getOwner().getDisplayName()}</a>
                                                        </o:param>
                                                    </h:outputFormat>
                                                </ui:fragment>
                                                <ui:fragment rendered="#{item.type == 'REQUESTFILEACCESS'}">
                                                    <i class="icon-dataset text-icon-inline text-muted"></i>
                                                    <h:outputFormat value="#{bundle['notification.requestFileAccess']}" escape="false">
                                                        <o:param>
                                                            <a href="/permissions-manage-files.xhtml?id=#{item.theObject.id}" title="#{item.theObject.displayName}">#{item.theObject.displayName}</a>
                                                        </o:param>
                                                        <o:param>
                                                            #{DataverseUserPage.getRequestorName(item)}
                                                        </o:param>
                                                        <o:param>
                                                            #{DataverseUserPage.getRequestorEmail(item)}
                                                        </o:param>
                                                    </h:outputFormat>
                                                </ui:fragment>
                                                <ui:fragment rendered="#{item.type == 'GRANTFILEACCESS'}">
                                                    <i class="icon-dataset text-icon-inline text-muted"></i>
                                                    <h:outputFormat value="#{bundle['notification.grantFileAccess']}" escape="false">
                                                        <o:param>
                                                            <a href="/dataset.xhtml?persistentId=#{item.theObject.getGlobalId()}" title="#{item.theObject.displayName}">#{item.theObject.displayName}</a>
                                                        </o:param>
                                                    </h:outputFormat>
                                                </ui:fragment>
                                                <ui:fragment rendered="#{item.type == 'REJECTFILEACCESS'}">
                                                    <i class="icon-dataset text-icon-inline text-muted"></i>
                                                    <h:outputFormat value="#{bundle['notification.rejectFileAccess']}" escape="false">
                                                        <o:param>
                                                            <a href="/dataset.xhtml?persistentId=#{item.theObject.getGlobalId()}" title="#{item.theObject.displayName}">#{item.theObject.displayName}</a>
                                                        </o:param>
                                                    </h:outputFormat>
                                                </ui:fragment>
                                                <ui:fragment rendered="#{item.type == 'MAPLAYERUPDATED'}">
                                                    <i class="icon-dataset text-icon-inline text-muted"></i>
                                                    <h:outputFormat value="#{bundle['notification.worldMap.added']}" escape="false">
                                                        <o:param>
                                                            <a href="/dataset.xhtml?persistentId=#{item.theObject.getDataset().getGlobalId()}" title="#{item.theObject.getDataset().getDisplayName()}">#{item.theObject.getDataset().getDisplayName()}</a>
                                                        </o:param>
                                                    </h:outputFormat>
                                                </ui:fragment>
                                                <ui:fragment rendered="#{item.type == 'MAPLAYERDELETEFAILED'}">
                                                    <i class="icon-dataset text-icon-inline text-muted"></i>
                                                    <h:outputFormat value="#{bundle['notification.maplayer.deletefailed']}" escape="false">
                                                        <o:param value="#{item.theObject.getLabel()}"/>
                                                        <o:param>
                                                            <a href="/dataset.xhtml?persistentId=#{item.theObject.getDatasetVersion().getDataset().getGlobalId()}" title="#{item.theObject.getDatasetVersion().getDataset().getDisplayName()}">#{item.theObject.getDatasetVersion().getDataset().getDisplayName()}</a>
                                                        </o:param>
                                                    </h:outputFormat>
                                                </ui:fragment>
                                                <ui:fragment rendered="#{item.type == 'ASSIGNROLE'}">
                                                    <ui:fragment rendered="#{item.theObject.isInstanceofDataverse()}">
                                                    <i class="icon-dataset text-icon-inline text-muted"></i>
                                                    <h:outputFormat value="#{bundle['notification.access.granted.dataverse']}" escape="false">
                                                        <o:param value="#{item.roleString}"/>
                                                        <o:param>
                                                            <a href="/dataverse/#{item.theObject.getAlias()}" title="#{item.theObject.getDisplayName()}">#{item.theObject.getDisplayName()}</a>
                                                        </o:param>
                                                    </h:outputFormat>
                                                    <ui:fragment rendered="#{item.roleString == 'File Downloader'}">
                                                        <h:outputFormat value="#{bundle['notification.access.granted.fileDownloader.additionalDataverse']}" escape="false">
                                                            <f:param value=" "/>
                                                        </h:outputFormat>
                                                    </ui:fragment>
                                                    </ui:fragment>
                                                    <ui:fragment rendered="#{item.theObject.isInstanceofDataset()}">
                                                        <i class="icon-dataset text-icon-inline text-muted"></i>
                                                        <h:outputFormat value="#{bundle['notification.access.granted.dataset']}" escape="false">
                                                            <o:param value="#{item.roleString}"/>
                                                            <o:param>
                                                                <a href="/dataset.xhtml?persistentId=#{item.theObject.getGlobalId()}" title="#{item.theObject.getDisplayName()}">#{item.theObject.getDisplayName()}</a>
                                                            </o:param>
                                                        </h:outputFormat>
                                                        <ui:fragment rendered="#{item.roleString == 'File Downloader'}">
                                                            <h:outputText value="" />
                                                            <h:outputFormat value="#{bundle['notification.access.granted.fileDownloader.additionalDataset']}" escape="false">
                                                                <f:param value=" "/>
                                                            </h:outputFormat>
                                                    </ui:fragment>
                                                    </ui:fragment>
                                                    <ui:fragment rendered="#{item.theObject.isInstanceofDataFile()}">
                                                    <f:param value="#{item.roleString}"/>
                                                    <i class="icon-dataset text-icon-inline text-muted"></i>
                                                    <h:outputFormat value="#{bundle['notification.access.granted.datafile']}" escape="false">
                                                            <o:param value="#{item.roleString}"/>
                                                            <o:param>
                                                                <a href="/dataset.xhtml?persistentId=#{item.theObject.getOwner().getGlobalId()}" title="#{item.theObject.getOwner().getDisplayName()}">#{item.theObject.getOwner().getDisplayName()}</a>
                                                            </o:param>
                                                    </h:outputFormat>
                                                    </ui:fragment>

                                                </ui:fragment>
                                                <ui:fragment rendered="#{item.type == 'REVOKEROLE'}">
                                                    <ui:fragment rendered="#{item.theObject.isInstanceofDataverse()}">
                                                    <i class="icon-dataset text-icon-inline text-muted"></i>
                                                    <h:outputFormat value="#{bundle['notification.access.revoked.dataverse']}" escape="false">
                                                            <o:param>
                                                                <a href="/dataverse/#{item.theObject.getAlias()}" title="#{item.theObject.getDisplayName()}">#{item.theObject.getDisplayName()}</a>
                                                            </o:param>
                                                    </h:outputFormat>
                                                    </ui:fragment>
                                                    <ui:fragment rendered="#{item.theObject.isInstanceofDataset()}">
                                                    <f:param value="#{item.roleString}"/>
                                                    <i class="icon-dataset text-icon-inline text-muted"></i>
                                                    <h:outputFormat value="#{bundle['notification.access.revoked.dataset']}" escape="false">
                                                        <o:param>
                                                                <a href="/dataset.xhtml?persistentId=#{item.theObject.getGlobalId()}" title="#{item.theObject.getDisplayName()}">#{item.theObject.getDisplayName()}</a>
                                                        </o:param>
                                                    </h:outputFormat>
                                                    </ui:fragment>
                                                    <ui:fragment rendered="#{item.theObject.isInstanceofDataFile()}">
                                                    <f:param value="#{item.roleString}"/>
                                                    <i class="icon-dataset text-icon-inline text-muted"></i>
                                                    <h:outputFormat value="#{bundle['notification.access.revoked.datafile']}" escape="false">
                                                        <o:param>
                                                              <a href="/dataset.xhtml?persistentId=#{item.theObject.getOwner().getGlobalId()}" title="#{item.theObject.getOwner().getDisplayName()}">#{item.theObject.getOwner().getDisplayName()}</a>
                                                        </o:param>
                                                    </h:outputFormat>
                                                    </ui:fragment>
                                                </ui:fragment>
                                                <ui:fragment rendered="#{item.type == 'CHECKSUMFAIL'}">
                                                    <!--
                                                    TODO: Rather than matching on hard-coded strings such as "CHECKSUMFAIL"
                                                    a more type-safe approach would be to use the "Type" enum in UserNotification.
                                                    Also, isInstanceofDataset() should be checked, probably.
                                                    -->
                                                    <i class="icon-dataset text-icon-inline text-muted"></i>
                                                    <h:outputFormat value="#{bundle['notification.checksumfail']}" escape="false">
                                                        <f:param value="#{item.theObject.getGlobalId()}"/>
                                                        <f:param value="#{item.theObject.getDisplayName()}"/>
                                                    </h:outputFormat>
                                                </ui:fragment>
                                                <ui:fragment rendered="#{item.type == 'FILESYSTEMIMPORT'}">
                                                    <i class="icon-dataset text-icon-inline text-muted"></i>
                                                    <h:outputFormat value="#{bundle['notification.import.filesystem']}" escape="false">
                                                        <f:param value="#{item.theObject.getDataset().getGlobalId()}"/>
                                                        <f:param value="#{item.theObject.getDataset().getDisplayName()}"/>
                                                    </h:outputFormat>
                                                </ui:fragment>
                                                <ui:fragment rendered="#{item.type == 'CHECKSUMIMPORT'}">
                                                    <i class="icon-dataset text-icon-inline text-muted"></i>
                                                    <h:outputFormat value="#{bundle['notification.import.checksum']}" escape="false">
                                                        <f:param value="#{item.theObject.getDataset().getGlobalId()}"/>
                                                        <f:param value="#{item.theObject.getDataset().getDisplayName()}"/>
                                                    </h:outputFormat>
                                                </ui:fragment>
                                            </ui:fragment>
                                            <h:outputText value="#{item.localeSendDate}" styleClass="text-muted small"/>
                                        </div>
                                        <div class="notification-item-cell">
                                            <p:commandLink title="#{bundle.removeNotification}" styleClass="bootstrap-button-tooltip"
                                                           action="#{DataverseUserPage.remove(item.id)}" update="@form"
                                                           oncomplete="bind_bsui_components();">
                                                <span class="glyphicon glyphicon-remove"></span>
                                            </p:commandLink>
                                        </div>
                                    </div>
                                </ui:repeat>
                            </div>
                        </p:tab>
                        <p:tab id="accountInfo" title="#{bundle['header.user.selectTab.accountInfo']}">
                            <div class="form-horizontal" jsf:rendered="#{!empty DataverseUserPage.currentUser}">
                                <div class="form-group" jsf:rendered="#{not DataverseUserPage.accountDetailsEditable}">
                                    <div class="col-sm-12">
                                        <p class="help-block">
                                            <h:outputText value="#{bundle['user.isShibUser']}" />
                                            <h:outputText value=" #{bundle['user.helpShibUserMigrateOffShibBeforeLink']} " />
                                            <p:commandLink value="#{settingsWrapper.supportTeamName}" oncomplete="PF('contactForm').show()" update=":contactDialog" actionListener="#{sendFeedbackDialog.initUserInput}">
                                                <f:setPropertyActionListener target="#{sendFeedbackDialog.messageSubject}" value=""/>
                                                <f:setPropertyActionListener target="#{sendFeedbackDialog.recipient}" value="#{null}"/>
                                                <f:setPropertyActionListener target="#{sendFeedbackDialog.userMessage}" value=""/>
                                                <f:setPropertyActionListener target="#{sendFeedbackDialog.userEmail}" value=""/>
                                            </p:commandLink>
                                            <h:outputText value=" #{bundle['user.helpShibUserMigrateOffShibAfterLink']}" />
                                        </p>
                                    </div>
                                </div>
                                <div class="form-group" jsf:rendered="#{DataverseUserPage.userAuthProvider.OAuthProvider}">
                                    <div class="col-sm-12">
                                        <p class="help-block">
                                            <h:outputFormat value="#{bundle['user.helpOAuthBeforeLink']} ">
                                                <f:param value="#{DataverseUserPage.userAuthProvider.info.title}"/>
                                            </h:outputFormat>
                                            <p:commandLink value="#{settingsWrapper.supportTeamName}" oncomplete="PF('contactForm').show()" update=":contactDialog" actionListener="#{sendFeedbackDialog.initUserInput}">
                                                <f:setPropertyActionListener target="#{sendFeedbackDialog.messageSubject}" value=""/>
                                                <f:setPropertyActionListener target="#{sendFeedbackDialog.recipient}" value="#{null}"/>
                                                <f:setPropertyActionListener target="#{sendFeedbackDialog.userMessage}" value=""/>
                                                <f:setPropertyActionListener target="#{sendFeedbackDialog.userEmail}" value=""/>
                                            </p:commandLink>
                                            <h:outputText value=" #{bundle['user.helpOAuthAfterLink']}" />
                                        </p>
                                    </div>
                                </div>
                                <!-- Username -->
                                <div class="form-group">
                                    <label for="userNameEmail" class="col-sm-3 control-label">
                                        #{bundle['user.username']}
                                    </label>
                                    <div class="col-sm-9">
                                        <p class="form-control-static">#{DataverseUserPage.currentUser.identifier.replaceFirst("@", "")}</p>
                                    </div>
                                </div>
                                <!-- First Name -->
                                <div class="form-group">
                                    <label for="firstName" class="col-sm-3 control-label">
                                        #{bundle['user.firstName']}
                                    </label>
                                    <div class="col-sm-9">
                                        <p class="form-control-static">#{DataverseUserPage.currentUser.firstName}</p>
                                    </div>
                                </div>
                                <!-- Last Name -->
                                <div class="form-group">
                                    <label for="lastName" class="col-sm-3 control-label">
                                        #{bundle['user.lastName']}
                                    </label>
                                    <div class="col-sm-9">
                                        <p class="form-control-static">#{DataverseUserPage.currentUser.lastName}</p>
                                    </div>
                                </div>
                                <!-- Email -->
                                <div class="form-group">
                                    <label for="email" class="col-sm-3 control-label">
                                        #{bundle.email}
                                    </label>
                                    <div class="col-sm-9 form-col-container">
                                        <div class="col-sm-4 form-col-container">
                                            <p class="form-control-static">#{DataverseUserPage.currentUser.email}</p>
                                        </div>
                                        <div class="col-sm-2 form-col-container">
                                            <p class="form-control-static #{DataverseUserPage.emailIsVerified ? 'text-success' : 'text-danger'}">
                                                <ui:fragment rendered="#{DataverseUserPage.emailNotVerified}">
                                                    <span class="glyphicon glyphicon-ban-circle"/> #{bundle['confirmEmail.notVerified']}
                                                </ui:fragment>
                                                <ui:fragment rendered="#{!DataverseUserPage.emailNotVerified}">
                                                    <span class="glyphicon glyphicon-ok"/> #{bundle['confirmEmail.verified']}
                                                </ui:fragment>
                                            </p>
                                        </div>
                                        <div class="col-sm-1">
                                            <h:commandLink rendered="#{DataverseUserPage.showVerifyEmailButton()}" styleClass="btn btn-default" action="#{DataverseUserPage.sendConfirmEmail()}">
                                                <span class="glyphicon glyphicon-ok"></span> #{bundle['confirmEmail.submitRequest']}
                                            </h:commandLink>
                                        </div>
                                    </div>
                                </div>
                                <!-- ORCID iD, for example -->
                                <div class="form-group" jsf:rendered="#{DataverseUserPage.userAuthProvider.displayIdentifier}">
                                    <label for="userPersistentId" class="col-sm-3 control-label">
                                        #{DataverseUserPage.userAuthProvider.persistentIdName}
                                    </label>
                                    <div class="col-sm-9">
                                        <p class="form-control-static">
                                            <h:graphicImage value="#{DataverseUserPage.userAuthProvider.logo}" height="16" width="16"/>&#160;
                                            <h:outputLink value="#{DataverseUserPage.userAuthProvider.persistentIdUrlPrefix}#{DataverseUserPage.currentUser.authenticatedUserLookup.persistentUserId}" title="#{DataverseUserPage.userAuthProvider.persistentIdName}" target="_blank">
                                                <h:outputText value="#{DataverseUserPage.userAuthProvider.persistentIdUrlPrefix}#{DataverseUserPage.currentUser.authenticatedUserLookup.persistentUserId}"/>
                                            </h:outputLink>
                                        </p>
                                    </div>
                                </div>
                                <!-- Affiliation -->
                                <div class="form-group" jsf:rendered="#{!empty DataverseUserPage.currentUser.affiliation}">
                                    <label for="affiliation" class="col-sm-3 control-label">
                                        #{bundle.affiliation}
                                    </label>
                                    <div class="col-sm-9">
                                        <p class="form-control-static">#{DataverseUserPage.currentUser.affiliation}</p>
                                    </div>
                                </div>
                                <!-- Position (not populated for Shibboleth users) -->
                                <div class="form-group" jsf:rendered="#{!empty DataverseUserPage.currentUser.position}">
                                    <label for="position" class="col-sm-3 control-label">
                                        #{bundle['user.position']}
                                    </label>
                                    <div class="col-sm-9">
                                        <p class="form-control-static">#{DataverseUserPage.currentUser.position}</p>
                                    </div>
                                </div>
                            </div>
                        </p:tab>
                        <p:tab id="apiTokenTab" title="#{bundle['apitoken.title']}">
                            <p class="help-block">
                                <h:outputFormat value="#{bundle['apitoken.message']}" escape="false">
                                    <f:param value="&lt;a href=&#34;#{systemConfig.guidesBaseUrl}/#{systemConfig.guidesVersion}/api&#34; target=&#34;_blank&#34;&gt;"/>
                                    <f:param value="&lt;/a&gt;"/>
                                </h:outputFormat>
                            </p>
                            <div id="apiToken" class="highlight hidden">
                                 <pre>
                                    <code class="language-html" data-lang="html">${ApiTokenPage.apiToken}</code>
                                 </pre>
                            </div>
                            <!--Script removes "hidden" class from div containing API token to stop javascript browser exploits-->
                            <script>
                                $(document).ready(function() {
                                    $("div#apiToken").removeClass("hidden");
                                });
                                //Produces "Are you sure you want to leave this page?" alert to allow API token to hide again
                                $(window).on("beforeunload", function() {
                                    $("div#apiToken").addClass("hidden");
                                });
                            </script>
                            <div>
                                <button class="btn btn-default" jsf:action="#{ApiTokenPage.generate()}">
                                    #{ApiTokenPage.checkForApiToken() ? bundle['apitoken.regenerateBtn'] : bundle['apitoken.generateBtn']}                                </button>
                            </div>
                        </p:tab>
                        <ui:remove>
                            <p:tab id="groupsRoles" title="#{bundle['header.user.selectTab.groupsAndRoles']}">
                                #{bundle['groupAndRoles.manageTips']}
                            </p:tab>
                        </ui:remove>
                    </p:tabView>

                    <p:tabView id="accountInfoView" rendered="#{!empty DataverseUserPage.editMode}">
                        <p:tab id="accountInfoEdit" title="#{bundle['account.info']}">
                            <ui:fragment rendered="#{DataverseUserPage.editMode == 'CREATE' and DataverseUserPage.nonLocalLoginEnabled}">
                                <p class="help-block">
                                    <h:outputText value="#{bundle['user.signup.otherLogInOptions.tip']}" escape="false"/>
                                </p>
                            </ui:fragment>
                            <div class="form-horizontal">
                                <div class="form-group" jsf:rendered="#{DataverseUserPage.editMode == 'CREATE' or DataverseUserPage.editMode == 'EDIT'}">
                                <!-- Username -->
                                    <label for="userNameEmail" class="col-sm-3 control-label">
                                        #{bundle['user.username']} <span class="glyphicon glyphicon-asterisk text-danger"/>
                                        <span class="glyphicon glyphicon-question-sign tooltip-icon"
                                              data-toggle="tooltip" data-placement="auto right" data-original-title="#{bundle['user.username.illegal.tip']}"></span>
                                    </label>
                                    <div class="col-sm-9">
                                        <p class="help-block">#{bundle['user.username.valid']}</p>
                                    </div>
                                    <div class="col-sm-4 col-sm-offset-3">
                                        <p:inputText id="userName" styleClass="form-control"
                                                        validator="#{DataverseUserPage.validateUserName}"
                                                        value="#{DataverseUserPage.username}"
                                                        disabled="#{DataverseUserPage.editMode != 'CREATE'}"
                                                        binding="#{DataverseUserPage.usernameField}"/>
                                        <p:message for="userName" display="text" />
                                    </div>
                                </div>
                                <div class="form-group" jsf:rendered="#{DataverseUserPage.editMode == DataverseUserPage.changePasswordMode}">
                                <!-- Current Password -->
                                    <label for="currentPassword" class="col-sm-3 control-label">
                                        #{bundle['user.currentPasswd']} <span class="glyphicon glyphicon-asterisk text-danger"/>
                                        <span class="glyphicon glyphicon-question-sign tooltip-icon"
                                              data-toggle="tooltip" data-placement="auto right" data-original-title="#{bundle['user.currentPasswd.tip']}"></span>
                                    </label>
                                    <div class="col-sm-4">
                                        <p:password id="currentPassword" label="#{bundle['user.currentPasswd']}" styleClass="form-control" value="#{DataverseUserPage.currentPassword}" autocomplete="off"/><!-- browsers will in general not respect autocomplete="foo", but scanners will still flag it as a potential problem -->
                                        <p:message for="currentPassword" display="text" />
                                    </div>
                                </div>
                                <div class="form-group" jsf:rendered="#{DataverseUserPage.editMode == 'CREATE' or DataverseUserPage.editMode == DataverseUserPage.changePasswordMode}">
                                <!-- Password -->
                                    <label for="inputPassword" class="col-sm-3 control-label">
                                        <h:outputText value="#{DataverseUserPage.editMode == 'CREATE' ? bundle['user.password'] : bundle['user.newPassword']}" />
                                        <span class="glyphicon glyphicon-asterisk text-danger"></span>
                                        <span class="glyphicon glyphicon-question-sign tooltip-icon"
                                              data-toggle="tooltip" data-placement="auto right" data-original-title="#{bundle['user.passwd.illegal.tip']}"></span>
                                    </label>
                                    <div class="col-sm-9">
                                        <div class="help-block">
                                            <h:outputFormat value="#{bundle['user.updatePassword.password']}" escape="false">
                                                <f:param value="#{DataverseUserPage.passwordRequirements}"/>
                                            </h:outputFormat>
                                        </div>
                                    </div>
                                    <div class="col-sm-4 col-sm-offset-3">
                                        <p:password id="inputPassword" label="#{DataverseUserPage.editMode == 'CREATE' ? bundle['user.password'] : bundle['user.newPassword']}" styleClass="form-control" match="retypePassword" value="#{DataverseUserPage.inputPassword}" validator="#{DataverseUserPage.validateNewPassword}" autocomplete="off"/><!-- browsers will in general not respect autocomplete="foo", but scanners will still flag it as a potential problem -->
                                        <p:message for="inputPassword" display="text" />
                                    </div>
                                </div>
                                <div class="form-group" jsf:rendered="#{DataverseUserPage.editMode == 'CREATE' or DataverseUserPage.editMode == DataverseUserPage.changePasswordMode}">
                                    <!-- Retype Password -->
                                    <label for="retypePassword" class="col-sm-3 control-label">
                                        #{bundle['user.rePasswd']} <span class="glyphicon glyphicon-asterisk text-danger"/>
                                        <span class="glyphicon glyphicon-question-sign tooltip-icon"
                                              data-toggle="tooltip" data-placement="auto right" data-original-title="#{bundle['user.rePasswd.tip']}"></span>
                                    </label>
                                    <div class="col-sm-4">
                                        <p:password id="retypePassword" label="#{bundle['user.rePasswd']}" styleClass="form-control" value="#{DataverseUserPage.inputPassword}" autocomplete="off"/><!-- browsers will in general not respect autocomplete="foo", but scanners will still flag it as a potential problem -->
                                        <p:message for="retypePassword" display="text" />
                                    </div>
                                </div>
                                <div class="form-group" jsf:rendered="#{DataverseUserPage.editMode == 'CREATE' or DataverseUserPage.editMode == 'EDIT'}">
                                <!-- First Name -->
                                    <label for="firstName" class="col-sm-3 control-label">
                                        #{bundle['user.firstName']} <span class="glyphicon glyphicon-asterisk text-danger"/>
                                        <span class="glyphicon glyphicon-question-sign tooltip-icon"
                                              data-toggle="tooltip" data-placement="auto right" data-original-title="#{bundle['user.firstName.tip']}"></span>
                                    </label>
                                    <div class="col-sm-4">
                                        <p:inputText id="firstName" styleClass="form-control" value="#{DataverseUserPage.userDisplayInfo.firstName}" />
                                        <p:message for="firstName" display="text" />
                                    </div>
                                </div>
                                <div class="form-group" jsf:rendered="#{DataverseUserPage.editMode == 'CREATE' or DataverseUserPage.editMode == 'EDIT'}">
                                    <!-- Last Name -->
                                    <label for="lastName" class="col-sm-3 control-label">
                                        #{bundle['user.lastName']} <span class="glyphicon glyphicon-asterisk text-danger"/>
                                        <span class="glyphicon glyphicon-question-sign tooltip-icon"
                                              data-toggle="tooltip" data-placement="auto right" data-original-title="#{bundle['user.lastName.tip']}"></span>
                                    </label>
                                    <div class="col-sm-4">
                                        <p:inputText id="lastName" styleClass="form-control" value="#{DataverseUserPage.userDisplayInfo.lastName}" />
                                        <p:message for="lastName" display="text" />
                                    </div>
                                </div>
                                <div class="form-group" jsf:rendered="#{DataverseUserPage.editMode == 'CREATE' or DataverseUserPage.editMode == 'EDIT'}">
                                    <!-- Email -->
                                    <label for="email" class="col-sm-3 control-label">
                                        #{bundle.email} <span class="glyphicon glyphicon-asterisk text-danger"/>
                                        <span class="glyphicon glyphicon-question-sign tooltip-icon"
                                              data-toggle="tooltip" data-placement="auto right" data-original-title="#{bundle['user.email.tip']}"></span>
                                    </label>
                                    <div class="col-sm-4">
                                        <p:inputText id="email" styleClass="form-control"
                                                     validator="#{DataverseUserPage.validateUserEmail}"
                                                     value="#{DataverseUserPage.userDisplayInfo.emailAddress}" />
                                        <p:message for="email" display="text" />
                                    </div>
                                </div>
                                <!--FIXME: refactor to remove need for EDIT? userAuthProvider is null on CREATE-->
                                <div class="form-group" jsf:rendered="#{DataverseUserPage.editMode == 'EDIT' and DataverseUserPage.userAuthProvider.displayIdentifier}">
                                    <!-- ORCID iD, for example -->
                                    <label for="userPersistentId" class="col-sm-3 control-label">
                                        #{DataverseUserPage.userAuthProvider.persistentIdName}
                                        <span class="glyphicon glyphicon-question-sign tooltip-icon"
                                              data-toggle="tooltip" data-placement="auto right" data-original-title="#{DataverseUserPage.userAuthProvider.persistentIdDescription}"></span>
                                    </label>
                                    <div class="col-sm-4">
                                        <p class="form-control-static">
                                            <h:graphicImage value="#{DataverseUserPage.userAuthProvider.logo}" height="16" width="16"/>&#160;
                                            <h:outputLink value="#{DataverseUserPage.userAuthProvider.persistentIdUrlPrefix}#{DataverseUserPage.currentUser.authenticatedUserLookup.persistentUserId}" title="#{DataverseUserPage.userAuthProvider.persistentIdName}" target="_blank">
                                                <h:outputText value="#{DataverseUserPage.userAuthProvider.persistentIdUrlPrefix}#{DataverseUserPage.currentUser.authenticatedUserLookup.persistentUserId}"/>
                                            </h:outputLink>
                                        </p>
                                    </div>
                                </div>
                                <div class="form-group" jsf:rendered="#{DataverseUserPage.editMode == 'CREATE' or DataverseUserPage.editMode == 'EDIT'}">
                                    <!-- Affiliation -->
                                    <label for="affiliation" class="col-sm-3 control-label">
                                        #{bundle.affiliation}
                                        <span class="glyphicon glyphicon-question-sign tooltip-icon"
                                              data-toggle="tooltip" data-placement="auto right" data-original-title="#{bundle['user.affiliation.tip']}"></span>
                                    </label>
                                    <div class="col-sm-4">
                                        <p:inputText id="affiliation" styleClass="form-control" value="#{DataverseUserPage.userDisplayInfo.affiliation}" />
                                        <p:message for="affiliation" display="text" />
                                    </div>
                                </div>
                                <div class="form-group" jsf:rendered="#{DataverseUserPage.editMode == 'CREATE' or DataverseUserPage.editMode == 'EDIT'}">
                                <!-- Position -->
                                    <label for="position" class="col-sm-3 control-label">
                                        #{bundle['user.position']}
                                        <span class="glyphicon glyphicon-question-sign tooltip-icon"
                                              data-toggle="tooltip" data-placement="auto right" data-original-title="#{bundle['user.position.tip']}"></span>
                                    </label>
                                    <div class="col-sm-4">
                                        <p:inputText id="position" styleClass="form-control" value="#{DataverseUserPage.userDisplayInfo.position}" />
                                        <p:message for="position" display="text" />
                                    </div>
                                </div>
                                <ui:fragment rendered="#{DataverseUserPage.editMode == 'CREATE'}">
                                <!-- Terms of Use -->
                                    <ui:include src="termsofuse.xhtml"/>
                                </ui:fragment>
                                <div class="form-group">
                                    <div class="col-sm-12 button-block">
                                        <p:commandButton id="save" styleClass="btn btn-default"
                                                         value="#{DataverseUserPage.editMode == 'CREATE' ? bundle['user.createBtn']:bundle.saveChanges}"
                                                         action="#{DataverseUserPage.save}" update="@form,:messagePanel,:userDisplayInfoTitle" />
                                        <p:commandButton id="cancel" styleClass="btn btn-default" value="#{bundle.cancel}"
                                                         action="#{DataverseUserPage.cancel}" process="@this" update="@form">
                                            <p:resetInput target="@form" />
                                        </p:commandButton>
                                    </div>
                                </div>
                            </div>
                        </p:tab>
                    </p:tabView>
                </h:form>
            </ui:define>
        </ui:composition>

    </h:body>
</html><|MERGE_RESOLUTION|>--- conflicted
+++ resolved
@@ -23,10 +23,7 @@
                     }
                 };
                 </script>
-<<<<<<< HEAD
                 <f:loadBundle basename="propertyFiles.Bundle" var="bundle"/>
-=======
->>>>>>> edf1f6d0
                 <f:metadata>
                     <f:event type="preRenderView" listener="#{facesContext.externalContext.response.setHeader('Cache-Control', 'no-cache, no-store')}"/>
                     <f:viewParam name="editMode" value="#{DataverseUserPage.editMode}"/>
