--- conflicted
+++ resolved
@@ -30,6 +30,7 @@
 import edu.harvard.iq.dataverse.engine.command.exception.CommandException;
 import edu.harvard.iq.dataverse.engine.command.exception.IllegalCommandException;
 import edu.harvard.iq.dataverse.engine.command.exception.PermissionException;
+import edu.harvard.iq.dataverse.ingest.IngestServiceBean;
 import edu.harvard.iq.dataverse.privateurl.PrivateUrlServiceBean;
 import edu.harvard.iq.dataverse.search.savedsearch.SavedSearchServiceBean;
 import edu.harvard.iq.dataverse.settings.SettingsServiceBean;
@@ -135,29 +136,32 @@
         }
     }
     
-	@EJB
-	protected EjbDataverseEngine engineSvc;
-	
-    @EJB
-    protected DatasetServiceBean datasetSvc;
-    
-	@EJB
-	protected DataverseServiceBean dataverseSvc;
-    
     @EJB 
     protected AuthenticationServiceBean authSvc;
     
     @EJB
+    protected EjbDataverseEngine engineSvc;
+	
+    @EJB
+    protected DatasetServiceBean datasetSvc;
+    
+    @EJB
+    protected DataverseServiceBean dataverseSvc;
+        
+    @EJB
     protected DatasetFieldServiceBean datasetFieldSvc;
-	
+
+    @EJB
+    IngestServiceBean ingestService;
+    
     @EJB
     protected MetadataBlockServiceBean metadataBlockSvc;
     
     @EJB
     protected UserServiceBean userSvc;
     
-	@EJB
-	protected DataverseRoleServiceBean rolesSvc;
+    @EJB
+    protected DataverseRoleServiceBean rolesSvc;
     
     @EJB
     protected SettingsServiceBean settingsSvc;
@@ -189,8 +193,10 @@
     @EJB
     protected UserNotificationServiceBean userNotificationSvc;
 
-	@PersistenceContext(unitName = "VDCNet-ejbPU")
-	protected EntityManager em;
+    // ----------------------------
+    
+    @PersistenceContext(unitName = "VDCNet-ejbPU")
+    protected EntityManager em;
     
     @Context
     protected HttpServletRequest httpRequest;
@@ -458,24 +464,17 @@
             return error(Status.INTERNAL_SERVER_ERROR, ex.getMessage());
         }
     }
-<<<<<<< HEAD
-    protected Response okResponse( JsonArrayBuilder bld ) {
-            Response.ok();
-
-=======
     
     /* ====================== *\
      *  HTTP Response methods *
     \* ====================== */
     
     protected Response ok( JsonArrayBuilder bld ) {
->>>>>>> ffc91db0
         return Response.ok(Json.createObjectBuilder()
             .add("status", STATUS_OK)
             .add("data", bld).build()).build();
     }
     
-<<<<<<< HEAD
     protected Response createdResponse( String uri, JsonObjectBuilder bld ) {
         return Response.created( URI.create(uri) )
                 .entity( Json.createObjectBuilder()
@@ -485,10 +484,7 @@
                 .build();
     }
     
-    protected Response okResponse( JsonObjectBuilder bld ) {
-=======
     protected Response ok( JsonObjectBuilder bld ) {
->>>>>>> ffc91db0
         return Response.ok( Json.createObjectBuilder()
             .add("status", STATUS_OK)
             .add("data", bld).build() )
@@ -504,7 +500,6 @@
             .build();
     }
     
-<<<<<<< HEAD
     
     /** 
      * Added to accommodate a JSON String generated from gson
@@ -536,10 +531,7 @@
             .add("data", value).build(), MediaType.APPLICATION_JSON_TYPE ).build();
     }
 
-    protected Response okResponseWithValue( boolean value ) {
-=======
     protected Response ok( boolean value ) {
->>>>>>> ffc91db0
         return Response.ok().entity(Json.createObjectBuilder()
             .add("status", STATUS_OK)
             .add("data", value).build() ).build();
