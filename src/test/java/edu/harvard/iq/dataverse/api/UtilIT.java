--- conflicted
+++ resolved
@@ -4058,7 +4058,20 @@
         return response;
     }
 
-<<<<<<< HEAD
+    static Response listDataverseFacets(String dataverseAlias, String apiToken) {
+        return given()
+                .header(API_TOKEN_HTTP_HEADER, apiToken)
+                .contentType("application/json")
+                .get("/api/dataverses/" + dataverseAlias + "/facets");
+    }
+
+    static Response listDataverseInputLevels(String dataverseAlias, String apiToken) {
+        return given()
+                .header(API_TOKEN_HTTP_HEADER, apiToken)
+                .contentType("application/json")
+                .get("/api/dataverses/" + dataverseAlias + "/inputLevels");
+    }
+
     public static Response getDatasetTypes() {
         Response response = given()
                 .get("/api/datasets/datasetTypes");
@@ -4085,19 +4098,4 @@
                 .delete("/api/datasets/datasetTypes/" + doomed);
     }
 
-=======
-    static Response listDataverseFacets(String dataverseAlias, String apiToken) {
-        return given()
-                .header(API_TOKEN_HTTP_HEADER, apiToken)
-                .contentType("application/json")
-                .get("/api/dataverses/" + dataverseAlias + "/facets");
-    }
-
-    static Response listDataverseInputLevels(String dataverseAlias, String apiToken) {
-        return given()
-                .header(API_TOKEN_HTTP_HEADER, apiToken)
-                .contentType("application/json")
-                .get("/api/dataverses/" + dataverseAlias + "/inputLevels");
-    }
->>>>>>> 650003ed
 }