package edu.harvard.iq.dataverse;

import edu.ucsb.nceas.ezid.EZIDException;
import edu.ucsb.nceas.ezid.EZIDService;
import edu.ucsb.nceas.ezid.EZIDServiceRequest;
import java.util.*;
import java.util.logging.Level;
import java.util.logging.Logger;
import javax.ejb.Stateless;

/**
 *
 * @author skraffmiller
 */
@Stateless
public class DOIEZIdServiceBean extends AbstractPersistentIdentifierServiceBean {

    EZIDService ezidService;
    EZIDServiceRequest ezidServiceRequest;
    String baseURLString = "https://ezid.cdlib.org";
    private static final Logger logger = Logger.getLogger("edu.harvard.iq.dvn.core.index.DOIEZIdServiceBean");

    // get username and password from system properties
    private String USERNAME = "";
    private String PASSWORD = "";

    public DOIEZIdServiceBean() {
        logger.log(Level.FINE,"Constructor");
        baseURLString = System.getProperty("doi.baseurlstring");
        ezidService = new EZIDService(baseURLString);
        USERNAME = System.getProperty("doi.username");
        PASSWORD = System.getProperty("doi.password");
        logger.log(Level.FINE, "Using baseURLString {0}", baseURLString);
        try {
            ezidService.login(USERNAME, PASSWORD);
        } catch (EZIDException e) {
            logger.log(Level.WARNING, "login failed ");
            logger.log(Level.WARNING, "Exception String: {0}", e.toString());
            logger.log(Level.WARNING, "localized message: {0}", e.getLocalizedMessage());
            logger.log(Level.WARNING, "cause: ", e.getCause());
            logger.log(Level.WARNING, "message {0}", e.getMessage());
        } catch (Exception e) {
            logger.log(Level.SEVERE, "Other Error on ezidService.login(USERNAME, PASSWORD) - not EZIDException ", e.getMessage());
        }
    }

    @Override
    public boolean registerWhenPublished() {
        return false;
    }

    @Override
    public boolean alreadyExists(DvObject dvObject) throws Exception {
        logger.log(Level.FINE,"alreadyExists");
        try {
            HashMap<String, String> result = ezidService.getMetadata(getIdentifier(dvObject));            
            return result != null && !result.isEmpty();
            // TODO just check for HTTP status code 200/404, sadly the status code is swept under the carpet
        } catch (EZIDException e ){
            //No such identifier is treated as an exception
            //but if that is the case then we want to just return false
            if(dvObject.getIdentifier() == null){
                return false;
            }
            if (e.getLocalizedMessage().contains("no such identifier")){
                return false;
            }
            logger.log(Level.WARNING, "alreadyExists failed");
            logger.log(Level.WARNING, "getIdentifier(dvObject) {0}", getIdentifier(dvObject));
            logger.log(Level.WARNING, "String {0}", e.toString());
            logger.log(Level.WARNING, "localized message {0}", e.getLocalizedMessage());
            logger.log(Level.WARNING, "cause", e.getCause());
            logger.log(Level.WARNING, "message {0}", e.getMessage());
            throw e;
        }
    }

    @Override
    public Map<String, String> getIdentifierMetadata(DvObject dvObject) {
        logger.log(Level.FINE,"getIdentifierMetadata");
        String identifier = getIdentifier(dvObject);
        Map<String, String> metadata = new HashMap<>();
        try {
            metadata = ezidService.getMetadata(identifier);
        } catch (EZIDException e) {
            logger.log(Level.WARNING, "getIdentifierMetadata failed");
            logger.log(Level.WARNING, "String {0}", e.toString());
            logger.log(Level.WARNING, "localized message {0}", e.getLocalizedMessage());
            logger.log(Level.WARNING, "cause", e.getCause());
            logger.log(Level.WARNING, "message {0}", e.getMessage());
            return metadata;
        }
        return metadata;
    }

    /**
     * Looks up the metadata for a Global Identifier
     *
     * @param protocol the identifier system, e.g. "doi"
     * @param authority the namespace that the authority manages in the
     * identifier system
     * identifier part
     * @param identifier the local identifier part
     * @return a Map of metadata. It is empty when the lookup failed, e.g. when
     * the identifier does not exist.
     */
    @Override
<<<<<<< HEAD
    public Map<String, String> lookupMetadataFromIdentifier(String protocol, String authority, String separator, String identifier) {
=======
    public HashMap<String, String> lookupMetadataFromIdentifier(String protocol, String authority, String identifier) {
>>>>>>> b13763b2
        logger.log(Level.FINE,"lookupMetadataFromIdentifier");
        String identifierOut = getIdentifierForLookup(protocol, authority, identifier);
        HashMap<String, String> metadata = new HashMap<>();
        try {
            metadata = ezidService.getMetadata(identifierOut);
        } catch (EZIDException e) {
            logger.log(Level.FINE, "None existing so we can use this identifier");
            logger.log(Level.FINE, "identifier: {0}", identifierOut);
            return metadata;
        }
        return metadata;
    }

    /**
     * Modifies the EZID metadata for a Dataset
     *
     * @param dvObject the Dataset whose metadata needs to be modified
     * @return the Dataset identifier, or null if the modification failed
     * @throws java.lang.Exception
     */
    @Override
    public String modifyIdentifierTargetURL(DvObject dvObject) throws Exception {
        String identifier = getIdentifier(dvObject);
        HashMap<String, String> metadata = new HashMap<>();
        metadata.put("_target", getTargetUrl(dvObject));
        try {
            ezidService.setMetadata(identifier,
                (metadata instanceof HashMap) ? (HashMap)metadata : new HashMap<>(metadata));
            return identifier;
        } catch (EZIDException e) {
            logger.log(Level.WARNING, "modifyMetadata failed");
            logger.log(Level.WARNING, "String {0}", e.toString());
            logger.log(Level.WARNING, "localized message {0}", e.getLocalizedMessage());
            logger.log(Level.WARNING, "cause", e.getCause());
            logger.log(Level.WARNING, "message {0}", e.getMessage());
            throw e;
        }
    }
        
    @Override
    public void deleteIdentifier(DvObject dvObject) throws Exception {
                logger.log(Level.FINE,"deleteIdentifier");
        String identifier = getIdentifier(dvObject);
        HashMap<String, String> doiMetadata;
        try {
            doiMetadata = ezidService.getMetadata(identifier);
        } catch (EZIDException e) {
            logger.log(Level.WARNING, "get matadata failed cannot delete");
            logger.log(Level.WARNING, "String {0}", e.toString());
            logger.log(Level.WARNING, "localized message {0}", e.getLocalizedMessage());
            logger.log(Level.WARNING, "cause ", e.getCause());
            logger.log(Level.WARNING, "message {0}", e.getMessage());
            return;
        }

        String idStatus = doiMetadata.get("_status");

        if (idStatus.equals("reserved")) {
            logger.log(Level.INFO, "Delete status is reserved..");
            try {
                ezidService.deleteIdentifier(identifier);
            } catch (EZIDException e) {
                logger.log(Level.WARNING, "delete failed");
                logger.log(Level.WARNING, "String {0}", e.toString());
                logger.log(Level.WARNING, "localized message {0}", e.getLocalizedMessage());
                logger.log(Level.WARNING, "cause", e.getCause());
                logger.log(Level.WARNING, "message {0}", e.getMessage());
            }
            return;
        }
        if (idStatus.equals("public")) {
            //if public then it has been released set to unavaialble and reset target to n2t url
            updateIdentifierStatus(dvObject, "unavailable | withdrawn by author");
            Map<String, String> metadata = new HashMap<>();
            metadata.put("_target", "http://ezid.cdlib.org/id/" + dvObject.getProtocol() + ":" + dvObject.getAuthority()
                    + "/" + dvObject.getIdentifier());
            try {
                modifyIdentifierTargetURL(dvObject);
                if (dvObject instanceof Dataset) {
                    Dataset dataset = (Dataset) dvObject;
                    for (DataFile df : dataset.getFiles()) {
                        metadata = new HashMap<>();
<<<<<<< HEAD
                        metadata.put(
                            "_target", 
                            "http://ezid.cdlib.org/id/" + df.getProtocol() + ":" + df.getAuthority()
                                + df.getDoiSeparator() + df.getIdentifier()
                        );
                        modifyIdentifierTargetURL(df);
=======
                        metadata.put("_target", "http://ezid.cdlib.org/id/" + df.getProtocol() + ":" + df.getAuthority()
                                + "/" + df.getIdentifier());
                                        modifyIdentifierTargetURL(df);
>>>>>>> b13763b2
                    }
                }

            } catch (Exception e) {
                // TODO already logged, how to react here?
            }
        }
    }
    
    @Override
    public boolean publicizeIdentifier(DvObject dvObject) {
        logger.log(Level.FINE,"publicizeIdentifier - dvObject");
        if(!dvObject.isIdentifierRegistered()){
            try {
                createIdentifier(dvObject);
            } catch (Throwable e){
                return false;
            }
        }
        return updateIdentifierStatus(dvObject, "public");
    }

    private boolean updateIdentifierStatus(DvObject dvObject, String statusIn) {
        logger.log(Level.FINE,"updateIdentifierStatus");
        String identifier = getIdentifier(dvObject);
        Map<String, String> metadata = getUpdateMetadata(dvObject);
        metadata.put("_status", statusIn);
        metadata.put("_target", getTargetUrl(dvObject));
        try {
            // ezID API requires HashMap, not just any map.
            ezidService.setMetadata(identifier,
                (metadata instanceof HashMap) ? (HashMap)metadata : new HashMap<>(metadata));
            return true;
            
        } catch (EZIDException e) {
            logger.log(Level.WARNING, "modifyMetadata failed");
            logger.log(Level.WARNING, "String {0}", e.toString());
            logger.log(Level.WARNING, "localized message {0}", e.getLocalizedMessage());
            logger.log(Level.WARNING, "cause", e.getCause());
            logger.log(Level.WARNING, "message {0}", e.getMessage());
            return false;
        }
    }
    
    @Override
    public List<String> getProviderInformation(){
        ArrayList <String> providerInfo = new ArrayList<>();
        String providerName = "EZID";
        String providerLink = baseURLString;
        providerInfo.add(providerName);
        providerInfo.add(providerLink);
        return providerInfo;
    }

    @Override
    public String createIdentifier(DvObject dvObject) throws Throwable {
        logger.log(Level.FINE, "createIdentifier");
        if(dvObject.getIdentifier() == null || dvObject.getIdentifier().isEmpty() ){
            dvObject = generateIdentifier(dvObject);
        }
        String identifier = getIdentifier(dvObject);
        Map<String, String> metadata = getMetadataForCreateIndicator(dvObject);
        metadata.put("datacite.resourcetype", "Dataset");
        metadata.put("_status", "reserved");
        try {
            String retString = ezidService.createIdentifier(identifier, asHashMap(metadata));
            logger.log(Level.FINE, "create DOI identifier retString : " + retString);
            return retString;
        } catch (EZIDException e) {
            logger.log(Level.WARNING, "Identifier not created: create failed");
            logger.log(Level.WARNING, "String {0}", e.toString());
            logger.log(Level.WARNING, "localized message {0}", e.getLocalizedMessage());
            logger.log(Level.WARNING, "cause", e.getCause());
            logger.log(Level.WARNING, "message {0}", e.getMessage());
            logger.log(Level.WARNING, "identifier: ", identifier);
            throw e;
        }
    }

}
<|MERGE_RESOLUTION|>--- conflicted
+++ resolved
@@ -105,11 +105,7 @@
      * the identifier does not exist.
      */
     @Override
-<<<<<<< HEAD
-    public Map<String, String> lookupMetadataFromIdentifier(String protocol, String authority, String separator, String identifier) {
-=======
     public HashMap<String, String> lookupMetadataFromIdentifier(String protocol, String authority, String identifier) {
->>>>>>> b13763b2
         logger.log(Level.FINE,"lookupMetadataFromIdentifier");
         String identifierOut = getIdentifierForLookup(protocol, authority, identifier);
         HashMap<String, String> metadata = new HashMap<>();
@@ -192,18 +188,9 @@
                     Dataset dataset = (Dataset) dvObject;
                     for (DataFile df : dataset.getFiles()) {
                         metadata = new HashMap<>();
-<<<<<<< HEAD
-                        metadata.put(
-                            "_target", 
-                            "http://ezid.cdlib.org/id/" + df.getProtocol() + ":" + df.getAuthority()
-                                + df.getDoiSeparator() + df.getIdentifier()
-                        );
-                        modifyIdentifierTargetURL(df);
-=======
                         metadata.put("_target", "http://ezid.cdlib.org/id/" + df.getProtocol() + ":" + df.getAuthority()
                                 + "/" + df.getIdentifier());
                                         modifyIdentifierTargetURL(df);
->>>>>>> b13763b2
                     }
                 }
 
