--- conflicted
+++ resolved
@@ -669,7 +669,6 @@
         // it up with the Ingest Service Provider Registry:
         String fileName = dataFile.getFileMetadata().getLabel();
         TabularDataFileReader ingestPlugin = getTabDataReaderByMimeType(dataFile.getContentType());
-        logger.fine("Using ingest plugin " + ingestPlugin.getClass());
 
         if (ingestPlugin == null) {
             dataFile.SetIngestProblem();
@@ -679,10 +678,26 @@
             return false; 
         }
 
-        BufferedInputStream inputStream;
+        BufferedInputStream inputStream = null; 
+        File additionalData = null; 
+        StorageIO<DataFile> storageIO = null;
                 
         try {
-            inputStream = openFile(dataFile);
+            storageIO = dataFile.getStorageIO();
+            storageIO.open();
+             
+            if (storageIO.isLocalFile()) {
+                inputStream = new BufferedInputStream(storageIO.getInputStream());
+            } else {
+                ReadableByteChannel dataFileChannel = storageIO.getReadChannel();
+                File tempFile = File.createTempFile("tempIngestSourceFile", ".tmp");
+                FileChannel tempIngestSourceChannel = new FileOutputStream(tempFile).getChannel();
+
+                tempIngestSourceChannel.transferFrom(dataFileChannel, 0, storageIO.getSize());
+                
+                inputStream = new BufferedInputStream(new FileInputStream(tempFile));
+                logger.fine("Saved "+storageIO.getSize()+" bytes in a local temp file.");
+            }
         } catch (IOException ioEx) {
             dataFile.SetIngestProblem();
             
@@ -693,7 +708,6 @@
             return false; 
         }
         
-        File additionalData = null; 
         IngestRequest ingestRequest = dataFile.getIngestRequest();
         if (ingestRequest != null) {
             if (ingestRequest.getTextEncoding() != null 
@@ -706,16 +720,20 @@
             }
         } 
         
-        TabularDataIngest tabDataIngest; 
+        TabularDataIngest tabDataIngest = null; 
         try {
-            tabDataIngest = ingestPlugin.read(inputStream, additionalData);
+            if (additionalData != null) {
+                tabDataIngest = ingestPlugin.read(inputStream, additionalData);
+            } else {
+                tabDataIngest = ingestPlugin.read(inputStream, null);
+            }
         } catch (IOException ingestEx) {
             dataFile.SetIngestProblem();
             FileUtil.createIngestFailureReport(dataFile, ingestEx.getMessage());
             dataFile = fileService.save(dataFile);
             
             dataFile = fileService.save(dataFile);
-            logger.warning("Ingest failure (IO Exception): " + ingestEx.getMessage() + ".");
+            logger.fine("Ingest failure (IO Exception): "+ingestEx.getMessage()+ ".");
             return false;
         } catch (Exception unknownEx) {
             // this is a bit of a kludge, to make sure no unknown exceptions are
@@ -733,12 +751,15 @@
         String originalContentType = dataFile.getContentType();
         String originalFileName = dataFile.getFileMetadata().getLabel();
         long originalFileSize = dataFile.getFilesize();
+        boolean postIngestTasksSuccessful = false;
         boolean databaseSaveSuccessful = false;
 
         if (tabDataIngest != null) {
             File tabFile = tabDataIngest.getTabDelimitedFile();
 
-            if (tabDataIngest.getDataTable() != null && tabFile != null && tabFile.exists()) {
+            if (tabDataIngest.getDataTable() != null
+                    && tabFile != null
+                    && tabFile.exists()) {
                 logger.info("Tabular data successfully ingested; DataTable with "
                         + tabDataIngest.getDataTable().getVarQuantity() + " variables produced.");
                 logger.info("Tab-delimited file produced: " + tabFile.getAbsolutePath());
@@ -761,6 +782,7 @@
 
                 try {
                     produceSummaryStatistics(dataFile, tabFile);
+                    postIngestTasksSuccessful = true;
                 } catch (IOException postIngestEx) {
 
                     dataFile.SetIngestProblem();
@@ -770,13 +792,10 @@
                     dataFile = fileService.save(dataFile);
 
                     logger.warning("Ingest failure: post-ingest tasks.");
-<<<<<<< HEAD
                 }
 
                 if (!postIngestTasksSuccessful) {
                     logger.warning("Ingest failure (!postIngestTasksSuccessful).");
-=======
->>>>>>> 3249bb98
                     return false;
                 }
 
@@ -872,7 +891,6 @@
             logger.warning("Ingest failed to produce data obect.");
         }
 
-        logger.fine("Returning ingestSuccessful: " + ingestSuccessful);
         return ingestSuccessful;
     }
 
