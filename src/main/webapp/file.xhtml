--- conflicted
+++ resolved
@@ -750,7 +750,6 @@
                             <ui:param name="fileDownloadService" value="#{FilePage.fileDownloadService}"/>
                         </ui:include>
                     </p:dialog>
-<<<<<<< HEAD
                     <p:dialog id="mapDataDialog" header="#{bundle['file.mapData.unpublished.header']}" widgetVar="mapDataDialog" modal="true">
                         <p class="help-block">
                             <span class="text-danger"><span class="glyphicon glyphicon-exclamation-sign"/> #{bundle['file.mapData.unpublished.message']}</span>
@@ -761,10 +760,7 @@
                             </button>
                         </div>
                     </p:dialog>
-                    <p:dialog id="configureToolPopup" styleClass="smallPopUp" header="#{configureFragmentBean.configurePopupToolHandler.externalTool.displayName}" widgetVar="configureToolPopup" modal="true" 
-=======
                     <p:dialog id="configureToolPopup" styleClass="smallPopUp" header="#{configureFragmentBean.configurePopupToolHandler.externalTool.getDisplayNameLang()}" widgetVar="configureToolPopup" modal="true"
->>>>>>> 3c2e7e68
                                 rendered="#{dataverseSession.user.authenticated and FilePage.canUpdateDataset()}">
                         <ui:include src="file-configure-popup-fragment.xhtml">
                             <ui:param name="externalTools" value="#{FilePage.getExternalTools()}"/>
