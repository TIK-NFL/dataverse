--- conflicted
+++ resolved
@@ -1623,7 +1623,7 @@
             //then create new working version from the selected template
             workingVersion.updateDefaultValuesFromTemplate(selectedTemplate, licenseServiceBean.getDefault());
             updateDatasetFieldInputLevels();
-        } else { 
+        } else {
             workingVersion.initDefaultValues(licenseServiceBean.getDefault());
             updateDatasetFieldInputLevels();
         }
@@ -2052,17 +2052,13 @@
         previewTools = externalToolService.findFileToolsByType(ExternalTool.Type.PREVIEW);
         datasetExploreTools = externalToolService.findDatasetToolsByType(ExternalTool.Type.EXPLORE);
         rowsPerPage = 10;
-<<<<<<< HEAD
         licenseSelectItems = licenseServiceBean.listAllActive().stream()
                                                              .map(license -> new SelectItem(license.getId().toString(), license.getName()))
                                                              .collect(Collectors.toList());
         if (systemConfig.isAllowCustomTerms()) {
             licenseSelectItems.add(new SelectItem(null, BundleUtil.getStringFromBundle("license.custom")));
         }
-        
-=======
-
->>>>>>> c1fd39e3
+
         return null;
     }
 
@@ -5153,7 +5149,7 @@
     public String getPrivateUrlLink(PrivateUrl privateUrl) {
         return privateUrl.getLink();
     }
-    
+
     public boolean isAnonymizedAccess() {
         if (session.getUser() instanceof PrivateUrlUser) {
             return ((PrivateUrlUser)session.getUser()).hasAnonymizedAccess();
@@ -5161,7 +5157,7 @@
             return false;
         }
     }
-    
+
     public boolean isAnonymizedPrivateUrl() {
         if(privateUrl != null) {
             return privateUrl.isAnonymizedAccess();
@@ -5169,7 +5165,7 @@
             return false;
         }
     }
-    
+
     public boolean isAnonymizedAccessEnabled() {
         if (settingsWrapper.getValueForKey(SettingsServiceBean.Key.AnonymizedFieldTypeNames) != null) {
             return true;
@@ -5177,7 +5173,7 @@
             return false;
         }
     }
-    
+
     // todo: we should be able to remove - this is passed in the html pages to other fragments, but they could just access this service bean directly.
     public FileDownloadServiceBean getFileDownloadService() {
         return fileDownloadService;
