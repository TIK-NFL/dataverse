<!DOCTYPE html>
<html xmlns="http://www.w3.org/1999/xhtml"
      xmlns:h="http://java.sun.com/jsf/html"
      xmlns:f="http://java.sun.com/jsf/core"
      xmlns:ui="http://java.sun.com/jsf/facelets"
      xmlns:p="http://primefaces.org/ui"
      xmlns:c="http://xmlns.jcp.org/jsp/jstl/core"
      xmlns:jsf="http://xmlns.jcp.org/jsf"
      xmlns:pt="http://java.sun.com/jsf/passthrough"
      xmlns:cc="http://java.sun.com/jsf/composite"
      xmlns:o="http://omnifaces.org/ui"
      xmlns:iqbs="http://xmlns.jcp.org/jsf/composite/iqbs">
    <h:head>
    </h:head>
    <h:body>
        <ui:composition template="/dataverse_template.xhtml">
            <ui:param name="pageTitle" value="#{DatasetPage.editMode == 'CREATE' ? bundle['dataset.pageTitle'] : DatasetPage.workingVersion.title} - #{DatasetPage.dataset.owner.name} #{bundle.dataverse}"/>
            <ui:param name="dataverse" value="#{DatasetPage.dataset.owner}"/>
            <ui:param name="dataset" value="#{DatasetPage.dataset}"/>
            <ui:param name="version" value="#{DatasetPage.workingVersion}"/>
            <ui:param name="locked" value="#{DatasetPage.locked}"/>
            <ui:param name="showMessagePanel" value="#{true}"/>
            <ui:define name="body">
                <o:importFunctions type="edu.harvard.iq.dataverse.util.MarkupChecker" />
                <f:metadata>
                    <f:viewParam name="id" value="#{DatasetPage.dataset.id}"/>
                    <f:viewParam name="ownerId" value="#{DatasetPage.ownerId}"/>
                    <f:viewParam name="version" value="#{DatasetPage.version}"/>
                    <f:viewParam name="versionId" value="#{DatasetPage.versionId}"/>
                    <f:viewParam name="persistentId" value="#{DatasetPage.persistentId}"/>
                    <f:viewParam name="fileSortField" value="#{DatasetPage.fileSortField}"/>
                    <f:viewParam name="fileSortOrder" value="#{DatasetPage.fileSortOrder}"/>
                    <f:viewAction action="#{DatasetPage.init}" rendered="true"/>
                    <f:viewAction action="#{dataverseHeaderFragment.initBreadcrumbs(DatasetPage.dataset)}"/>
                    <f:viewAction action="#{EditDatafilesPage.initCreateMode(DatasetPage.editMode, DatasetPage.workingVersion, DatasetPage.newFiles, DatasetPage.selectedFiles)}"/>
                </f:metadata>
                <h:form id="datasetForm">
                    <!-- Header / Button Panel -->
                    <!-- View editMode -->
<<<<<<< HEAD
                    <div id="topDatasetBlock" jsf:rendered="#{empty DatasetPage.editMode}">
                        <div id="actionButtonBlock" class="button-block clearfix" jsf:rendered="#{!widgetWrapper.widgetView}">
                            <!-- Edit/Publish Button Group -->
                            <!-- Edit Button -->
                            <div class="btn-group pull-right" jsf:rendered="#{DatasetPage.sessionUserAuthenticated
                                                                              and DatasetPage.canUpdateDataset()
                                                                              and !DatasetPage.dataset.deaccessioned}">
                                <button type="button" id="editDataSet" class="btn btn-default dropdown-toggle #{DatasetPage.locked ? 'disabled' : ''}" data-toggle="dropdown">
                                    <span class="glyphicon glyphicon-pencil"/> #{bundle['dataset.editBtn']} <span class="caret"></span>
                                </button>
                                <ul class="dropdown-menu pull-right text-left" role="menu">
                                    <li>
                                        <h:outputLink value="/editdatafiles.xhtml?datasetId=#{DatasetPage.dataset.id}&#38;mode=UPLOAD">
                                            <h:outputText value="#{bundle['dataset.editBtn.itemLabel.upload']}"/>
                                        </h:outputLink>
                                    </li>
                                    <li>
                                        <p:commandLink id="editMetadata" actionListener="#{DatasetPage.edit('METADATA')}" update="@form,:datasetForm,:messagePanel" oncomplete="javascript:post_edit_metadata()">
                                            <f:setPropertyActionListener target="#{DatasetPage.selectedTabIndex}" value="0" />
                                            <h:outputText value="#{bundle['dataset.editBtn.itemLabel.metadata']}" />
                                        </p:commandLink>
                                    </li>
                                    <li>
                                        <p:commandLink id="editTerms" actionListener="#{DatasetPage.edit('LICENSE')}" update="@form,:datasetForm,:messagePanel" oncomplete="javascript:post_edit_terms()">
                                            <f:setPropertyActionListener target="#{DatasetPage.selectedTabIndex}" value="0" />
                                            <h:outputText value="#{bundle['dataset.editBtn.itemLabel.terms']}" />
                                        </p:commandLink>
                                    </li>
                                    <ui:fragment rendered="#{permissionsWrapper.canManagePermissions(DatasetPage.dataset)}">
                                        <li class="dropdown-submenu pull-left">
                                            <a tabindex="-1" href="#">#{bundle['dataset.editBtn.itemLabel.permissions']}</a>
                                            <ul class="dropdown-menu">
                                                <li>
                                                    <h:link id="managePermissions" styleClass="ui-commandlink ui-widget" outcome="permissions-manage">
                                                        <h:outputText value="Dataset" />
                                                        <f:param name="id" value="#{DatasetPage.dataset.id}" />
                                                    </h:link>
                                                </li>
                                                <li>
                                                    <h:link id="manageFilePermissions" styleClass="ui-commandlink ui-widget" outcome="permissions-manage-files">
                                                        <h:outputText value="File" />
                                                        <f:param name="id" value="#{DatasetPage.dataset.id}" />
                                                    </h:link>
                                                </li>
                                            </ul>
                                        </li>
                                        <li>
                                            <p:commandLink id="privateUrl" oncomplete="PF('privateUrlConfirmation').show()" action="#{DatasetPage.initPrivateUrlPopUp()}" update="privateUrlPanel">
                                                <h:outputText value="#{bundle['dataset.editBtn.itemLabel.privateUrl']}" />
                                            </p:commandLink>
                                        </li>
                                    </ui:fragment>
                                    <li>
                                        <h:outputLink value="/dataset-widgets.xhtml?datasetId=#{DatasetPage.dataset.id}">
                                            <h:outputText value="#{bundle['dataset.editBtn.itemLabel.widgets']}"/>
                                        </h:outputLink>
                                    </li>
                                    <ui:fragment rendered="#{!DatasetPage.dataset.released and DatasetPage.dataset.latestVersion.versionState=='DRAFT' and permissionsWrapper.canIssueDeleteDatasetCommand(DatasetPage.dataset)}">
                                        <li class="divider"></li>
                                        <li>
                                            <p:commandLink id="deleteDataset" onclick="PF('deleteConfirmation').show()">
                                                <h:outputText value="#{bundle['dataset.editBtn.itemLabel.deleteDataset']}" />
                                            </p:commandLink>
                                        </li>
                                    </ui:fragment>
                                    <ui:fragment rendered="#{DatasetPage.dataset.released and DatasetPage.dataset.latestVersion.versionState=='DRAFT' and permissionsWrapper.canIssueDeleteDatasetCommand(DatasetPage.dataset)}">
                                        <li class="divider"></li>
                                        <li>
                                            <p:commandLink id="deleteVersion" onclick="PF('deleteVersionConfirmation').show()">
                                                <h:outputText value="#{bundle['dataset.editBtn.itemLabel.deleteDraft']}" />
                                            </p:commandLink>
                                        </li>
                                    </ui:fragment>
                                    <ui:fragment rendered="#{DatasetPage.dataset.released and DatasetPage.existReleasedVersion and permissionsWrapper.canIssuePublishDatasetCommand(DatasetPage.dataset)}">
                                        <li class="divider"></li>
                                        <li>
                                            <p:commandLink id="deaccessionDatasetLink" onclick="PF('deaccessionBlock').show()"
                                                           action="#{DatasetPage.updateReleasedVersions()}"
                                                           oncomplete="PF('deaccessionBlock').show();bind_bsui_components();"
                                                           update="deaccessionBlock">
                                                <h:outputText value="#{bundle['dataset.editBtn.itemLabel.deaccession']}" />
                                            </p:commandLink>
                                        </li>
                                    </ui:fragment>
                                </ul>
                            </div>
                            <!-- END: Edit Button -->

                            <!-- Publish/Submit for Review/Return to Author Button Group -->
                            <div class="btn-group pull-right" role="group" jsf:rendered="#{DatasetPage.workingVersion == DatasetPage.dataset.latestVersion
                                                                                           and permissionsWrapper.canIssuePublishDatasetCommand(DatasetPage.dataset)
                                                                                           or (DatasetPage.dataset.latestVersion.versionState=='DRAFT'
                                                                                           and DatasetPage.canUpdateDataset()
                                                                                           and !permissionsWrapper.canIssuePublishDatasetCommand(DatasetPage.dataset))}">
                                <!-- Publish Buttons -->
                                <p:commandLink type="button" styleClass="btn btn-default #{DatasetPage.locked ? 'disabled' : ''}" onclick="PF('publishConfirm').show()"
                                               rendered="#{!DatasetPage.dataset.released
                                                           and DatasetPage.dataset.latestVersion.versionState=='DRAFT' and DatasetPage.dataset.owner.released
                                                           and permissionsWrapper.canIssuePublishDatasetCommand(DatasetPage.dataset)}">
                                    <span class="glyphicon glyphicon-globe"/> #{bundle['dataset.publish.btn']}
                                </p:commandLink>

                                <p:commandLink type="button" styleClass="btn btn-default #{DatasetPage.locked ? 'disabled' : ''}" onclick="PF('releaseDraft').show()"
                                               rendered="#{DatasetPage.dataset.released and DatasetPage.dataset.latestVersion.versionState=='DRAFT' and DatasetPage.dataset.owner.released
                                                           and permissionsWrapper.canIssuePublishDatasetCommand(DatasetPage.dataset)}">
                                    <span class="glyphicon glyphicon-globe"/> #{bundle['dataset.publish.btn']}
                                </p:commandLink>

                                <!-- 4.2.1:  replaced permissionServiceBean.on(DatasetPage.dataset.owner).has('PublishDataverse') with DatasetPage.canPublishDataverse() -->
                                <p:commandLink type="button" styleClass="btn btn-default #{DatasetPage.locked ? 'disabled' : ''}" onclick="PF('mayNotRelease').show()"
                                               rendered="#{DatasetPage.dataset.latestVersion.versionState=='DRAFT' and !DatasetPage.dataset.owner.released
                                                           and permissionsWrapper.canIssuePublishDatasetCommand(DatasetPage.dataset)
                                                           and !DatasetPage.canPublishDataverse()}">
                                    <span class="glyphicon glyphicon-globe"/> #{bundle['dataset.publish.btn']}
                                </p:commandLink>

                                <p:commandLink type="button" styleClass="btn btn-default #{DatasetPage.locked ? 'disabled' : ''}" onclick="PF('publishParent').show()"
                                               rendered="#{DatasetPage.dataset.latestVersion.versionState=='DRAFT' and !DatasetPage.dataset.owner.released
                                                           and DatasetPage.canPublishDataverse()
                                                           and (DatasetPage.dataset.owner.owner == null or (DatasetPage.dataset.owner.owner != null and DatasetPage.dataset.owner.owner.released))
                                                           and permissionsWrapper.canIssuePublishDatasetCommand(DatasetPage.dataset)}">
                                    <span class="glyphicon glyphicon-globe"/> #{bundle['dataset.publish.btn']}
                                </p:commandLink>

                                <p:commandLink type="button" styleClass="btn btn-default #{DatasetPage.locked ? 'disabled' : ''}"
                                               rendered="#{DatasetPage.dataset.latestVersion.versionState=='DRAFT' and !DatasetPage.dataset.owner.released
                                                           and DatasetPage.canPublishDataverse()
                                                           and (DatasetPage.dataset.owner.owner != null and !DatasetPage.dataset.owner.owner.released)
                                                           and permissionsWrapper.canIssuePublishDatasetCommand(DatasetPage.dataset)}"
                                               onclick="PF('maynotPublishParent').show()">
                                    <span class="glyphicon glyphicon-globe"/> #{bundle['dataset.publish.btn']}
                                </p:commandLink>
                                <!-- END: Publish Buttons -->

                                <!-- Return to Author Button -->
                                <p:commandLink type="button" styleClass="btn btn-default #{DatasetPage.locked ? 'disabled' : ''}" onclick="PF('sendBackToContributor').show()"
                                               rendered="#{DatasetPage.dataset.latestVersion.versionState=='DRAFT' and DatasetPage.dataset.latestVersion.inReview
                                                           and permissionsWrapper.canIssuePublishDatasetCommand(DatasetPage.dataset)}">
                                               #{bundle['dataset.rejectBtn']}
                                </p:commandLink>
                                <!-- END: Return to Author Button -->

                                <!-- Submit for Review Button -->
                                <button type="button" class="btn btn-default #{DatasetPage.dataset.latestVersion.inReview ? 'disabled' : ''}" onclick="PF('inreview').show()"
                                        jsf:rendered="#{DatasetPage.workingVersion == DatasetPage.dataset.latestVersion
                                                        and DatasetPage.dataset.latestVersion.versionState=='DRAFT'
                                                        and DatasetPage.canUpdateDataset()
                                                        and !permissionsWrapper.canIssuePublishDatasetCommand(DatasetPage.dataset)}">
                                    <span class="glyphicon glyphicon-globe"/> #{DatasetPage.dataset.latestVersion.inReview ? bundle['dataset.disabledSubmittedBtn'] : bundle['dataset.submitBtn']}
                                </button>
                                <!-- End: Submit for Review Button -->
                            </div>
                            <!-- END: Publish/Submit for Review/Return to Author Button Group -->
                            <!-- END: Edit/Publish Button Group -->
                            <!-- Email/Link/Share Button Group -->
                            <div class="btn-group pull-right" id="datasetButtonBar" role="group">
                                <p:commandLink class="btn btn-default bootstrap-button-tooltip" title="#{bundle['dataset.email.datasetContactBtn']}"
                                               update=":contactDialog" oncomplete="PF('contactForm').show()" actionListener="#{sendFeedbackDialog.initUserInput}">
                                    <f:setPropertyActionListener target="#{sendFeedbackDialog.userMessage}" value=""/>
                                    <f:setPropertyActionListener target="#{sendFeedbackDialog.userEmail}" value=""/>
                                    <f:setPropertyActionListener target="#{sendFeedbackDialog.messageSubject}" value=""/>
                                    <f:setPropertyActionListener target="#{sendFeedbackDialog.recipient}" value="#{DatasetPage.dataset}"/>
                                    <span class="glyphicon glyphicon-envelope no-text"/>
                                </p:commandLink>
                                <p:commandLink styleClass="btn btn-default bootstrap-button-tooltip" rendered="#{dataverseSession.user.superuser and !DatasetPage.workingVersion.deaccessioned}"
                                               title="#{bundle['dataset.email.datasetLinkBtn.tip']}"
                                               action="#{DatasetPage.updateLinkableDataverses()}"
                                               oncomplete="PF('linkDatasetForm').show();bind_bsui_components();"
                                               update="linkDatasetForm">
                                    <span class="glyphicon glyphicon-link no-text"/>
                                </p:commandLink>
                                <p:commandLink styleClass="btn btn-default bootstrap-button-tooltip" rendered="#{!DatasetPage.workingVersion.deaccessioned}"
                                               title="#{bundle['dataset.share.datasetShare']}"
                                               oncomplete="PF('shareDialog').show();sharrre();">
                                    <span class="glyphicon glyphicon-share no-text"/>
                                </p:commandLink>
                            </div>
                            <p:dialog id="shareDialog" header="#{bundle['dataset.share.datasetShare']}" widgetVar="shareDialog" modal="true" rendered="#{!DatasetPage.workingVersion.deaccessioned}">
                                <p class="help-block"><span class="glyphicon glyphicon-info-sign"/> #{bundle['dataset.share.datasetShare.tip']}</p>

                                <div id="sharrre-widget" data-url="#{DatasetPage.dataverseSiteUrl}/dataset.xhtml?persistentId=#{dataset.globalId}" data-text="#{bundle['dataset.share.datasetShare.shareText']}"></div>

                                <div class="button-block">
                                    <button type="button" onclick="PF('shareDialog').hide()" class="btn btn-default" value="#{bundle.close}">
                                        #{bundle.close}
                                    </button>
                                </div>
                            </p:dialog>
                            <!-- END: Email/Link/Share Button Group -->

                            <!-- View Dataset Versions Button -->
                            <!-- 4.2.1: replaced permissionServiceBean.on(DatasetPage.dataset).has('ViewUnpublishedDataset') with DatasetPage.canViewUnpublishedDataset() -->
                            <div class="btn-group pull-left" jsf:rendered="#{DatasetPage.releasedVersionTabList.size() > 1 or (DatasetPage.releasedVersionTabList.size() == 1 and DatasetPage.dataset.latestVersion.draft and DatasetPage.canViewUnpublishedDataset())}">
                                <button type="button" id="editDataSet" class="btn btn-default dropdown-toggle" data-toggle="dropdown">
                                    View Dataset Versions <span class="caret"></span>
                                </button>
                                <ul class="dropdown-menu" role="menu">
                                    <ui:repeat value="#{DatasetPage.versionTabList}" var="versionLinks">
                                        <li class="#{DatasetPage.workingVersion == versionLinks ? 'disabled' : ''}">
                                            <h:outputLink styleClass="ui-commandlink ui-widget" value="/dataset.xhtml?persistentId=#{versionLinks.dataset.globalId}&#38;version=#{versionLinks.versionState}"
                                                          rendered="#{!(DatasetPage.workingVersion == versionLinks) and !(versionLinks.released or versionLinks.deaccessioned)}">
                                                <h:outputText value="#{versionLinks.versionState}" styleClass="#{DatasetPage.workingVersion == versionLinks ? 'highlightBold' : ''}" /></h:outputLink>
                                            <h:outputText styleClass="ui-commandlink ui-widget ui-state-disabled #{DatasetPage.workingVersion == versionLinks ? 'highlightBold' : ''}" value="#{versionLinks.versionState}"
                                                          rendered="#{(DatasetPage.workingVersion == versionLinks) and !(versionLinks.released or versionLinks.deaccessioned)}"/>
                                            <h:outputLink styleClass="ui-commandlink ui-widget" value="/dataset.xhtml?persistentId=#{versionLinks.dataset.globalId}&#38;version=#{versionLinks.versionNumber}.#{versionLinks.minorVersionNumber}"
                                                          rendered="#{!(DatasetPage.workingVersion == versionLinks) and (versionLinks.released or versionLinks.deaccessioned)}">
                                                <h:outputText value="#{versionLinks.versionNumber}.#{versionLinks.minorVersionNumber}" styleClass="#{DatasetPage.workingVersion == versionLinks ? 'highlightBold' : ''}" /></h:outputLink>
                                            <h:outputText styleClass="ui-commandlink ui-widget ui-state-disabled #{DatasetPage.workingVersion == versionLinks ? 'highlightBold' : ''}" value="#{versionLinks.versionNumber}.#{versionLinks.minorVersionNumber}"
                                                          rendered="#{(DatasetPage.workingVersion == versionLinks) and !(versionLinks.draft)}"/>
                                        </li>
                                    </ui:repeat>
                                </ul>
                            </div>
                            <!-- END: Dataset Versions Button -->

=======
                    <div id="topDatasetBlock" class="row" jsf:rendered="#{empty DatasetPage.editMode}">
                        <div id="actionButtonBlock" class="col-xs-12" jsf:rendered="#{!widgetWrapper.widgetView}">
>>>>>>> 17f0eaed
                            <!-- Metrics -->
                            <div id="metrics-block" class="pull-left" jsf:rendered="#{!DatasetPage.workingVersion.deaccessioned}">
                                <div class="pull-left text-center" id="metrics-label">
                                    <span class="metrics-label-text small"><span class="glyphicon glyphicon-stats"/> #{bundle['metrics.title']}</span>
                                </div>
                                <div class="pull-left">
                                    <div id="metrics-content" class="tab-content">
                                        <div id="metrics-views" class="metrics-views tab-pane fade small text-center">
                                            #{bundle['metrics.views']} <em>#{bundle['metrics.comingsoon']}</em>
                                        </div>
                                        <div id="metrics-downloads" class="metrics-downloads tab-pane small text-center active in">
                                            <h:outputFormat value="{0} #{bundle['metrics.downloads']}">
                                                <f:param value="#{guestbookResponseServiceBean.getCountGuestbookResponsesByDatasetId(DatasetPage.dataset.id)}"/>
                                            </h:outputFormat>
                                        </div>
                                        <div id="metrics-citations" class="metrics-citations tab-pane fade small text-center">
                                            #{bundle['metrics.citations']} <em>#{bundle['metrics.comingsoon']}</em>
                                        </div>
                                        <div id="metrics-shares" class="metrics-shares tab-pane fade small text-center">
                                            #{bundle['metrics.shares']} <em>#{bundle['metrics.comingsoon']}</em>
                                        </div>
                                    </div>
                                    <div id="metrics-tabs">
                                        <!-- DISABLED TOGGLE UNTIL FURTHER DEVELOPMENT ON METRICS IS COMPLETED
                                        ADDED style="pointer-events:none;" ATTRIBUTE TO A-HREF ELEMENTS BELOW
                                        REMOVED fade CLASS FROM metrics-downloads DIV ABOVE AND ADDED active in -->
                                        <div class="metrics-hover pull-left">
                                            <a href="#metrics-views" style="pointer-events:none;" class="metrics-views" data-toggle="tab">&#160;</a>
                                        </div>
                                        <div class="metrics-hover pull-left">
                                            <a href="#metrics-downloads" style="pointer-events:none;" class="metrics-downloads first" data-toggle="tab">&#160;</a>
                                        </div>
                                        <div class="metrics-hover pull-left">
                                            <a href="#metrics-citations" style="pointer-events:none;" class="metrics-citations" data-toggle="tab">&#160;</a>
                                        </div>
                                        <div class="metrics-hover pull-left">
                                            <a href="#metrics-shares" style="pointer-events:none;" class="metrics-shares" data-toggle="tab">&#160;</a>
                                        </div>
                                    </div>
                                </div>
                            </div>
                            <!-- END: Metrics -->
                            
                            <!-- View Dataset Versions Button -->
                            <!-- 4.2.1: replaced permissionServiceBean.on(DatasetPage.dataset).has('ViewUnpublishedDataset') with DatasetPage.canViewUnpublishedDataset() -->
                            <div class="btn-group pull-left" jsf:rendered="#{DatasetPage.releasedVersionTabList.size() > 1 or (DatasetPage.releasedVersionTabList.size() == 1 and DatasetPage.dataset.latestVersion.draft and DatasetPage.canViewUnpublishedDataset())}">
                                <button type="button" id="editDataSet" class="btn btn-default dropdown-toggle" data-toggle="dropdown">
                                    View Dataset Versions <span class="caret"></span>
                                </button>
                                <ul class="dropdown-menu" role="menu">
                                    <ui:repeat value="#{DatasetPage.versionTabList}" var="versionLinks">
                                        <li class="#{DatasetPage.workingVersion == versionLinks ? 'disabled' : ''}">
                                            <h:outputLink styleClass="ui-commandlink ui-widget" value="/dataset.xhtml?persistentId=#{versionLinks.dataset.globalId}&#38;version=#{versionLinks.versionState}"
                                                          rendered="#{!(DatasetPage.workingVersion == versionLinks) and !(versionLinks.released or versionLinks.deaccessioned)}">
                                                <h:outputText value="#{versionLinks.versionState}" styleClass="#{DatasetPage.workingVersion == versionLinks ? 'highlightBold' : ''}" /></h:outputLink>
                                            <h:outputText styleClass="ui-commandlink ui-widget ui-state-disabled #{DatasetPage.workingVersion == versionLinks ? 'highlightBold' : ''}" value="#{versionLinks.versionState}"
                                                          rendered="#{(DatasetPage.workingVersion == versionLinks) and !(versionLinks.released or versionLinks.deaccessioned)}"/>
                                            <h:outputLink styleClass="ui-commandlink ui-widget" value="/dataset.xhtml?persistentId=#{versionLinks.dataset.globalId}&#38;version=#{versionLinks.versionNumber}.#{versionLinks.minorVersionNumber}"
                                                          rendered="#{!(DatasetPage.workingVersion == versionLinks) and (versionLinks.released or versionLinks.deaccessioned)}">
                                                <h:outputText value="#{versionLinks.versionNumber}.#{versionLinks.minorVersionNumber}" styleClass="#{DatasetPage.workingVersion == versionLinks ? 'highlightBold' : ''}" /></h:outputLink>
                                            <h:outputText styleClass="ui-commandlink ui-widget ui-state-disabled #{DatasetPage.workingVersion == versionLinks ? 'highlightBold' : ''}" value="#{versionLinks.versionNumber}.#{versionLinks.minorVersionNumber}"
                                                          rendered="#{(DatasetPage.workingVersion == versionLinks) and !(versionLinks.draft)}"/>
                                        </li>
                                    </ui:repeat>
                                </ul>
                            </div>
                            <!-- END: Dataset Versions Button -->
                            
                            <div class="button-block pull-right">
                                <!-- Edit/Publish Button Group -->
                                <!-- Edit Button -->
                                <div class="btn-group pull-right" jsf:rendered="#{DatasetPage.sessionUserAuthenticated
                                                                                  and DatasetPage.canUpdateDataset()
                                                                                  and !DatasetPage.dataset.deaccessioned}">
                                    <button type="button" id="editDataSet" class="btn btn-default dropdown-toggle #{DatasetPage.locked ? 'disabled' : ''}" data-toggle="dropdown">
                                        <span class="glyphicon glyphicon-pencil"/> #{bundle['dataset.editBtn']} <span class="caret"></span>
                                    </button>
                                    <ul class="dropdown-menu pull-right text-left" role="menu">
                                        <li>
                                            <h:outputLink value="/editdatafiles.xhtml?datasetId=#{DatasetPage.dataset.id}&#38;mode=UPLOAD">
                                                <h:outputText value="#{bundle['dataset.editBtn.itemLabel.upload']}"/>
                                            </h:outputLink>
                                        </li>
                                        <li>
                                            <p:commandLink id="editMetadata" actionListener="#{DatasetPage.edit('METADATA')}" update="@form,:datasetForm,:messagePanel" oncomplete="javascript:post_edit_metadata()">
                                                <f:setPropertyActionListener target="#{DatasetPage.selectedTabIndex}" value="0" />
                                                <h:outputText value="#{bundle['dataset.editBtn.itemLabel.metadata']}" />
                                            </p:commandLink>
                                        </li>
                                        <li>
                                            <p:commandLink id="editTerms" actionListener="#{DatasetPage.edit('LICENSE')}" update="@form,:datasetForm,:messagePanel" oncomplete="javascript:post_edit_terms()">
                                                <f:setPropertyActionListener target="#{DatasetPage.selectedTabIndex}" value="0" />
                                                <h:outputText value="#{bundle['dataset.editBtn.itemLabel.terms']}" />
                                            </p:commandLink>
                                        </li>
                                        <ui:fragment rendered="#{permissionsWrapper.canManagePermissions(DatasetPage.dataset)}">
                                            <li class="dropdown-submenu pull-left">
                                                <a tabindex="-1" href="#">#{bundle['dataset.editBtn.itemLabel.permissions']}</a>
                                                <ul class="dropdown-menu">
                                                    <li>
                                                        <h:link id="managePermissions" styleClass="ui-commandlink ui-widget" outcome="permissions-manage">
                                                            <h:outputText value="Dataset" />
                                                            <f:param name="id" value="#{DatasetPage.dataset.id}" />
                                                        </h:link>
                                                    </li>
                                                    <li>
                                                        <h:link id="manageFilePermissions" styleClass="ui-commandlink ui-widget" outcome="permissions-manage-files">
                                                            <h:outputText value="File" />
                                                            <f:param name="id" value="#{DatasetPage.dataset.id}" />
                                                        </h:link>
                                                    </li>
                                                </ul>
                                            </li>
                                            <li>
                                                <p:commandLink id="privateUrl" oncomplete="PF('privateUrlConfirmation').show()" action="#{DatasetPage.initPrivateUrlPopUp()}" update="privateUrlPanel">
                                                    <h:outputText value="#{bundle['dataset.editBtn.itemLabel.privateUrl']}" />
                                                </p:commandLink>
                                            </li>
                                        </ui:fragment>
                                        <li>
                                            <h:outputLink value="/dataset-widgets.xhtml?datasetId=#{DatasetPage.dataset.id}">
                                                <h:outputText value="#{bundle['dataset.editBtn.itemLabel.widgets']}"/>
                                            </h:outputLink>
                                        </li>
                                        <ui:fragment rendered="#{!DatasetPage.dataset.released and DatasetPage.dataset.latestVersion.versionState=='DRAFT' and permissionsWrapper.canIssueDeleteDatasetCommand(DatasetPage.dataset)}">
                                            <li class="divider"></li>
                                            <li>
                                                <p:commandLink id="deleteDataset" onclick="PF('deleteConfirmation').show()">
                                                    <h:outputText value="#{bundle['dataset.editBtn.itemLabel.deleteDataset']}" />
                                                </p:commandLink>
                                            </li>
                                        </ui:fragment>
                                        <ui:fragment rendered="#{DatasetPage.dataset.released and DatasetPage.dataset.latestVersion.versionState=='DRAFT' and permissionsWrapper.canIssueDeleteDatasetCommand(DatasetPage.dataset)}">
                                            <li class="divider"></li>
                                            <li>
                                                <p:commandLink id="deleteVersion" onclick="PF('deleteVersionConfirmation').show()">
                                                    <h:outputText value="#{bundle['dataset.editBtn.itemLabel.deleteDraft']}" />
                                                </p:commandLink>
                                            </li>
                                        </ui:fragment>
                                        <ui:fragment rendered="#{DatasetPage.dataset.released and DatasetPage.existReleasedVersion and permissionsWrapper.canIssuePublishDatasetCommand(DatasetPage.dataset)}">
                                            <li class="divider"></li>
                                            <li>
                                                <p:commandLink id="deaccessionDatasetLink" onclick="PF('deaccessionBlock').show()"
                                                               action="#{DatasetPage.updateReleasedVersions()}"
                                                               oncomplete="PF('deaccessionBlock').show();bind_bsui_components();"
                                                               update="deaccessionBlock">
                                                    <h:outputText value="#{bundle['dataset.editBtn.itemLabel.deaccession']}" />
                                                </p:commandLink>
                                            </li>
                                        </ui:fragment>
                                    </ul>
                                </div>
                                <!-- END: Edit Button -->

                                <!-- Publish/Submit for Review/Return to Author Button Group -->
                                <div class="btn-group pull-right" role="group" jsf:rendered="#{DatasetPage.workingVersion == DatasetPage.dataset.latestVersion
                                                                                               and permissionsWrapper.canIssuePublishDatasetCommand(DatasetPage.dataset)
                                                                                               or (DatasetPage.dataset.latestVersion.versionState=='DRAFT'
                                                                                               and DatasetPage.canUpdateDataset()
                                                                                               and !permissionsWrapper.canIssuePublishDatasetCommand(DatasetPage.dataset))}">
                                    <!-- Publish Buttons -->
                                    <p:commandLink type="button" styleClass="btn btn-default #{DatasetPage.locked ? 'disabled' : ''}" onclick="PF('publishConfirm').show()"
                                                   rendered="#{!DatasetPage.dataset.released
                                                               and DatasetPage.dataset.latestVersion.versionState=='DRAFT' and DatasetPage.dataset.owner.released
                                                               and permissionsWrapper.canIssuePublishDatasetCommand(DatasetPage.dataset)}">
                                        <span class="glyphicon glyphicon-globe"/> #{bundle['dataset.publish.btn']}
                                    </p:commandLink>

                                    <p:commandLink type="button" styleClass="btn btn-default #{DatasetPage.locked ? 'disabled' : ''}" onclick="PF('releaseDraft').show()"
                                                   rendered="#{DatasetPage.dataset.released and DatasetPage.dataset.latestVersion.versionState=='DRAFT' and DatasetPage.dataset.owner.released
                                                               and permissionsWrapper.canIssuePublishDatasetCommand(DatasetPage.dataset)}">
                                        <span class="glyphicon glyphicon-globe"/> #{bundle['dataset.publish.btn']}
                                    </p:commandLink>

                                    <!-- 4.2.1:  replaced permissionServiceBean.on(DatasetPage.dataset.owner).has('PublishDataverse') with DatasetPage.canPublishDataverse() -->
                                    <p:commandLink type="button" styleClass="btn btn-default #{DatasetPage.locked ? 'disabled' : ''}" onclick="PF('mayNotRelease').show()"
                                                   rendered="#{DatasetPage.dataset.latestVersion.versionState=='DRAFT' and !DatasetPage.dataset.owner.released
                                                               and permissionsWrapper.canIssuePublishDatasetCommand(DatasetPage.dataset)
                                                               and !DatasetPage.canPublishDataverse()}">
                                        <span class="glyphicon glyphicon-globe"/> #{bundle['dataset.publish.btn']}
                                    </p:commandLink>

                                    <p:commandLink type="button" styleClass="btn btn-default #{DatasetPage.locked ? 'disabled' : ''}" onclick="PF('publishParent').show()"
                                                   rendered="#{DatasetPage.dataset.latestVersion.versionState=='DRAFT' and !DatasetPage.dataset.owner.released
                                                               and DatasetPage.canPublishDataverse()
                                                               and (DatasetPage.dataset.owner.owner == null or (DatasetPage.dataset.owner.owner != null and DatasetPage.dataset.owner.owner.released))
                                                               and permissionsWrapper.canIssuePublishDatasetCommand(DatasetPage.dataset)}">
                                        <span class="glyphicon glyphicon-globe"/> #{bundle['dataset.publish.btn']}
                                    </p:commandLink>

                                    <p:commandLink type="button" styleClass="btn btn-default #{DatasetPage.locked ? 'disabled' : ''}"
                                                   rendered="#{DatasetPage.dataset.latestVersion.versionState=='DRAFT' and !DatasetPage.dataset.owner.released
                                                               and DatasetPage.canPublishDataverse()
                                                               and (DatasetPage.dataset.owner.owner != null and !DatasetPage.dataset.owner.owner.released)
                                                               and permissionsWrapper.canIssuePublishDatasetCommand(DatasetPage.dataset)}"
                                                   onclick="PF('maynotPublishParent').show()">
                                        <span class="glyphicon glyphicon-globe"/> #{bundle['dataset.publish.btn']}
                                    </p:commandLink>
                                    <!-- END: Publish Buttons -->

                                    <!-- Return to Author Button -->
                                    <p:commandLink type="button" styleClass="btn btn-default #{DatasetPage.locked ? 'disabled' : ''}" onclick="PF('sendBackToContributor').show()"
                                                   rendered="#{DatasetPage.dataset.latestVersion.versionState=='DRAFT' and DatasetPage.dataset.latestVersion.inReview
                                                               and permissionsWrapper.canIssuePublishDatasetCommand(DatasetPage.dataset)}">
                                                   #{bundle['dataset.rejectBtn']}
                                    </p:commandLink>
                                    <!-- END: Return to Author Button -->

                                    <!-- Submit for Review Button -->
                                    <button type="button" class="btn btn-default #{DatasetPage.dataset.latestVersion.inReview ? 'disabled' : ''}" onclick="PF('inreview').show()"
                                            jsf:rendered="#{DatasetPage.workingVersion == DatasetPage.dataset.latestVersion
                                                            and DatasetPage.dataset.latestVersion.versionState=='DRAFT'
                                                            and DatasetPage.canUpdateDataset()
                                                            and !permissionsWrapper.canIssuePublishDatasetCommand(DatasetPage.dataset)}">
                                        <span class="glyphicon glyphicon-globe"/> #{DatasetPage.dataset.latestVersion.inReview ? bundle['dataset.disabledSubmittedBtn'] : bundle['dataset.submitBtn']}
                                    </button>
                                    <!-- End: Submit for Review Button -->
                                </div>
                                <!-- END: Publish/Submit for Review/Return to Author Button Group -->
                                <!-- END: Edit/Publish Button Group -->
                                <!-- Email/Link/Share Button Group -->
                                <div class="btn-group pull-right" id="datasetButtonBar" role="group">
                                    <p:commandLink class="btn btn-default bootstrap-button-tooltip" title="#{bundle['dataset.email.datasetContactBtn']}"
                                                   update=":contactDialog" oncomplete="PF('contactForm').show()" actionListener="#{sendFeedbackDialog.initUserInput}">
                                        <f:setPropertyActionListener target="#{sendFeedbackDialog.userMessage}" value=""/>
                                        <f:setPropertyActionListener target="#{sendFeedbackDialog.userEmail}" value=""/>
                                        <f:setPropertyActionListener target="#{sendFeedbackDialog.messageSubject}" value=""/>
                                        <f:setPropertyActionListener target="#{sendFeedbackDialog.recipient}" value="#{DatasetPage.dataset}"/>
                                        <span class="glyphicon glyphicon-envelope no-text"/>
                                    </p:commandLink>
                                    <p:commandLink styleClass="btn btn-default bootstrap-button-tooltip" rendered="#{dataverseSession.user.superuser and !DatasetPage.workingVersion.deaccessioned}"
                                                   title="#{bundle['dataset.email.datasetLinkBtn.tip']}"
                                                   action="#{DatasetPage.updateLinkableDataverses()}"
                                                   oncomplete="PF('linkDatasetForm').show();bind_bsui_components();"
                                                   update="linkDatasetForm">
                                        <span class="glyphicon glyphicon-link no-text"/>
                                    </p:commandLink>
                                    <p:commandLink styleClass="btn btn-default bootstrap-button-tooltip" rendered="#{!DatasetPage.workingVersion.deaccessioned}"
                                                   title="#{bundle['dataset.share.datasetShare']}"
                                                   oncomplete="PF('shareDialog').show();sharrre();">
                                        <span class="glyphicon glyphicon-share no-text"/>
                                    </p:commandLink>
                                </div>
                                <p:dialog id="shareDialog" header="#{bundle['dataset.share.datasetShare']}" widgetVar="shareDialog" modal="true" rendered="#{!DatasetPage.workingVersion.deaccessioned}">
                                    <p class="help-block"><span class="glyphicon glyphicon-info-sign"/> #{bundle['dataset.share.datasetShare.tip']}</p>

                                    <div id="sharrre-widget" data-url="#{DatasetPage.dataverseSiteUrl}/dataset.xhtml?persistentId=#{dataset.globalId}" data-text="#{bundle['dataset.share.datasetShare.shareText']}"></div>

                                    <div class="button-block">
                                        <button type="button" onclick="PF('shareDialog').hide()" class="btn btn-default" value="#{bundle.close}">
                                            #{bundle.close}
                                        </button>
                                    </div>
                                </p:dialog>
                                <!-- END: Email/Link/Share Button Group -->
                            </div>
                        </div>
                        <div id="datasetVersionBlock" class="container-fluid">
                            <div id="title-block" class="row" jsf:rendered="#{!empty DatasetPage.datasetVersionUI.title.value}">
                                <span id="title">#{DatasetPage.datasetVersionUI.title.value}</span>
                                <h:outputText value="#{bundle['dataset.versionUI.draft']}" styleClass="label label-primary" rendered="#{DatasetPage.workingVersion.draft}"/>
                                <h:outputText value="#{bundle['dataset.versionUI.inReview']}" styleClass="label label-success" rendered="#{DatasetPage.workingVersion.inReview}"/>
                                <h:outputText value="#{bundle['dataset.versionUI.unpublished']}" styleClass="label label-warning" rendered="#{!DatasetPage.dataset.released}"/>
                                <h:outputText value="#{bundle['dataset.versionUI.deaccessioned']}" styleClass="label label-danger" rendered="#{DatasetPage.workingVersion.deaccessioned}"/>
                            </div>
                            <!-- CITATION BLOCK -->
                            <ui:fragment rendered="#{!empty DatasetPage.displayCitation}">
                                <ui:include src="dataset-citation.xhtml">
                                    <ui:param name="datasetPage" value="true"/>
                                </ui:include>
                            </ui:fragment>
                            <!-- END: CITATION BLOCK -->
                            <div id="deaccession-reason-block" class="row bg-danger" jsf:rendered="#{DatasetPage.workingVersion.deaccessioned}">
                                <h5 class="margin-top-half">#{bundle['dataset.deaccession.reason']}</h5>
                                <p>#{DatasetPage.workingVersion.versionNote}</p>
                                <ui:fragment rendered="#{!empty DatasetPage.workingVersion.archiveNote}">
                                    <p>#{bundle['dataset.beAccessedAt']} <a href="#{DatasetPage.workingVersion.archiveNote}" target="_blank">#{DatasetPage.workingVersion.archiveNote}</a></p>
                                </ui:fragment>
                            </div>
                            <div id="metadata-panel" class="row panel panel-default"
                                 jsf:rendered="#{!widgetWrapper.widgetView and !DatasetPage.workingVersion.deaccessioned and
                                                 (!empty DatasetPage.datasetVersionUI.descriptionDisplay
                                                 or !empty DatasetPage.datasetVersionUI.keywordDisplay
                                                 or !empty DatasetPage.datasetVersionUI.subject.value
                                                 or !empty DatasetPage.datasetVersionUI.relPublicationCitation
                                                 or !empty DatasetPage.datasetVersionUI.notes.value)}">
                                <div class="panel-body metadata-panel-body">
                                    <div id="description" class="form-group" jsf:rendered="#{!empty DatasetPage.datasetVersionUI.descriptionDisplay}">
                                        <label class="col-sm-3 control-label">
                                            <span data-toggle="tooltip" data-placement="auto right" class="tooltiplabel text-info" data-original-title="#{DatasetPage.datasetVersionUI.description.datasetFieldType.description}">#{bundle['dataset.descriptionDisplay.title']}</span>
                                        </label>
                                        <div class="col-sm-9"><h:outputText value="#{DatasetPage.datasetVersionUI.descriptionDisplay}" escape="false"/></div>
                                    </div>
                                    <div id="subject" class="form-group" jsf:rendered="#{!empty DatasetPage.datasetVersionUI.subject.value}">
                                        <label class="col-sm-3 control-label">
                                            <span data-toggle="tooltip" data-placement="auto right" class="tooltiplabel text-info" data-original-title="#{DatasetPage.datasetVersionUI.subject.datasetFieldType.description}">#{DatasetPage.datasetVersionUI.subject.datasetFieldType.title}</span>
                                        </label>
                                        <div class="col-sm-9">#{DatasetPage.datasetVersionUI.subject.displayValue}</div>
                                    </div>
                                    <div id="keywords" class="form-group" jsf:rendered="#{!empty DatasetPage.datasetVersionUI.keywordDisplay}">
                                        <label class="col-sm-3 control-label">
                                            <span data-toggle="tooltip" data-placement="auto right" class="tooltiplabel text-info" data-original-title="#{DatasetPage.datasetVersionUI.keyword.datasetFieldType.description}">#{bundle['dataset.keywordDisplay.title']}</span>
                                        </label>
                                        <div class="col-sm-9">#{DatasetPage.datasetVersionUI.keywordDisplay}</div>
                                    </div>
                                    <div id="publication" class="form-group" jsf:rendered="#{!empty DatasetPage.datasetVersionUI.relPublicationCitation}">
                                        <label class="col-sm-3 control-label">
                                            <span data-toggle="tooltip" data-placement="auto right" class="tooltiplabel text-info" data-original-title="#{DatasetPage.datasetVersionUI.datasetRelPublications.get(0).description}">#{DatasetPage.datasetVersionUI.datasetRelPublications.get(0).title}</span>
                                        </label>
                                        <div class="col-sm-9">
                                            <h:outputText value="#{MarkupChecker:sanitizeBasicHTML(DatasetPage.datasetVersionUI.relPublicationCitation)}" escape="false"/>
                                            <a href="#{DatasetPage.datasetVersionUI.relPublicationUrl}" title="#{DatasetPage.datasetVersionUI.relPublicationUrl}" target="_blank">#{DatasetPage.datasetVersionUI.relPublicationId}</a>
                                        </div>
                                    </div>
                                    <div id="note" class="form-group" jsf:rendered="#{!empty DatasetPage.datasetVersionUI.notes.value}">
                                        <label class="col-sm-3 control-label">
                                            <span data-toggle="tooltip" data-placement="auto right" class="tooltiplabel text-info" data-original-title="#{DatasetPage.datasetVersionUI.notes.datasetFieldType.description}">#{DatasetPage.datasetVersionUI.notes.datasetFieldType.title}</span>
                                        </label>
                                        <div class="col-sm-9">
                                            <h:outputText value="#{MarkupChecker:sanitizeBasicHTML(DatasetPage.datasetVersionUI.notes.value)}" escape="false"/>
                                        </div>
                                    </div>
                                </div>
                            </div>
                        </div>
                    </div>
                    <!-- END View editMode -->

                    <!-- Create/Edit editMode -->
                    <ui:fragment rendered="#{DatasetPage.editMode == 'METADATA' or DatasetPage.editMode == 'CREATE'}">
                        <div class="form-group">
                            <label for="select_HostDataverse" class="col-sm-2 control-label">
                                <span data-toggle="tooltip" data-placement="auto right" class="tooltiplabel text-info" data-original-title="#{bundle['dataverse.host.title']}">
                                    #{bundle.hostDataverse}
                                </span>
                            </label>
                            <div class="col-sm-10">
                                <h:outputText styleClass="highlightBold" value="#{DatasetPage.dataset.owner.name} #{bundle.dataverse}"/>
                                <h:inputHidden value="#{DatasetPage.ownerId}" id="select_HostDataverse" />
                                <ui:remove><!-- removed for beta -->
                                    <p:selectOneMenu id="select_HostDataverse" value="#{DatasetPage.ownerId}" filter="true" filterMatchMode="startsWith" effect="none">
                                        <f:selectItems value="#{dataverseServiceBean.findAll()}" var="dv" itemLabel="#{dv.name}" itemValue="#{dv.id}"/>
                                    </p:selectOneMenu>
                                </ui:remove>
                            </div>
                        </div>
                        <div class="form-group" jsf:rendered="#{!empty DatasetPage.dataverseTemplates and DatasetPage.editMode == 'CREATE'}">
                            <label for="select_DatasetTemplate" class="col-sm-2 control-label">
                                <span data-toggle="tooltip" data-placement="auto right" class="tooltiplabel text-info" data-original-title="#{bundle['dataset.manageTemplates.tab.action.btn.view.dialog.datasetTemplate.title']}">
                                    #{bundle['dataset.manageTemplates.tab.action.btn.view.dialog.datasetTemplate']}
                                </span>
                            </label>
                            <div class="col-sm-6">
                                <p class="help-block">
                                    <span class="glyphicon glyphicon-info-sign"/> #{bundle['dataset.template.tip']}
                                </p>
                                <p:selectOneMenu value="#{DatasetPage.selectedTemplate}" onchange="updateTemplate()"
                                                 converter="templateConverter" id="select_DatasetTemplate" styleClass="form-control"
                                                 valueChangeListener="#{DatasetPage.updateSelectedTemplate}"
                                                 style="width:auto !important; max-width:100%; min-width:200px;">
                                    <f:selectItem itemLabel="#{bundle['dataset.noTemplate.label']}" itemValue="#{null}" />
                                    <f:selectItems value="#{DatasetPage.dataverseTemplates}"
                                                   var="template" itemLabel="#{template.name}" itemValue="#{template}"/>
                                </p:selectOneMenu>
                                <p:commandButton value="Direct" id="updateTemplate"
                                                 style="display:none"
                                                 update=":datasetForm,accessPopup"
                                                 action="#{DatasetPage.handleChangeButton}">
                                </p:commandButton>
                            </div>
                        </div>
                        <div class="form-group">
                            <div class="col-sm-12">
                                <span class="glyphicon glyphicon-asterisk text-danger"/> <h:outputText value="#{bundle['dataset.asterisk.tip']}"/>
                            </div>
                        </div>
                    </ui:fragment>
                    <ui:fragment rendered="#{DatasetPage.editMode == 'CREATE'}">
                        <ui:include src="metadataFragment.xhtml">
                            <ui:param name="datasetPage" value="true"/>
                            <ui:param name="editMode" value="#{!empty DatasetPage.editMode ? DatasetPage.editMode : ''}"/>
                            <ui:param name="metadataBlocks" value="#{!empty DatasetPage.editMode ? DatasetPage.datasetVersionUI.metadataBlocksForEdit.entrySet().toArray(): DatasetPage.datasetVersionUI.metadataBlocksForView.entrySet().toArray()}"/>
                            <ui:param name="publicationDate" value="#{DatasetPage.dataset.publicationDateFormattedYYYYMMDD}"/>
                            <ui:param name="globalId" value="#{DatasetPage.dataset.globalId}"/>
                        </ui:include>
                    </ui:fragment>
                    <!-- END Create/Edit editMode -->

                    <!-- Edit editMode -->
                    <div class="button-block form-top" jsf:rendered="#{DatasetPage.editMode == 'METADATA' or DatasetPage.editMode == 'LICENSE'}">
                        <p:commandButton id="saveTop" value="#{bundle.saveChanges}" onclick="checkNewlyRestricted();PF('blockDatasetForm').show();" />
                        <p:commandButton id="cancelTop" value="#{bundle.cancel}" action="#{DatasetPage.cancel}" process="@this" update="@form" oncomplete="javascript:post_cancel_edit_files_or_metadata()">
                            <f:setPropertyActionListener target="#{DatasetPage.selectedTabIndex}" value="#{DatasetPage.editMode == 'METADATA' ? 1 : DatasetPage.selectedTabIndex}"/>
                        </p:commandButton>
                    </div>
                    <!-- END Header / Button Panel -->
                    <!-- View/Tabs infoMode -->
                    <!-- Tabs -->
                    <div id="contentTabs" jsf:rendered="#{DatasetPage.editMode != 'INFO'}">

                        <p:fragment id="pageRefreshFragment"> <!-- rendered="_{empty DatasetPage.editMode}" -->
                            <h:inputHidden value="#{DatasetPage.locked}" id="datasetLockedVariable" />
                            <h:inputHidden value="#{DatasetPage.stateChanged}" id="datasetStateChangedVariable" />

                            <p:remoteCommand name="refreshLockCommand" process="@this" update=":#{p:component('pageRefreshFragment')}" actionListener="#{DatasetPage.refreshLock}"/>
                            <p:remoteCommand name="refreshAllCommand" process="@this" update="@all" actionListener="#{DatasetPage.refresh}"/>

                            <!-- see the comment in the javascript below that explains what this button is for -->
                            <p:commandButton id="refreshButton" process="@this" widgetVar="refreshButton" update="@all" style="display:none"/>

                            <script type="text/javascript">

                                $(this).ready(function () {
                                    refreshIfStillLocked();
                                });

                                function refreshIfStillLocked() {
                                    if ($('input[id$="datasetLockedVariable"]').val() === 'true') {
                                        // if dataset is locked, instruct the page to
                                        // wait and check again:
                                        waitAndCheckLockAgain();
                                    } else {
                                        // if not locked, has it just been unlocked?
                                        if ($('input[id$="datasetStateChangedVariable"]').val() === 'true') {
                                            // For whatever unknown PrimeFaces reason
                                            // the page needs to be refreshed twice, for all
                                            // the pull down menus to update properly:
                                            refreshAllCommand();
                                            // You can't just run 2 refreshAllCommand()s in a row
                                            // either; because the command has an "update=@all" on it,
                                            // so I guess if you try to execute the 2nd one right after
                                            // the first one, this fragment is still going to be loading -
                                            // so there would not yet be a command to run! (it needs to
                                            // be rendered, before you can execute it, that is)
                                            setTimeout(function () {
                                                // this button doesn't do anything, but it has an update="@all"
                                                // attribute:
                                                $('button[id$="refreshButton"]').trigger('click');
                                                //refreshAllCommand();
                                            }, 1500);
                                        }
                                    }
                                }

                                function waitAndCheckLockAgain() {
                                    setTimeout(function () {
                                        // refresh the lock in the
                                        // backing bean; i.e., check, if the ingest has
                                        // already completed in the background:
                                        //$('button[id$="refreshButton"]').trigger('click');
                                        refreshLockCommand();
                                    }, 10000);
                                }

                            </script>


                        </p:fragment>

                        <ui:fragment id="uploadFilesOnCreateTab" rendered="#{!DatasetPage.workingVersion.deaccessioned and
                                                                             (DatasetPage.editMode == 'CREATE')}">
                            <ui:include src="editFilesFragment.xhtml">
                                <ui:param name="datasetPage" value="true"/>
                                <ui:param name="dataverse" value="#{DatasetPage.dataset.owner}"/>
                                <ui:param name="dataset" value="#{DatasetPage.dataset}"/>
                                <ui:param name="version" value="#{DatasetPage.workingVersion}"/>
                            </ui:include>

                        </ui:fragment>

                        <p:tabView id="tabView" widgetVar="content" activeIndex="#{DatasetPage.selectedTabIndex}"
                                   rendered="#{empty DatasetPage.editMode or (DatasetPage.editMode == 'METADATA' or DatasetPage.editMode == 'LICENSE')}">
                            <p:ajax event="tabChange" listener="#{DatasetPage.tabChanged}" oncomplete="bind_bsui_components();" update="@this" />
                            <p:tab id="dataFilesTab" title="#{bundle.files}" rendered="#{(!DatasetPage.workingVersion.deaccessioned or 
                                                              (DatasetPage.workingVersion.deaccessioned and DatasetPage.canUpdateDataset()))  and
                                                              (empty DatasetPage.editMode)}">
                                <ui:include src="filesFragment.xhtml">
                                    <ui:param name="fileDownloadHelper" value="#{DatasetPage.fileDownloadHelper}"/>
                                </ui:include>
                            </p:tab>

                            <!-- 4.2.1: the 3 tabs below - metadata, terms and versions: these account for ~100 queries total -->
                            <!-- a lot of these however, are repeated queries on AuthenticatedUser and RoleAssignment; once these are optimized, the tabs will become very cheap. -->
                            <p:tab id="metadataMapTab" title="#{bundle['file.dataFilesTab.metadata.header']}"
<<<<<<< HEAD
                                        rendered="#{(!DatasetPage.workingVersion.deaccessioned or (DatasetPage.workingVersion.deaccessioned and DatasetPage.canUpdateDataset())) 
                                             and (empty DatasetPage.editMode or DatasetPage.editMode == 'METADATA')}">

=======
                                   rendered="#{(!DatasetPage.workingVersion.deaccessioned or (DatasetPage.workingVersion.deaccessioned and DatasetPage.canUpdateDataset())) 
                                               and (empty DatasetPage.editMode or DatasetPage.editMode == 'METADATA')}">
>>>>>>> 17f0eaed
                                <div class="button-block tab-header margin-bottom text-right" jsf:rendered="#{empty DatasetPage.editMode and !widgetWrapper.widgetView}">
                                    <p:commandLink type="button" styleClass="btn btn-default" actionListener="#{DatasetPage.edit('METADATA')}" update="@form,:messagePanel" oncomplete="javascript:post_edit_metadata()" 
                                                   disabled="#{DatasetPage.locked}" rendered="#{DatasetPage.sessionUserAuthenticated and empty DatasetPage.editMode and !widgetWrapper.widgetView
                                                               and DatasetPage.canUpdateDataset() and !DatasetPage.dataset.deaccessioned }">
                                        <f:setPropertyActionListener target="#{DatasetPage.selectedTabIndex}" value="0" />
                                        <span class="glyphicon glyphicon-pencil"/> #{bundle['file.dataFilesTab.metadata.addBtn']}
                                    </p:commandLink>                                   
                                    <div class="btn-group" jsf:rendered="#{DatasetPage.dataset.released and !DatasetPage.dataset.deaccessioned}" >
                                        <button class="btn btn-default dropdown-toggle" type="button" styleClass="btn btn-default" data-toggle="dropdown">
                                            <span class="glyphicon glyphicon-export"/> #{bundle['dataset.exportBtn']} <span class="caret"/></button>
                                        <ul class="dropdown-menu" role="menu">
                                            <ui:repeat var="exporter" value="#{DatasetPage.exporters}">
                                                <li>
                                                    <h:outputLink value="#{exporter[1]}" target="_blank">
                                                        <h:outputText value="#{exporter[0]}"/>
                                                    </h:outputLink>
                                                </li>  
                                            </ui:repeat>
                                        </ul>
                                    </div>
                                </div>
                                <ui:include src="metadataFragment.xhtml">
                                    <ui:param name="datasetPage" value="true"/>
                                    <ui:param name="editMode" value="#{!empty DatasetPage.editMode ? DatasetPage.editMode : ''}"/>
                                    <ui:param name="metadataBlocks" value="#{!empty DatasetPage.editMode ? DatasetPage.datasetVersionUI.metadataBlocksForEdit.entrySet().toArray(): DatasetPage.datasetVersionUI.metadataBlocksForView.entrySet().toArray()}"/>
                                    <ui:param name="publicationDate" value="#{DatasetPage.dataset.publicationDate != null ? DatasetPage.dataset.publicationDateFormattedYYYYMMDD : ''}"/>
                                    <ui:param name="globalId" value="#{DatasetPage.dataset.globalId}"/>
                                </ui:include>
                                <!-- commented out as handled by export button above
                                to enable in development: curl -X PUT -d true http://localhost:8080/api/admin/settings/:DdiExportEnabled
                                <div jsf:rendered="#{DatasetPage.metadataExportEnabled}">                                  
                                    <h:outputLink value="#{DatasetPage.metadataAsJsonUrl}" rendered="#{DatasetPage.metadataAsJsonUrl != null}">
                                        <h:outputText value="Export metadata as JSON"/>
                                    </h:outputLink>
                                </div>
                                -->
                            </p:tab>

                            <!-- 4.2.1: see comment above -->
                            <p:tab id="termsTab" title="#{bundle['file.dataFilesTab.terms.header']}"
                                   rendered="#{!DatasetPage.workingVersion.deaccessioned and (empty DatasetPage.editMode or DatasetPage.editMode == 'LICENSE')}">
                                <ui:include src="dataset-license-terms.xhtml">
                                    <ui:param name="editMode" value="#{!empty DatasetPage.editMode ? 'LICENSE': ''}"/>
                                    <ui:param name="termsOfUseAndAccess" value="#{DatasetPage.workingVersion.termsOfUseAndAccess}"/>
                                    <ui:param name="datasetPage" value="true"/>
                                </ui:include>
                            </p:tab>
                            <!-- 4.2.1: see above -->
                            <p:tab id="versionsTab" title="#{bundle['file.dataFilesTab.versions']}" rendered="#{empty DatasetPage.editMode}">
                                <ui:include src="dataset-versions.xhtml"></ui:include>
                            </p:tab>
                        </p:tabView>
                    </div>
                    <!-- END View/Tabs infoMode -->

                    <!-- Create Metadata Tip -->
                    <div class="alert alert-info margin-top" jsf:rendered="#{DatasetPage.editMode == 'CREATE'}">
                        #{bundle['file.metadataTip']}
                    </div>

                    <!-- Create/Save Dataset Button Panel -->
                    <div class="button-block" jsf:rendered="#{!empty DatasetPage.editMode}">
                        <p:commandButton tabindex="1000" id="save" value="#{DatasetPage.editMode == 'CREATE' ? bundle['file.addBtn'] : bundle.saveChanges}" onclick="checkNewlyRestricted();PF('blockDatasetForm').show();" />
                        <p:commandButton tabindex="1000" id="cancel" value="#{bundle.cancel}" action="#{DatasetPage.cancel}" process="@this" update="@form" rendered="#{DatasetPage.editMode != 'CREATE'}" oncomplete="javascript:post_cancel_edit_files_or_metadata()">
                            <f:setPropertyActionListener target="#{DatasetPage.selectedTabIndex}" value="#{DatasetPage.editMode == 'METADATA' ? 1 : DatasetPage.selectedTabIndex}"/>
                        </p:commandButton>
                        <p:button id="cancelCreate" value="#{bundle.cancel}" outcome="/dataverse.xhtml?alias=#{DatasetPage.dataset.owner.alias}" rendered="#{DatasetPage.editMode == 'CREATE'}" />
                        <p:commandButton value="Direct" id="datasetSave"
                                         style="display:none"
                                         update=":datasetForm,:messagePanel"
                                         oncomplete="javascript:bind_bsui_components();$(document).scrollTop(0);"
                                         action="#{DatasetPage.save}" />
                    </div>
                    <!-- END: Create/Save Dataset Button Panel -->

                    <p:blockUI block="datasetForm" widgetVar="blockDatasetForm"/>

                    <!-- Popups -->
                    <p:dialog styleClass="smallPopUp" header="#{bundle['dataset.inValidSelectedFilesForDownload']}" widgetVar="downloadInvalid" modal="true">
                        <p class="text-danger"><span class="glyphicon glyphicon-warning-sign"/> #{bundle['dataset.noValidSelectedFilesForDownload']}</p>
                        <ui:fragment   rendered="#{DatasetPage.dataset.fileAccessRequest}"  >
                            <p class="help-block"><span class="glyphicon glyphicon-info-sign"/> #{bundle['dataset.requestAccessToRestrictedFiles']}</p>
                        </ui:fragment>
                        <div class="button-block">
                            <p:commandButton value="#{bundle.cancel}" onclick="PF('downloadInvalid').hide();" type="button" />
                        </div>
                    </p:dialog>
                    <p:dialog styleClass="smallPopUp" header="#{bundle['dataset.inValidSelectedFilesForDownload']}" widgetVar="downloadMixed" modal="true">
                        <p class="text-danger"><span class="glyphicon glyphicon-warning-sign"/> #{bundle['dataset.mixedSelectedFilesForDownload']}</p>
                        <table>
                            <ui:repeat var="resFile" value="#{DatasetPage.selectedNonDownloadableFiles}" >
                                <tr>
                                    <td>#{resFile.label}</td>
                                </tr>
                            </ui:repeat>
                        </table>
                        <div class="button-block">
                            <p class="help-block"><span class="glyphicon glyphicon-info-sign"/> #{bundle['dataset.downloadUnrestricted']}</p>
                            <ui:fragment rendered="#{!DatasetPage.downloadPopupRequired}">
                                <p:commandButton value="#{bundle.continue}" onclick="PF('downloadMixed').hide()" action="#{DatasetPage.startMultipleFileDownload(false)}" />
                            </ui:fragment>
                            <ui:fragment rendered="#{DatasetPage.downloadPopupRequired}">
                                <p:commandButton value="#{bundle.continue}" onclick="PF('downloadMixed').hide()"
                                                 action="#{DatasetPage.modifyGuestbookMultipleResponse()}" update="@form" />
                            </ui:fragment>
                            <p:commandButton value="#{bundle.cancel}" onclick="PF('downloadMixed').hide();" type="button" />
                        </div>
                    </p:dialog>
                    <p:dialog styleClass="smallPopUp" header="#{bundle['file.deleteDialog.header']}" widgetVar="deleteConfirmation" modal="true">
                        <p class="text-danger"><span class="glyphicon glyphicon-warning-sign"/> #{bundle['file.deleteDialog.tip']}</p>
                        <div class="button-block">
                            <p:commandButton value="#{bundle.continue}" onclick="PF('deleteConfirmation').hide()" action="#{DatasetPage.deleteDataset()}" />
                            <p:commandButton value="#{bundle.cancel}" onclick="PF('deleteConfirmation').hide();PF('blockDatasetForm').hide();" type="button" />
                        </div>
                    </p:dialog>
                    <p:dialog styleClass="smallPopUp" header="#{bundle['file.deleteDraftDialog.header']}" widgetVar="deleteVersionConfirmation" modal="true">
                        <p class="text-danger"><span class="glyphicon glyphicon-warning-sign"/> #{bundle['file.deleteDraftDialog.tip']}</p>
                        <div class="button-block">
                            <p:commandButton value="#{bundle.continue}" onclick="PF('deleteVersionConfirmation').hide()" action="#{DatasetPage.deleteDatasetVersion()}" />
                            <p:commandButton value="#{bundle.cancel}" onclick="PF('deleteVersionConfirmation').hide();PF('blockDatasetForm').hide();" type="button" />
                        </div>
                    </p:dialog>
                    <p:dialog id="privateUrlId" styleClass="smallPopUp" header="#{bundle['dataset.privateurl.header']}" widgetVar="privateUrlConfirmation" modal="true">
                        <p:fragment id="privateUrlPanel" rendered="#{DatasetPage.userCanCreatePrivateURL}">
                            <p class="help-block"><span class="glyphicon glyphicon-info-sign"/>&#160;
                                <h:outputFormat value="#{bundle['dataset.privateurl.tip']}" escape="false">
                                    <f:param value="#{systemConfig.guidesBaseUrl}"/>
                                    <f:param value="#{systemConfig.version}"/>
                                </h:outputFormat>
                            </p>
                            <div>
                                <div class="highlight" jsf:rendered="#{empty(DatasetPage.privateUrl)}">
                                    <p class="no-margin-bottom">#{bundle['dataset.privateurl.absent']}</p>
                                </div>
                                <div class="highlight" jsf:rendered="#{!empty(DatasetPage.privateUrl)}" onclick="if (event.target) {
                                            selectText(event.target);
                                        } else {
                                            selectText(this);
                                        }">
                                    <p class="text-success highlightBold" jsf:rendered="#{DatasetPage.privateUrlWasJustCreated}"><span class="glyphicon glyphicon glyphicon-ok"/> #{bundle['dataset.privateurl.createdSuccess']}</p>
                                    <ui:param name="privateUrlLink" value="#{DatasetPage.getPrivateUrlLink(DatasetPage.privateUrl)}" />
                                    <p class="no-margin-bottom">
                                        <span>#{privateUrlLink}</span>
                                    </p>
                                </div>
                            </div>
                            <div class="button-block">
                                <p:commandButton styleClass="btn btn-default" value="#{bundle['dataset.privateurl.createPrivateUrl']}" action="#{DatasetPage.createPrivateUrl()}" update="privateUrlPanel,:messagePanel" rendered="#{empty(DatasetPage.privateUrl)}" />
                                <p:commandButton styleClass="btn btn-default" value="#{bundle['dataset.privateurl.disablePrivateUrl']}" action="#{DatasetPage.setPrivateUrlJustCreatedToFalse()}" onclick="PF('privateUrlConfirmation').hide();PF('disablePrivateUrlConfirmation').show()" rendered="#{!empty(DatasetPage.privateUrl)}" update="privateUrlPanel"/>
                                <p:commandButton styleClass="btn btn-default" value="#{bundle.close}" onclick="PF('privateUrlConfirmation').hide();PF('blockDatasetForm').hide();" update="privateUrlPanel"/>
                            </div>
                        </p:fragment>
                        <p:fragment id="privateUrlPanelCannotCreate" rendered="#{!DatasetPage.userCanCreatePrivateURL}">
                            <p class="text-danger"><span class="glyphicon glyphicon-warning-sign"/> #{bundle['dataset.privateurl.cannotCreate']}</p>
                            <div class="button-block">
                                <p:commandButton styleClass="btn btn-default" value="#{bundle.cancel}" onclick="PF('privateUrlConfirmation').hide();PF('blockDatasetForm').hide();" type="button" />
                            </div>
                        </p:fragment>
                    </p:dialog>
                    <p:dialog styleClass="smallPopUp" header="#{bundle['dataset.privateurl.header']}" widgetVar="disablePrivateUrlConfirmation" modal="true" closable="false">
                        <p class="text-danger"><span class="glyphicon glyphicon-warning-sign"/> #{bundle['dataset.privateurl.disableConfirmationText']}</p>
                        <div class="button-block">
                            <p:commandButton styleClass="btn btn-default" value="#{bundle['dataset.privateurl.disablePrivateUrlConfirm']}" action="#{DatasetPage.disablePrivateUrl()}" update="privateUrlPanel,:messagePanel" onclick="PF('disablePrivateUrlConfirmation').hide();"/>
                            <p:commandButton styleClass="btn btn-default" value="#{bundle.cancel}" onclick="PF('disablePrivateUrlConfirmation').hide();PF('privateUrlConfirmation').show();" type="button" />
                        </div>
                    </p:dialog>
                    <p:dialog styleClass="smallPopUp" header="#{bundle['file.deleteFileDialog.header']}" widgetVar="deleteFileConfirmation" modal="true">
                        <p class="text-danger"><span class="glyphicon glyphicon-warning-sign"/> #{bundle['file.deleteFileDialog.tip']}</p>
                        <ui:fragment rendered="#{DatasetPage.dataset.released}">
                            <p class="text-danger"><span class="glyphicon glyphicon-warning-sign"/> #{bundle['file.deleteFileDialog.failed.tip']}</p>
                        </ui:fragment>
                        <div class="button-block">
                            <p:commandButton value="#{bundle.continue}" onclick="PF('deleteFileConfirmation').hide()" oncomplete="window.scrollTo(0, 0);"
                                             update=":#{p:component('filesTable')},:messagePanel" action="#{DatasetPage.deleteFiles()}" />
                            <p:commandButton value="#{bundle.cancel}" onclick="PF('deleteFileConfirmation').hide();
                                    PF('blockDatasetForm').hide();" type="button" />
                        </div>
                    </p:dialog>
                    <p:dialog styleClass="smallPopUp" header="#{bundle['file.deleteFileDialog.header']}" widgetVar="deleteSelectedFileConfirmation" modal="true">
                        <p class="text-danger"><span class="glyphicon glyphicon-warning-sign"/> #{bundle['file.deleteFileDialog.multiple.immediate']}</p>
                        <ui:fragment rendered="#{DatasetPage.dataset.released}">
                            <p class="text-danger"><span class="glyphicon glyphicon-warning-sign"/> #{bundle['file.deleteFileDialog.failed.tip']}</p>
                        </ui:fragment>
                        <div class="button-block">
                            <p:commandButton value="#{bundle['file.delete']}" onclick="PF('deleteSelectedFileConfirmation').hide()"
                                             action="#{DatasetPage.deleteFilesAndSave()}" />
                            <p:commandButton value="#{bundle.cancel}" onclick="PF('deleteSelectedFileConfirmation').hide();
                                    PF('blockDatasetForm').hide();" type="button" />
                        </div>
                    </p:dialog>
                    <p:dialog id="deaccessionBlock" header="#{bundle['dataset.editBtn.itemLabel.deaccession']}" widgetVar="deaccessionBlock" modal="true">
                        <p class="text-danger"><span class="glyphicon glyphicon-warning-sign"/> #{bundle['file.deaccessionDialog.tip']}</p>
                        <div class="form-group" jsf:rendered="#{DatasetPage.releasedVersionTabList.size() > 1}">
                            <label for="versionDeaccessionTable">#{bundle['file.deaccessionDialog.reason.question1']} <span class="glyphicon glyphicon-asterisk text-danger" title="#{bundle.requiredField}"/></label>
                            <p:dataTable id="versionDeaccessionTable" value="#{DatasetPage.releasedVersionTabList}" var="versionTab" widgetVar="versionDeaccessionTable"
                                         rowIndexVar="rowNum" selection="#{DatasetPage.selectedDeaccessionVersions}" rowKey="#{versionTab}">
                                <p:column selectionMode="multiple" class="col-select-width text-center"/>
                                <p:column>
                                    <h:outputText value="#{bundle['file.deaccessionDialog.version']} #{versionTab.versionNumber}.#{versionTab.minorVersionNumber}, #{versionTab.versionDate}" />
                                </p:column>
                            </p:dataTable>
                        </div>
                        <div class="form-group">
                            <label for="reasonOptions">#{bundle['file.deaccessionDialog.reason.question2']} <span class="glyphicon glyphicon-asterisk text-danger" title="#{bundle.requiredField}"/></label>
                            <h:selectOneMenu id="reasonOptions" styleClass="form-control" value="#{DatasetPage.deaccessionReasonRadio}">
                                <f:selectItem itemLabel="#{bundle.select}" itemValue="0" noSelectionOption="true" />
                                <f:selectItem itemLabel="#{bundle['file.deaccessionDialog.reason.selectItem.identifiable']}" itemValue="1" />
                                <f:selectItem itemLabel="#{bundle['file.deaccessionDialog.reason.selectItem.beRetracted']}" itemValue="2" />
                                <f:selectItem itemLabel="#{bundle['file.deaccessionDialog.reason.selectItem.beTransferred']}" itemValue="3" />
                                <f:selectItem itemLabel="#{bundle['file.deaccessionDialog.reason.selectItem.IRB']}" itemValue="4" />
                                <f:selectItem itemLabel="#{bundle['file.deaccessionDialog.reason.selectItem.legalIssue']}" itemValue="5" />
                                <f:selectItem itemLabel="#{bundle['file.deaccessionDialog.reason.selectItem.notValid']}" itemValue="6" />
                                <f:selectItem itemLabel="#{bundle['file.deaccessionDialog.reason.selectItem.other']}" itemValue="7" />
                            </h:selectOneMenu>
                        </div>
                        <div class="form-group">
                            <label for="reasonForDeaccession">
                                #{bundle['file.deaccessionDialog.enterInfo']}
                            </label>
                            <p:inputTextarea id="reasonForDeaccession" styleClass="form-control" immediate="true" autoResize="false" rows="2" cols="40"
                                             onkeyup="updateHiddenReason(this);" value="#{DatasetPage.deaccessionReasonText}" widgetVar="reasonForDeaccession"/>
                            <p:message for="reasonForDeaccession"/>
                        </div>
                        <div class="form-group">
                            <label for="forwardURLForDeaccession">
                                #{bundle['file.deaccessionDialog.leaveURL']}
                            </label>
                            <p:inputText id="forwardURLForDeaccession" styleClass="form-control" value="#{DatasetPage.deaccessionForwardURLFor}" widgetVar="forwardURLForDeaccession"/>
                            <p:watermark for="forwardURLForDeaccession" value="#{bundle['file.deaccessionDialog.leaveURL.watermark']}" id="watermark" />
                        </div>
                        <div class="button-block">
                            <p:commandLink type="button" styleClass="btn btn-default" value="#{bundle.deaccession}" rendered="#{DatasetPage.releasedVersionTabList.size() > 1}"
                                           onclick="testDeaccessionVersionSelection(true);"/>
                            <p:commandLink type="button" styleClass="btn btn-default" value="#{bundle.deaccession}" rendered="#{DatasetPage.releasedVersionTabList.size() == 1}"
                                           onclick="testDeaccessionVersionSelection(false);"/>
                            <p:commandLink type="button" styleClass="btn btn-default" value="#{bundle.cancel}" onclick="PF('deaccessionBlock').hide();PF('blockDatasetForm').hide();"/>
                        </div>
                    </p:dialog>
                    <p:dialog id="deaccessionConfirmation" header="Deaccession Dataset" widgetVar="deaccessionConfirmation" modal="true">
                        <p class="text-danger"><span class="glyphicon glyphicon-warning-sign"/> #{bundle['file.deaccessionDialog.deaccession.tip']}</p>
                        <div class="button-block">
                            <h:commandButton styleClass="btn btn-default" value="#{bundle.yes}" onclick="PF('deaccessionConfirmation').hide();
                                    PF('deaccessionBlock').hide()" action="#{DatasetPage.deaccessionVersions}" />
                            <button type="button" class="btn btn-default" value="No" onclick="PF('deaccessionConfirmation').hide()">#{bundle.no}</button>
                        </div>
                    </p:dialog>
                    <p:dialog id="deaccessionAllConfirmation" header="#{bundle['dataset.editBtn.itemLabel.deaccession']}" widgetVar="deaccessionAllConfirmation" modal="true">
                        <p class="text-danger"><span class="glyphicon glyphicon-warning-sign"/> #{bundle['file.deaccessionDialog.deaccessionDataset.tip']}</p>
                        <div class="button-block">
                            <h:commandButton styleClass="btn btn-default" value="Yes" onclick="PF('deaccessionAllConfirmation').hide();
                                    PF('deaccessionBlock').hide();
                                    PF('blockDatasetForm').hide();" action="#{DatasetPage.deaccessionVersions}" />
                            <button type="button" class="btn btn-default" value="No" onclick="PF('deaccessionAllConfirmation').hide();
                                    PF('blockDatasetForm').hide();">#{bundle.no}</button>
                        </div>
                    </p:dialog>
                    <p:confirmDialog id="selectDeaccessionVersion" message="#{bundle['file.deaccessionDialog.dialog.selectVersion.tip']}" header="#{bundle['file.deaccessionDialog.dialog.selectVersion.header']}" widgetVar="selectDeaccessionVersion"> </p:confirmDialog>
                    <p:confirmDialog id="selectDeaccessionReason" message="#{bundle['file.deaccessionDialog.dialog.reason.tip']}" header="#{bundle['file.deaccessionDialog.dialog.reason.header']}" widgetVar="selectDeaccessionReason"> </p:confirmDialog>
                    <p:confirmDialog id="enterForwardUrl" message="#{bundle['file.deaccessionDialog.dialog.url.tip']}" header="#{bundle['file.deaccessionDialog.dialog.url.header']}" widgetVar="enterForwardUrl"> </p:confirmDialog>
                    <p:confirmDialog id="enterOtherReason" message="#{bundle['file.deaccessionDialog.dialog.textForReason.tip']}" header="#{bundle['file.deaccessionDialog.dialog.textForReason.header']}" widgetVar="enterOtherReason"> </p:confirmDialog>
                    <p:confirmDialog id="reasonTooManyCharacters" message="#{bundle['file.deaccessionDialog.dialog.limitChar.tip']}" header="#{bundle['file.deaccessionDialog.dialog.limitChar.header']}" widgetVar="reasonTooManyCharacters"> </p:confirmDialog>
                    <p:inputText id="hiddenReasonInput" style="display:none" widgetVar="hiddenReasonInput"/>
                    <p:dialog id="compareTwo" header="#{bundle['file.viewDiffDialog.header']}" widgetVar="compareTwo" modal="true">
                        <p class="help-block"><span class="glyphicon glyphicon-warning-sign text-danger"/> <span class="text-danger">#{bundle['file.viewDiffDialog.dialog.warning']}</span></p>
                        <div class="button-block">
                            <p:commandButton value="#{bundle.close}" onclick="PF('compareTwo').hide();PF('blockDatasetForm').hide();" type="button" />
                        </div>
                    </p:dialog>
                    <p:dialog id="detailsBlocks" styleClass="largePopUp" header="#{bundle['file.viewDiffDialog.header']}" widgetVar="detailsBlocks" modal="true">
                        <div id="version-title" class="margin-bottom-half">#{DatasetPage.datasetVersionDifference.newVersion.title}</div>
                        <div id="version-details-block" class=" clearfix margin-bottom-half">
                            <div class="pull-left">
                                &#160;
                            </div>
                            <div class="pull-left">
                                #{bundle['file.viewDiffDialog.version']}: #{DatasetPage.datasetVersionDifference.originalVersion.semanticVersion}<br/>
                                #{bundle['file.viewDiffDialog.lastUpdated']}: #{DatasetPage.datasetVersionDifference.originalVersion.lastUpdateTime}
                            </div>
                            <div class="pull-left">
                                #{bundle['file.viewDiffDialog.version']}: #{DatasetPage.datasetVersionDifference.newVersion.semanticVersion}<br/>
                                #{bundle['file.viewDiffDialog.lastUpdated']}: #{DatasetPage.datasetVersionDifference.newVersion.lastUpdateTime}
                            </div>
                        </div>
                        <ui:fragment rendered="#{!empty(DatasetPage.datasetVersionDifference.detailDataByBlock)}">
                            <ui:repeat value="#{DatasetPage.datasetVersionDifference.detailDataByBlock}" var="block">
                                <div class="panel panel-default">
                                    <div class="panel-heading text-info">
                                        <h:outputText value="#{block.get(0)[0].datasetFieldType.metadataBlock.displayName}" />
                                    </div>
                                    <p:dataTable id="byBlockInner" styleClass="dvnDifferanceTable" var="dsfArray" value="#{block}">
                                        <p:column styleClass="versionValue">
                                            <h:outputText value="#{dsfArray[0].datasetFieldType.title}" />
                                        </p:column>
                                        <p:column styleClass="versionDetails">
                                            <h:outputText rendered="#{dsfArray[0].datasetFieldType.primitive and !(dsfArray[0].isEmpty())}" value="#{dsfArray[0].displayValue}" />
                                            <h:outputText rendered="#{!dsfArray[0].datasetFieldType.primitive and !(dsfArray[0].isEmpty())}" value="#{dsfArray[0].compoundDisplayValue}" />
                                        </p:column>
                                        <p:column styleClass="versionDetails" >
                                            <h:outputText rendered="#{dsfArray[1].datasetFieldType.primitive and !(dsfArray[1].isEmpty())}" value="#{dsfArray[1].displayValue}" />
                                            <h:outputText rendered="#{!dsfArray[1].datasetFieldType.primitive and !(dsfArray[1].isEmpty())}" value="#{dsfArray[1].compoundDisplayValue}" />
                                        </p:column>
                                    </p:dataTable>
                                </div>
                            </ui:repeat>
                        </ui:fragment>
                        <div class="panel panel-default" jsf:rendered="#{!empty(DatasetPage.datasetVersionDifference.fileNote)}">
                            <div class="panel-heading text-info" rendered="#{!empty(DatasetPage.datasetVersionDifference.datasetFilesDiffList)}">
                                <h:outputText id="outputText" value="#{bundle.files}"/>
                            </div>
                            <p:dataTable id="diffFilesDataTable" styleClass="dvnDifferanceTable" value="#{DatasetPage.datasetVersionDifference.datasetFilesDiffList}" var="fileDiff">
                                <p:column styleClass="versionValue">
                                    <h:outputText value="#{bundle['file.viewDiffDialog.fileID']} #{fileDiff.fileId}"/>
                                    <br></br>
                                    <h:outputText value="#{fileDiff.fileChecksumType} #{fileDiff.fileChecksumValue}"/>
                                </p:column>
                                <p:column styleClass="versionDetails" rendered="#{! fileDiff.file1Empty}">
                                    <h:outputText value="#{bundle['file.viewDiffDialog.fileName']}: #{fileDiff.fileName1}" styleClass="diffDetailBlock" rendered="#{fileDiff.fileName1 != null}"/>
                                    <h:outputText value="#{bundle['file.viewDiffDialog.fileType']}: #{fileDiff.fileType1}" styleClass="diffDetailBlock" rendered="#{fileDiff.fileType1 != null}"/>
                                    <h:outputText value="#{bundle['file.viewDiffDialog.fileSize']}: #{fileDiff.fileSize1}" styleClass="diffDetailBlock" rendered="#{fileDiff.fileSize1 != null}"/>
                                    <h:outputText value="#{bundle['file.viewDiffDialog.category']}: #{fileDiff.fileCat1}" styleClass="diffDetailBlock" rendered="#{fileDiff.fileCat1 != null}"/>
                                    <h:outputText value="#{bundle['file.viewDiffDialog.description']}: #{fileDiff.fileDesc1}" styleClass="diffDetailBlock" rendered="#{fileDiff.fileDesc1 != null}"/>
                                    <h:outputText value="#{bundle['file.viewDiffDialog.restricted']}: #{fileDiff.fileRest1}" styleClass="diffDetailBlock" rendered="#{fileDiff.fileRest1 != null}"/>
                                </p:column>
                                <p:column styleClass="versionDetails" rendered="#{fileDiff.file1Empty}">
                                    &#160;
                                </p:column>
                                <p:column styleClass="versionDetails" rendered="#{! fileDiff.file2Empty}">
                                    <h:outputText value="#{bundle['file.viewDiffDialog.fileName']}: #{fileDiff.fileName2}" styleClass="diffDetailBlock" rendered="#{fileDiff.fileName2 != null}"/>
                                    <h:outputText value="#{bundle['file.viewDiffDialog.fileType']}: #{fileDiff.fileType2}" styleClass="diffDetailBlock" rendered="#{fileDiff.fileType2 != null}"/>
                                    <h:outputText value="#{bundle['file.viewDiffDialog.fileSize']}: #{fileDiff.fileSize2}" styleClass="diffDetailBlock" rendered="#{fileDiff.fileSize2 != null}"/>
                                    <h:outputText value="#{bundle['file.viewDiffDialog.category']}: #{fileDiff.fileCat2}" styleClass="diffDetailBlock" rendered="#{fileDiff.fileCat2 != null}"/>
                                    <h:outputText value="#{bundle['file.viewDiffDialog.description']}: #{fileDiff.fileDesc2}" styleClass="diffDetailBlock" rendered="#{fileDiff.fileDesc2 != null}"/>
                                    <h:outputText value="#{bundle['file.viewDiffDialog.restricted']}: #{fileDiff.fileRest2}" styleClass="diffDetailBlock" rendered="#{fileDiff.fileRest2 != null}"/>
                                </p:column>
                                <p:column styleClass="versionDetails" rendered="#{fileDiff.file2Empty}">
                                    &#160;
                                </p:column>
                            </p:dataTable>
                        </div>
                        <div class="panel panel-default" jsf:rendered="#{!empty(DatasetPage.datasetVersionDifference.changedTermsAccess)}">
                            <div class="panel-heading text-info" >
                                <h:outputText id="outputTextTOU" value="#{bundle['dataset.versionDifferences.termsOfUseAccess']}"/>
                            </div>
                            <p:dataTable id="changedTermsAccessTable" styleClass="dvnDifferanceTable" var="diffArray" value="#{DatasetPage.datasetVersionDifference.changedTermsAccess}">
                                <p:column styleClass="versionValue">
                                    <h:outputText value="#{diffArray[0]}" />
                                </p:column>
                                <p:column styleClass="versionDetails">
                                    <h:outputText value="#{diffArray[1]}" />
                                </p:column>
                                <p:column styleClass="versionDetails" >
                                    <h:outputText value="#{diffArray[2]}"/>
                                </p:column>
                            </p:dataTable>
                        </div>
                        <div class="button-block margin-bottom">
                            <p:commandButton value="#{bundle.done}" onclick="PF('detailsBlocks').hide();PF('blockDatasetForm').hide();" type="button" />
                        </div>
                    </p:dialog>

                    <p:dialog id="selectFilesForDownload" styleClass="smallPopUp"
                              header="#{bundle['dataset.noSelectedFiles.header']}" widgetVar="selectFilesForDownload" modal ="true">
                        <p class="text-danger"><span class="glyphicon glyphicon-warning-sign"/> #{bundle['dataset.noSelectedFilesForDownload']}</p>
                        <div class="button-block">
                            <p:commandButton value="#{bundle.close}" onclick="PF('selectFilesForDownload').hide();PF('blockDatasetForm').hide();"/>
                        </div>
                    </p:dialog>

                    <p:dialog id="selectFilesForRequestAccess" styleClass="smallPopUp"
                              header="#{bundle['dataset.noSelectedFiles.header']}" widgetVar="selectFilesForRequestAccess" modal ="true">
                        <p class="text-danger"><span class="glyphicon glyphicon-warning-sign"/> #{bundle['dataset.noSelectedFilesForRequestAccess']}</p>
                        <div class="button-block">
                            <p:commandButton value="#{bundle.close}" onclick="PF('selectFilesForRequestAccess').hide();
                                    PF('blockDatasetForm').hide();"/>
                        </div>
                    </p:dialog>

                    <p:dialog id="selectFilesForDelete" styleClass="smallPopUp"
                              header="#{bundle['dataset.noSelectedFiles.header']}" widgetVar="selectFilesForDelete" modal ="true">
                        <p class="text-danger"><span class="glyphicon glyphicon-warning-sign"/> #{bundle['dataset.noSelectedFilesForDelete']}</p>
                        <div class="button-block">
                            <p:commandButton value="#{bundle.close}" onclick="PF('selectFilesForDelete').hide();PF('blockDatasetForm').hide();"/>
                        </div>
                    </p:dialog>

                    <p:dialog id="selectFilesForRestrict" styleClass="smallPopUp"
                              header="#{bundle['dataset.noSelectedFiles.header']}" widgetVar="selectFilesForRestrict" modal ="true">
                        <p class="text-danger"><span class="glyphicon glyphicon-warning-sign"/> #{bundle['dataset.noSelectedFilesForRestrict']}</p>
                        <div class="button-block">
                            <p:commandButton value="#{bundle.close}" onclick="PF('selectFilesForRestrict').hide();PF('blockDatasetForm').hide();"/>
                        </div>
                    </p:dialog>

                    <p:dialog id="selectFilesForUnRestrict" styleClass="smallPopUp"
                              header="#{bundle['dataset.noSelectedFiles.header']}" widgetVar="selectFilesForUnRestrict" modal ="true">
                        <p class="text-danger"><span class="glyphicon glyphicon-warning-sign"/> #{bundle['dataset.noSelectedFilesForUnRestrict']}</p>
                        <div class="button-block">
                            <p:commandButton value="#{bundle.close}" onclick="PF('selectFilesForUnRestrict').hide();PF('blockDatasetForm').hide();"/>
                        </div>
                    </p:dialog>

                    <p:dialog id="selectFilesForEditMetadata" styleClass="smallPopUp"
                              header="#{bundle['dataset.noSelectedFiles.header']}" widgetVar="selectFilesForEditMetadata" modal ="true">
                        <p class="text-danger"><span class="glyphicon glyphicon-warning-sign"/> #{bundle['dataset.noSelectedFilesForMetadataEdit']}</p>
                        <div class="button-block">
                            <p:commandButton value="#{bundle.close}" onclick="PF('selectFilesForEditMetadata').hide();PF('blockDatasetForm').hide();"/>
                        </div>
                    </p:dialog>

                    <p:dialog id="selectFilesForEditTags" styleClass="smallPopUp"
                              header="#{bundle['dataset.noSelectedFiles.header']}" widgetVar="selectFilesForEditTags" modal ="true">
                        <p class="text-danger"><span class="glyphicon glyphicon-warning-sign"/> #{bundle['dataset.noSelectedFilesForMetadataEdit']}</p>
                        <div class="button-block">
                            <p:commandButton value="#{bundle.close}" onclick="PF('selectFilesForEditTags').hide();PF('blockDatasetForm').hide();"/>
                        </div>
                    </p:dialog>

                    <p:remoteCommand  name="refreshTagsCommand" action="#{DatasetPage.refreshTagsPopUp()}" update=":datasetForm:fileTagsPopup"
                                      oncomplete="PF('fileTagsPopup').show();"/>

                    <!-- We no longer need this remoteCommand; see my comments in the javascript method testFilesSelectedForEditMetadata() -->
                    <!-- for more info. - L.A. 4.2.1 -->
                    <!-- p:remoteCommand  name="openEditFilesPageCommand" action=" {DatasetPage.editFileMetadata()}"  / -->

                    <p:dialog id="fileTagsPopup" styleClass="smallPopUp" header="#{bundle['file.editTags']}" widgetVar="fileTagsPopup" modal="true">
                        <p class="help-block"><span class="glyphicon glyphicon-info-sign"/> #{bundle['file.editTagsDialog.tip']}</p>
                        <div class="form-horizontal" jsf:rendered="#{!(empty DatasetPage.selectedFiles)}">
                            <div class="form-group text-left">
                                <label for="selectedTagsList" class="col-sm-4 control-label">
                                    #{bundle['file.editTagsDialog.selectedTags']}
                                </label>
                                <div class="col-sm-8">
                                    <p:outputPanel id="selectedTagsList" style="padding-top:.5em;">
                                        <h:outputText value="#{bundle['file.editTagsDialog.selectedTags.none']}" rendered="#{(empty DatasetPage.selectedTags) and (empty DatasetPage.selectedTabFileTags)}" />

                                        <ui:repeat value="#{DatasetPage.selectedTags}" var="tags" rendered="#{!empty DatasetPage.selectedTags}">
                                            <h:outputText value="#{tags}" styleClass="label label-default" style="margin-right:.5em;display:inline-block;"/>
                                        </ui:repeat>
                                        <ui:repeat value="#{DatasetPage.selectedTabFileTags}" var="tags" rendered="#{!empty DatasetPage.selectedTabFileTags}">
                                            <h:outputText value="#{tags}" styleClass="label label-info" style="margin-right:.5em;display:inline-block;"/>
                                        </ui:repeat>
                                    </p:outputPanel>
                                </div>
                            </div>
                            <div class="form-group text-left">
                                <label for="fileTagsMenuDS" class="col-sm-4 control-label">
                                    #{bundle['file.editTagsDialog.select']}
                                </label>
                                <div class="col-sm-8">
                                    <p:selectCheckboxMenu id="fileTagsMenuDS" styleClass="form-control"
                                                          value="#{DatasetPage.selectedTags}" label="#{bundle.select}">

                                        <p:ajax event="toggleSelect" listener="#{DatasetPage.handleSelection}" update="selectedTagsList" />
                                        <p:ajax event="change" listener="#{DatasetPage.handleSelection}" update="selectedTagsList" />

                                        <f:selectItems value="#{DatasetPage.categoriesByName}"/>
                                    </p:selectCheckboxMenu>
                                    <p:message for="fileTagsMenuDS" display="text" />
                                </div>
                            </div>
                            <div class="form-group text-left">
                                <label for="fileTagAddNewDS" class="col-sm-4 control-label">
                                    #{bundle['file.editTagsDialog.add']}
                                </label>
                                <div class="col-sm-8">
                                    <div class="row form-inline">
                                        <div class="col-sm-12">
                                            <p class="help-block">#{bundle['file.editTagsDialog.add.tip']}</p>
                                            <p:inputText id="fileTagAddNewDS" styleClass="form-control"
                                                         type="text" value="#{DatasetPage.newCategoryName}"
                                                         placeholder="#{bundle['file.editTagsDialog.newName']}"
                                                         onkeypress="if (event.keyCode == 13) {
                                                                     return false;
                                                                 }" />
                                            <p:commandLink styleClass="btn btn-default" style="margin-left:.5em;" value="#{bundle.apply}" action="#{DatasetPage.saveNewCategory}" update="selectedTagsList, fileTagAddNewDS, fileTagsMenuDS"/>
                                        </div>
                                    </div>
                                    <p:message for="fileTagAddNewDS" display="text" />
                                </div>
                            </div>
                            <div class="form-group text-left" jsf:rendered="#{DatasetPage.tabularDataSelected}">
                                <label for="tabularDataTagsDSPage" class="col-sm-4 control-label">
                                    #{bundle['file.tabularDataTags']}
                                </label>
                                <div class="col-sm-8">
                                    <p class="help-block">#{bundle['file.tabularDataTags.tip']}</p>
                                    <p:selectCheckboxMenu id="tabularDataTagsDSPage" styleClass="form-control"
                                                          value="#{DatasetPage.selectedTabFileTags}" label="#{bundle.select}"
                                                          filter="false">

                                        <p:ajax event="toggleSelect" listener="#{DatasetPage.handleSelection}" update="selectedTagsList" />
                                        <p:ajax event="change" listener="#{DatasetPage.handleSelection}" update="selectedTagsList" />

                                        <f:selectItems value="#{DatasetPage.tabFileTags}" />
                                    </p:selectCheckboxMenu>
                                    <p:message for="tabularDataTagsDSPage" display="text" />
                                </div>
                            </div>
                            <div class="form-group text-left">
                                <label class="col-sm-4 control-label">
                                    #{bundle['dataset.removeUnusedFileTags.label']}
                                </label>
                                <div class="col-sm-8">
                                    <p class="help-block">#{bundle['dataset.removeUnusedFileTags.tip']}</p>
                                    <p:selectBooleanCheckbox id="removeUnused" itemLabel="#{bundle['dataset.removeUnusedFileTags.check']}" value="#{DatasetPage.removeUnusedTags}" widgetVar="removeUnused"/>
                                </div>
                            </div>
                        </div>
                        <div class="button-block">
                            <p:commandButton styleClass="btn btn-default" id="fileTagsPopupSaveButton" value="#{bundle.saveChanges}" oncomplete="PF('fileTagsPopup').hide()" update=":datasetForm:tabView:filesTable, :datasetForm" action="#{DatasetPage.saveFileTagsAndCategories()}"/>
                            <p:commandButton styleClass="btn btn-default" id="fileTagsPopupCancelButton" value="#{bundle.cancel}" onclick="PF('fileTagsPopup').hide();PF('blockDatasetForm').hide();" actionListener="#{DatasetPage.clearFileMetadataSelectedForTagsPopup()}"/>
                        </div>
                    </p:dialog>

                    <!-- Request Access Sign Up/Log In Button -->
                    <p:dialog header="#{bundle['file.requestAccess']}" widgetVar="accessSignUpLogIn_popup" modal="true">
                        <p class="help-block">
                            <span class="glyphicon glyphicon-warning-sign text-danger"/>&#160;
                            <h:outputFormat styleClass="text-danger" value="#{dataverseHeaderFragment.signupAllowed ? bundle['file.requestAccess.dialog.msg.signup'] : bundle['file.requestAccess.dialog.msg']}" escape="false">
                                <f:param value="#{navigationWrapper.redirectPage}"/>
                                <f:param value="#{widgetWrapper.widgetView ? '_blank' : '_self'}"/>
                            </h:outputFormat>
                        </p>
                        <div class="button-block">
                            <p:commandButton value="#{bundle.close}" onclick="PF('accessSignUpLogIn_popup').hide();
                                    PF('blockDatasetForm').hide();"/>
                        </div>
                    </p:dialog>
                    <!-- END: Request Access Sign Up/Log In Button -->

                    <p:dialog id="downloadPopup" styleClass="largePopUp" header="#{bundle['file.downloadDialog.header']}" widgetVar="downloadPopup" modal="true">
                        <o:importFunctions type="edu.harvard.iq.dataverse.util.MarkupChecker" />

                        <ui:include src="file-download-popup-fragment.xhtml">
                            <ui:param name="workingVersion" value="#{DatasetPage.workingVersion}"/>
                            <ui:param name="downloadPopupRequired" value="#{DatasetPage.downloadPopupRequired}"/>
                            <ui:param name="guestbookResponse" value="#{DatasetPage.guestbookResponse}"/>
                            <ui:param name="guestbookResponseService" value="#{DatasetPage.guestbookResponseService}"/>
                            <ui:param name="fileDownloadHelper" value="#{DatasetPage.fileDownloadHelper}"/>
                            <ui:param name="fileDownloadService" value="#{DatasetPage.fileDownloadService}"/>
                            <ui:param name="twoRavensHelper" value="#{DatasetPage.twoRavensHelper}"/>
                        </ui:include>

                    </p:dialog>

                    <p:dialog id="downloadDataSubsetPopup" styleClass="smallPopUp" header="Download Data Subset" widgetVar="downloadDataSubsetPopup"
                              rendered="#{empty DatasetPage.editMode}" modal="true">
<<<<<<< HEAD
                        <div class="form-inline clearfix" jsf:rendered="#{!(empty DatasetPage.guestbookResponse.dataFile)}">
=======
                        <div class="form-inline clearfix" jsf:rendered="#{!(empty DatasetPage.guestbookResponse.dataFile) and DatasetPage.guestbookResponse.dataFile.tabularData}">
>>>>>>> 17f0eaed
                            <ui:include src="/subset/gui_subset.xhtml">
                                <ui:param name="dataFile" value="#{DatasetPage.guestbookResponse.dataFile}"/>
                            </ui:include>
                        </div>
                    </p:dialog>

                    <p:dialog header="#{bundle['file.mapData.unpublished.header']}" widgetVar="mapData_popup" modal="true">
                        <p class="help-block">
                            <span class="text-danger"><span class="glyphicon glyphicon-warning-sign"/> #{bundle['file.mapData.unpublished.message']}</span>
                        </p>
                        <div class="button-block">
                            <button type="button" class="btn btn-default" onclick="PF('mapData_popup').hide();PF('blockDatasetForm').hide();">
                                #{bundle.close}
                            </button>
                        </div>
                    </p:dialog>

                    <p:dialog id="linkDatasetForm" header="#{bundle['dataset.link']}" widgetVar="linkDatasetForm" modal="true">
                        <ui:fragment rendered="#{DatasetPage.dataversesForLinking.size() > 0}">
                            <ui:fragment rendered="#{DatasetPage.dataversesForLinking.size() == 1}">
                                <p class="help-block">#{bundle['dataverse.link.no.choice']}</p>
                            </ui:fragment>
                            <ui:fragment rendered="#{DatasetPage.dataversesForLinking.size() > 1}">
                                <p class="help-block">#{bundle['dataverse.link.dataset.choose']}</p>
                            </ui:fragment>
                            <div class="form-horizontal">
                                <div class="form-group">
                                    <label class="col-sm-4 control-label">
                                        <h:outputFormat value="#{bundle['dataverse.link.yourDataverses']}">
                                            <f:param value="#{DatasetPage.dataversesForLinking.size()}"/>
                                        </h:outputFormat>
                                    </label>
                                    <div class="col-sm-7">
                                        <h:selectOneMenu styleClass="form-control" value="#{DatasetPage.linkingDataverseId}"
                                                         rendered="#{DatasetPage.dataversesForLinking.size() > 1}">
                                            <f:selectItems value="#{DatasetPage.linkingDVSelectItems}" />
                                        </h:selectOneMenu>
                                        <ui:fragment rendered="#{DatasetPage.dataversesForLinking.size() == 1}">
                                            <p class="form-control-static">#{DatasetPage.linkingDataverse.displayName}</p>
                                        </ui:fragment>
                                    </div>
                                </div>
                            </div>
                        </ui:fragment>
                        <ui:fragment rendered="#{DatasetPage.dataversesForLinking.size() == 0}">
                            <ui:fragment rendered="#{DatasetPage.noDVsAtAll }">
                                <p>#{bundle['dataverse.link.no.linkable']}</p>
                            </ui:fragment>
                            <ui:fragment rendered="#{ DatasetPage.noDVsRemaining }">
                                <p>#{bundle['dataverse.link.no.linkable.remaining']}</p>
                            </ui:fragment>
                        </ui:fragment>
                        <div class="button-block">
                            <p:commandLink type="button" styleClass="btn btn-default" value="#{bundle['dataset.link.save']}"
                                           action="#{DatasetPage.saveLinkedDataset}"
                                           rendered="#{DatasetPage.dataversesForLinking.size() > 1}" />
                            <p:commandLink type="button" styleClass="btn btn-default" onclick="PF('linkDatasetForm').hide()"
                                           value="#{bundle['dataset.link.save']}" actionListener="#{DatasetPage.saveLinkedDataset()}"
                                           rendered="#{DatasetPage.dataversesForLinking.size() == 1}" />
                            <button type="button" class="btn btn-default" onclick="PF('linkDatasetForm').hide();PF('blockDatasetForm').hide();">
                                #{bundle.cancel}
                            </button>
                        </div>
                    </p:dialog>

                    <p:dialog id="accessPopup" header="File Restrictions" widgetVar="accessPopup" modal="true">
                        <ui:fragment rendered="#{DatasetPage.editMode == 'CREATE' or empty DatasetPage.editMode }">
                            <div class="form-horizontal">
                                <div class="form-group">
                                    <label for="metadata_TermsAccess" class="col-sm-3 control-label">
                                        <span data-toggle="tooltip" data-placement="auto right" class="tooltiplabel text-info" data-original-title="#{bundle['file.dataFilesTab.terms.list.termsOfAccess.termsOfsAccess.title']}">
                                            #{bundle['file.dataFilesTab.terms.list.termsOfAccess.termsOfsAccess']}
                                        </span>
                                    </label>
                                    <div class="col-sm-9">
                                        <p:inputTextarea value="#{DatasetPage.workingVersion.termsOfUseAndAccess.termsOfAccess}" autoResize="false" rows="5" styleClass="form-control" widgetVar="inputtoa" />
                                    </div>
                                </div>
                                <div class="form-group">
                                    <label for="metadata_RequestAccess" class="col-sm-3 control-label">
                                        <span data-toggle="tooltip" data-placement="auto right" class="tooltiplabel text-info" data-original-title="#{bundle['file.dataFilesTab.terms.list.termsOfAccess.requestAccess.title']}">
                                            #{bundle['file.dataFilesTab.terms.list.termsOfAccess.requestAccess']}
                                        </span>
                                    </label>
                                    <div class="col-sm-9">
                                        <p:selectBooleanCheckbox id="requestAccess" itemLabel="#{bundle['file.dataFilesTab.terms.list.termsOfAccess.requestAccess.enableBtn']}"
                                                                 value="#{DatasetPage.workingVersion.termsOfUseAndAccess.fileAccessRequest}" widgetVar="inputfar"/>
                                    </div>
                                </div>
                            </div>
                            <div class="button-block">
                                <ui:fragment rendered="#{DatasetPage.editMode != 'CREATE'}">
                                    <p:commandButton value="#{bundle.continue}" onclick="PF('accessPopup').hide()" update=":datasetForm,:messagePanel" action="#{DatasetPage.restrictSelectedFiles(true)}" />
                                </ui:fragment>
                                <ui:fragment rendered="#{DatasetPage.editMode == 'CREATE'}">
                                    <p:commandButton value="#{bundle.continue}" onclick="PF('accessPopup').hide()" update=":datasetForm,:messagePanel" action="#{DatasetPage.save()}" />
                                </ui:fragment>
                                <p:commandButton value="#{bundle.cancel}" onclick="PF('accessPopup').hide();PF('blockDatasetForm').hide();" type="button" />
                            </div>
                        </ui:fragment>
                    </p:dialog>

                    <p:dialog id="inreview" header="#{bundle['dataset.submitBtn']}" widgetVar="inreview" modal="true">
                        <p class="text-danger">
                            <span class="glyphicon glyphicon-warning-sign"/> #{bundle['dataset.submitMessage']}
                        </p>
                        <div class="button-block">
                            <p:commandButton value="#{bundle.continue}" onclick="PF('inreview').hide();
                                    PF('blockDatasetForm').hide();" action="#{DatasetPage.submitDataset}" />
                            <p:commandButton value="#{bundle.cancel}" onclick="PF('inreview').hide();PF('blockDatasetForm').hide();" type="button" />
                        </div>
                    </p:dialog>

                    <!-- Publish/Submit for Review Dialogs -->
                    <p:dialog width="70%" header="#{bundle['dataset.publish.header']}" widgetVar="publishConfirm" modal="true">
                        <p class="text-danger">
                            <span class="glyphicon glyphicon-warning-sign"/> #{bundle['dataset.publish.tip']}
                        </p>
                        <div id="terms-agreement-block" class="well" jsf:rendered="#{DatasetPage.datasetPublishCustomText.length() > 0}">
                            <h:outputText value="#{DatasetPage.datasetPublishCustomText}" escape="false"/>
                        </div>
                        <div class="button-block">
                            <p:commandButton value="#{bundle.continue}" onclick="PF('publishConfirm').hide();
                                    PF('blockDatasetForm').hide();" action="#{DatasetPage.releaseDataset}" />
                            <p:commandButton value="#{bundle.cancel}" onclick="PF('publishConfirm').hide();PF('blockDatasetForm').hide();" type="button" />
                        </div>
                    </p:dialog>

                    <p:dialog width="70%" header="#{bundle['dataset.publish.header']}" widgetVar="publishParent" modal="true">
                        <p class="text-danger">
                            <span class="glyphicon glyphicon-warning-sign"/>
                            <h:outputFormat value="#{bundle['dataset.mayNotPublish.both']}" escape="false">
                                <o:param>
                                    <a href="/dataverse.xhtml?alias=#{DatasetPage.dataset.owner.alias}" title="#{DatasetPage.dataset.owner.displayName}">
                                        <h:outputText value="#{DatasetPage.dataset.owner.displayName}"/>
                                    </a>
                                </o:param>
                            </h:outputFormat>
                        </p>
                        <div id="terms-agreement-block" class="well" jsf:rendered="#{DatasetPage.datasetPublishCustomText.length() > 0}">
                            <h:outputText value="#{MarkupChecker:sanitizeBasicHTML(DatasetPage.datasetPublishCustomText)}" escape="false"/>
                        </div>
                        <p class="help-block">
                            <span class="glyphicon glyphicon-info-sign"/> #{bundle['dataset.publishBoth.tip']}
                        </p>
                        <div class="button-block">
                            <p:commandButton value="#{bundle['dataset.mayNotBePublished.both.button']}" onclick="PF('publishParent').hide();
                                    PF('blockDatasetForm').hide();" action="#{DatasetPage.releaseParentDVAndDataset}" />
                            <p:commandButton value="#{bundle.cancel}" onclick="PF('publishParent').hide();PF('blockDatasetForm').hide();" type="button" />
                        </div>
                    </p:dialog>

                    <p:dialog width="70%" header="#{bundle['dataset.publish.header']}" widgetVar="releaseDraft" modal="true">
                        <p class="text-danger">
                            <span class="glyphicon glyphicon-warning-sign"/> #{bundle['dataset.republish.tip']}
                        </p>
                        <div id="terms-agreement-block" class="well" jsf:rendered="#{DatasetPage.datasetPublishCustomText.length() > 0 and DatasetPage.isDatasetPublishPopupCustomTextOnAllVersions()}">
                            <h:outputText value="#{MarkupChecker:sanitizeBasicHTML(DatasetPage.datasetPublishCustomText)}" escape="false"/>
                        </div>
                        <ui:fragment rendered="#{DatasetPage.dataset.latestVersion.minorUpdate}">
                            <p class="help-block">
                                <span class="glyphicon glyphicon-info-sign"/> #{bundle['dataset.selectVersionNumber']}
                            </p>
                            <p:selectOneRadio id="options" value="#{DatasetPage.releaseRadio}">
                                <f:selectItem itemLabel="#{bundle['dataset.minorRelease']} (#{DatasetPage.datasetNextMinorVersion})" itemValue="1" />
                                <f:selectItem itemLabel="#{bundle['dataset.majorRelease']} (#{DatasetPage.datasetNextMajorVersion})" itemValue="2" />
                            </p:selectOneRadio>
                        </ui:fragment>
                        <p>
                            <h:outputFormat value="#{bundle['dataset.majorRelease.tip']}" rendered="#{!DatasetPage.dataset.latestVersion.minorUpdate}">
                                <f:param value="#{DatasetPage.datasetNextMajorVersion}"/>
                            </h:outputFormat>
                        </p>
                        <div class="button-block">
                            <p:commandButton value="#{bundle.continue}" onclick="PF('releaseDraft').hide();PF('blockDatasetForm').hide();" rendered="#{DatasetPage.dataset.latestVersion.minorUpdate}" action="#{DatasetPage.releaseDraft}" />
                            <p:commandButton value="#{bundle.continue}" onclick="PF('releaseDraft').hide();
                                    PF('blockDatasetForm').hide();" rendered="#{!DatasetPage.dataset.latestVersion.minorUpdate}" action="#{DatasetPage.releaseMajor}" />
                            <p:commandButton value="#{bundle.cancel}" onclick="PF('releaseDraft').hide();PF('blockDatasetForm').hide();" type="button" />
                        </div>
                    </p:dialog>

                    <p:dialog header="#{bundle['dataset.mayNotBePublished']}" widgetVar="mayNotRelease" modal="true">
                        <p class="text-danger">
                            <span class="glyphicon glyphicon-warning-sign"/>
                            <h:outputFormat value="#{bundle['dataset.mayNotPublish.administrator']}" escape="false">
                                <o:param>
                                    <a href="/dataverse.xhtml?alias=#{DatasetPage.dataset.owner.alias}" title="#{DatasetPage.dataset.owner.displayName}">
                                        <h:outputText value="#{DatasetPage.dataset.owner.displayName}"/>
                                    </a>
                                </o:param>
                            </h:outputFormat>
                        </p>
                        <div class="button-block">
                            <p:commandButton value="#{bundle.close}" onclick="PF('mayNotRelease').hide();
                                    PF('blockDatasetForm').hide();" type="button" />
                        </div>
                    </p:dialog>

                    <p:dialog header="#{bundle['dataset.mayNotBePublished']}" widgetVar="maynotPublishParent" modal="true">
                        <p class="text-danger">
                            <span class="glyphicon glyphicon-warning-sign"/>
                            <h:outputFormat value="#{bundle['dataset.mayNotPublish.twoGenerations']}" escape="false">
                                <o:param>
                                    <a href="/dataverse.xhtml?alias=#{DatasetPage.dataset.owner.alias}" title="#{DatasetPage.dataset.owner.displayName}">
                                        <h:outputText value="#{DatasetPage.dataset.owner.displayName}"/>
                                    </a>
                                </o:param>
                                <o:param>
                                    <a href="/dataverse.xhtml?alias=#{DatasetPage.dataset.owner.owner.alias}" title="#{DatasetPage.dataset.owner.owner.displayName}">
                                        <h:outputText value="#{DatasetPage.dataset.owner.owner.displayName}"/>
                                    </a>
                                </o:param>
                            </h:outputFormat>
                        </p>
                        <div class="button-block">
                            <p:commandButton value="#{bundle.close}" onclick="PF('maynotPublishParent').hide();
                                    PF('blockDatasetForm').hide();" type="button" />
                        </div>
                    </p:dialog>

                    <p:dialog header="#{bundle['dataset.rejectBtn']}" widgetVar="sendBackToContributor" modal="true">
                        <p class="text-danger">
                            <span class="glyphicon glyphicon-warning-sign"/> #{bundle['dataset.rejectMessage']}
                        </p>
                        <div class="button-block">
                            <p:commandButton value="#{bundle.continue}" onclick="PF('sendBackToContributor').hide()" action="#{DatasetPage.sendBackToContributor}" />
                            <p:commandButton value="#{bundle.cancel}" onclick="PF('sendBackToContributor').hide();PF('blockDatasetForm').hide();" type="button" />
                        </div>
                    </p:dialog>
                    <!-- END: Publish/Submit for Review Dialogs -->
                </h:form>
                <script type="text/javascript" src="/resources/js/dropins.js" id="dropboxjs" data-app-key="#{DatasetPage.dropBoxKey}"/>
                <script type="text/javascript">
                                function openDialog() {
                                    PF('details').show();
                                }
                                function openCompareTwo() {
                                    PF('compareTwo').show();
                                }
                                function testCheckBoxes() {
                                    var count = PF('versionsTable').getSelectedRowsCount();
                                    if (count !== 2) {
                                        PF('compareTwo').show();
                                    } else {
                                        $('button[id$="compareVersions"]').trigger('click');
                                    }
                                }
                                function testFilesSelectedForRestriction() {
                                    var count = PF('filesTable').getSelectedRowsCount();
                                    if (count === 0) {
                                        PF('selectFilesForRestrict').show();
                                    } else {
                                        PF('accessPopup').show();
                                    }

                                }

                                function testFilesSelectedForTags() {
                                    var count = PF('filesTable').getSelectedRowsCount();
                                    if (count === 0) {
                                        PF('selectFilesForEditTags').show();
                                    } else {
                                        refreshTagsCommand();
                                    }
                                }

                                function testFilesSelectedForDelete() {
                                    var count = PF('filesTable').getSelectedRowsCount();
                                    if (count === 0) {
                                        PF('selectFilesForDelete').show();
                                    } else {
                                        PF('deleteSelectedFileConfirmation').show();
                                    }
                                }
                                function testFilesSelectedForEditMetadata() {
                                    var count = PF('filesTable').getSelectedRowsCount();
                                    if (count === 0) {
                                        PF('selectFilesForEditMetadata').show();
                                    } //else {
                                    // I commented out the code below; if there's
                                    // 1 or more file selected, I don't want this
                                    // method to activate the p:remoteCommand that
                                    // issues the redirect to the edit page (or
                                    // do anything else for that matter). Doing
                                    // it this way was, for some reason, causing
                                    // this page to still try to render (??), in
                                    // some partial, half-baked state - with no
                                    // workingVersion present, etc. - that resulted
                                    // in some NULL pointers in the logs... So,
                                    // instead, the redirect will be done by the
                                    // direct action= attribute in the original
                                    // commandButton. -- L.A. 4.2.1
                                    //openEditFilesPageCommand();
                                    //}
                                }
                                function updateTemplate() {
                                    $('button[id$="updateTemplate"]').trigger('click');
                                }
                                function registerDataset() {
                                    $('button[id$="registerDataset"]').trigger('click');
                                }
                                function checkFilesSelected() {
                                    var count = PF('filesTable').getSelectedRowsCount();
                                    if (count > 0) {
                                        PF('deleteFileConfirmation').show();
                                    }
                                }
                                function checkNewlyRestricted() {
                                    if ($('input[id$="showAccessPopup"]').val() === 'true') {
                                        PF('accessPopup').show();
                                    } else {
                                        $('button[id$="datasetSave"]').trigger('click');
                                    }
                                }
                                function updateHiddenReason(textArea) {
                                    $('input[id$="hiddenReasonInput"]').val(textArea.value);
                                }
                                function testDeaccessionVersionSelection(testVersion) {
                                    var deaccessionText = $('input[id$="hiddenReasonInput"]').val();
                                    var urlEntry = $('input[id$="forwardURLForDeaccession"]').val();
                                    ;
                                    var valid = true;
                                    if (testVersion === true) {
                                        var count = PF('versionDeaccessionTable').getSelectedRowsCount();
                                    }
                                    if (validateURL(urlEntry) === false) {
                                        valid = false;
                                        PF('enterForwardUrl').show();
                                    }
                                    if (valid === true) {
                                        if ($("select[id$='reasonOptions'] option:selected").val() === '7') {
                                            if (deaccessionText === '') {
                                                valid = false;
                                                PF('enterOtherReason').show();
                                            }
                                        }
                                    }
                                    if (deaccessionText.length >= 1001) {
                                        valid = false;
                                        PF('reasonTooManyCharacters').show();
                                    }
                                    if (valid === true) {
                                        if ($("select[id$='reasonOptions'] option:selected").val() === '0') {
                                            valid = false;
                                            PF('selectDeaccessionReason').show();
                                        }
                                    }
                                    if (valid === true) {
                                        if (testVersion === false) {
                                            PF('deaccessionAllConfirmation').show();
                                        } else {
                                            if (count === 0) {
                                                PF('selectDeaccessionVersion').show();
                                            } else {
                                                PF('deaccessionConfirmation').show();
                                            }
                                        }
                                    }
                                }
                                function validateURL(textval) {
                                    if (textval === '') {
                                        return true;
                                    }
                                    var urlregex = new RegExp("^(http|https|ftp)\://([a-zA-Z0-9\.\-]+(\:[a-zA-Z0-9\.&amp;%\$\-]+)*@)*((25[0-5]|2[0-4][0-9]|[0-1]{1}[0-9]{2}|[1-9]{1}[0-9]{1}|[1-9])\.(25[0-5]|2[0-4][0-9]|[0-1]{1}[0-9]{2}|[1-9]{1}[0-9]{1}|[1-9]|0)\.(25[0-5]|2[0-4][0-9]|[0-1]{1}[0-9]{2}|[1-9]{1}[0-9]{1}|[1-9]|0)\.(25[0-5]|2[0-4][0-9]|[0-1]{1}[0-9]{2}|[1-9]{1}[0-9]{1}|[0-9])|([a-zA-Z0-9\-]+\.)*[a-zA-Z0-9\-]+\.(com|edu|gov|int|mil|net|org|biz|arpa|info|name|pro|aero|coop|museum|[a-zA-Z]{2}))(\:[0-9]+)*(/($|[a-zA-Z0-9\.\,\?\'\\\+&amp;%\$#\=~_\-]+))*$");
                                    return urlregex.test(textval);
                                }
                                function openDropboxChooser() {
                                    options = {
                                        // Required. Called when a user selects an item in the Chooser.
                                        success: function (files) {
                                            // Pass the JSON-ized output of the Chooser to the backing bean,
                                            // via a hidden input field:
                                            $('input[id$="dropBoxSelectionInput"]').val(JSON.stringify(files));
                                            //alert(JSON.stringify(files));
                                            // Trigger the upload processing method in the backing
                                            // bean, via an invisible commandButton:
                                            $('button[id$="dropBoxButton"]').trigger('click');
                                        },
                                        linkType: "direct",
                                        multiselect: true,
                                    };
                                    Dropbox.choose(options);
                                }


                </script>
            </ui:define>
        </ui:composition>
    </h:body>
</html><|MERGE_RESOLUTION|>--- conflicted
+++ resolved
@@ -37,7 +37,6 @@
                 <h:form id="datasetForm">
                     <!-- Header / Button Panel -->
                     <!-- View editMode -->
-<<<<<<< HEAD
                     <div id="topDatasetBlock" jsf:rendered="#{empty DatasetPage.editMode}">
                         <div id="actionButtonBlock" class="button-block clearfix" jsf:rendered="#{!widgetWrapper.widgetView}">
                             <!-- Edit/Publish Button Group -->
@@ -253,10 +252,6 @@
                             </div>
                             <!-- END: Dataset Versions Button -->
 
-=======
-                    <div id="topDatasetBlock" class="row" jsf:rendered="#{empty DatasetPage.editMode}">
-                        <div id="actionButtonBlock" class="col-xs-12" jsf:rendered="#{!widgetWrapper.widgetView}">
->>>>>>> 17f0eaed
                             <!-- Metrics -->
                             <div id="metrics-block" class="pull-left" jsf:rendered="#{!DatasetPage.workingVersion.deaccessioned}">
                                 <div class="pull-left text-center" id="metrics-label">
@@ -299,222 +294,7 @@
                                 </div>
                             </div>
                             <!-- END: Metrics -->
-                            
-                            <!-- View Dataset Versions Button -->
-                            <!-- 4.2.1: replaced permissionServiceBean.on(DatasetPage.dataset).has('ViewUnpublishedDataset') with DatasetPage.canViewUnpublishedDataset() -->
-                            <div class="btn-group pull-left" jsf:rendered="#{DatasetPage.releasedVersionTabList.size() > 1 or (DatasetPage.releasedVersionTabList.size() == 1 and DatasetPage.dataset.latestVersion.draft and DatasetPage.canViewUnpublishedDataset())}">
-                                <button type="button" id="editDataSet" class="btn btn-default dropdown-toggle" data-toggle="dropdown">
-                                    View Dataset Versions <span class="caret"></span>
-                                </button>
-                                <ul class="dropdown-menu" role="menu">
-                                    <ui:repeat value="#{DatasetPage.versionTabList}" var="versionLinks">
-                                        <li class="#{DatasetPage.workingVersion == versionLinks ? 'disabled' : ''}">
-                                            <h:outputLink styleClass="ui-commandlink ui-widget" value="/dataset.xhtml?persistentId=#{versionLinks.dataset.globalId}&#38;version=#{versionLinks.versionState}"
-                                                          rendered="#{!(DatasetPage.workingVersion == versionLinks) and !(versionLinks.released or versionLinks.deaccessioned)}">
-                                                <h:outputText value="#{versionLinks.versionState}" styleClass="#{DatasetPage.workingVersion == versionLinks ? 'highlightBold' : ''}" /></h:outputLink>
-                                            <h:outputText styleClass="ui-commandlink ui-widget ui-state-disabled #{DatasetPage.workingVersion == versionLinks ? 'highlightBold' : ''}" value="#{versionLinks.versionState}"
-                                                          rendered="#{(DatasetPage.workingVersion == versionLinks) and !(versionLinks.released or versionLinks.deaccessioned)}"/>
-                                            <h:outputLink styleClass="ui-commandlink ui-widget" value="/dataset.xhtml?persistentId=#{versionLinks.dataset.globalId}&#38;version=#{versionLinks.versionNumber}.#{versionLinks.minorVersionNumber}"
-                                                          rendered="#{!(DatasetPage.workingVersion == versionLinks) and (versionLinks.released or versionLinks.deaccessioned)}">
-                                                <h:outputText value="#{versionLinks.versionNumber}.#{versionLinks.minorVersionNumber}" styleClass="#{DatasetPage.workingVersion == versionLinks ? 'highlightBold' : ''}" /></h:outputLink>
-                                            <h:outputText styleClass="ui-commandlink ui-widget ui-state-disabled #{DatasetPage.workingVersion == versionLinks ? 'highlightBold' : ''}" value="#{versionLinks.versionNumber}.#{versionLinks.minorVersionNumber}"
-                                                          rendered="#{(DatasetPage.workingVersion == versionLinks) and !(versionLinks.draft)}"/>
-                                        </li>
-                                    </ui:repeat>
-                                </ul>
-                            </div>
-                            <!-- END: Dataset Versions Button -->
-                            
-                            <div class="button-block pull-right">
-                                <!-- Edit/Publish Button Group -->
-                                <!-- Edit Button -->
-                                <div class="btn-group pull-right" jsf:rendered="#{DatasetPage.sessionUserAuthenticated
-                                                                                  and DatasetPage.canUpdateDataset()
-                                                                                  and !DatasetPage.dataset.deaccessioned}">
-                                    <button type="button" id="editDataSet" class="btn btn-default dropdown-toggle #{DatasetPage.locked ? 'disabled' : ''}" data-toggle="dropdown">
-                                        <span class="glyphicon glyphicon-pencil"/> #{bundle['dataset.editBtn']} <span class="caret"></span>
-                                    </button>
-                                    <ul class="dropdown-menu pull-right text-left" role="menu">
-                                        <li>
-                                            <h:outputLink value="/editdatafiles.xhtml?datasetId=#{DatasetPage.dataset.id}&#38;mode=UPLOAD">
-                                                <h:outputText value="#{bundle['dataset.editBtn.itemLabel.upload']}"/>
-                                            </h:outputLink>
-                                        </li>
-                                        <li>
-                                            <p:commandLink id="editMetadata" actionListener="#{DatasetPage.edit('METADATA')}" update="@form,:datasetForm,:messagePanel" oncomplete="javascript:post_edit_metadata()">
-                                                <f:setPropertyActionListener target="#{DatasetPage.selectedTabIndex}" value="0" />
-                                                <h:outputText value="#{bundle['dataset.editBtn.itemLabel.metadata']}" />
-                                            </p:commandLink>
-                                        </li>
-                                        <li>
-                                            <p:commandLink id="editTerms" actionListener="#{DatasetPage.edit('LICENSE')}" update="@form,:datasetForm,:messagePanel" oncomplete="javascript:post_edit_terms()">
-                                                <f:setPropertyActionListener target="#{DatasetPage.selectedTabIndex}" value="0" />
-                                                <h:outputText value="#{bundle['dataset.editBtn.itemLabel.terms']}" />
-                                            </p:commandLink>
-                                        </li>
-                                        <ui:fragment rendered="#{permissionsWrapper.canManagePermissions(DatasetPage.dataset)}">
-                                            <li class="dropdown-submenu pull-left">
-                                                <a tabindex="-1" href="#">#{bundle['dataset.editBtn.itemLabel.permissions']}</a>
-                                                <ul class="dropdown-menu">
-                                                    <li>
-                                                        <h:link id="managePermissions" styleClass="ui-commandlink ui-widget" outcome="permissions-manage">
-                                                            <h:outputText value="Dataset" />
-                                                            <f:param name="id" value="#{DatasetPage.dataset.id}" />
-                                                        </h:link>
-                                                    </li>
-                                                    <li>
-                                                        <h:link id="manageFilePermissions" styleClass="ui-commandlink ui-widget" outcome="permissions-manage-files">
-                                                            <h:outputText value="File" />
-                                                            <f:param name="id" value="#{DatasetPage.dataset.id}" />
-                                                        </h:link>
-                                                    </li>
-                                                </ul>
-                                            </li>
-                                            <li>
-                                                <p:commandLink id="privateUrl" oncomplete="PF('privateUrlConfirmation').show()" action="#{DatasetPage.initPrivateUrlPopUp()}" update="privateUrlPanel">
-                                                    <h:outputText value="#{bundle['dataset.editBtn.itemLabel.privateUrl']}" />
-                                                </p:commandLink>
-                                            </li>
-                                        </ui:fragment>
-                                        <li>
-                                            <h:outputLink value="/dataset-widgets.xhtml?datasetId=#{DatasetPage.dataset.id}">
-                                                <h:outputText value="#{bundle['dataset.editBtn.itemLabel.widgets']}"/>
-                                            </h:outputLink>
-                                        </li>
-                                        <ui:fragment rendered="#{!DatasetPage.dataset.released and DatasetPage.dataset.latestVersion.versionState=='DRAFT' and permissionsWrapper.canIssueDeleteDatasetCommand(DatasetPage.dataset)}">
-                                            <li class="divider"></li>
-                                            <li>
-                                                <p:commandLink id="deleteDataset" onclick="PF('deleteConfirmation').show()">
-                                                    <h:outputText value="#{bundle['dataset.editBtn.itemLabel.deleteDataset']}" />
-                                                </p:commandLink>
-                                            </li>
-                                        </ui:fragment>
-                                        <ui:fragment rendered="#{DatasetPage.dataset.released and DatasetPage.dataset.latestVersion.versionState=='DRAFT' and permissionsWrapper.canIssueDeleteDatasetCommand(DatasetPage.dataset)}">
-                                            <li class="divider"></li>
-                                            <li>
-                                                <p:commandLink id="deleteVersion" onclick="PF('deleteVersionConfirmation').show()">
-                                                    <h:outputText value="#{bundle['dataset.editBtn.itemLabel.deleteDraft']}" />
-                                                </p:commandLink>
-                                            </li>
-                                        </ui:fragment>
-                                        <ui:fragment rendered="#{DatasetPage.dataset.released and DatasetPage.existReleasedVersion and permissionsWrapper.canIssuePublishDatasetCommand(DatasetPage.dataset)}">
-                                            <li class="divider"></li>
-                                            <li>
-                                                <p:commandLink id="deaccessionDatasetLink" onclick="PF('deaccessionBlock').show()"
-                                                               action="#{DatasetPage.updateReleasedVersions()}"
-                                                               oncomplete="PF('deaccessionBlock').show();bind_bsui_components();"
-                                                               update="deaccessionBlock">
-                                                    <h:outputText value="#{bundle['dataset.editBtn.itemLabel.deaccession']}" />
-                                                </p:commandLink>
-                                            </li>
-                                        </ui:fragment>
-                                    </ul>
-                                </div>
-                                <!-- END: Edit Button -->
-
-                                <!-- Publish/Submit for Review/Return to Author Button Group -->
-                                <div class="btn-group pull-right" role="group" jsf:rendered="#{DatasetPage.workingVersion == DatasetPage.dataset.latestVersion
-                                                                                               and permissionsWrapper.canIssuePublishDatasetCommand(DatasetPage.dataset)
-                                                                                               or (DatasetPage.dataset.latestVersion.versionState=='DRAFT'
-                                                                                               and DatasetPage.canUpdateDataset()
-                                                                                               and !permissionsWrapper.canIssuePublishDatasetCommand(DatasetPage.dataset))}">
-                                    <!-- Publish Buttons -->
-                                    <p:commandLink type="button" styleClass="btn btn-default #{DatasetPage.locked ? 'disabled' : ''}" onclick="PF('publishConfirm').show()"
-                                                   rendered="#{!DatasetPage.dataset.released
-                                                               and DatasetPage.dataset.latestVersion.versionState=='DRAFT' and DatasetPage.dataset.owner.released
-                                                               and permissionsWrapper.canIssuePublishDatasetCommand(DatasetPage.dataset)}">
-                                        <span class="glyphicon glyphicon-globe"/> #{bundle['dataset.publish.btn']}
-                                    </p:commandLink>
-
-                                    <p:commandLink type="button" styleClass="btn btn-default #{DatasetPage.locked ? 'disabled' : ''}" onclick="PF('releaseDraft').show()"
-                                                   rendered="#{DatasetPage.dataset.released and DatasetPage.dataset.latestVersion.versionState=='DRAFT' and DatasetPage.dataset.owner.released
-                                                               and permissionsWrapper.canIssuePublishDatasetCommand(DatasetPage.dataset)}">
-                                        <span class="glyphicon glyphicon-globe"/> #{bundle['dataset.publish.btn']}
-                                    </p:commandLink>
-
-                                    <!-- 4.2.1:  replaced permissionServiceBean.on(DatasetPage.dataset.owner).has('PublishDataverse') with DatasetPage.canPublishDataverse() -->
-                                    <p:commandLink type="button" styleClass="btn btn-default #{DatasetPage.locked ? 'disabled' : ''}" onclick="PF('mayNotRelease').show()"
-                                                   rendered="#{DatasetPage.dataset.latestVersion.versionState=='DRAFT' and !DatasetPage.dataset.owner.released
-                                                               and permissionsWrapper.canIssuePublishDatasetCommand(DatasetPage.dataset)
-                                                               and !DatasetPage.canPublishDataverse()}">
-                                        <span class="glyphicon glyphicon-globe"/> #{bundle['dataset.publish.btn']}
-                                    </p:commandLink>
-
-                                    <p:commandLink type="button" styleClass="btn btn-default #{DatasetPage.locked ? 'disabled' : ''}" onclick="PF('publishParent').show()"
-                                                   rendered="#{DatasetPage.dataset.latestVersion.versionState=='DRAFT' and !DatasetPage.dataset.owner.released
-                                                               and DatasetPage.canPublishDataverse()
-                                                               and (DatasetPage.dataset.owner.owner == null or (DatasetPage.dataset.owner.owner != null and DatasetPage.dataset.owner.owner.released))
-                                                               and permissionsWrapper.canIssuePublishDatasetCommand(DatasetPage.dataset)}">
-                                        <span class="glyphicon glyphicon-globe"/> #{bundle['dataset.publish.btn']}
-                                    </p:commandLink>
-
-                                    <p:commandLink type="button" styleClass="btn btn-default #{DatasetPage.locked ? 'disabled' : ''}"
-                                                   rendered="#{DatasetPage.dataset.latestVersion.versionState=='DRAFT' and !DatasetPage.dataset.owner.released
-                                                               and DatasetPage.canPublishDataverse()
-                                                               and (DatasetPage.dataset.owner.owner != null and !DatasetPage.dataset.owner.owner.released)
-                                                               and permissionsWrapper.canIssuePublishDatasetCommand(DatasetPage.dataset)}"
-                                                   onclick="PF('maynotPublishParent').show()">
-                                        <span class="glyphicon glyphicon-globe"/> #{bundle['dataset.publish.btn']}
-                                    </p:commandLink>
-                                    <!-- END: Publish Buttons -->
-
-                                    <!-- Return to Author Button -->
-                                    <p:commandLink type="button" styleClass="btn btn-default #{DatasetPage.locked ? 'disabled' : ''}" onclick="PF('sendBackToContributor').show()"
-                                                   rendered="#{DatasetPage.dataset.latestVersion.versionState=='DRAFT' and DatasetPage.dataset.latestVersion.inReview
-                                                               and permissionsWrapper.canIssuePublishDatasetCommand(DatasetPage.dataset)}">
-                                                   #{bundle['dataset.rejectBtn']}
-                                    </p:commandLink>
-                                    <!-- END: Return to Author Button -->
-
-                                    <!-- Submit for Review Button -->
-                                    <button type="button" class="btn btn-default #{DatasetPage.dataset.latestVersion.inReview ? 'disabled' : ''}" onclick="PF('inreview').show()"
-                                            jsf:rendered="#{DatasetPage.workingVersion == DatasetPage.dataset.latestVersion
-                                                            and DatasetPage.dataset.latestVersion.versionState=='DRAFT'
-                                                            and DatasetPage.canUpdateDataset()
-                                                            and !permissionsWrapper.canIssuePublishDatasetCommand(DatasetPage.dataset)}">
-                                        <span class="glyphicon glyphicon-globe"/> #{DatasetPage.dataset.latestVersion.inReview ? bundle['dataset.disabledSubmittedBtn'] : bundle['dataset.submitBtn']}
-                                    </button>
-                                    <!-- End: Submit for Review Button -->
-                                </div>
-                                <!-- END: Publish/Submit for Review/Return to Author Button Group -->
-                                <!-- END: Edit/Publish Button Group -->
-                                <!-- Email/Link/Share Button Group -->
-                                <div class="btn-group pull-right" id="datasetButtonBar" role="group">
-                                    <p:commandLink class="btn btn-default bootstrap-button-tooltip" title="#{bundle['dataset.email.datasetContactBtn']}"
-                                                   update=":contactDialog" oncomplete="PF('contactForm').show()" actionListener="#{sendFeedbackDialog.initUserInput}">
-                                        <f:setPropertyActionListener target="#{sendFeedbackDialog.userMessage}" value=""/>
-                                        <f:setPropertyActionListener target="#{sendFeedbackDialog.userEmail}" value=""/>
-                                        <f:setPropertyActionListener target="#{sendFeedbackDialog.messageSubject}" value=""/>
-                                        <f:setPropertyActionListener target="#{sendFeedbackDialog.recipient}" value="#{DatasetPage.dataset}"/>
-                                        <span class="glyphicon glyphicon-envelope no-text"/>
-                                    </p:commandLink>
-                                    <p:commandLink styleClass="btn btn-default bootstrap-button-tooltip" rendered="#{dataverseSession.user.superuser and !DatasetPage.workingVersion.deaccessioned}"
-                                                   title="#{bundle['dataset.email.datasetLinkBtn.tip']}"
-                                                   action="#{DatasetPage.updateLinkableDataverses()}"
-                                                   oncomplete="PF('linkDatasetForm').show();bind_bsui_components();"
-                                                   update="linkDatasetForm">
-                                        <span class="glyphicon glyphicon-link no-text"/>
-                                    </p:commandLink>
-                                    <p:commandLink styleClass="btn btn-default bootstrap-button-tooltip" rendered="#{!DatasetPage.workingVersion.deaccessioned}"
-                                                   title="#{bundle['dataset.share.datasetShare']}"
-                                                   oncomplete="PF('shareDialog').show();sharrre();">
-                                        <span class="glyphicon glyphicon-share no-text"/>
-                                    </p:commandLink>
-                                </div>
-                                <p:dialog id="shareDialog" header="#{bundle['dataset.share.datasetShare']}" widgetVar="shareDialog" modal="true" rendered="#{!DatasetPage.workingVersion.deaccessioned}">
-                                    <p class="help-block"><span class="glyphicon glyphicon-info-sign"/> #{bundle['dataset.share.datasetShare.tip']}</p>
-
-                                    <div id="sharrre-widget" data-url="#{DatasetPage.dataverseSiteUrl}/dataset.xhtml?persistentId=#{dataset.globalId}" data-text="#{bundle['dataset.share.datasetShare.shareText']}"></div>
-
-                                    <div class="button-block">
-                                        <button type="button" onclick="PF('shareDialog').hide()" class="btn btn-default" value="#{bundle.close}">
-                                            #{bundle.close}
-                                        </button>
-                                    </div>
-                                </p:dialog>
-                                <!-- END: Email/Link/Share Button Group -->
-                            </div>
-                        </div>
+                            </div>
                         <div id="datasetVersionBlock" class="container-fluid">
                             <div id="title-block" class="row" jsf:rendered="#{!empty DatasetPage.datasetVersionUI.title.value}">
                                 <span id="title">#{DatasetPage.datasetVersionUI.title.value}</span>
@@ -742,14 +522,9 @@
                             <!-- 4.2.1: the 3 tabs below - metadata, terms and versions: these account for ~100 queries total -->
                             <!-- a lot of these however, are repeated queries on AuthenticatedUser and RoleAssignment; once these are optimized, the tabs will become very cheap. -->
                             <p:tab id="metadataMapTab" title="#{bundle['file.dataFilesTab.metadata.header']}"
-<<<<<<< HEAD
                                         rendered="#{(!DatasetPage.workingVersion.deaccessioned or (DatasetPage.workingVersion.deaccessioned and DatasetPage.canUpdateDataset())) 
                                              and (empty DatasetPage.editMode or DatasetPage.editMode == 'METADATA')}">
 
-=======
-                                   rendered="#{(!DatasetPage.workingVersion.deaccessioned or (DatasetPage.workingVersion.deaccessioned and DatasetPage.canUpdateDataset())) 
-                                               and (empty DatasetPage.editMode or DatasetPage.editMode == 'METADATA')}">
->>>>>>> 17f0eaed
                                 <div class="button-block tab-header margin-bottom text-right" jsf:rendered="#{empty DatasetPage.editMode and !widgetWrapper.widgetView}">
                                     <p:commandLink type="button" styleClass="btn btn-default" actionListener="#{DatasetPage.edit('METADATA')}" update="@form,:messagePanel" oncomplete="javascript:post_edit_metadata()" 
                                                    disabled="#{DatasetPage.locked}" rendered="#{DatasetPage.sessionUserAuthenticated and empty DatasetPage.editMode and !widgetWrapper.widgetView
@@ -1297,11 +1072,7 @@
 
                     <p:dialog id="downloadDataSubsetPopup" styleClass="smallPopUp" header="Download Data Subset" widgetVar="downloadDataSubsetPopup"
                               rendered="#{empty DatasetPage.editMode}" modal="true">
-<<<<<<< HEAD
-                        <div class="form-inline clearfix" jsf:rendered="#{!(empty DatasetPage.guestbookResponse.dataFile)}">
-=======
                         <div class="form-inline clearfix" jsf:rendered="#{!(empty DatasetPage.guestbookResponse.dataFile) and DatasetPage.guestbookResponse.dataFile.tabularData}">
->>>>>>> 17f0eaed
                             <ui:include src="/subset/gui_subset.xhtml">
                                 <ui:param name="dataFile" value="#{DatasetPage.guestbookResponse.dataFile}"/>
                             </ui:include>
