--- conflicted
+++ resolved
@@ -15,11 +15,8 @@
 import org.junit.Ignore;
 
 public class NewDTAFileReaderTest {
-<<<<<<< HEAD
     
     private static Logger logger = Logger.getLogger(DTAFileReader.class.getPackage().getName());
-=======
->>>>>>> ac9e372a
 
     NewDTAFileReader instance;
     File nullDataFile = null;
