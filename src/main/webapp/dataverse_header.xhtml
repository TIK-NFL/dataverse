<ui:composition xmlns="http://www.w3.org/1999/xhtml"
                xmlns:h="http://java.sun.com/jsf/html"
                xmlns:f="http://java.sun.com/jsf/core"
                xmlns:ui="http://java.sun.com/jsf/facelets"
                xmlns:p="http://primefaces.org/ui"
                xmlns:pt="http://xmlns.jcp.org/jsf/passthrough"
                xmlns:jsf="http://xmlns.jcp.org/jsf"
                xmlns:c="http://java.sun.com/jsp/jstl/core"
                xmlns:o="http://omnifaces.org/ui"     
                xmlns:iqbs="http://xmlns.jcp.org/jsf/composite/iqbs">

    <div id="dataverse-header-block">
        <!-- Navbar Panel -->
        <nav id="navbarFixed" class="navbar navbar-default navbar-fixed-top" role="navigation" jsf:rendered="#{!widgetWrapper.widgetView}">
            <div class="container">
                <div class="navbar-header">
                    <button type="button" class="navbar-toggle" data-toggle="collapse" data-target="#topNavBar">
                        <span class="sr-only">Toggle navigation</span>
                        <span class="icon-bar"></span>
                        <span class="icon-bar"></span>
                        <span class="icon-bar"></span>
                    </button>
                    <a href="/">
                        <span class="navbar-brand"><i id="icon-dataverse" class="icon-dataverse"></i> #{bundle.dataverse}</span>
                    </a>
                    <h:outputLink value="#" onclick="PF('statusInfo').show()" rendered="#{!empty settingsWrapper.get(':StatusMessageText')}">
                        <span class="label label-default status">#{!empty settingsWrapper.get(':StatusMessageHeader') ? settingsWrapper.get(':StatusMessageHeader') : bundle['header.status.header']}</span>
                    </h:outputLink>
                    <ui:fragment rendered="#{empty settingsWrapper.get(':StatusMessageText') and !empty settingsWrapper.get(':StatusMessageHeader')}">
                        <span class="label label-default status">#{settingsWrapper.get(':StatusMessageHeader')}</span>
                    </ui:fragment>
                </div>
                <div class="collapse navbar-collapse" id="topNavBar">
                    <ul class="nav navbar-nav navbar-right">
                        <li>
                            <a id="navbar-search-toggle" title="#{bundle['header.search.title']}">
                                <span class="glyphicon glyphicon-search"></span>
                            </a>
                        </li>
                        <form class="navbar-form navbar-left" role="search" style="display:none;">
                            <div class="form-group">
                                <label class="sr-only" for="navbarsearch">#{bundle.search}</label>
                                <input id="navbarsearch" type="text" class="search-input ui-inputfield ui-inputtext ui-widget ui-state-default ui-corner-all" size="28" value="" placeholder="#{bundle['header.search.title']}"/>
                            </div>
                            <button type="submit" class="btn btn-default" onclick="window.location = '/?q=' + document.getElementById('navbarsearch').value;
                                    return false;">
                                <span class="glyphicon glyphicon-search"/> #{bundle.find}
                            </button>
                        </form>
                        <li>
                            <h:outputLink value="http://dataverse.org/" target="_blank">
                                #{bundle['header.about']}
                            </h:outputLink>
                        </li>
                        <li class="dropdown">
                            <span id="dataverseSupportLink" class="dropdown-toggle" data-toggle="dropdown">
                                #{bundle['header.guides']} <b class="caret"></b>
                            </span>
                            <ul class="dropdown-menu">
                                <li>
                                    <h:outputLink value="#{settingsWrapper.guidesBaseUrl}/#{systemConfig.version}/user" target="_blank">
                                        #{bundle['header.guides.user']}
                                    </h:outputLink>
                                </li>
                                <li>
                                    <h:outputLink value="#{settingsWrapper.guidesBaseUrl}/latest/developers" target="_blank">
                                        <h:outputText value="#{bundle['header.guides.developer']}" />
                                    </h:outputLink>
                                </li>
                                <li>
                                    <h:outputLink value="#{settingsWrapper.guidesBaseUrl}/latest/installation" target="_blank">
                                        <h:outputText value="#{bundle['header.guides.installation']}" />
                                    </h:outputLink>
                                </li>
                                <li>
                                    <h:outputLink value="#{settingsWrapper.guidesBaseUrl}/#{systemConfig.version}/api" target="_blank">
                                        <h:outputText value="#{bundle['header.guides.api']}" />
                                    </h:outputLink>
                                </li>
                            </ul>
                        </li>
                        <o:form useRequestURI="true" class="navbar-form navbar-left navbar-form-link">
                            <p:commandLink value="#{bundle['header.support']}" oncomplete="PF('contactForm').show()" update=":contactDialog" actionListener="#{sendFeedbackDialog.initUserInput}">
                                <f:setPropertyActionListener target="#{sendFeedbackDialog.messageSubject}" value=""/>
                                <f:setPropertyActionListener target="#{sendFeedbackDialog.recipient}" value="#{null}"/>
                                <f:setPropertyActionListener target="#{sendFeedbackDialog.userMessage}" value=""/>
                                <f:setPropertyActionListener target="#{sendFeedbackDialog.userEmail}" value=""/>
                            </p:commandLink>
                        </o:form>
                        <ui:fragment rendered="#{!dataverseSession.user.authenticated}">
                            <li>
                                <h:outputLink rendered="#{dataverseHeaderFragment.signupAllowed}"
                                              value="#{dataverseHeaderFragment.getSignupUrl(loginRedirectPage)}">
                                    #{bundle['header.signUp']}
                                </h:outputLink>
                            </li>
                            <li>
                                <h:outputLink value="/loginpage.xhtml?#{loginRedirectPage}">
                                    #{bundle.login}
                                </h:outputLink>
                            </li>
                        </ui:fragment>
                        <ui:fragment rendered="#{dataverseSession.user.authenticated}">
                            <li class="dropdown accountName">
                                <span id="lnk_header_account_dropdown" class="dropdown-toggle" data-toggle="dropdown">
                                    <ui:fragment rendered="#{dataverseSession.user.superuser}">
                                        <span class="glyphicon glyphicon-user text-danger"></span>
                                    </ui:fragment>
                                    <h:outputText styleClass="#{dataverseSession.user.superuser ? 'text-danger' : ''}" value="#{dataverseSession.user.displayInfo.title}" id="userDisplayInfoTitle"/>
                                    <h:outputText styleClass="label label-danger" rendered="#{ dataverseHeaderFragment.getUnreadNotificationCount(dataverseSession.user.id) > 0 }"
                                                  value="#{ dataverseHeaderFragment.getUnreadNotificationCount(dataverseSession.user.id) }" />

                                    <b class="caret"></b>
                                </span>
                                <ul class="dropdown-menu">
                                    <li>
                                        <h:outputLink value="/dataverseuser.xhtml">
                                            <f:param name="selectTab" value="dataRelatedToMe" />
                                            <h:outputText value="#{bundle['header.user.selectTab.dataRelated']}" />
                                        </h:outputLink>
                                    </li>
                                    <li>
                                        <h:outputLink value="/dataverseuser.xhtml">
                                            <f:param name="selectTab" value="notifications" />
                                            <h:outputText value="#{bundle['header.user.selectTab.notifications']}" />
                                            <h:outputText styleClass="label label-danger" rendered="#{ dataverseHeaderFragment.getUnreadNotificationCount(dataverseSession.user.id) > 0 }"
                                                          value="#{dataverseHeaderFragment.getUnreadNotificationCount(dataverseSession.user.id)}" />
                                        </h:outputLink>
                                    </li>
                                    <ui:remove>
                                        <li>
                                            <h:outputLink value="/dataverseuser.xhtml">
                                                <f:param name="selectTab" value="groupsRoles" />
                                                <h:outputText value="#{bundle['header.user.selectTab.groupsAndRoles']}" />
                                            </h:outputLink>
                                        </li>
                                    </ui:remove>
                                    <li>
                                        <h:outputLink value="/dataverseuser.xhtml">
                                            <f:param name="selectTab" value="accountInfo" />
                                            <h:outputText value="#{bundle['header.accountInfo']}" />
                                        </h:outputLink>
                                    </li>
                                    <li>
                                        <h:outputLink value="/dataverseuser.xhtml">
                                            <f:param name="selectTab" value="apiTokenTab" />
                                            <h:outputText value="#{bundle['header.user.selectTab.apiToken']}" />
                                        </h:outputLink>
                                    </li>
                                    <li class="divider"></li>
                                    <li class="logout">
                                        <o:form useRequestURI="true" styleClass="navbar-form navbar-left" pt:role="logout">
                                            <h:commandLink action="#{dataverseHeaderFragment.logout}" id="lnk_header_logout">
                                                <h:outputText value="#{bundle['header.logOut']}" />
                                            </h:commandLink>
                                        </o:form>
                                    </li>
                                </ul>
                            </li>
                        </ui:fragment>
                    </ul>
                </div>
            </div>
        </nav>
        <ui:param name="dataversePage" value="#{dataverseLinksStayOnPage == true ? '' : '/dataverse.xhtml' }"/>

        <!-- Header Panel -->
        <div id="dataverseHeader" class="container bg-muted" 
                style="background:##{!empty dataverse.dataverseTheme.backgroundColor ? dataverse.dataverseTheme.backgroundColor : 'F5F5F5'};"
                jsf:rendered="#{showDataverseHeader and !widgetWrapper.widgetView}">
             <o:importFunctions type="org.apache.commons.lang.StringEscapeUtils"/>
            <div class="dataverseHeaderLogo" style="text-align:#{!empty dataverse.dataverseTheme.logoAlignment ? dataverse.dataverseTheme.logoAlignment : 'center'};; background:##{!empty dataverse.dataverseTheme.logoBackgroundColor ? dataverse.dataverseTheme.logoBackgroundColor : 'F5F5F5'};"
                 jsf:rendered="#{!empty dataverse.dataverseTheme.logo and dataverse.dataverseTheme.logoFormat == 'RECTANGLE'}">
                <img src="/logos/#{dataverse.logoOwnerId}/#{dataverse.dataverseTheme.logo}" alt="#{dataverse.name} #{bundle.dataverse}"/>
            </div>
            <div class="dataverseHeaderBlock">
                <div class="dataverseHeaderCell dataverseHeaderLogo" jsf:rendered="#{!empty dataverse.dataverseTheme.logo and dataverse.dataverseTheme.logoFormat == 'SQUARE'}">
                    <img src="/logos/#{dataverse.logoOwnerId}/#{dataverse.dataverseTheme.logo}" alt="#{dataverse.name} #{bundle.dataverse}"/>
                </div>
                <div class="dataverseHeaderCell dataverseHeaderName" jsf:rendered="#{!empty dataverse.name}">
                    <a href="/dataverse/#{dataverse.alias}" class="dataverseHeaderDataverseName" style="color:##{!empty dataverse.dataverseTheme.linkColor ? dataverse.dataverseTheme.linkColor : '428bca'};">#{dataverse.name} #{bundle.dataverse}</a>
                    <h:outputText style="color:##{!empty dataverse.dataverseTheme.textColor ? dataverse.dataverseTheme.textColor : '888888'};" value=" (#{dataverse.affiliation})" rendered="#{!empty dataverse.affiliation}"/>
                    <h:outputText value="#{bundle.unpublished}" styleClass="label label-warning label-unpublished" rendered="#{!dataverse.released}"/>
                </div>
                <div class="dataverseHeaderCell dataverseHeaderName" jsf:rendered="#{empty dataverse.name}">
                    <h:outputText styleClass="dataverseHeaderDataverseName" value="#{bundle.newDataverse}"/>
                </div>
                <div class="dataverseHeaderCell dataverseHeaderTagline" jsf:rendered="#{!empty dataverse.dataverseTheme.tagline and empty dataverse.dataverseTheme.linkUrl}">
                    <h:outputText escape="false" style="color:##{!empty dataverse.dataverseTheme.textColor ? dataverse.dataverseTheme.textColor : '888888'};" value="#{StringEscapeUtils:escapeHtml(dataverse.dataverseTheme.tagline)}" />
                </div>
                <div class="dataverseHeaderCell dataverseHeaderLink" jsf:rendered="#{!empty dataverse.dataverseTheme.tagline and !empty dataverse.dataverseTheme.linkUrl}">
                    <h:outputLink value="#{dataverse.dataverseTheme.linkUrl}" style="color:##{!empty dataverse.dataverseTheme.linkColor ? dataverse.dataverseTheme.linkColor : '428bca'};" target="_blank">
                        <h:outputText value="#{StringEscapeUtils:escapeHtml(dataverse.dataverseTheme.tagline)}" escape="false"/>
                    </h:outputLink>
                </div>
            </div>
        </div>

        <div id="breadcrumbNavBlock" class="container" jsf:rendered="#{dataverseHeaderFragment.breadcrumbs.size() > 1}">
            <ui:repeat value="#{dataverseHeaderFragment.breadcrumbs}" var="breadcrumb" varStatus="status">
                <h:outputText value=" > " styleClass="breadcrumbCarrot" rendered="#{!status.first}"/>
                <div class="breadcrumbBlock">
                    <h:outputText value="#{breadcrumb.breadcrumbText}" styleClass="#{'breadcrumbActive'}" rendered="#{status.last}"/>
                    <ui:fragment rendered="#{!status.last}">
<<<<<<< HEAD
                        <h:outputText value="#{breadcrumb.breadcrumbText}" rendered="#{!breadcrumb.dvObject.instanceofDataverse and !breadcrumb.dvObject.instanceofDataset}"/>

                        <ui:fragment rendered="#{breadcrumb.dvObject.instanceofDataverse}">
                            <c:set var="dvUrl" value="/dataverse/#{breadcrumb.dvObject.alias}"/>
                            <a id="breadcrumbLnk#{status.index}" href="#{widgetWrapper.isWidgetTarget(breadcrumb.dvObject) ? widgetWrapper.wrapURL(dvUrl) : dvUrl}" target="#{!widgetWrapper.widgetView or widgetWrapper.isWidgetTarget(breadcrumb.dvObject) ? '' : '_blank'}">
=======
                        <h:outputText value="#{breadcrumb.breadcrumbText}" rendered="#{!breadcrumb.dvObject.instanceofDataverse and !breadcrumb.dvObject.instanceofDataset and  empty breadcrumb.url }"/>
                        <ui:fragment rendered="#{breadcrumb.dvObject == null and !empty breadcrumb.url}">                       
                            <a id="breadcrumbLnk#{status.index}" href="${breadcrumb.url}">
                                <h:outputText value="#{breadcrumb.breadcrumbText}"/>
                            </a>
                        </ui:fragment>
                        <ui:fragment rendered="#{breadcrumb.dvObject.instanceofDataverse}">                       
                            <a id="breadcrumbLnk#{status.index}" href="/dataverse/${breadcrumb.dvObject.alias}">
>>>>>>> 313317aa
                                <h:outputText value="#{breadcrumb.breadcrumbText}"/>
                            </a>
                        </ui:fragment>
                        <ui:fragment rendered="#{breadcrumb.dvObject.instanceofDataset}">
                            <c:set var="dsUrl" value="/dataset.xhtml?persistentId=#{breadcrumb.dvObject.globalId}"/>
                            <a id="breadcrumbLnk#{status.index}" href="#{widgetWrapper.isWidgetTarget(breadcrumb.dvObject) ? widgetWrapper.wrapURL(dsUrl) : dsUrl}" target="#{!widgetWrapper.widgetView or widgetWrapper.isWidgetTarget(breadcrumb.dvObject) ? '' : '_blank'}">
                                <h:outputText value="#{breadcrumb.breadcrumbText}"/>
                            </a>
                        </ui:fragment>
                    </ui:fragment>
                </div>
            </ui:repeat>
        </div>

        <ui:remove>
            <!-- Removing this temporarily until we can fix the performance issues with it;
                 replaced with generic bookmarks; will have to see how to best make this work-->
            <div class="dropdown #{dataverseHeaderFragment.hasVisibleChildren(dv) ? 'dropdown-toggle keep-on' : ''}" data-delay="#{dataverseHeaderFragment.hasVisibleChildren(dv) ? '800' : ''}" data-hover="#{dataverseHeaderFragment.hasVisibleChildren(dv) ? 'dropdown' : ''}" data-target="#{dataverseHeaderFragment.hasVisibleChildren(dv) ? '#' : ''}" data-close-others="#{dataverseHeaderFragment.hasVisibleChildren(dv) ? 'true' : ''}">
                <h:outputText value="#{dv.name} #{bundle.dataverse}" styleClass="#{dataverse.id == dv.id ? 'breadcrumbActive' : ''}" rendered="#{dataverse.id == dv.id and dataset == null}"/>
                <ui:fragment rendered="#{dataverse.id != dv.id or dataset != null}" >
                    <a id="breadcrumbLnk#{status.index}" href="/dataverse/#{dv.alias}">
                        <h:outputText value="#{dv.name} #{bundle.dataverse}"/>
                    </a>
                </ui:fragment>

                <ui:fragment rendered="#{dataverseHeaderFragment.hasVisibleChildren(dv)}">
                    <a id="taverse" styleClass="#{dataverse.id == dv.id ? 'breadcrumbActive' : ''}" role="button">
                        <span class="glyphicon glyphicon-chevron-down"></span>
                    </a>
                </ui:fragment>
            </div>
            <div class="dropdown-menu" role="menu" aria-labelledby="breadcrumbLnk#{status.index}" rendered="#{dataverseHeaderFragment.hasVisibleChildren(dv)}">
                <p:tree value="#{dataverseHeaderFragment.getDataverseTree(dv)}" var="node"  cache="true" id="tree">
                    <p:treeNode>
                        <h:outputText value="#{node.name} #{bundle.dataverse}" styleClass="breadcrumbActive" rendered="#{dataverse.id == node.id and dataset == null}"/>
                        <h:outputLink value="/dataverse/#{node.alias}" rendered="#{dataverse.id != node.id or dataset != null}">
                            <h:outputText value="#{node.name} #{bundle.dataverse}"/>
                        </h:outputLink>
                    </p:treeNode>
                </p:tree>
            </div>
        </ui:remove>

        <!-- Message Panel -->
        <p:fragment id="messagePanel" rendered="#{showMessagePanel}">
            <div class="container messagePanel">
                <iqbs:messages id="messages" collapsible="true" />
            </div>
        </p:fragment>
    </div>
</ui:composition><|MERGE_RESOLUTION|>--- conflicted
+++ resolved
@@ -6,7 +6,7 @@
                 xmlns:pt="http://xmlns.jcp.org/jsf/passthrough"
                 xmlns:jsf="http://xmlns.jcp.org/jsf"
                 xmlns:c="http://java.sun.com/jsp/jstl/core"
-                xmlns:o="http://omnifaces.org/ui"     
+                xmlns:o="http://omnifaces.org/ui"
                 xmlns:iqbs="http://xmlns.jcp.org/jsf/composite/iqbs">
 
     <div id="dataverse-header-block">
@@ -165,7 +165,7 @@
         <ui:param name="dataversePage" value="#{dataverseLinksStayOnPage == true ? '' : '/dataverse.xhtml' }"/>
 
         <!-- Header Panel -->
-        <div id="dataverseHeader" class="container bg-muted" 
+        <div id="dataverseHeader" class="container bg-muted"
                 style="background:##{!empty dataverse.dataverseTheme.backgroundColor ? dataverse.dataverseTheme.backgroundColor : 'F5F5F5'};"
                 jsf:rendered="#{showDataverseHeader and !widgetWrapper.widgetView}">
              <o:importFunctions type="org.apache.commons.lang.StringEscapeUtils"/>
@@ -202,22 +202,16 @@
                 <div class="breadcrumbBlock">
                     <h:outputText value="#{breadcrumb.breadcrumbText}" styleClass="#{'breadcrumbActive'}" rendered="#{status.last}"/>
                     <ui:fragment rendered="#{!status.last}">
-<<<<<<< HEAD
-                        <h:outputText value="#{breadcrumb.breadcrumbText}" rendered="#{!breadcrumb.dvObject.instanceofDataverse and !breadcrumb.dvObject.instanceofDataset}"/>
-
+                        <h:outputText value="#{breadcrumb.breadcrumbText}" rendered="#{!breadcrumb.dvObject.instanceofDataverse and !breadcrumb.dvObject.instanceofDataset and empty breadcrumb.url}"/>
+                        <ui:fragment rendered="#{breadcrumb.dvObject == null and !empty breadcrumb.url}">
+                            <ui:remove><!-- No widget code for admin pgs that would never display in widget --></ui:remove>
+                            <a id="breadcrumbLnk#{status.index}" href="${breadcrumb.url}">
+                                <h:outputText value="#{breadcrumb.breadcrumbText}"/>
+                            </a>
+                        </ui:fragment>
                         <ui:fragment rendered="#{breadcrumb.dvObject.instanceofDataverse}">
                             <c:set var="dvUrl" value="/dataverse/#{breadcrumb.dvObject.alias}"/>
                             <a id="breadcrumbLnk#{status.index}" href="#{widgetWrapper.isWidgetTarget(breadcrumb.dvObject) ? widgetWrapper.wrapURL(dvUrl) : dvUrl}" target="#{!widgetWrapper.widgetView or widgetWrapper.isWidgetTarget(breadcrumb.dvObject) ? '' : '_blank'}">
-=======
-                        <h:outputText value="#{breadcrumb.breadcrumbText}" rendered="#{!breadcrumb.dvObject.instanceofDataverse and !breadcrumb.dvObject.instanceofDataset and  empty breadcrumb.url }"/>
-                        <ui:fragment rendered="#{breadcrumb.dvObject == null and !empty breadcrumb.url}">                       
-                            <a id="breadcrumbLnk#{status.index}" href="${breadcrumb.url}">
-                                <h:outputText value="#{breadcrumb.breadcrumbText}"/>
-                            </a>
-                        </ui:fragment>
-                        <ui:fragment rendered="#{breadcrumb.dvObject.instanceofDataverse}">                       
-                            <a id="breadcrumbLnk#{status.index}" href="/dataverse/${breadcrumb.dvObject.alias}">
->>>>>>> 313317aa
                                 <h:outputText value="#{breadcrumb.breadcrumbText}"/>
                             </a>
                         </ui:fragment>
