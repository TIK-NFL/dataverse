<project xmlns="http://maven.apache.org/POM/4.0.0" xmlns:xsi="http://www.w3.org/2001/XMLSchema-instance"
         xsi:schemaLocation="http://maven.apache.org/POM/4.0.0 http://maven.apache.org/xsd/maven-4.0.0.xsd;">
    <modelVersion>4.0.0</modelVersion>
 
    <groupId>edu.harvard.iq</groupId>
    <artifactId>dataverse-parent</artifactId>
    <version>${revision}</version>
    <packaging>pom</packaging>
 
    <name>dataverse-parent</name>
    <url>https://dataverse.org</url>
    
    <modules>
        <module>../../pom.xml</module>
        <module>../../scripts/zipdownload</module>
        <module>../container-base</module>
        <module>../dataverse-spi</module>
    </modules>
    
    <!-- Transitive dependencies, bigger library "bill of materials" (BOM) and
         versions of dependencies used both directly and transitive are managed here. -->
    <dependencyManagement>
        <dependencies>
            
            <!-- MAJOR SYSTEM COMPONENTS, BOMs -->
            
            <dependency>
                <groupId>fish.payara.api</groupId>
                <artifactId>payara-bom</artifactId>
                <version>${payara.version}</version>
                <type>pom</type>
                <scope>import</scope>
            </dependency>
            <dependency>
                <groupId>com.amazonaws</groupId>
                <artifactId>aws-java-sdk-bom</artifactId>
                <version>${aws.version}</version>
                <type>pom</type>
                <scope>import</scope>
            </dependency>
            <dependency>
                <groupId>com.google.cloud</groupId>
                <artifactId>libraries-bom</artifactId>
                <version>${google.library.version}</version>
                <type>pom</type>
                <scope>import</scope>
            </dependency>
            
            <!-- BASIC LIBRARIES / LOGGING / ... -->
    
            <dependency>
                <groupId>org.postgresql</groupId>
                <artifactId>postgresql</artifactId>
                <version>${postgresql.version}</version>
            </dependency>
            <dependency>
                <groupId>commons-logging</groupId>
                <artifactId>commons-logging</artifactId>
                <version>${commons.logging.version}</version>
            </dependency>
            <dependency>
                <groupId>org.apache.commons</groupId>
                <artifactId>commons-lang3</artifactId>
                <version>${commons.lang3.version}</version>
            </dependency>
            <!-- Dependency of SolrJ, DuraCloud & used by ourselves -->
            <dependency>
                <groupId>org.apache.httpcomponents</groupId>
                <artifactId>httpclient</artifactId>
                <version>${apache.httpcomponents.client.version}</version>
            </dependency>
            <!-- Dependency of SolrJ, Tika, RestAssured, DuraCloud - added here for convergence reasons -->
            <dependency>
                <groupId>org.apache.httpcomponents</groupId>
                <artifactId>httpmime</artifactId>
                <version>${apache.httpcomponents.client.version}</version>
            </dependency>
            <!-- Dependency of SolrJ, DuraCloud Store Client & used in our codebase -->
            <dependency>
                <groupId>org.apache.httpcomponents</groupId>
                <artifactId>httpcore</artifactId>
                <version>${apache.httpcomponents.core.version}</version>
            </dependency>
            
            <!-- Dependency of Tika, Sword2-server, JOSS (Swift), DuraCloud, Lyncode XOAI -->
            <dependency>
                <groupId>commons-io</groupId>
                <artifactId>commons-io</artifactId>
                <version>${commons.io.version}</version>
            </dependency>
            <!-- Dependency of Sword2-server, Apache POI and in our own codebase -->
            <dependency>
                <groupId>org.apache.commons</groupId>
                <artifactId>commons-compress</artifactId>
                <version>${commons.compress.version}</version>
            </dependency>
            
            <!-- Dependency of A LOT of libraries. Ensuring convergence here. -->
            <dependency>
                <groupId>org.slf4j</groupId>
                <artifactId>slf4j-api</artifactId>
                <version>${slf4j.version}</version>
            </dependency>
            <dependency>
                <groupId>org.slf4j</groupId>
                <artifactId>slf4j-jdk14</artifactId>
                <version>${slf4j.version}</version>
            </dependency>
            <dependency>
                <groupId>org.slf4j</groupId>
                <artifactId>jcl-over-slf4j</artifactId>
                <version>${slf4j.version}</version>
            </dependency>
            <dependency>
                <groupId>org.slf4j</groupId>
                <artifactId>jul-to-slf4j</artifactId>
                <version>${slf4j.version}</version>
            </dependency>
            
            <!-- TESTING DEPENDENCIES -->
            
            <dependency>
                <groupId>org.testcontainers</groupId>
                <artifactId>testcontainers-bom</artifactId>
                <version>${testcontainers.version}</version>
                <scope>import</scope>
                <type>pom</type>
            </dependency>
        </dependencies>
    </dependencyManagement>
 
    <properties>
        <!-- This is a special Maven property name, do not change! -->
        <revision>6.3</revision>
    
        <target.java.version>17</target.java.version>
        <project.build.sourceEncoding>UTF-8</project.build.sourceEncoding>
        <additionalparam>-Xdoclint:none</additionalparam>
        <!-- Needed to avoid IDEA IDE compilation failures. See commits in GH #5059 -->
        <compilerArgument></compilerArgument>
        <project.timezone>UTC</project.timezone>
        <project.language>en</project.language>
        <project.region>US</project.region>
        <!--
            Moving this from plugin config to global config, because of GH-5122.
            This seems to play well with NetBeans 8.2, IDEA 2018.1 and mvn including compatibility with JaCoCo.
        -->
        <argLine>-Duser.timezone=${project.timezone} -Dfile.encoding=${project.build.sourceEncoding} -Duser.language=${project.language} -Duser.region=${project.region}</argLine>
    
        <!-- Major system components and dependencies -->
        <payara.version>6.2024.6</payara.version>
        <postgresql.version>42.7.2</postgresql.version>
        <solr.version>9.4.1</solr.version>
        <aws.version>1.12.748</aws.version>
        <google.library.version>26.30.0</google.library.version>
    
        <!-- Basic libs, logging -->
        <slf4j.version>1.7.35</slf4j.version>
        <commons.io.version>2.15.1</commons.io.version>
        <commons.logging.version>1.2</commons.logging.version>
        <commons.lang3.version>3.12.0</commons.lang3.version>
        <commons.compress.version>1.26.0</commons.compress.version>
        <apache.httpcomponents.client.version>4.5.13</apache.httpcomponents.client.version>
        <apache.httpcomponents.core.version>4.4.14</apache.httpcomponents.core.version>
        
        <!-- NEW gdcc XOAI library implementation -->
        <gdcc.xoai.version>5.2.0</gdcc.xoai.version>
    
        <!-- Testing dependencies -->
        <testcontainers.version>1.19.7</testcontainers.version>
        <smallrye-mpconfig.version>3.7.1</smallrye-mpconfig.version>
        <junit.jupiter.version>5.10.2</junit.jupiter.version>
        <mockito.version>5.11.0</mockito.version>
        <maven-jacoco-plugin.version>0.8.11</maven-jacoco-plugin.version>
        
        <checkstyle.version>9.3</checkstyle.version>
        
        <!-- Official Maven Plugins -->
        <maven-compiler-plugin.version>3.11.0</maven-compiler-plugin.version>
        <maven-jar-plugin.version>3.3.0</maven-jar-plugin.version>
        <maven-war-plugin.version>3.3.2</maven-war-plugin.version>
        <maven-dependency-plugin.version>3.5.0</maven-dependency-plugin.version>
        <maven-install-plugin.version>3.1.1</maven-install-plugin.version>
        <maven-surefire-plugin.version>3.2.5</maven-surefire-plugin.version>
        <maven-failsafe-plugin.version>3.2.5</maven-failsafe-plugin.version>
        <maven-assembly-plugin.version>3.6.0</maven-assembly-plugin.version>
        <maven-resources-plugin.version>3.3.1</maven-resources-plugin.version>
        <maven-release-plugin.version>3.0.0-M7</maven-release-plugin.version>
        <maven-gpg-plugin.version>3.0.1</maven-gpg-plugin.version>
        <maven-site-plugin.version>4.0.0-M4</maven-site-plugin.version>
        <maven-source-plugin.version>3.2.1</maven-source-plugin.version>
        <maven-javadoc-plugin.version>3.4.1</maven-javadoc-plugin.version>
        <maven-flatten-plugin.version>1.3.0</maven-flatten-plugin.version>
        <maven-enforcer-plugin.version>3.3.0</maven-enforcer-plugin.version>
        
        <maven-checkstyle-plugin.version>3.2.2</maven-checkstyle-plugin.version>
        <nexus-staging-plugin.version>1.6.13</nexus-staging-plugin.version>
        <pomchecker-maven-plugin.version>1.7.0</pomchecker-maven-plugin.version>
        
        <!-- Container related -->
<<<<<<< HEAD
        <fabric8-dmp.version>0.45-SNAPSHOT</fabric8-dmp.version>
=======
        <fabric8-dmp.version>0.45.0</fabric8-dmp.version>
>>>>>>> e06dc2f5
    </properties>
    
    <pluginRepositories>
        <pluginRepository>
            <id>central</id>
            <name>Central Repository</name>
            <url>https://repo.maven.apache.org/maven2</url>
            <layout>default</layout>
            <snapshots>
                <enabled>false</enabled>
            </snapshots>
            <releases>
                <updatePolicy>never</updatePolicy>
            </releases>
        </pluginRepository>
        <pluginRepository>
            <id>oss.sonatype.org</id>
            <url>https://oss.sonatype.org/content/repositories/snapshots</url>
            <snapshots>
                <enabled>true</enabled>
                <updatePolicy>always</updatePolicy>
            </snapshots>
        </pluginRepository>
    </pluginRepositories>
    
    <build>
        <pluginManagement>
            <plugins>
                <plugin>
                    <groupId>org.apache.maven.plugins</groupId>
                    <artifactId>maven-compiler-plugin</artifactId>
                    <version>${maven-compiler-plugin.version}</version>
                </plugin>
                <plugin>
                    <groupId>org.apache.maven.plugins</groupId>
                    <artifactId>maven-jar-plugin</artifactId>
                    <version>${maven-jar-plugin.version}</version>
                </plugin>
                <plugin>
                    <groupId>org.apache.maven.plugins</groupId>
                    <artifactId>maven-war-plugin</artifactId>
                    <version>${maven-war-plugin.version}</version>
                </plugin>
                <plugin>
                    <groupId>org.apache.maven.plugins</groupId>
                    <artifactId>maven-dependency-plugin</artifactId>
                    <version>${maven-dependency-plugin.version}</version>
                </plugin>
                <plugin>
                    <groupId>org.apache.maven.plugins</groupId>
                    <artifactId>maven-install-plugin</artifactId>
                    <version>${maven-install-plugin.version}</version>
                </plugin>
                <plugin>
                    <groupId>org.apache.maven.plugins</groupId>
                    <artifactId>maven-surefire-plugin</artifactId>
                    <version>${maven-surefire-plugin.version}</version>
                </plugin>
                <plugin>
                    <groupId>org.apache.maven.plugins</groupId>
                    <artifactId>maven-failsafe-plugin</artifactId>
                    <version>${maven-failsafe-plugin.version}</version>
                </plugin>
                <plugin>
                    <groupId>org.apache.maven.plugins</groupId>
                    <artifactId>maven-resources-plugin</artifactId>
                    <version>${maven-resources-plugin.version}</version>
                </plugin>
                <plugin>
                    <groupId>org.apache.maven.plugins</groupId>
                    <artifactId>maven-enforcer-plugin</artifactId>
                    <version>${maven-enforcer-plugin.version}</version>
                </plugin>
                <plugin>
                    <groupId>org.apache.maven.plugins</groupId>
                    <artifactId>maven-checkstyle-plugin</artifactId>
                    <version>${maven-checkstyle-plugin.version}</version>
                    <dependencies>
                        <dependency>
                            <groupId>com.puppycrawl.tools</groupId>
                            <artifactId>checkstyle</artifactId>
                            <version>${checkstyle.version}</version>
                        </dependency>
                    </dependencies>
                </plugin>
                <plugin>
                    <groupId>org.jacoco</groupId>
                    <artifactId>jacoco-maven-plugin</artifactId>
                    <version>${maven-jacoco-plugin.version}</version>
                </plugin>
                <plugin>
                    <groupId>io.fabric8</groupId>
                    <artifactId>docker-maven-plugin</artifactId>
                    <version>${fabric8-dmp.version}</version>
                </plugin>
                <plugin>
                    <groupId>org.apache.maven.plugins</groupId>
                    <artifactId>maven-site-plugin</artifactId>
                    <version>${maven-site-plugin.version}</version>
                </plugin>
                <plugin>
                    <groupId>org.apache.maven.plugins</groupId>
                    <artifactId>maven-source-plugin</artifactId>
                    <version>${maven-source-plugin.version}</version>
                </plugin>
                <plugin>
                    <groupId>org.apache.maven.plugins</groupId>
                    <artifactId>maven-javadoc-plugin</artifactId>
                    <version>${maven-javadoc-plugin.version}</version>
                </plugin>
                <plugin>
                    <groupId>org.apache.maven.plugins</groupId>
                    <artifactId>maven-gpg-plugin</artifactId>
                    <version>${maven-gpg-plugin.version}</version>
                </plugin>
                <plugin>
                    <groupId>org.codehaus.mojo</groupId>
                    <artifactId>flatten-maven-plugin</artifactId>
                    <version>${maven-flatten-plugin.version}</version>
                </plugin>
                <plugin>
                    <groupId>org.kordamp.maven</groupId>
                    <artifactId>pomchecker-maven-plugin</artifactId>
                    <version>${pomchecker-maven-plugin.version}</version>
                </plugin>
                <plugin>
                    <groupId>org.sonatype.plugins</groupId>
                    <artifactId>nexus-staging-maven-plugin</artifactId>
                    <version>${nexus-staging-plugin.version}</version>
                </plugin>
                <plugin>
                    <groupId>org.apache.maven.plugins</groupId>
                    <artifactId>maven-release-plugin</artifactId>
                    <version>${maven-release-plugin.version}</version>
                </plugin>
            </plugins>
        </pluginManagement>
        <plugins>
            <plugin>
                <groupId>org.apache.maven.plugins</groupId>
                <artifactId>maven-enforcer-plugin</artifactId>
                <executions>
                    <execution>
                        <id>no-junit4</id>
                        <phase>generate-test-resources</phase>
                        <goals>
                            <goal>enforce</goal>
                        </goals>
                        <configuration>
                            <rules>
                                <bannedDependencies>
                                    <excludes>
                                        <exclude>junit:junit:*:*:test</exclude>
                                        <exclude>org.junit:junit:*:*:test</exclude>
                                        <exclude>org.junit.vintage:*:*:*:test</exclude>
                                    </excludes>
                                </bannedDependencies>
                            </rules>
                        </configuration>
                    </execution>
                    <execution>
                        <id>general-reqs</id>
                        <goals>
                            <goal>enforce</goal>
                        </goals>
                        <phase>initialize</phase>
                        <configuration>
                            <rules>
                                <banDuplicatePomDependencyVersions/>
                                <requireJavaVersion>
                                    <version>[${target.java.version}.0,)</version>
                                </requireJavaVersion>
                            </rules>
                        </configuration>
                    </execution>
                </executions>
            </plugin>
        </plugins>
    </build>
    
    <!--Maven checks for dependencies from these repos in the order shown in the pom.xml
        This isn't well documented and seems to change between maven versions -MAD 4.9.4 -->
    <repositories>
        <repository>
            <id>payara-nexus-artifacts</id>
            <name>Payara Nexus Artifacts</name>
            <url>https://nexus.payara.fish/repository/payara-artifacts</url>
            <releases>
                <enabled>true</enabled>
            </releases>
            <snapshots>
                <enabled>false</enabled>
            </snapshots>
        </repository>
        <repository>
            <id>central-repo</id>
            <name>Central Repository</name>
            <url>https://repo1.maven.org/maven2</url>
            <layout>default</layout>
        </repository>
        <repository>
            <id>prime-repo</id>
            <name>PrimeFaces Maven Repository</name>
            <url>https://repository.primefaces.org</url>
            <layout>default</layout>
        </repository>
        <repository>
            <id>dataone.org</id>
            <url>https://maven.dataone.org</url>
            <releases>
                <enabled>true</enabled>
            </releases>
            <snapshots>
                <enabled>true</enabled>
            </snapshots>
        </repository>
        <repository>
            <id>unidata-all</id>
            <name>Unidata All</name>
            <url>https://artifacts.unidata.ucar.edu/repository/unidata-all/</url>
        </repository>
        <!-- Uncomment when using snapshot releases from Maven Central -->
        <!--
        <repository>
            <id>oss-sonatype</id>
            <name>oss-sonatype</name>
            <url>
                https://oss.sonatype.org/content/repositories/snapshots/
            </url>
            <snapshots>
                <enabled>true</enabled>
            </snapshots>
        </repository>
        <repository>
            <id>s01-oss-sonatype</id>
            <name>s01-oss-sonatype</name>
            <url>
                https://s01.oss.sonatype.org/content/repositories/snapshots/
            </url>
            <snapshots>
                <enabled>true</enabled>
            </snapshots>
        </repository>
        -->
    </repositories>
    
    <profiles>
        <profile>
            <id>ct</id>
            <properties>
                <!--
                    With moving to Payara 6, we are aligned with containers and classic install again.
                -->
                <!-- <payara.version>5.2022.5</payara.version> -->
            </properties>
    
            <build>
                <plugins>
                    <!-- This will get the current commit id to include in image tags of container builds as Maven properties -->
                    <plugin>
                        <groupId>io.github.git-commit-id</groupId>
                        <artifactId>git-commit-id-maven-plugin</artifactId>
                        <version>5.0.0</version>
                        <executions>
                            <execution>
                                <id>retrieve-git-details</id>
                                <goals>
                                    <goal>revision</goal>
                                </goals>
                                <phase>initialize</phase>
                            </execution>
                        </executions>
                        <configuration>
                            <dotGitDirectory>${project.basedir}/../../.git</dotGitDirectory>
                            <dateFormatTimeZone>UTC</dateFormatTimeZone>
                            <abbrevLength>8</abbrevLength>
                            <verbose>false</verbose>
                        </configuration>
                    </plugin>
                </plugins>
            </build>
            
        </profile>
    </profiles>
    
</project><|MERGE_RESOLUTION|>--- conflicted
+++ resolved
@@ -198,11 +198,7 @@
         <pomchecker-maven-plugin.version>1.7.0</pomchecker-maven-plugin.version>
         
         <!-- Container related -->
-<<<<<<< HEAD
-        <fabric8-dmp.version>0.45-SNAPSHOT</fabric8-dmp.version>
-=======
         <fabric8-dmp.version>0.45.0</fabric8-dmp.version>
->>>>>>> e06dc2f5
     </properties>
     
     <pluginRepositories>
