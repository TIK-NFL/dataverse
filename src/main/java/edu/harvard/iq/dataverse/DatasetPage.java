package edu.harvard.iq.dataverse;

import edu.harvard.iq.dataverse.provenance.ProvPopupFragmentBean;
import edu.harvard.iq.dataverse.api.AbstractApiBean;
import edu.harvard.iq.dataverse.authorization.AuthenticationServiceBean;
import edu.harvard.iq.dataverse.authorization.Permission;
import edu.harvard.iq.dataverse.authorization.providers.builtin.BuiltinUserServiceBean;
import edu.harvard.iq.dataverse.authorization.users.ApiToken;
import edu.harvard.iq.dataverse.authorization.users.AuthenticatedUser;
import edu.harvard.iq.dataverse.authorization.users.PrivateUrlUser;
import edu.harvard.iq.dataverse.authorization.users.User;
import edu.harvard.iq.dataverse.branding.BrandingUtil;
import edu.harvard.iq.dataverse.dataaccess.StorageIO;
import edu.harvard.iq.dataverse.dataaccess.ImageThumbConverter;
import edu.harvard.iq.dataverse.dataaccess.SwiftAccessIO;
import edu.harvard.iq.dataverse.datacapturemodule.DataCaptureModuleUtil;
import edu.harvard.iq.dataverse.datacapturemodule.ScriptRequestResponse;
import edu.harvard.iq.dataverse.dataset.DatasetThumbnail;
import edu.harvard.iq.dataverse.dataset.DatasetUtil;
import edu.harvard.iq.dataverse.datasetutility.FileSizeChecker;
import edu.harvard.iq.dataverse.datavariable.VariableServiceBean;
import edu.harvard.iq.dataverse.engine.command.Command;
import edu.harvard.iq.dataverse.engine.command.CommandContext;
import edu.harvard.iq.dataverse.engine.command.exception.CommandException;
import edu.harvard.iq.dataverse.engine.command.impl.CreatePrivateUrlCommand;
import edu.harvard.iq.dataverse.engine.command.impl.CuratePublishedDatasetVersionCommand;
import edu.harvard.iq.dataverse.engine.command.impl.DeaccessionDatasetVersionCommand;
import edu.harvard.iq.dataverse.engine.command.impl.DeleteDatasetVersionCommand;
import edu.harvard.iq.dataverse.engine.command.impl.DeletePrivateUrlCommand;
import edu.harvard.iq.dataverse.engine.command.impl.DestroyDatasetCommand;
import edu.harvard.iq.dataverse.engine.command.impl.GetPrivateUrlCommand;
import edu.harvard.iq.dataverse.engine.command.impl.LinkDatasetCommand;
import edu.harvard.iq.dataverse.engine.command.impl.PublishDatasetCommand;
import edu.harvard.iq.dataverse.engine.command.impl.PublishDataverseCommand;
import edu.harvard.iq.dataverse.engine.command.impl.UpdateDatasetVersionCommand;
import edu.harvard.iq.dataverse.export.ExportException;
import edu.harvard.iq.dataverse.export.ExportService;
import edu.harvard.iq.dataverse.export.spi.Exporter;
import edu.harvard.iq.dataverse.ingest.IngestRequest;
import edu.harvard.iq.dataverse.ingest.IngestServiceBean;
import edu.harvard.iq.dataverse.metadataimport.ForeignMetadataImportServiceBean;
import edu.harvard.iq.dataverse.privateurl.PrivateUrl;
import edu.harvard.iq.dataverse.privateurl.PrivateUrlServiceBean;
import edu.harvard.iq.dataverse.privateurl.PrivateUrlUtil;
import edu.harvard.iq.dataverse.search.SearchFilesServiceBean;
import edu.harvard.iq.dataverse.search.SortBy;
import edu.harvard.iq.dataverse.settings.SettingsServiceBean;
import edu.harvard.iq.dataverse.util.ArchiverUtil;
import edu.harvard.iq.dataverse.util.BundleUtil;
import edu.harvard.iq.dataverse.util.FileSortFieldAndOrder;
import edu.harvard.iq.dataverse.util.FileUtil;
import edu.harvard.iq.dataverse.util.JsfHelper;
import static edu.harvard.iq.dataverse.util.JsfHelper.JH;
import static edu.harvard.iq.dataverse.util.StringUtil.isEmpty;

import edu.harvard.iq.dataverse.util.StringUtil;
import edu.harvard.iq.dataverse.util.SystemConfig;
import edu.harvard.iq.dataverse.workflows.WorkflowComment;

import java.io.File;
import java.io.FileOutputStream;
import java.io.IOException;
import java.io.InputStream;
import java.net.MalformedURLException;
import java.sql.Timestamp;
import java.text.SimpleDateFormat;
import java.util.ArrayList;
import java.util.Date;
import java.util.HashMap;
import java.util.Iterator;
import java.util.List;
import java.util.Locale;
import java.util.Map;
import java.util.Map.Entry;
import java.util.Set;
import java.util.Collection;
import java.util.logging.Logger;
import javax.ejb.EJB;
import javax.ejb.EJBException;
import javax.faces.application.FacesMessage;
import javax.faces.context.FacesContext;
import javax.faces.event.ActionEvent;
import javax.faces.event.ValueChangeEvent;
import javax.faces.view.ViewScoped;
import javax.inject.Inject;
import javax.inject.Named;

import org.primefaces.event.FileUploadEvent;
import org.primefaces.model.file.UploadedFile;
import javax.validation.ConstraintViolation;
import org.apache.commons.httpclient.HttpClient;
//import org.primefaces.context.RequestContext;
import java.util.Arrays;
import java.util.HashSet;
import javax.faces.model.SelectItem;
import java.util.logging.Level;
import edu.harvard.iq.dataverse.engine.command.exception.IllegalCommandException;
import edu.harvard.iq.dataverse.engine.command.impl.AbstractSubmitToArchiveCommand;
import edu.harvard.iq.dataverse.engine.command.impl.CreateNewDatasetCommand;
import edu.harvard.iq.dataverse.engine.command.impl.GetLatestPublishedDatasetVersionCommand;
import edu.harvard.iq.dataverse.engine.command.impl.RequestRsyncScriptCommand;
import edu.harvard.iq.dataverse.engine.command.impl.PublishDatasetResult;
import edu.harvard.iq.dataverse.engine.command.impl.RestrictFileCommand;
import edu.harvard.iq.dataverse.engine.command.impl.ReturnDatasetToAuthorCommand;
import edu.harvard.iq.dataverse.engine.command.impl.SubmitDatasetForReviewCommand;
import edu.harvard.iq.dataverse.externaltools.ExternalTool;
import edu.harvard.iq.dataverse.externaltools.ExternalToolServiceBean;
import edu.harvard.iq.dataverse.export.SchemaDotOrgExporter;
import edu.harvard.iq.dataverse.externaltools.ExternalToolHandler;
import edu.harvard.iq.dataverse.makedatacount.MakeDataCountLoggingServiceBean;
import edu.harvard.iq.dataverse.makedatacount.MakeDataCountLoggingServiceBean.MakeDataCountEntry;
import java.util.Collections;
import javax.faces.component.UIComponent;
import javax.faces.component.UIInput;

import javax.faces.event.AjaxBehaviorEvent;
import javax.servlet.ServletOutputStream;
import javax.servlet.http.HttpServletResponse;

import org.apache.commons.text.StringEscapeUtils;
import org.apache.commons.lang3.mutable.MutableBoolean;
import org.apache.commons.io.IOUtils;

import org.primefaces.component.tabview.TabView;
import org.primefaces.event.CloseEvent;
import org.primefaces.event.TabChangeEvent;
import org.primefaces.event.data.PageEvent;

import edu.harvard.iq.dataverse.search.FacetLabel;
import edu.harvard.iq.dataverse.search.SearchConstants;
import edu.harvard.iq.dataverse.search.SearchFields;
import edu.harvard.iq.dataverse.search.SearchServiceBean;
import edu.harvard.iq.dataverse.search.SearchUtil;
import edu.harvard.iq.dataverse.search.SolrClientService;
import java.util.Comparator;
import org.apache.solr.client.solrj.SolrQuery;
import org.apache.solr.client.solrj.impl.HttpSolrClient;
import org.apache.solr.client.solrj.response.FacetField;
import org.apache.solr.client.solrj.response.QueryResponse;
import org.apache.solr.common.SolrDocument;
import org.apache.solr.common.SolrDocumentList;
import org.primefaces.PrimeFaces;
import org.primefaces.model.DefaultTreeNode;
import org.primefaces.model.TreeNode;

/**
 *
 * @author gdurand
 */
@ViewScoped
@Named("DatasetPage")
public class DatasetPage implements java.io.Serializable {

    private static final Logger logger = Logger.getLogger(DatasetPage.class.getCanonicalName());

    public enum EditMode {

        CREATE, INFO, FILE, METADATA, LICENSE
    };

    public enum DisplayMode {

        INIT, SAVE
    };


    @EJB
    DatasetServiceBean datasetService;
    @EJB
    DatasetVersionServiceBean datasetVersionService;
    @EJB
    DataFileServiceBean datafileService;
    @EJB
    PermissionServiceBean permissionService;
    @EJB
    DataverseServiceBean dataverseService;
    @EJB
    DatasetFieldServiceBean fieldService;
    @EJB
    VariableServiceBean variableService;
    @EJB
    IngestServiceBean ingestService;
    @EJB
    ForeignMetadataImportServiceBean metadataImportService;
    @EJB
    EjbDataverseEngine commandEngine;
    @Inject
    DataverseSession session;
    @EJB
    UserNotificationServiceBean userNotificationService;
    @EJB
    BuiltinUserServiceBean builtinUserService;
    @EJB
    DataverseFieldTypeInputLevelServiceBean dataverseFieldTypeInputLevelService;
    @EJB
    SettingsServiceBean settingsService;
    @EJB
    SearchServiceBean searchService;
    @EJB
    AuthenticationServiceBean authService;
    @EJB
    SystemConfig systemConfig;
    @EJB
    GuestbookResponseServiceBean guestbookResponseService;
    @EJB
    FileDownloadServiceBean fileDownloadService;
    @EJB
    DataverseLinkingServiceBean dvLinkingService;
    @EJB
    DatasetLinkingServiceBean dsLinkingService;
    @EJB
    SearchFilesServiceBean searchFilesService;
    @EJB
    DataverseRoleServiceBean dataverseRoleService;
    @EJB
    PrivateUrlServiceBean privateUrlService;
    @EJB
    ExternalToolServiceBean externalToolService;
    @EJB
    SolrClientService solrClientService;
    @Inject
    DataverseRequestServiceBean dvRequestService;
    @Inject
    DatasetVersionUI datasetVersionUI;
    @Inject
    PermissionsWrapper permissionsWrapper;
    @Inject
    FileDownloadHelper fileDownloadHelper;
    @Inject
    ThumbnailServiceWrapper thumbnailServiceWrapper;
    @Inject
    SettingsWrapper settingsWrapper;
    @Inject
    ProvPopupFragmentBean provPopupFragmentBean;
    @Inject
    MakeDataCountLoggingServiceBean mdcLogService;
    @Inject DataverseHeaderFragment dataverseHeaderFragment;
    private Dataset dataset = new Dataset();

    private Long id = null;
    private EditMode editMode;
    private boolean bulkFileDeleteInProgress = false;

    private Long ownerId;
    private Long versionId;
    private int selectedTabIndex;
    private List<DataFile> newFiles = new ArrayList<>();
    private List<DataFile> uploadedFiles = new ArrayList<>();
    private MutableBoolean uploadInProgress = new MutableBoolean(false);

    private DatasetVersion workingVersion;
    private DatasetVersion clone;
    private int releaseRadio = 1;
    private int deaccessionRadio = 0;
    private int deaccessionReasonRadio = 0;
    private String datasetNextMajorVersion = "1.0";
    private String datasetNextMinorVersion = "";
    private String dropBoxSelection = "";
    private String deaccessionReasonText = "";
    private String displayCitation;
    private String deaccessionForwardURLFor = "";
    private String showVersionList = "false";
    private List<Template> dataverseTemplates = new ArrayList<>();
    private Template defaultTemplate;
    private Template selectedTemplate;
    /**
     * In the file listing, the page the user is on. This is zero-indexed so if
     * the user clicks page 2 in the UI, this will be 1.
     */
    private int filePaginatorPage;
    private int rowsPerPage;

    private String persistentId;
    private String version;
    private String protocol = "";
    private String authority = "";
    private String customFields="";

    private boolean noDVsAtAll = false;

    private boolean noDVsRemaining = false;

    private boolean stateChanged = false;

    private Long linkingDataverseId;
    private List<SelectItem> linkingDVSelectItems;
    private Dataverse linkingDataverse;
    private Dataverse selectedHostDataverse;

    public Dataverse getSelectedHostDataverse() {
        return selectedHostDataverse;
    }

    public void setSelectedHostDataverse(Dataverse selectedHostDataverse) {
        this.selectedHostDataverse = selectedHostDataverse;
    }

    // Version tab lists
    private List<DatasetVersion> versionTabList = new ArrayList<>();
    private List<DatasetVersion> versionTabListForPostLoad = new ArrayList<>();


    // Used to store results of permissions checks
    private final Map<String, Boolean> datasetPermissionMap = new HashMap<>(); // { Permission human_name : Boolean }



    private DataFile selectedDownloadFile;

    private Long maxFileUploadSizeInBytes = null;

    private String dataverseSiteUrl = "";

    private boolean removeUnusedTags;

    private Boolean hasRsyncScript = false;

    private Boolean hasTabular = false;

    /**
     * If the dataset version has at least one tabular file. The "hasTabular"
     * boolean is for the dataset level ("has ever had a tabular file") but
     * sometimes you want to know about the current version ("no tabular files
     * currently"). Like all files, tabular files can be deleted.
     */
    private boolean versionHasTabular = false;

    private boolean showIngestSuccess;

    public boolean isShowIngestSuccess() {
        return showIngestSuccess;
    }

    public void setShowIngestSuccess(boolean showIngestSuccess) {
        this.showIngestSuccess = showIngestSuccess;
    }

    // TODO: Consider renaming "configureTools" to "fileConfigureTools".
    List<ExternalTool> configureTools = new ArrayList<>();
    // TODO: Consider renaming "exploreTools" to "fileExploreTools".
    List<ExternalTool> exploreTools = new ArrayList<>();
    // TODO: Consider renaming "configureToolsByFileId" to "fileConfigureToolsByFileId".
    Map<Long, List<ExternalTool>> configureToolsByFileId = new HashMap<>();
    // TODO: Consider renaming "exploreToolsByFileId" to "fileExploreToolsByFileId".
    Map<Long, List<ExternalTool>> exploreToolsByFileId = new HashMap<>();
    // TODO: Consider renaming "previewToolsByFileId" to "file:PreviewToolsByFileId".
    Map<Long, List<ExternalTool>> previewToolsByFileId = new HashMap<>();
    // TODO: Consider renaming "previewTools" to "filePreviewTools".
    List<ExternalTool> previewTools = new ArrayList<>();
    private List<ExternalTool> datasetExploreTools;

    public Boolean isHasRsyncScript() {
        return hasRsyncScript;
    }

    public void setHasRsyncScript(Boolean hasRsyncScript) {
        this.hasRsyncScript = hasRsyncScript;
    }

    /**
     * The contents of the script.
     */
    private String rsyncScript = "";

    public String getRsyncScript() {
        return rsyncScript;
    }

    public void setRsyncScript(String rsyncScript) {
        this.rsyncScript = rsyncScript;
    }

    private String rsyncScriptFilename;

    public String getRsyncScriptFilename() {
        return rsyncScriptFilename;
    }

    private String thumbnailString = null;

    // This is the Dataset-level thumbnail;
    // it's either the thumbnail of the designated datafile,
    // or scaled down uploaded "logo" file, or randomly selected
    // image datafile from this dataset.
    public String getThumbnailString() {
        // This method gets called 30 (!) times, just to load the page!
        // - so let's cache that string the first time it's called.

        if (thumbnailString != null) {
            if ("".equals(thumbnailString)) {
                return null;
            }
            return thumbnailString;
        }

        if (!readOnly) {
            DatasetThumbnail datasetThumbnail = dataset.getDatasetThumbnail(ImageThumbConverter.DEFAULT_DATASETLOGO_SIZE);
            if (datasetThumbnail == null) {
                thumbnailString = "";
                return null;
            }

            if (datasetThumbnail.isFromDataFile()) {
                if (!datasetThumbnail.getDataFile().equals(dataset.getThumbnailFile())) {
                    datasetService.assignDatasetThumbnailByNativeQuery(dataset, datasetThumbnail.getDataFile());
                    // refresh the dataset:
                    dataset = datasetService.find(dataset.getId());
                }
            }

            thumbnailString = datasetThumbnail.getBase64image();
        } else {
            thumbnailString = thumbnailServiceWrapper.getDatasetCardImageAsBase64Url(dataset,
                    workingVersion.getId(),
                    !workingVersion.isDraft(),
                    ImageThumbConverter.DEFAULT_DATASETLOGO_SIZE);
            if (thumbnailString == null) {
                thumbnailString = "";
                return null;
            }


        }
        return thumbnailString;
    }

    public void setThumbnailString(String thumbnailString) {
        //Dummy method
    }

    public boolean isRemoveUnusedTags() {
        return removeUnusedTags;
    }

    public void setRemoveUnusedTags(boolean removeUnusedTags) {
        this.removeUnusedTags = removeUnusedTags;
    }

    private String fileSortField;
    private String fileSortOrder;

    public List<Entry<String,String>> getCartList() {
        if (session.getUser() instanceof AuthenticatedUser) {
            return ((AuthenticatedUser) session.getUser()).getCart().getContents();
        }
        return null;
    }

    public boolean checkCartForItem(String title, String persistentId) {
        if (session.getUser() instanceof AuthenticatedUser) {
            return ((AuthenticatedUser) session.getUser()).getCart().checkCartForItem(title, persistentId);
        }
        return false;
    }

    public void addItemtoCart(String title, String persistentId) throws Exception{
        if (canComputeAllFiles(true)) {
            if (session.getUser() instanceof AuthenticatedUser) {
                AuthenticatedUser authUser = (AuthenticatedUser) session.getUser();
                try {
                    authUser.getCart().addItem(title, persistentId);
                    JsfHelper.addSuccessMessage(BundleUtil.getStringFromBundle("dataset.compute.computeBatch.success"));
                } catch (Exception ex){
                    JsfHelper.addErrorMessage(BundleUtil.getStringFromBundle("dataset.compute.computeBatch.failure"));
                }
            }
        }
    }

    public void removeCartItem(String title, String persistentId) throws Exception {
        if (session.getUser() instanceof AuthenticatedUser) {
            AuthenticatedUser authUser = (AuthenticatedUser) session.getUser();
            try {
                authUser.getCart().removeItem(title, persistentId);
                JsfHelper.addSuccessMessage(BundleUtil.getStringFromBundle("dataset.compute.computeBatch.success"));
            } catch (Exception ex){
                JsfHelper.addErrorMessage(BundleUtil.getStringFromBundle("dataset.compute.computeBatch.failure"));
            }
        }
    }

    public void clearCart() throws Exception {
        if (session.getUser() instanceof AuthenticatedUser) {
            AuthenticatedUser authUser = (AuthenticatedUser) session.getUser();
            try {
                authUser.getCart().clear();
                JsfHelper.addSuccessMessage(BundleUtil.getStringFromBundle("dataset.compute.computeBatch.success"));
            } catch (Exception ex){
                JsfHelper.addErrorMessage(BundleUtil.getStringFromBundle("dataset.compute.computeBatch.failure"));
            }
        }
    }

    public boolean isCartEmpty() {
        if (session.getUser() instanceof AuthenticatedUser) {
            AuthenticatedUser authUser = (AuthenticatedUser) session.getUser();
            return authUser.getCart().getContents().isEmpty();
        }
        return true;
    }


    public String getCartComputeUrl() {
        if (session.getUser() instanceof AuthenticatedUser) {
            AuthenticatedUser authUser = (AuthenticatedUser) session.getUser();
            String url = settingsWrapper.getValueForKey(SettingsServiceBean.Key.ComputeBaseUrl);
            if (url == null) {
                return "";
            }
            // url indicates that you are computing with multiple datasets
            url += "/multiparty?";
            List<Entry<String,String>> contents = authUser.getCart().getContents();
            for (Entry<String,String> entry : contents) {
                String persistentIdUrl = entry.getValue();
                url +=  persistentIdUrl + "&";
            }
            return url.substring(0, url.length() - 1);
        }
        return "";
    }

    private String fileLabelSearchTerm;

    public String getFileLabelSearchTerm() {
        return fileLabelSearchTerm;
    }

    public void setFileLabelSearchTerm(String fileLabelSearchTerm) {
        if (fileLabelSearchTerm != null) {
            this.fileLabelSearchTerm = fileLabelSearchTerm.trim();
        } else {
            this.fileLabelSearchTerm="";
        }
    }

    private String fileTypeFacet;

    public String getFileTypeFacet() {
        return fileTypeFacet;
    }

    public void setFileTypeFacet(String fileTypeFacet) {
        if (fileTypeFacet != null) {
            this.fileTypeFacet = fileTypeFacet.trim();
        }
    }

    private String fileAccessFacet;

    public String getFileAccessFacet() {
        return fileAccessFacet;
    }

    public void setFileAccessFacet(String fileAccessFacet) {
        if (fileAccessFacet != null) {
            this.fileAccessFacet = fileAccessFacet.trim();
        }
    }

    private String fileTagsFacet;

    public String getFileTagsFacet() {
        return fileTagsFacet;
    }

    public void setFileTagsFacet(String fileTagsFacet) {
        if (fileTagsFacet != null) {
            this.fileTagsFacet = fileTagsFacet.trim();
        }
    }

    private List<FileMetadata> fileMetadatasSearch;

    public List<FileMetadata> getFileMetadatasSearch() {
        return fileMetadatasSearch;
    }

    public void setFileMetadatasSearch(List<FileMetadata> fileMetadatasSearch) {
        this.fileMetadatasSearch = fileMetadatasSearch;
    }

    public void updateFileSearch(){
        logger.fine("updating file search list");
        this.fileMetadatasSearch = selectFileMetadatasForDisplay();

    }

        private Long numberOfFilesToShow = (long) 25;

    public Long getNumberOfFilesToShow() {
        return numberOfFilesToShow;
    }

    public void setNumberOfFilesToShow(Long numberOfFilesToShow) {
        this.numberOfFilesToShow = numberOfFilesToShow;
    }

    public void showAll(){
        setNumberOfFilesToShow(new Long(fileMetadatasSearch.size()));
    }

    private List<FileMetadata> selectFileMetadatasForDisplay() {
        Set<Long> searchResultsIdSet = null;

        if (isIndexedVersion()) {
            // We run the search even if no search term and/or facets are
            // specified - to generate the facet labels list:
            searchResultsIdSet = getFileIdsInVersionFromSolr(workingVersion.getId(), this.fileLabelSearchTerm);
            // But, if no search terms were specified, we can immediately return the full
            // list of the files in the version:
            if (StringUtil.isEmpty(fileLabelSearchTerm)
                    && StringUtil.isEmpty(fileTypeFacet)
                    && StringUtil.isEmpty(fileAccessFacet)
                    && StringUtil.isEmpty(fileTagsFacet)) {
                if ((StringUtil.isEmpty(fileSortField) || fileSortField.equals("name")) && StringUtil.isEmpty(fileSortOrder)) {
                    return workingVersion.getFileMetadatasSorted();
                } else {
                    searchResultsIdSet = null;
                }
            }

        } else {
            // No, this is not an indexed version.
            // If the search term was specified, we'll run a search in the db;
            // if not - return the full list of files in the version.
            // (no facets without solr!)
            if (StringUtil.isEmpty(this.fileLabelSearchTerm)) {
                if ((StringUtil.isEmpty(fileSortField) || fileSortField.equals("name")) && StringUtil.isEmpty(fileSortOrder)) {
                    return workingVersion.getFileMetadatasSorted();
                }
            } else {
                searchResultsIdSet = getFileIdsInVersionFromDb(workingVersion.getId(), this.fileLabelSearchTerm);
            }
        }

        List<FileMetadata> retList = new ArrayList<>();

        for (FileMetadata fileMetadata : workingVersion.getFileMetadatasSorted()) {
            if (searchResultsIdSet == null || searchResultsIdSet.contains(fileMetadata.getDataFile().getId())) {
                retList.add(fileMetadata);
            }
        }

        if ((StringUtil.isEmpty(fileSortOrder) && !("name".equals(fileSortField)))
                || ("desc".equals(fileSortOrder) || !("name".equals(fileSortField)))) {
            sortFileMetadatas(retList);

        }

        return retList;
    }

    private void sortFileMetadatas(List<FileMetadata> fileList) {
        if ("name".equals(fileSortField) && "desc".equals(fileSortOrder)) {
            Collections.sort(fileList, compareByLabelZtoA);
        } else if ("date".equals(fileSortField)) {
            if ("desc".equals(fileSortOrder)) {
                Collections.sort(fileList, compareByOldest);
            } else {
                Collections.sort(fileList, compareByNewest);
            }
        } else if ("type".equals(fileSortField)) {
            Collections.sort(fileList, compareByType);
        } else if ("size".equals(fileSortField)) {
            Collections.sort(fileList, compareBySize);
        }
    }

    private Boolean isIndexedVersion = null;

    public boolean isIndexedVersion() {
        if (isIndexedVersion != null) {
            return isIndexedVersion;
        }
        // The version is SUPPOSED to be indexed if it's the latest published version, or a
        // draft. So if none of the above is true, we return false right away:

        if (!(workingVersion.isDraft() || isThisLatestReleasedVersion())) {
            return isIndexedVersion = false;
        }

        // ... but if it is the latest published version or a draft, we want to test
        // and confirm that this version *has* actually been indexed and is searchable
        // (and that solr is actually up and running!), by running a quick solr search:
        return isIndexedVersion = isThisVersionSearchable();
    }

    /**
     * Finds the list of numeric datafile ids in the Version specified, by running
     * a database query.
     *
     * @param datasetVersionId numeric version id
     * @param pattern string keyword
     * @return set of numeric ids
     *
     */

    public Set<Long> getFileIdsInVersionFromDb(Long datasetVersionId, String pattern) {
        logger.fine("searching for file ids, in the database");
        List<Long> searchResultsIdList = datafileService.findDataFileIdsByDatasetVersionIdLabelSearchTerm(datasetVersionId, pattern, "", "");

        Set<Long> ret = new HashSet<>();
        for (Long id : searchResultsIdList) {
            ret.add(id);
        }

        return ret;
    }


    private Map<String, List<FacetLabel>> facetLabelsMap;

    public Map<String, List<FacetLabel>> getFacetLabelsMap() {
        return facetLabelsMap;
    }

    public List<FacetLabel> getFileTypeFacetLabels() {
        if (facetLabelsMap != null) {
            return facetLabelsMap.get("fileTypeGroupFacet");
        }
        return null;
    }

    public List<FacetLabel> getFileAccessFacetLabels() {
        if (facetLabelsMap != null) {
            return facetLabelsMap.get("fileAccess");
        }
        return null;
    }

    public List<FacetLabel> getFileTagsFacetLabels() {
        if (facetLabelsMap != null) {
            return facetLabelsMap.get("fileTag");
        }
        return null;
    }

    /**
     * Verifies that solr is running and that the version is indexed and searchable
     * @return boolean
     */
    public boolean isThisVersionSearchable() {
        SolrQuery solrQuery = new SolrQuery();

        solrQuery.setQuery(SearchUtil.constructQuery(SearchFields.ENTITY_ID, workingVersion.getDataset().getId().toString()));

        solrQuery.addFilterQuery(SearchUtil.constructQuery(SearchFields.TYPE, SearchConstants.DATASETS));
        solrQuery.addFilterQuery(SearchUtil.constructQuery(SearchFields.DATASET_VERSION_ID, workingVersion.getId().toString()));

        logger.fine("Solr query (testing if searchable): " + solrQuery);

        QueryResponse queryResponse = null;

        try {
            queryResponse = solrClientService.getSolrClient().query(solrQuery);
        } catch (Exception ex) {
            logger.fine("Solr exception: " + ex.getLocalizedMessage());
            // solr maybe down/some error may have occurred...
            return false;
        }

        SolrDocumentList docs = queryResponse.getResults();
        Iterator<SolrDocument> iter = docs.iterator();

        // there should be only 1 result, really...
        while (iter.hasNext()) {
            SolrDocument solrDocument = iter.next();
            Long entityid = (Long) solrDocument.getFieldValue(SearchFields.ENTITY_ID);
            logger.fine("solr result id: "+entityid);
            if (entityid.equals(workingVersion.getDataset().getId())) {
                return true;
            }
        }

        return false;
    }

    /**
     * Finds the list of numeric datafile ids in the Version specified, by running
     * a direct solr search query.
     *
     * @param datasetVersionId numeric version id
     * @param pattern string keyword
     * @return set of numeric ids
     *
     */
    public Set<Long> getFileIdsInVersionFromSolr(Long datasetVersionId, String pattern) {
        logger.fine("searching for file ids, in solr");

        SolrQuery solrQuery = new SolrQuery();

        List<String> queryStrings = new ArrayList<>();

        // Main query:
        if (!StringUtil.isEmpty(pattern)) {
            // searching on the file name ("label") and description:
            queryStrings.add(SearchUtil.constructQuery(SearchFields.FILE_NAME, pattern + "*"));
            queryStrings.add(SearchUtil.constructQuery(SearchFields.FILE_DESCRIPTION, pattern + "*"));
            queryStrings.add(SearchUtil.constructQuery(SearchFields.FILE_TAG_SEARCHABLE, pattern + "*"));

            solrQuery.setQuery(SearchUtil.constructQuery(queryStrings, false));
        } else {
            // ... or "everything", if no search pattern is supplied:
            // (presumably, one or more facet fields is supplied, below)
            solrQuery.setQuery("*");
        }


        // ask for facets:

        solrQuery.setParam("facet", "true");
        /**
         * @todo: do we need facet.query?
         */
        solrQuery.setParam("facet.query", "*");

        solrQuery.addFacetField(SearchFields.FILE_TYPE);
        solrQuery.addFacetField(SearchFields.ACCESS);
        solrQuery.addFacetField(SearchFields.FILE_TAG);


        // Extra filter queries from the facets, if specified:

        if (!StringUtil.isEmpty(fileTypeFacet)) {
            solrQuery.addFilterQuery(SearchFields.FILE_TYPE + ":" + fileTypeFacet);
        }

        if (!StringUtil.isEmpty(fileAccessFacet)) {
            solrQuery.addFilterQuery(SearchFields.ACCESS + ":" + fileAccessFacet);
        }

        if (!StringUtil.isEmpty(fileTagsFacet)) {
            solrQuery.addFilterQuery(SearchFields.FILE_TAG + ":" + fileTagsFacet);
        }

        // Additional filter queries, to restrict the results to files in this version only:

        solrQuery.addFilterQuery(SearchFields.TYPE + ":" + SearchConstants.FILES);
        if (!workingVersion.isDraft()) {
            solrQuery.addFilterQuery(SearchFields.DATASET_VERSION_ID + ":" + datasetVersionId);
        } else {
            // To avoid indexing duplicate solr documents, we don't index ALL of the files
            // in a draft version - only the new files added to the draft and/or the
            // files for which the metadata have been changed.
            // So, in order to find all the files in the draft version, we can't just
            // run a query with the dataset version id, like with the published version,
            // above. Instead we are searching for all the indexed files in the dataset,
            // except the ones indexed with the "fileDeleted" flag - that indicates that
            // they are no longer in the draft:
            solrQuery.addFilterQuery(SearchFields.PARENT_ID + ":" + workingVersion.getDataset().getId());
            // Note that we don't want to use the query "fileDeleted: false" - that
            // would only find the documents in which the fileDeleted boolean field
            // is actually present, AND set to false. Instead we are searching with
            // "!(fileDeleted: true)" - that will find ALL the records, except for
            // the ones where the value is explicitly set to true.
            solrQuery.addFilterQuery("!(" + SearchFields.FILE_DELETED + ":" + true + ")");

        }

        // Unlimited number of search results:
        // (but we are searching within one dataset(version), so it should be manageable)
        solrQuery.setRows(Integer.MAX_VALUE);

        logger.fine("Solr query (file search): " + solrQuery);

        QueryResponse queryResponse = null;
        boolean fileDeletedFlagNotIndexed = false;
        Set<Long> resultIds = new HashSet<>();

        try {
            queryResponse = solrClientService.getSolrClient().query(solrQuery);
        } catch (HttpSolrClient.RemoteSolrException ex) {
            logger.fine("Remote Solr Exception: " + ex.getLocalizedMessage());
            String msg = ex.getLocalizedMessage();
            if (msg.contains(SearchFields.FILE_DELETED)) {
                fileDeletedFlagNotIndexed = true;
            }
        } catch (Exception ex) {
            logger.warning("Solr exception: " + ex.getLocalizedMessage());
            return resultIds;
        }

        if (fileDeletedFlagNotIndexed) {
            // try again, without the flag:
            solrQuery.removeFilterQuery("!(" + SearchFields.FILE_DELETED + ":" + true + ")");
            logger.fine("Solr query (trying again): " + solrQuery);

            try {
                queryResponse = solrClientService.getSolrClient().query(solrQuery);
            } catch (Exception ex) {
                logger.warning("Caught a Solr exception (again!): " + ex.getLocalizedMessage());
                return resultIds;
            }
        }

        // Process the facets:

        facetLabelsMap = new HashMap<>();

        for (FacetField facetField : queryResponse.getFacetFields()) {
            List<FacetLabel> facetLabelList = new ArrayList<>();

            int count = 0;

            for (FacetField.Count facetFieldCount : facetField.getValues()) {
                logger.fine("facet field value: " + facetField.getName() + " " + facetFieldCount.getName() + " (" + facetFieldCount.getCount() + ")");
                if (facetFieldCount.getCount() > 0) {
                    FacetLabel facetLabel = new FacetLabel(facetFieldCount.getName(), facetFieldCount.getCount());
                    // quote facets arguments, just in case:
                    facetLabel.setFilterQuery(facetField.getName() + ":\"" + facetFieldCount.getName() + "\"");
                    facetLabelList.add(facetLabel);
                    count += facetFieldCount.getCount();
                }
            }

            if (count > 0) {
                facetLabelsMap.put(facetField.getName(), facetLabelList);
            }
        }

        SolrDocumentList docs = queryResponse.getResults();
        Iterator<SolrDocument> iter = docs.iterator();

        while (iter.hasNext()) {
            SolrDocument solrDocument = iter.next();
            Long entityid = (Long) solrDocument.getFieldValue(SearchFields.ENTITY_ID);
            logger.fine("solr result id: "+entityid);
            resultIds.add(entityid);
        }

        return resultIds;
    }

    /*
        Save the setting locally so db isn't hit repeatedly

        This may be "null", signifying unlimited download size
    */
    public Long getMaxFileUploadSizeInBytes(){
        return this.maxFileUploadSizeInBytes;
    }

    public boolean isUnlimitedUploadFileSize(){

        if (this.maxFileUploadSizeInBytes == null){
            return true;
        }
        return false;
    }

    public String getDataverseSiteUrl() {
        return this.dataverseSiteUrl;
    }

    public void setDataverseSiteUrl(String dataverseSiteUrl) {
        this.dataverseSiteUrl = dataverseSiteUrl;
    }

    public DataFile getInitialDataFile() {
        if (workingVersion.getFileMetadatas() != null && workingVersion.getFileMetadatas().size() > 0) {
            return workingVersion.getFileMetadatas().get(0).getDataFile();
        }
        return null;
    }

    public SwiftAccessIO getSwiftObject() {
        try {
            StorageIO<DataFile> storageIO = getInitialDataFile() == null ? null : getInitialDataFile().getStorageIO();
            if (storageIO != null && storageIO instanceof SwiftAccessIO) {
                return (SwiftAccessIO)storageIO;
            } else {
                logger.fine("DatasetPage: Failed to cast storageIO as SwiftAccessIO (most likely because storageIO is a FileAccessIO)");
            }
        } catch (IOException e) {
            logger.fine("DatasetPage: Failed to get storageIO");

        }
        return null;
    }

    public String getSwiftContainerName() throws IOException {
        SwiftAccessIO swiftObject = getSwiftObject();
        try {
            swiftObject.open();
            return swiftObject.getSwiftContainerName();
        } catch (Exception e){
            logger.info("DatasetPage: Failed to open swift object");
        }

        return "";

    }

    public void setSwiftContainerName(String name){

    }
    //This function applies to an entire dataset
    private boolean isSwiftStorage() {
        //containers without datafiles will not be stored in swift storage
        if (getInitialDataFile() != null){
            for (FileMetadata fmd : workingVersion.getFileMetadatas()) {
                //if any of the datafiles are stored in swift
                if (fmd.getDataFile().getStorageIdentifier().startsWith("swift://")) {
                    return true;
                }
            }
        }
        return false;
    }

    //This function applies to a single datafile
    private boolean isSwiftStorage(FileMetadata metadata){
        if (metadata.getDataFile().getStorageIdentifier().startsWith("swift://")) {
            return true;
        }
        return false;
    }


    private Boolean showComputeButtonForDataset = null;
    //This function applies to an entire dataset
    public boolean showComputeButton() {
        if (showComputeButtonForDataset != null) {
            return showComputeButtonForDataset;
        }

        if (isSwiftStorage() && (settingsService.getValueForKey(SettingsServiceBean.Key.ComputeBaseUrl) != null)) {
            showComputeButtonForDataset = true;
        } else {
            showComputeButtonForDataset = false;
        }
        return showComputeButtonForDataset;
    }

    private Map<Long, Boolean> showComputeButtonForFile = new HashMap<>();
    //this function applies to a single datafile
    public boolean showComputeButton(FileMetadata metadata) {
        Long fileId = metadata.getDataFile().getId();

        if (fileId == null) {
            return false;
        }

        if (showComputeButtonForFile.containsKey(fileId)) {
            return showComputeButtonForFile.get(fileId);
        }

        boolean result = isSwiftStorage(metadata)
                && settingsService.getValueForKey(SettingsServiceBean.Key.ComputeBaseUrl) != null;

        showComputeButtonForFile.put(fileId, result);
        return result;
    }

    public boolean canComputeAllFiles(boolean isCartCompute){
        for (FileMetadata fmd : workingVersion.getFileMetadatas()) {
             if (!fileDownloadHelper.canDownloadFile(fmd)) {
                 //RequestContext requestContext = RequestContext.getCurrentInstance();
                 PrimeFaces.current().executeScript("PF('computeInvalid').show()");
                 return false;
             }
        }
        if (!isCartCompute) {
            try {
                FacesContext.getCurrentInstance().getExternalContext().redirect(getComputeUrl());
             } catch (IOException ioex) {
                 logger.warning("Failed to issue a redirect.");
             }
        }
        return true;
    }
    
    Boolean canDownloadFiles = null;

    //caching can download files to limit trips to File Download Helper
    public boolean canDownloadFiles() {
        if (canDownloadFiles == null) {
            canDownloadFiles = false;
            for (FileMetadata fmd : workingVersion.getFileMetadatas()) {
                if (fileDownloadHelper.canDownloadFile(fmd)) {
                    canDownloadFiles = true;
                    break;
                }
            }
        }
        return canDownloadFiles;
    }

    /*
    in getComputeUrl(), we are sending the container/dataset name and the exipiry and signature
    for the temporary url of only ONE datafile within the dataset. This is because in the
    ceph version of swift, we are only able to generate the temporary url for a single object
    within a container.
    Ideally, we want a temporary url for an entire container/dataset, so perhaps this could instead
    be handled on the compute environment end.
    Additionally, we have to think about the implications this could have with dataset versioning,
    since we currently store all files (even from old versions) in the same container.
    --SF
    */
    public String getComputeUrl() throws IOException {

        return settingsWrapper.getValueForKey(SettingsServiceBean.Key.ComputeBaseUrl) + "?" + this.getPersistentId();
            //WHEN we are able to get a temp url for a dataset
            //return settingsWrapper.getValueForKey(SettingsServiceBean.Key.ComputeBaseUrl) + "?containerName=" + swiftObject.getSwiftContainerName() + "&temp_url_sig=" + swiftObject.getTempUrlSignature() + "&temp_url_expires=" + swiftObject.getTempUrlExpiry();


    }

    //For a single file
    public String getComputeUrl(FileMetadata metadata) {
        SwiftAccessIO swiftObject = null;
        try {
            StorageIO<DataFile> storageIO = metadata.getDataFile().getStorageIO();
            if (storageIO != null && storageIO instanceof SwiftAccessIO) {
                swiftObject = (SwiftAccessIO)storageIO;
                swiftObject.open();
            }

        } catch (IOException e) {
            logger.info("DatasetPage: Failed to get storageIO");
        }
        if (settingsWrapper.isTrueForKey(SettingsServiceBean.Key.PublicInstall, false)) {
            return settingsWrapper.getValueForKey(SettingsServiceBean.Key.ComputeBaseUrl) + "?" + this.getPersistentId() + "=" + swiftObject.getSwiftFileName();
        }

        return settingsWrapper.getValueForKey(SettingsServiceBean.Key.ComputeBaseUrl) + "?" + this.getPersistentId() + "=" + swiftObject.getSwiftFileName() + "&temp_url_sig=" + swiftObject.getTempUrlSignature() + "&temp_url_expires=" + swiftObject.getTempUrlExpiry();

    }

    public String getCloudEnvironmentName() {
        return settingsWrapper.getValueForKey(SettingsServiceBean.Key.CloudEnvironmentName);
    }

    public DataFile getSelectedDownloadFile() {
        return selectedDownloadFile;
    }

    public void setSelectedDownloadFile(DataFile selectedDownloadFile) {
        this.selectedDownloadFile = selectedDownloadFile;
    }

    public List<DataFile> getNewFiles() {
        return newFiles;
    }

    public void setNewFiles(List<DataFile> newFiles) {
        this.newFiles = newFiles;
    }

    public List<DataFile> getUploadedFiles() {
        return uploadedFiles;
    }

    public void setUploadedFiles(List<DataFile> uploadedFiles) {
        this.uploadedFiles = uploadedFiles;
    }

    public MutableBoolean getUploadInProgress() {
        return uploadInProgress;
    }

    public void setUploadInProgress(MutableBoolean inProgress) {
        this.uploadInProgress = inProgress;
    }

    public Dataverse getLinkingDataverse() {
        return linkingDataverse;
    }

    public void setLinkingDataverse(Dataverse linkingDataverse) {
        this.linkingDataverse = linkingDataverse;
    }

    public List<SelectItem> getLinkingDVSelectItems() {
        return linkingDVSelectItems;
    }

    public void setLinkingDVSelectItems(List<SelectItem> linkingDVSelectItems) {
        this.linkingDVSelectItems = linkingDVSelectItems;
    }

    public Long getLinkingDataverseId() {
        return linkingDataverseId;
    }

    public void setLinkingDataverseId(Long linkingDataverseId) {
        this.linkingDataverseId = linkingDataverseId;
    }



    public void updateReleasedVersions(){

        setReleasedVersionTabList(resetReleasedVersionTabList());

    }

    public void clickDeaccessionDataset(){
        setReleasedVersionTabList(resetReleasedVersionTabList());
        setRenderDeaccessionPopup(true);
    }

    private boolean renderDeaccessionPopup = false;

    public boolean isRenderDeaccessionPopup() {
        return renderDeaccessionPopup;
    }

    public void setRenderDeaccessionPopup(boolean renderDeaccessionPopup) {
        this.renderDeaccessionPopup = renderDeaccessionPopup;
    }

    public void updateSelectedLinkingDV(ValueChangeEvent event) {
        linkingDataverseId = (Long) event.getNewValue();
    }

    public boolean isNoDVsAtAll() {
        return noDVsAtAll;
    }

    public void setNoDVsAtAll(boolean noDVsAtAll) {
        this.noDVsAtAll = noDVsAtAll;
    }

    public boolean isNoDVsRemaining() {
        return noDVsRemaining;
    }


    private Map<Long, String> datafileThumbnailsMap = new HashMap<>();

    public boolean isThumbnailAvailable(FileMetadata fileMetadata) {

        // new and optimized logic:
        // - check download permission here (should be cached - so it's free!)
        // - only then check if the thumbnail is available/exists.
        // then cache the results!

        Long dataFileId = fileMetadata.getDataFile().getId();

        if (datafileThumbnailsMap.containsKey(dataFileId)) {
            return !"".equals(datafileThumbnailsMap.get(dataFileId));
        }

        if (!FileUtil.isThumbnailSupported(fileMetadata.getDataFile())) {
            datafileThumbnailsMap.put(dataFileId, "");
            return false;
        }

        if (!this.fileDownloadHelper.canDownloadFile(fileMetadata)) {
            datafileThumbnailsMap.put(dataFileId, "");
            return false;
        }



        String thumbnailAsBase64 = ImageThumbConverter.getImageThumbnailAsBase64(fileMetadata.getDataFile(), ImageThumbConverter.DEFAULT_THUMBNAIL_SIZE);


        //if (datafileService.isThumbnailAvailable(fileMetadata.getDataFile())) {
        if (!StringUtil.isEmpty(thumbnailAsBase64)) {
            datafileThumbnailsMap.put(dataFileId, thumbnailAsBase64);
            return true;
        }

        datafileThumbnailsMap.put(dataFileId, "");
        return false;

    }

    public String getDataFileThumbnailAsBase64(FileMetadata fileMetadata) {
        return datafileThumbnailsMap.get(fileMetadata.getDataFile().getId());
    }

    // Another convenience method - to cache Update Permission on the dataset:
    public boolean canUpdateDataset() {
        return permissionsWrapper.canUpdateDataset(dvRequestService.getDataverseRequest(), this.dataset);
    }
    public boolean canPublishDataverse() {
        return permissionsWrapper.canIssuePublishDataverseCommand(dataset.getOwner());
    }

    public boolean canPublishDataset(){
        return permissionsWrapper.canIssuePublishDatasetCommand(dataset);
    }

    public boolean canViewUnpublishedDataset() {
        return permissionsWrapper.canViewUnpublishedDataset( dvRequestService.getDataverseRequest(), dataset);
    }

    /*
     * 4.2.1 optimization.
     * HOWEVER, this doesn't appear to be saving us anything!
     * i.e., it's just as cheap to use session.getUser().isAuthenticated()
     * every time; it doesn't do any new db lookups.
    */
    public boolean isSessionUserAuthenticated() {
        return session.getUser().isAuthenticated();
    }

    /**
     * For use in the Dataset page
     * @return
     */
    public boolean isSuperUser(){

        if (!this.isSessionUserAuthenticated()){
            return false;
        }

        if (this.session.getUser().isSuperuser()){
            return true;
        }
        return false;
    }
    /**
     * Check Dataset related permissions
     *
     * @param permissionToCheck
     * @return
     */
    public boolean doesSessionUserHaveDataSetPermission(Permission permissionToCheck){
        if (permissionToCheck == null){
            return false;
        }

        String permName = permissionToCheck.getHumanName();

        // Has this check already been done?
        //
        if (this.datasetPermissionMap.containsKey(permName)){
            // Yes, return previous answer
            return this.datasetPermissionMap.get(permName);
        }

        // Check the permission
        //
        boolean hasPermission = this.permissionService.userOn(this.session.getUser(), this.dataset).has(permissionToCheck);

        // Save the permission
        this.datasetPermissionMap.put(permName, hasPermission);

        // return true/false
        return hasPermission;
    }

    public void setNoDVsRemaining(boolean noDVsRemaining) {
        this.noDVsRemaining = noDVsRemaining;
    }

    private GuestbookResponse guestbookResponse;
    private Guestbook selectedGuestbook;

    public GuestbookResponse getGuestbookResponse() {
        return guestbookResponse;
    }

    public void setGuestbookResponse(GuestbookResponse guestbookResponse) {
        this.guestbookResponse = guestbookResponse;
    }

    public Guestbook getSelectedGuestbook() {
        return selectedGuestbook;
    }

    public void setSelectedGuestbook(Guestbook selectedGuestbook) {
        this.selectedGuestbook = selectedGuestbook;
    }

    public void viewSelectedGuestbook(Guestbook selectedGuestbook) {
        this.selectedGuestbook = selectedGuestbook;
    }

    public void reset() {
        dataset.setGuestbook(null);
    }

    public int getFilePaginatorPage() {
        return filePaginatorPage;
    }

    public void setFilePaginatorPage(int filePaginatorPage) {
        this.filePaginatorPage = filePaginatorPage;
    }


    public int getRowsPerPage() {
        return rowsPerPage;
    }

    public void setRowsPerPage(int rowsPerPage) {
        this.rowsPerPage = rowsPerPage;
    }

    public String getGlobalId() {
        return persistentId;
    }

    public String getPersistentId() {
        return persistentId;
    }

    public void setPersistentId(String persistentId) {
        this.persistentId = persistentId;
    }
    public String getVersion() {
        return version;
    }

    public void setVersion(String version) {
        this.version = version;
    }

    public String getShowVersionList() {
        return showVersionList;
    }

    public void setShowVersionList(String showVersionList) {
        this.showVersionList = showVersionList;
    }

    public String getShowOtherText() {
        return showOtherText;
    }

    public void setShowOtherText(String showOtherText) {
        this.showOtherText = showOtherText;
    }
    private String showOtherText = "false";

    public String getDeaccessionForwardURLFor() {
        return deaccessionForwardURLFor;
    }

    public void setDeaccessionForwardURLFor(String deaccessionForwardURLFor) {
        this.deaccessionForwardURLFor = deaccessionForwardURLFor;
    }
    private DatasetVersionDifference datasetVersionDifference;

    public String getDeaccessionReasonText() {
        return deaccessionReasonText;
    }

    public void setDeaccessionReasonText(String deaccessionReasonText) {
        this.deaccessionReasonText = deaccessionReasonText;
    }

    public String getDisplayCitation() {
        //displayCitation = dataset.getCitation(false, workingVersion);
        return displayCitation;
    }

    public void setDisplayCitation(String displayCitation) {
        this.displayCitation = displayCitation;
    }

    public String getDropBoxSelection() {
        return dropBoxSelection;
    }

    public String getDropBoxKey() {
        // Site-specific DropBox application registration key is configured
        // via a JVM option under glassfish.
        //if (true)return "some-test-key";  // for debugging

        String configuredDropBoxKey = System.getProperty("dataverse.dropbox.key");
        if (configuredDropBoxKey != null) {
            return configuredDropBoxKey;
        }
        return "";
    }

    public void setDropBoxSelection(String dropBoxSelection) {
        this.dropBoxSelection = dropBoxSelection;
    }

    public Dataset getDataset() {
        return dataset;
    }

    public void setDataset(Dataset dataset) {
        this.dataset = dataset;
    }

    public DatasetVersion getWorkingVersion() {
        return workingVersion;
    }

    public Long getId() { return this.id; }
    public void setId(Long id) { this.id = id; }

    public EditMode getEditMode() {
        return editMode;
    }

    public void setEditMode(EditMode editMode) {
        this.editMode = editMode;
    }

    public Long getOwnerId() {
        return ownerId;
    }

    public void setOwnerId(Long ownerId) {
        this.ownerId = ownerId;
    }

    public Long getVersionId() {
        return versionId;
    }

    public void setVersionId(Long versionId) {
        this.versionId = versionId;
    }

    public int getSelectedTabIndex() {
        return selectedTabIndex;
    }

    public void setSelectedTabIndex(int selectedTabIndex) {
        this.selectedTabIndex = selectedTabIndex;
    }

    public int getReleaseRadio() {
        return releaseRadio;
    }

    public void setReleaseRadio(int releaseRadio) {
        this.releaseRadio = releaseRadio;
    }

    public String getDatasetNextMajorVersion() {
        return datasetNextMajorVersion;
    }

    public void setDatasetNextMajorVersion(String datasetNextMajorVersion) {
        this.datasetNextMajorVersion = datasetNextMajorVersion;
    }

    public String getDatasetNextMinorVersion() {
        return datasetNextMinorVersion;
    }

    public void setDatasetNextMinorVersion(String datasetNextMinorVersion) {
        this.datasetNextMinorVersion = datasetNextMinorVersion;
    }

    public int getDeaccessionReasonRadio() {
        return deaccessionReasonRadio;
    }

    public void setDeaccessionReasonRadio(int deaccessionReasonRadio) {
        this.deaccessionReasonRadio = deaccessionReasonRadio;
    }

    public int getDeaccessionRadio() {
        return deaccessionRadio;
    }

    public void setDeaccessionRadio(int deaccessionRadio) {
        this.deaccessionRadio = deaccessionRadio;
    }

    public List<Template> getDataverseTemplates() {
        return dataverseTemplates;
    }

    public void setDataverseTemplates(List<Template> dataverseTemplates) {
        this.dataverseTemplates = dataverseTemplates;
    }

    public Template getDefaultTemplate() {
        return defaultTemplate;
    }

    public void setDefaultTemplate(Template defaultTemplate) {
        this.defaultTemplate = defaultTemplate;
    }

    public Template getSelectedTemplate() {
        return selectedTemplate;
    }

    public void setSelectedTemplate(Template selectedTemplate) {
        this.selectedTemplate = selectedTemplate;
    }

    public void updateSelectedTemplate(ValueChangeEvent event) {

        selectedTemplate = (Template) event.getNewValue();
        if (selectedTemplate != null) {
            //then create new working version from the selected template
            workingVersion.updateDefaultValuesFromTemplate(selectedTemplate);
            updateDatasetFieldInputLevels();
        } else {
            workingVersion.initDefaultValues();
            updateDatasetFieldInputLevels();
        }
        resetVersionUI();
    }

    /*
    // Original
    private void updateDatasetFieldInputLevels() {
        Long dvIdForInputLevel = ownerId;

        if (!dataverseService.find(ownerId).isMetadataBlockRoot()) {
            dvIdForInputLevel = dataverseService.find(ownerId).getMetadataRootId();
        }
        for (DatasetField dsf : workingVersion.getFlatDatasetFields()) {
            DataverseFieldTypeInputLevel dsfIl = dataverseFieldTypeInputLevelService.findByDataverseIdDatasetFieldTypeId(dvIdForInputLevel, dsf.getDatasetFieldType().getId());
            if (dsfIl != null) {
                dsf.setInclude(dsfIl.isInclude());
            } else {
                dsf.setInclude(true);
            }
        }
    }*/

    /***
     *
     * Note: Updated to retrieve DataverseFieldTypeInputLevel objects in single query
     *
     */
     private void updateDatasetFieldInputLevels() {
         Long dvIdForInputLevel = ownerId;

         // OPTIMIZATION (?): replaced "dataverseService.find(ownerId)" with
         // simply dataset.getOwner()... saves us a few lookups.
         // TODO: could there possibly be any reason we want to look this
         // dataverse up by the id here?? -- L.A. 4.2.1
         if (!dataset.getOwner().isMetadataBlockRoot()) {
             dvIdForInputLevel = dataset.getOwner().getMetadataRootId();
         }

        /* ---------------------------------------------------------
            Map to hold DatasetFields
            Format:  {  DatasetFieldType.id : DatasetField }
         --------------------------------------------------------- */
        // Initialize Map
        Map<Long, DatasetField> mapDatasetFields = new HashMap<>();

        // Populate Map
         for (DatasetField dsf : workingVersion.getFlatDatasetFields()) {
            if (dsf.getDatasetFieldType().getId() != null){
                mapDatasetFields.put(dsf.getDatasetFieldType().getId(), dsf);
            }
        }

        /* ---------------------------------------------------------
            Retrieve List of DataverseFieldTypeInputLevel objects
            Use the DatasetFieldType id's which are the Map's keys
         --------------------------------------------------------- */
        List<Long> idList = new ArrayList<>(mapDatasetFields.keySet());
        List<DataverseFieldTypeInputLevel> dsFieldTypeInputLevels = dataverseFieldTypeInputLevelService.findByDataverseIdAndDatasetFieldTypeIdList(dvIdForInputLevel, idList);

        /* ---------------------------------------------------------
            Iterate through List of DataverseFieldTypeInputLevel objects
            Call "setInclude" on its related DatasetField object
         --------------------------------------------------------- */
        for (DataverseFieldTypeInputLevel oneDSFieldTypeInputLevel : dsFieldTypeInputLevels){

            if (oneDSFieldTypeInputLevel != null) {
                // Is the DatasetField in the hash?    hash format: {  DatasetFieldType.id : DatasetField }
                DatasetField dsf = mapDatasetFields.get(oneDSFieldTypeInputLevel.getDatasetFieldType().getId());
                if (dsf != null){
                    // Yes, call "setInclude"
                    dsf.setInclude(oneDSFieldTypeInputLevel.isInclude());
                    // remove from hash
                    mapDatasetFields.remove(oneDSFieldTypeInputLevel.getDatasetFieldType().getId());
                }
            }
        }  // end: updateDatasetFieldInputLevels

        /* ---------------------------------------------------------
            Iterate through any DatasetField objects remaining in the hash
            Call "setInclude(true) on each one
         --------------------------------------------------------- */
        for ( DatasetField dsf  : mapDatasetFields.values()) {
               if (dsf != null){
                   dsf.setInclude(true);
               }
        }
     }

    public void handleChange() {
        logger.fine("handle change");
        logger.fine("new value " + selectedTemplate.getId());
    }

    public void handleChangeButton() {

    }

    public boolean isShapefileType(FileMetadata fm) {
        if (fm == null) {
            return false;
        }
        if (fm.getDataFile() == null) {
            return false;
        }

        return fm.getDataFile().isShapefileType();
    }

    private void msg(String s){
        // System.out.println(s);
    }

    private List<FileMetadata> displayFileMetadata;

    public List<FileMetadata> getDisplayFileMetadata() {
        return displayFileMetadata;
    }

    public void setDisplayFileMetadata(List<FileMetadata> displayFileMetadata) {
        this.displayFileMetadata = displayFileMetadata;
    }

    private boolean readOnly = true;

    public String init() {
        return init(true);
    }

    public String initCitation() {
        return init(false);
    }

    public void updateOwnerDataverse() {
        if (selectedHostDataverse != null && selectedHostDataverse.getId() != null) {
            ownerId = selectedHostDataverse.getId();
            dataset.setOwner(selectedHostDataverse);
            logger.info("New host dataverse id: "+ownerId);
            // discard the dataset already created
            //If a global ID was already assigned, as is true for direct upload, keep it (if files were already uploaded, they are at the path corresponding to the existing global id)
            GlobalId gid = dataset.getGlobalId();
            dataset = new Dataset();
            if(gid!=null) {
            	dataset.setGlobalId(gid);
            }

            // initiate from scratch: (isolate the creation of a new dataset in its own method?)
            init(true);
            // rebuild the bred crumbs display:
            dataverseHeaderFragment.initBreadcrumbs(dataset);
        }
    }

    public boolean rsyncUploadSupported() {

        return settingsWrapper.isRsyncUpload() && DatasetUtil.isAppropriateStorageDriver(dataset);
    }

    private String init(boolean initFull) {

        //System.out.println("_YE_OLDE_QUERY_COUNTER_");  // for debug purposes
        setDataverseSiteUrl(systemConfig.getDataverseSiteUrl());

        guestbookResponse = new GuestbookResponse();

        String nonNullDefaultIfKeyNotFound = "";
        protocol = settingsWrapper.getValueForKey(SettingsServiceBean.Key.Protocol, nonNullDefaultIfKeyNotFound);
        authority = settingsWrapper.getValueForKey(SettingsServiceBean.Key.Authority, nonNullDefaultIfKeyNotFound);
        if (this.getId() != null || versionId != null || persistentId != null) { // view mode for a dataset

            DatasetVersionServiceBean.RetrieveDatasetVersionResponse retrieveDatasetVersionResponse = null;

            // ---------------------------------------
            // Set the workingVersion and Dataset
            // ---------------------------------------
            if (persistentId != null) {
                logger.fine("initializing DatasetPage with persistent ID " + persistentId);
                // Set Working Version and Dataset by PersistentID
                dataset = datasetService.findByGlobalId(persistentId);
                if (dataset == null) {
                    logger.warning("No such dataset: "+persistentId);
                    return permissionsWrapper.notFound();
                }
                logger.fine("retrieved dataset, id="+dataset.getId());

                retrieveDatasetVersionResponse = datasetVersionService.selectRequestedVersion(dataset.getVersions(), version);
                //retrieveDatasetVersionResponse = datasetVersionService.retrieveDatasetVersionByPersistentId(persistentId, version);
                this.workingVersion = retrieveDatasetVersionResponse.getDatasetVersion();
                logger.fine("retrieved version: id: " + workingVersion.getId() + ", state: " + this.workingVersion.getVersionState());

            } else if (this.getId() != null) {
                // Set Working Version and Dataset by Datasaet Id and Version
                dataset = datasetService.find(this.getId());
                if (dataset == null) {
                    logger.warning("No such dataset: "+dataset);
                    return permissionsWrapper.notFound();
                }
                //retrieveDatasetVersionResponse = datasetVersionService.retrieveDatasetVersionById(dataset.getId(), version);
                retrieveDatasetVersionResponse = datasetVersionService.selectRequestedVersion(dataset.getVersions(), version);
                this.workingVersion = retrieveDatasetVersionResponse.getDatasetVersion();
                logger.info("retreived version: id: " + workingVersion.getId() + ", state: " + this.workingVersion.getVersionState());

            } else if (versionId != null) {
                // TODO: 4.2.1 - this method is broken as of now!
                // Set Working Version and Dataset by DatasaetVersion Id
                //retrieveDatasetVersionResponse = datasetVersionService.retrieveDatasetVersionByVersionId(versionId);

            }
            this.maxFileUploadSizeInBytes = systemConfig.getMaxFileUploadSizeForStore(dataset.getEffectiveStorageDriverId());


            if (retrieveDatasetVersionResponse == null) {
                return permissionsWrapper.notFound();
            }


            //this.dataset = this.workingVersion.getDataset();

            // end: Set the workingVersion and Dataset
            // ---------------------------------------
            // Is the DatasetVersion or Dataset null?
            //
            if (workingVersion == null || this.dataset == null) {
                return permissionsWrapper.notFound();
            }

            // Is the Dataset harvested?

            if (dataset.isHarvested()) {
                // if so, we'll simply forward to the remote URL for the original
                // source of this harvested dataset:
                String originalSourceURL = dataset.getRemoteArchiveURL();
                if (originalSourceURL != null && !originalSourceURL.equals("")) {
                    logger.fine("redirecting to "+originalSourceURL);
                    try {
                        FacesContext.getCurrentInstance().getExternalContext().redirect(originalSourceURL);
                    } catch (IOException ioex) {
                        // must be a bad URL...
                        // we don't need to do anything special here - we'll redirect
                        // to the local 404 page, below.
                        logger.warning("failed to issue a redirect to "+originalSourceURL);
                    }
                    return originalSourceURL;
                }

                return permissionsWrapper.notFound();
            }

            // Check permisisons
            if (!(workingVersion.isReleased() || workingVersion.isDeaccessioned()) && !this.canViewUnpublishedDataset()) {
                return permissionsWrapper.notAuthorized();
            }

            if (!retrieveDatasetVersionResponse.wasRequestedVersionRetrieved()) {
                //msg("checkit " + retrieveDatasetVersionResponse.getDifferentVersionMessage());
                JsfHelper.addWarningMessage(retrieveDatasetVersionResponse.getDifferentVersionMessage());//BundleUtil.getStringFromBundle("dataset.message.metadataSuccess"));
            }

            // init the citation
            displayCitation = dataset.getCitation(true, workingVersion, isAnonymizedAccess());
            logger.fine("Citation: " + displayCitation);

            if(workingVersion.isPublished()) {
                MakeDataCountEntry entry = new MakeDataCountEntry(FacesContext.getCurrentInstance(), dvRequestService, workingVersion);
                mdcLogService.logEntry(entry);
            }
            displayWorkflowComments();


            if (initFull) {

                // init the list of FileMetadatas
                if (workingVersion.isDraft() && canUpdateDataset()) {
                    readOnly = false;
                } else {
                    // an attempt to retreive both the filemetadatas and datafiles early on, so that
                    // we don't have to do so later (possibly, many more times than necessary):
                    AuthenticatedUser au = session.getUser() instanceof AuthenticatedUser ? (AuthenticatedUser) session.getUser() : null;
                    datafileService.findFileMetadataOptimizedExperimental(dataset, workingVersion, au);
                }
                // This will default to all the files in the version, if the search term
                // parameter hasn't been specified yet:
                fileMetadatasSearch = selectFileMetadatasForDisplay();
                ownerId = dataset.getOwner().getId();
                datasetNextMajorVersion = this.dataset.getNextMajorVersionString();
                datasetNextMinorVersion = this.dataset.getNextMinorVersionString();
                datasetVersionUI = datasetVersionUI.initDatasetVersionUI(workingVersion, false);
                updateDatasetFieldInputLevels();
                setExistReleasedVersion(resetExistRealeaseVersion());
                //moving setVersionTabList to tab change event
                //setVersionTabList(resetVersionTabList());
                //setReleasedVersionTabList(resetReleasedVersionTabList());
                //SEK - lazymodel may be needed for datascroller in future release
                // lazyModel = new LazyFileMetadataDataModel(workingVersion.getId(), datafileService );
                this.guestbookResponse = guestbookResponseService.initGuestbookResponseForFragment(workingVersion, null, session);
                logger.fine("Checking if rsync support is enabled.");
                if (DataCaptureModuleUtil.rsyncSupportEnabled(settingsWrapper.getValueForKey(SettingsServiceBean.Key.UploadMethods))
                        && dataset.getFiles().isEmpty()  && this.canUpdateDataset() ) { //only check for rsync if no files exist
                                                                                        //and user can update dataset
                    try {
                        ScriptRequestResponse scriptRequestResponse = commandEngine.submit(new RequestRsyncScriptCommand(dvRequestService.getDataverseRequest(), dataset));
                        logger.fine("script: " + scriptRequestResponse.getScript());
                        if (scriptRequestResponse.getScript() != null && !scriptRequestResponse.getScript().isEmpty()) {
                            setHasRsyncScript(true);
                            setRsyncScript(scriptRequestResponse.getScript());
                            rsyncScriptFilename = "upload-" + workingVersion.getDataset().getIdentifier() + ".bash";
                            rsyncScriptFilename = rsyncScriptFilename.replace("/", "_");
                        } else {
                            setHasRsyncScript(false);
                        }
                    } catch (RuntimeException ex) {
                        logger.warning("Problem getting rsync script(RuntimeException): " + ex.getLocalizedMessage());
                        FacesContext.getCurrentInstance().addMessage(null, new FacesMessage(FacesMessage.SEVERITY_ERROR, "Problem getting rsync script:",  ex.getLocalizedMessage())); 
                    } catch (CommandException cex) {
                        logger.warning("Problem getting rsync script (Command Exception): " + cex.getLocalizedMessage());
                           FacesContext.getCurrentInstance().addMessage(null, new FacesMessage(FacesMessage.SEVERITY_ERROR, "Problem getting rsync script:",  cex.getLocalizedMessage()));                        
                    }
                }
               
                tooLargeToDownload = getSizeOfDatasetNumeric() > settingsWrapper.getZipDownloadLimit();
                tooLargeToDownloadOriginal = getSizeOfDatasetOrigNumeric() > settingsWrapper.getZipDownloadLimit();
                tooLargeToDownloadArchival = getSizeOfDatasetArchivalNumeric() > settingsWrapper.getZipDownloadLimit();
            }
        } else if (ownerId != null) {
            // create mode for a new child dataset
            readOnly = false;
            editMode = EditMode.CREATE;
            selectedHostDataverse = dataverseService.find(ownerId);
            dataset.setOwner(selectedHostDataverse);
            dataset.setProtocol(protocol);
            dataset.setAuthority(authority);

            if (dataset.getOwner() == null) {
                return permissionsWrapper.notFound();
            } else if (!permissionService.on(dataset.getOwner()).has(Permission.AddDataset)) {
                return permissionsWrapper.notAuthorized();
            }
            //Wait until the create command before actually getting an identifier, except if we're using directUpload
        	//Need to assign an identifier prior to calls to requestDirectUploadUrl if direct upload is used.
            if ( isEmpty(dataset.getIdentifier()) && systemConfig.directUploadEnabled(dataset) ) {
            	CommandContext ctxt = commandEngine.getContext();
            	GlobalIdServiceBean idServiceBean = GlobalIdServiceBean.getBean(ctxt);
                dataset.setIdentifier(ctxt.datasets().generateDatasetIdentifier(dataset, idServiceBean));
            }
            dataverseTemplates.addAll(dataverseService.find(ownerId).getTemplates());
            if (!dataverseService.find(ownerId).isTemplateRoot()) {
                for (Template templateTest: dataverseService.find(ownerId).getParentTemplates()){
                   if(!dataverseTemplates.contains(templateTest)){
                       dataverseTemplates.add(templateTest);
                   }
                }
            }
            Collections.sort(dataverseTemplates, (Template t1, Template t2) -> t1.getName().compareToIgnoreCase(t2.getName()));

            defaultTemplate = dataverseService.find(ownerId).getDefaultTemplate();
            if (defaultTemplate != null) {
                selectedTemplate = defaultTemplate;
                for (Template testT : dataverseTemplates) {
                    if (defaultTemplate.getId().equals(testT.getId())) {
                        selectedTemplate = testT;
                    }
                }
                workingVersion = dataset.getEditVersion(selectedTemplate, null);
                updateDatasetFieldInputLevels();
            } else {
                workingVersion = dataset.getCreateVersion();
                updateDatasetFieldInputLevels();
            }

            if (settingsWrapper.isTrueForKey(SettingsServiceBean.Key.PublicInstall, false)){
                JH.addMessage(FacesMessage.SEVERITY_WARN, BundleUtil.getStringFromBundle("dataset.message.label.fileAccess"),
                        BundleUtil.getStringFromBundle("dataset.message.publicInstall"));
            }

            resetVersionUI();

            // FacesContext.getCurrentInstance().addMessage(null, new FacesMessage(FacesMessage.SEVERITY_INFO, "Add New Dataset", " - Enter metadata to create the dataset's citation. You can add more metadata about this dataset after it's created."));
        } else {
            return permissionsWrapper.notFound();
        }
        try {
            privateUrl = commandEngine.submit(new GetPrivateUrlCommand(dvRequestService.getDataverseRequest(), dataset));
            if (privateUrl != null) {
                JH.addMessage(FacesMessage.SEVERITY_INFO, BundleUtil.getStringFromBundle("dataset.privateurl.header"),
                        BundleUtil.getStringFromBundle("dataset.privateurl.infoMessageAuthor", Arrays.asList(getPrivateUrlLink(privateUrl))));
            }
        } catch (CommandException ex) {
            // No big deal. The user simply doesn't have access to create or delete a Private URL.
        }
        logger.fine("PrivateUser: " + (session.getUser() instanceof PrivateUrlUser));
        if (session.getUser() instanceof PrivateUrlUser) {
            PrivateUrlUser privateUrlUser = (PrivateUrlUser) session.getUser();
            logger.fine("Anon: " + privateUrlUser.hasAnonymizedAccess());
            if (dataset != null && dataset.getId().equals(privateUrlUser.getDatasetId())) {
                JH.addMessage(FacesMessage.SEVERITY_WARN, BundleUtil.getStringFromBundle("dataset.privateurl.header"),
                        BundleUtil.getStringFromBundle("dataset.privateurl.infoMessageReviewer"));
            }
        }

        displayLockInfo(dataset);

        for (FileMetadata fmd : workingVersion.getFileMetadatas()) {
            if (fmd.getDataFile().isTabularData()) {
                versionHasTabular = true;
                break;
            }
        }
        for(DataFile f : dataset.getFiles()) {
            // TODO: Consider uncommenting this optimization.
//            if (versionHasTabular) {
//                hasTabular = true;
//                break;
//            }
            if(f.isTabularData()) {
                hasTabular = true;
                break;
            }
        }
        //Show ingest success message if refresh forces a page reload after ingest success
        //This is needed to display the explore buttons (the fileDownloadHelper needs to be reloaded via page
        if (showIngestSuccess) {
            JsfHelper.addSuccessMessage(BundleUtil.getStringFromBundle("dataset.unlocked.ingest.message"));
        }

        configureTools = externalToolService.findFileToolsByType(ExternalTool.Type.CONFIGURE);
        exploreTools = externalToolService.findFileToolsByType(ExternalTool.Type.EXPLORE);
        previewTools = externalToolService.findFileToolsByType(ExternalTool.Type.PREVIEW);
        datasetExploreTools = externalToolService.findDatasetToolsByType(ExternalTool.Type.EXPLORE);
        rowsPerPage = 10;

        return null;
    }

    private void displayWorkflowComments() {
        List<WorkflowComment> comments = workingVersion.getWorkflowComments();
        for (WorkflowComment wfc : comments) {
            if (wfc.isToBeShown() && wfc.getDatasetVersion().equals(workingVersion)
                    && wfc.getAuthenticatedUser().equals(session.getUser())) {
                if (wfc.getType() == WorkflowComment.Type.WORKFLOW_SUCCESS) {
                    JsfHelper.addSuccessMessage(wfc.getMessage());

                } else if (wfc.getType() == WorkflowComment.Type.WORKFLOW_FAILURE) {
                    JsfHelper.addWarningMessage(wfc.getMessage());
                }
                datasetService.markWorkflowCommentAsRead(wfc);
            }
        }
    }

    private void displayLockInfo(Dataset dataset) {
        // Various info messages, when the dataset is locked (for various reasons):
        if (dataset.isLocked() && canUpdateDataset()) {
            if (dataset.isLockedFor(DatasetLock.Reason.Workflow)) {
                JH.addMessage(FacesMessage.SEVERITY_WARN, BundleUtil.getStringFromBundle("dataset.locked.message"),
                        BundleUtil.getStringFromBundle("dataset.locked.message.details"));
            }
            if (dataset.isLockedFor(DatasetLock.Reason.InReview)) {
                JH.addMessage(FacesMessage.SEVERITY_WARN, BundleUtil.getStringFromBundle("dataset.locked.inReview.message"),
                        BundleUtil.getStringFromBundle("dataset.inreview.infoMessage"));
            }
            if (dataset.isLockedFor(DatasetLock.Reason.DcmUpload)) {
                JH.addMessage(FacesMessage.SEVERITY_WARN, BundleUtil.getStringFromBundle("file.rsyncUpload.inProgressMessage.summary"),
                        BundleUtil.getStringFromBundle("file.rsyncUpload.inProgressMessage.details"));
                lockedDueToDcmUpload = true;
            }
<<<<<<< HEAD
            if (dataset.isLockedFor(DatasetLock.Reason.GlobusUpload)) {
                JH.addMessage(FacesMessage.SEVERITY_WARN, BundleUtil.getStringFromBundle("file.rsyncUpload.inProgressMessage.summary"),
                        BundleUtil.getStringFromBundle("file.rsyncUpload.inProgressMessage.details"));
            }
=======
>>>>>>> 7fd59a58
            //This is a hack to remove dataset locks for File PID registration if
            //the dataset is released
            //in testing we had cases where datasets with 1000 files were remaining locked after being published successfully
            /*if(dataset.getLatestVersion().isReleased() && dataset.isLockedFor(DatasetLock.Reason.finalizePublication)){
                datasetService.removeDatasetLocks(dataset.getId(), DatasetLock.Reason.finalizePublication);
            }*/
            if (dataset.isLockedFor(DatasetLock.Reason.finalizePublication)) {
                // "finalizePublication" lock is used to lock the dataset while
                // the FinalizeDatasetPublicationCommand is running asynchronously.
                // the tasks currently performed by the command are the  pid registration
                // for files and (or) physical file validation (either or both
                // of these two can be disabled via database settings). More
                // such asynchronous processing tasks may be added in the future.
                JH.addMessage(FacesMessage.SEVERITY_WARN, BundleUtil.getStringFromBundle("dataset.publish.workflow.message"),
                        BundleUtil.getStringFromBundle("dataset.pidRegister.workflow.inprogress"));
            }
            if (dataset.isLockedFor(DatasetLock.Reason.FileValidationFailed)) {
                // the dataset is locked, because one or more datafiles in it
                // failed validation during an attempt to publish it.
                JH.addMessage(FacesMessage.SEVERITY_ERROR, BundleUtil.getStringFromBundle("dataset.publish.file.validation.error.message"),
                        BundleUtil.getStringFromBundle("dataset.publish.file.validation.error.contactSupport"));
            }
            if (dataset.isLockedFor(DatasetLock.Reason.EditInProgress)) {
                JH.addMessage(FacesMessage.SEVERITY_WARN, BundleUtil.getStringFromBundle("dataset.locked.editInProgress.message"),
                        BundleUtil.getStringFromBundle("dataset.locked.editInProgress.message.details", Arrays.asList(BrandingUtil.getSupportTeamName(null))));
            }
        }

        if (dataset.isLockedFor(DatasetLock.Reason.Ingest)) {
            JH.addMessage(FacesMessage.SEVERITY_WARN, BundleUtil.getStringFromBundle("dataset.locked.message"),
                    BundleUtil.getStringFromBundle("dataset.locked.ingest.message"));
            lockedDueToIngestVar = true;
        }

        // With DataCite, we try to reserve the DOI when the dataset is created. Sometimes this
        // fails because DataCite is down. We show the message below to set expectations that the
        // "Publish" button won't work until the DOI has been reserved using the "Reserve PID" API.
        if (settingsWrapper.isDataCiteInstallation() && dataset.getGlobalIdCreateTime() == null && editMode != EditMode.CREATE) {
            JH.addMessage(FacesMessage.SEVERITY_WARN, BundleUtil.getStringFromBundle("dataset.locked.pidNotReserved.message"),
                    BundleUtil.getStringFromBundle("dataset.locked.pidNotReserved.message.details"));
        }

    }

    private Boolean fileTreeViewRequired = null;

    public boolean isFileTreeViewRequired() {
        if (fileTreeViewRequired == null) {
            fileTreeViewRequired = workingVersion.getFileMetadatas().size() > 1
                    && datafileService.isFoldersMetadataPresentInVersion(workingVersion);
        }
        return fileTreeViewRequired;
    }

    public enum FileDisplayStyle {

        TABLE, TREE
    };

    private FileDisplayStyle fileDisplayMode = FileDisplayStyle.TABLE;

    public String getFileDisplayMode() {
        return fileDisplayMode.equals(FileDisplayStyle.TABLE) ? "Table" : "Tree";
    }

    public void setFileDisplayMode(String fileDisplayMode) {
        if ("Table".equals(fileDisplayMode)) {
            this.fileDisplayMode = FileDisplayStyle.TABLE;
        } else {
            this.fileDisplayMode = FileDisplayStyle.TREE;
        }
    }

    public boolean isFileDisplayTable() {
        return fileDisplayMode == FileDisplayStyle.TABLE;
    }

    public void toggleFileDisplayMode() {
        if (fileDisplayMode == FileDisplayStyle.TABLE) {
            fileDisplayMode = FileDisplayStyle.TREE;
        } else {
            fileDisplayMode = FileDisplayStyle.TABLE;
        }
    }
    public boolean isFileDisplayTree() {
        return fileDisplayMode == FileDisplayStyle.TREE;
    }

    private TreeNode filesTreeRoot = null;

    public TreeNode getFilesTreeRoot() {
        if (filesTreeRoot == null) {
            initFilesTree();
        }
        return filesTreeRoot;
    }

    private void initFilesTree() {
        filesTreeRoot = createFolderTreeNode("root", null);
        TreeNode currentNode = filesTreeRoot;
        // this is a temporary map, that we keep while we are building
        // the tree - in order to have direct access to the ancestor tree
        // nodes that have already been created:
        Map<String, TreeNode> folderMap = new HashMap<>();
        boolean expandFolders = true;

        for ( FileMetadata fileMetadata :workingVersion.getFileMetadatasSortedByLabelAndFolder()) {
            String folder = fileMetadata.getDirectoryLabel();

            logger.fine("current folder: "+folder+"; current label: "+fileMetadata.getLabel());

            if (StringUtil.isEmpty(folder)) {
                filesTreeRoot.getChildren().add(createFileTreeNode(fileMetadata, filesTreeRoot));
            } else {
                if (folderMap.containsKey(folder)) {
                    // We have already created this node; and since all the FileMetadatas
                    // are sorted by folder-then-label, it is safe to assume this is
                    // still the "current node":
                    currentNode.getChildren().add(createFileTreeNode(fileMetadata, currentNode));
                } else {
                    // no node for this folder yet - need to create!

                    String[] subfolders = folder.split("/");
                    int level = 0;
                    currentNode = filesTreeRoot;

                    while (level < subfolders.length) {
                        String folderPath = subfolders[0];
                        for (int i = 1; i < level + 1; i++) {
                            folderPath = folderPath.concat("/").concat(subfolders[i]);
                        }

                        if (folderMap.containsKey(folderPath)) {
                            // jump directly to that ancestor folder node:
                            currentNode = folderMap.get(folderPath);
                        } else {
                            // create a new folder node:
                            currentNode = createFolderTreeNode(subfolders[level], currentNode);
                            folderMap.put(folderPath, currentNode);
                            // all the folders, except for the top-level root node
                            // are collapsed by default:
                            currentNode.setExpanded(expandFolders);

                        }
                        level++;
                    }
                    currentNode.getChildren().add(createFileTreeNode(fileMetadata, currentNode));
                    // As soon as we reach the first folder containing files, we want
                    // to have all the other folders collapsed by default:
                    if (expandFolders) {
                        expandFolders = false;
                    }
                }
            }
        }

        folderMap = null;

    }

    private DefaultTreeNode createFolderTreeNode(String name, TreeNode parent) {
        // For a tree node representing a folder, we use its name, as a String,
        // as the node data payload. (meaning, in the xhtml the folder name can
        // be shown as simply "#{node}".
        // If we ever want to have more information shown for folders in the
        // tree view (for example, we could show the number of files and sub-folders
        // in each folder next to the name), we will have to define a custom class
        // and use it instead of the string in the DefaultTreeNode constructor
        // below:
        DefaultTreeNode folderNode = new DefaultTreeNode(name, parent);
        return folderNode;
    }

    private DefaultTreeNode createFileTreeNode(FileMetadata fileMetadata, TreeNode parent) {
        // For a tree node representing a DataFile, we pack the entire FileMetadata
        // object into the node, as its "data" payload.
        // Note that we are using a custom node type ("customFileNode"), defined
        // in the page xhtml.
        // If we ever want to have customized nodes that display different types
        // of information for different types of files (tab. files would be a
        // natural case), more custom nodes could be defined.

        DefaultTreeNode fileNode = new DefaultTreeNode("customFileNode", fileMetadata, parent);

        return fileNode;
    }

    public boolean isHasTabular() {
        return hasTabular;
    }

    public boolean isVersionHasTabular() {
        return versionHasTabular;
    }

    public boolean isReadOnly() {
        return readOnly;
    }

    private void resetVersionUI() {

        datasetVersionUI = datasetVersionUI.initDatasetVersionUI(workingVersion, true);
        if (isSessionUserAuthenticated()) {
            AuthenticatedUser au = (AuthenticatedUser) session.getUser();

            //On create set pre-populated fields
            for (DatasetField dsf : dataset.getEditVersion().getDatasetFields()) {
                if (dsf.getDatasetFieldType().getName().equals(DatasetFieldConstant.depositor) && dsf.isEmpty()) {
                    dsf.getDatasetFieldValues().get(0).setValue(au.getLastName() + ", " + au.getFirstName());
                }
                if (dsf.getDatasetFieldType().getName().equals(DatasetFieldConstant.dateOfDeposit) && dsf.isEmpty()) {
                    dsf.getDatasetFieldValues().get(0).setValue(new SimpleDateFormat("yyyy-MM-dd").format(new Timestamp(new Date().getTime())));
                }

                if (dsf.getDatasetFieldType().getName().equals(DatasetFieldConstant.datasetContact) && dsf.isEmpty()) {
                    for (DatasetFieldCompoundValue contactValue : dsf.getDatasetFieldCompoundValues()) {
                        for (DatasetField subField : contactValue.getChildDatasetFields()) {
                            if (subField.getDatasetFieldType().getName().equals(DatasetFieldConstant.datasetContactName)) {
                                subField.getDatasetFieldValues().get(0).setValue(au.getLastName() + ", " + au.getFirstName());
                            }
                            if (subField.getDatasetFieldType().getName().equals(DatasetFieldConstant.datasetContactAffiliation)) {
                                subField.getDatasetFieldValues().get(0).setValue(au.getAffiliation());
                            }
                            if (subField.getDatasetFieldType().getName().equals(DatasetFieldConstant.datasetContactEmail)) {
                                subField.getDatasetFieldValues().get(0).setValue(au.getEmail());
                            }
                        }
                    }
                }

                String creatorOrcidId = au.getOrcidId();
                if (dsf.getDatasetFieldType().getName().equals(DatasetFieldConstant.author) && dsf.isEmpty()) {
                    for (DatasetFieldCompoundValue authorValue : dsf.getDatasetFieldCompoundValues()) {
                        for (DatasetField subField : authorValue.getChildDatasetFields()) {
                            if (subField.getDatasetFieldType().getName().equals(DatasetFieldConstant.authorName)) {
                                subField.getDatasetFieldValues().get(0).setValue(au.getLastName() + ", " + au.getFirstName());
                            }
                            if (subField.getDatasetFieldType().getName().equals(DatasetFieldConstant.authorAffiliation)) {
                                subField.getDatasetFieldValues().get(0).setValue(au.getAffiliation());
                            }
                            if (creatorOrcidId != null) {
                                if (subField.getDatasetFieldType().getName().equals(DatasetFieldConstant.authorIdValue)) {
                                    subField.getDatasetFieldValues().get(0).setValue(creatorOrcidId);
                                }
                                if (subField.getDatasetFieldType().getName().equals(DatasetFieldConstant.authorIdType)) {
                                   DatasetFieldType authorIdTypeDatasetField = fieldService.findByName(DatasetFieldConstant.authorIdType);
                                   subField.setSingleControlledVocabularyValue(fieldService.findControlledVocabularyValueByDatasetFieldTypeAndStrValue(authorIdTypeDatasetField, "ORCID", true));
                                }
                            }
                        }
                    }
                }
            }
        }
    }


    private void refreshSelectedFiles(List<FileMetadata> filesToRefresh){
        if (readOnly) {
            dataset = datasetService.find(dataset.getId());
        }
        String termsOfAccess = workingVersion.getTermsOfUseAndAccess().getTermsOfAccess();
        boolean requestAccess = workingVersion.getTermsOfUseAndAccess().isFileAccessRequest();
        workingVersion = dataset.getEditVersion();
        workingVersion.getTermsOfUseAndAccess().setTermsOfAccess(termsOfAccess);
        workingVersion.getTermsOfUseAndAccess().setFileAccessRequest(requestAccess);
        List <FileMetadata> newSelectedFiles = new ArrayList<>();
        for (FileMetadata fmd : filesToRefresh){
            for (FileMetadata fmdn: workingVersion.getFileMetadatas()){
                if (fmd.getDataFile().equals(fmdn.getDataFile())){
                    newSelectedFiles.add(fmdn);
                }
            }
        }

        filesToRefresh.clear();
        for (FileMetadata fmdn : newSelectedFiles ){
            filesToRefresh.add(fmdn);
        }
        readOnly = false;
    }

    private Integer chunkSize = 25;

    public Integer getChunkSize() {
        return chunkSize;
    }

    public void setChunkSize(Integer chunkSize) {
        this.chunkSize = chunkSize;
    }

    public void viewAllButtonPress(){
        setChunkSize(fileMetadatasSearch.size());
    }

     private int activeTabIndex;

    public int getActiveTabIndex() {
        return activeTabIndex;
    }

    public void setActiveTabIndex(int activeTabIndex) {
        this.activeTabIndex = activeTabIndex;
    }

    public void tabChanged(TabChangeEvent event) {
        TabView tv = (TabView) event.getComponent();
        this.activeTabIndex = tv.getActiveIndex();
        if (this.activeTabIndex == 3) {
            setVersionTabList(resetVersionTabList());
            setReleasedVersionTabList(resetReleasedVersionTabList());
        } else {
            releasedVersionTabList = new ArrayList<>();
            versionTabList = new ArrayList<>();
            if(this.activeTabIndex == 0) {
                 init();
            }
        }
    }

    public void edit(EditMode editMode) {
        this.editMode = editMode;
        if (this.readOnly) {
            dataset = datasetService.find(dataset.getId());
        }
        workingVersion = dataset.getEditVersion();
        clone = workingVersion.cloneDatasetVersion();
        if (editMode == EditMode.INFO) {
            // ?
        } else if (editMode == EditMode.FILE) {
            // JH.addMessage(FacesMessage.SEVERITY_INFO, BundleUtil.getStringFromBundle("dataset.message.editFiles"));
            // FacesContext.getCurrentInstance().addMessage(null, new FacesMessage(FacesMessage.SEVERITY_INFO, "Upload + Edit Dataset Files", " - You can drag and drop your files from your desktop, directly into the upload widget."));
        } else if (editMode.equals(EditMode.METADATA)) {
            datasetVersionUI = datasetVersionUI.initDatasetVersionUI(workingVersion, true);
            updateDatasetFieldInputLevels();
            JH.addMessage(FacesMessage.SEVERITY_INFO, BundleUtil.getStringFromBundle("dataset.message.editMetadata.label"), BundleUtil.getStringFromBundle("dataset.message.editMetadata.message"));
            //FacesContext.getCurrentInstance().addMessage(null, new FacesMessage(FacesMessage.SEVERITY_INFO, "Edit Dataset Metadata", " - Add more metadata about your dataset to help others easily find it."));
        } else if (editMode.equals(EditMode.LICENSE)){
            JH.addMessage(FacesMessage.SEVERITY_INFO, BundleUtil.getStringFromBundle("dataset.message.editTerms.label"), BundleUtil.getStringFromBundle("dataset.message.editTerms.message"));
            //FacesContext.getCurrentInstance().addMessage(null, new FacesMessage(FacesMessage.SEVERITY_INFO, "Edit Dataset License and Terms", " - Update your dataset's license and terms of use."));
        }
        this.readOnly = false;
    }

    public String sendBackToContributor() {
        try {
            //FIXME - Get Return Comment from sendBackToContributor popup
            Command<Dataset> cmd = new ReturnDatasetToAuthorCommand(dvRequestService.getDataverseRequest(), dataset, "");
            dataset = commandEngine.submit(cmd);
            JsfHelper.addSuccessMessage(BundleUtil.getStringFromBundle("dataset.reject.success"));
        } catch (CommandException ex) {
            String message = ex.getMessage();
            logger.log(Level.SEVERE, "sendBackToContributor: {0}", message);
            JsfHelper.addErrorMessage(BundleUtil.getStringFromBundle("dataset.reject.failure", Collections.singletonList(message)));
        }

        /*
         The notifications below are redundant, since the ReturnDatasetToAuthorCommand
         sends them already. - L.A. Sep. 7 2017

        List<AuthenticatedUser> authUsers = permissionService.getUsersWithPermissionOn(Permission.PublishDataset, dataset);
        List<AuthenticatedUser> editUsers = permissionService.getUsersWithPermissionOn(Permission.EditDataset, dataset);

        editUsers.removeAll(authUsers);
        new HashSet<>(editUsers).forEach( au ->
            userNotificationService.sendNotification(au, new Timestamp(new Date().getTime()),
                                                     UserNotification.Type.RETURNEDDS, dataset.getLatestVersion().getId())
        );
        */

        //FacesMessage message = new FacesMessage(FacesMessage.SEVERITY_INFO, "DatasetSubmitted", "This dataset has been sent back to the contributor.");
        //FacesContext.getCurrentInstance().addMessage(null, message);
        return  returnToLatestVersion();
    }

    public String submitDataset() {
        try {
            Command<Dataset> cmd = new SubmitDatasetForReviewCommand( dvRequestService.getDataverseRequest(), dataset);
            dataset = commandEngine.submit(cmd);
            //JsfHelper.addSuccessMessage(BundleUtil.getStringFromBundle("dataset.submit.success"));
        } catch (CommandException ex) {
            String message = ex.getMessage();
            logger.log(Level.SEVERE, "submitDataset: {0}", message);
            JsfHelper.addErrorMessage(BundleUtil.getStringFromBundle("dataset.submit.failure", Collections.singletonList(message)));
        }
        return returnToLatestVersion();
    }

    public String releaseParentDVAndDataset(){
        releaseParentDV();
        return releaseDataset(false);
    }

    public String releaseDataset() {
        if(!dataset.getOwner().isReleased()){
            releaseParentDV();
        }
        if(publishDatasetPopup()|| publishBothPopup() || !dataset.getLatestVersion().isMinorUpdate()){
            return releaseDataset(false);
        }
        switch (releaseRadio) {
            case 1:
                return releaseDataset(true);
            case 2:
                return releaseDataset(false);
            case 3:
                return updateCurrentVersion();
            default:
                return "Invalid Choice";
        }
    }

    private void releaseParentDV(){
        if (session.getUser() instanceof AuthenticatedUser) {
            PublishDataverseCommand cmd = new PublishDataverseCommand(dvRequestService.getDataverseRequest(), dataset.getOwner());
            try {
                commandEngine.submit(cmd);
                JsfHelper.addSuccessMessage(BundleUtil.getStringFromBundle("dataverse.publish.success"));

            } catch (CommandException ex) {
                logger.log(Level.SEVERE, "Unexpected Exception calling  publish dataverse command", ex);
                JsfHelper.addErrorMessage(BundleUtil.getStringFromBundle("dataverse.publish.failure"));

            }
        } else {
            FacesMessage message = new FacesMessage(FacesMessage.SEVERITY_INFO, BundleUtil.getStringFromBundle("dataverse.notreleased")  ,BundleUtil.getStringFromBundle( "dataverse.release.authenticatedUsersOnly"));
            FacesContext.getCurrentInstance().addMessage(null, message);
        }

    }

    public String deaccessionVersions() {
        Command<DatasetVersion> cmd;
        try {
            if (selectedDeaccessionVersions == null) {
                for (DatasetVersion dv : this.dataset.getVersions()) {
                    if (dv.isReleased()) {
                        DatasetVersion deaccession = datasetVersionService.find(dv.getId());
                        cmd = new DeaccessionDatasetVersionCommand(dvRequestService.getDataverseRequest(), setDatasetVersionDeaccessionReasonAndURL(deaccession), true);
                        DatasetVersion datasetv = commandEngine.submit(cmd);
                    }
                }
            } else {
                for (DatasetVersion dv : selectedDeaccessionVersions) {
                    DatasetVersion deaccession = datasetVersionService.find(dv.getId());
                    cmd = new DeaccessionDatasetVersionCommand(dvRequestService.getDataverseRequest(), setDatasetVersionDeaccessionReasonAndURL(deaccession), false);
                    DatasetVersion datasetv = commandEngine.submit(cmd);
                }
            }
        } catch (CommandException ex) {
            logger.severe(ex.getMessage());
            JH.addMessage(FacesMessage.SEVERITY_FATAL, BundleUtil.getStringFromBundle("dataset.message.deaccessionFailure"));
        }
        setRenderDeaccessionPopup(false);
        JsfHelper.addSuccessMessage(BundleUtil.getStringFromBundle("datasetVersion.message.deaccessionSuccess"));
        return returnToDatasetOnly();
    }

    private DatasetVersion setDatasetVersionDeaccessionReasonAndURL(DatasetVersion dvIn) {
        int deaccessionReasonCode = getDeaccessionReasonRadio();
        String deacessionReasonDetail = getDeaccessionReasonText() != null ? ( getDeaccessionReasonText()).trim() : "";
        switch (deaccessionReasonCode) {
            case 1:
                dvIn.setVersionNote(BundleUtil.getStringFromBundle("file.deaccessionDialog.reason.selectItem.identifiable") );
                break;
            case 2:
                dvIn.setVersionNote(BundleUtil.getStringFromBundle("file.deaccessionDialog.reason.selectItem.beRetracted") );
                break;
            case 3:
                dvIn.setVersionNote(BundleUtil.getStringFromBundle("file.deaccessionDialog.reason.selectItem.beTransferred") );
                break;
            case 4:
                dvIn.setVersionNote(BundleUtil.getStringFromBundle("file.deaccessionDialog.reason.selectItem.IRB"));
                break;
            case 5:
                dvIn.setVersionNote(BundleUtil.getStringFromBundle("file.deaccessionDialog.reason.selectItem.legalIssue"));
                break;
            case 6:
                dvIn.setVersionNote(BundleUtil.getStringFromBundle("file.deaccessionDialog.reason.selectItem.notValid"));
                break;
            case 7:
                break;
        }
        if (!deacessionReasonDetail.isEmpty()){
            if (!StringUtil.isEmpty(dvIn.getVersionNote())){
                dvIn.setVersionNote(dvIn.getVersionNote() + " " + deacessionReasonDetail);
            } else {
                dvIn.setVersionNote(deacessionReasonDetail);
            }
        }

        dvIn.setArchiveNote(getDeaccessionForwardURLFor());
        return dvIn;
    }

    private String releaseDataset(boolean minor) {
        if (session.getUser() instanceof AuthenticatedUser) {
            try {
                final PublishDatasetResult result = commandEngine.submit(
                    new PublishDatasetCommand(dataset, dvRequestService.getDataverseRequest(), minor)
                );
                dataset = result.getDataset();
                // Sucessfully executing PublishDatasetCommand does not guarantee that the dataset
                // has been published. If a publishing workflow is configured, this may have sent the
                // dataset into a workflow limbo, potentially waiting for a third party system to complete
                // the process. So it may be premature to show the "success" message at this point.

                if ( result.isCompleted() ) {
                    JsfHelper.addSuccessMessage(BundleUtil.getStringFromBundle("dataset.message.publishSuccess"));
                } else {
                    JH.addMessage(FacesMessage.SEVERITY_WARN, BundleUtil.getStringFromBundle("dataset.locked.message"), BundleUtil.getStringFromBundle("dataset.locked.message.details"));
                }

            } catch (CommandException ex) {
                Dataset testDs = datasetService.find(dataset.getId());
                if (testDs != null && !testDs.isLockedFor(DatasetLock.Reason.FileValidationFailed)) {
                    // If the dataset could not be published because it has failed
                    // physical file validation, the messaging will be handled via
                    // the lock info system.
                    JsfHelper.addErrorMessage(ex.getLocalizedMessage());
                }
                logger.severe(ex.getMessage());
            }

        } else {
            JsfHelper.addErrorMessage(BundleUtil.getStringFromBundle("dataset.message.only.authenticatedUsers"));
        }
        return returnToDraftVersion();
    }

    @Deprecated
    public String registerDataset() {
        try {
            UpdateDatasetVersionCommand cmd = new UpdateDatasetVersionCommand(dataset, dvRequestService.getDataverseRequest());
            cmd.setValidateLenient(true);
            dataset = commandEngine.submit(cmd);
        } catch (CommandException ex) {
            FacesContext.getCurrentInstance().addMessage(null, new FacesMessage(FacesMessage.SEVERITY_WARN,BundleUtil.getStringFromBundle( "dataset.registration.failed"), " - " + ex.toString()));
            logger.severe(ex.getMessage());
        }
        FacesMessage message = new FacesMessage(FacesMessage.SEVERITY_INFO, BundleUtil.getStringFromBundle("dataset.registered"), BundleUtil.getStringFromBundle("dataset.registered.msg"));
        FacesContext.getCurrentInstance().addMessage(null, message);
        return returnToDatasetOnly();
    }

    public String updateCurrentVersion() {
        /*
         * Note: The code here mirrors that in the
         * edu.harvard.iq.dataverse.api.Datasets:publishDataset method (case
         * "updatecurrent"). Any changes to the core logic (i.e. beyond updating the
         * messaging about results) should be applied to the code there as well.
         */
        String errorMsg = null;
        String successMsg = BundleUtil.getStringFromBundle("datasetversion.update.success");
        try {
            CuratePublishedDatasetVersionCommand cmd = new CuratePublishedDatasetVersionCommand(dataset, dvRequestService.getDataverseRequest());
            dataset = commandEngine.submit(cmd);
            // If configured, and currently published version is archived, try to update archive copy as well
            DatasetVersion updateVersion = dataset.getLatestVersion();
            if (updateVersion.getArchivalCopyLocation() != null) {
                String className = settingsService.get(SettingsServiceBean.Key.ArchiverClassName.toString());
                AbstractSubmitToArchiveCommand archiveCommand = ArchiverUtil.createSubmitToArchiveCommand(className, dvRequestService.getDataverseRequest(), updateVersion);
                if (archiveCommand != null) {
                    // Delete the record of any existing copy since it is now out of date/incorrect
                    updateVersion.setArchivalCopyLocation(null);
                    /*
                     * Then try to generate and submit an archival copy. Note that running this
                     * command within the CuratePublishedDatasetVersionCommand was causing an error:
                     * "The attribute [id] of class
                     * [edu.harvard.iq.dataverse.DatasetFieldCompoundValue] is mapped to a primary
                     * key column in the database. Updates are not allowed." To avoid that, and to
                     * simplify reporting back to the GUI whether this optional step succeeded, I've
                     * pulled this out as a separate submit().
                     */
                    try {
                        updateVersion = commandEngine.submit(archiveCommand);
                        if (updateVersion.getArchivalCopyLocation() != null) {
                            successMsg = BundleUtil.getStringFromBundle("datasetversion.update.archive.success");
                        } else {
                            errorMsg = BundleUtil.getStringFromBundle("datasetversion.update.archive.failure");
                        }
                    } catch (CommandException ex) {
                        errorMsg = BundleUtil.getStringFromBundle("datasetversion.update.archive.failure") + " - " + ex.toString();
                        logger.severe(ex.getMessage());
                    }
                }
            }
        } catch (CommandException ex) {
            errorMsg = BundleUtil.getStringFromBundle("datasetversion.update.failure") + " - " + ex.toString();
            logger.severe(ex.getMessage());
        }
        if (errorMsg != null) {
            JsfHelper.addErrorMessage(errorMsg);
        } else {
            JsfHelper.addSuccessMessage(successMsg);
        }
        return returnToDatasetOnly();
    }


    public void refresh(ActionEvent e) {
        refresh();
    }

    public String refresh() {
        logger.fine("refreshing");

        //dataset = datasetService.find(dataset.getId());
        dataset = null;

        logger.fine("refreshing working version");

        DatasetVersionServiceBean.RetrieveDatasetVersionResponse retrieveDatasetVersionResponse = null;

        if (persistentId != null) {
            //retrieveDatasetVersionResponse = datasetVersionService.retrieveDatasetVersionByPersistentId(persistentId, version);
            dataset = datasetService.findByGlobalId(persistentId);
            retrieveDatasetVersionResponse = datasetVersionService.selectRequestedVersion(dataset.getVersions(), version);
        } else if (versionId != null) {
            retrieveDatasetVersionResponse = datasetVersionService.retrieveDatasetVersionByVersionId(versionId);
        } else if (dataset.getId() != null) {
            //retrieveDatasetVersionResponse = datasetVersionService.retrieveDatasetVersionById(dataset.getId(), version);
            dataset = datasetService.find(dataset.getId());
            retrieveDatasetVersionResponse = datasetVersionService.selectRequestedVersion(dataset.getVersions(), version);
        }

        if (retrieveDatasetVersionResponse == null) {
            // TODO:
            // should probably redirect to the 404 page, if we can't find
            // this version anymore.
            // -- L.A. 4.2.3
            return "";
        }
        this.workingVersion = retrieveDatasetVersionResponse.getDatasetVersion();

        if (this.workingVersion == null) {
            // TODO:
            // same as the above

            return "";
        }

        if (dataset == null) {
            // this would be the case if we were retrieving the version by
            // the versionId, above.
            this.dataset = this.workingVersion.getDataset();
        }

        if (readOnly) {
            AuthenticatedUser au = session.getUser() instanceof AuthenticatedUser ? (AuthenticatedUser) session.getUser() : null;
            datafileService.findFileMetadataOptimizedExperimental(dataset, workingVersion, au);
        }

        fileMetadatasSearch = selectFileMetadatasForDisplay();

        displayCitation = dataset.getCitation(true, workingVersion);
        stateChanged = false;

        if (lockedDueToIngestVar != null && lockedDueToIngestVar) {
            //we need to add a redirect here to disply the explore buttons as needed
            //as well as the ingest success message
            //SEK 12/20/2019 - since we are ingesting a file we know that there is a current draft version
            lockedDueToIngestVar = null;
            if (canViewUnpublishedDataset()) {
                return "/dataset.xhtml?persistentId=" + dataset.getGlobalIdString() + "&showIngestSuccess=true&version=DRAFT&faces-redirect=true";
            } else {
                return "/dataset.xhtml?persistentId=" + dataset.getGlobalIdString() + "&showIngestSuccess=true&faces-redirect=true";
            }
        }

        displayWorkflowComments();

        return "";
    }

    public String deleteDataset() {

        DestroyDatasetCommand cmd;
        boolean deleteCommandSuccess = false;
        Map<Long,String> deleteStorageLocations = datafileService.getPhysicalFilesToDelete(dataset);

        try {
            cmd = new DestroyDatasetCommand(dataset, dvRequestService.getDataverseRequest());
            commandEngine.submit(cmd);
            deleteCommandSuccess = true;
            /* - need to figure out what to do
             Update notification in Delete Dataset Method
             for (UserNotification und : userNotificationService.findByDvObject(dataset.getId())){
             userNotificationService.delete(und);
             } */
        } catch (CommandException ex) {
            JH.addMessage(FacesMessage.SEVERITY_FATAL, BundleUtil.getStringFromBundle("dataset.message.deleteFailure"));
            logger.severe(ex.getMessage());
        }

        if (deleteCommandSuccess) {
            datafileService.finalizeFileDeletes(deleteStorageLocations);
            JsfHelper.addSuccessMessage(BundleUtil.getStringFromBundle("dataset.message.deleteSuccess"));
        }

        return "/dataverse.xhtml?alias=" + dataset.getOwner().getAlias() + "&faces-redirect=true";
    }

    public String editFileMetadata(){
        // If there are no files selected, return an empty string - which
        // means, do nothing, don't redirect anywhere, stay on this page.
        // The dialogue telling the user to select at least one file will
        // be shown to them by an onclick javascript method attached to the
        // filemetadata edit button on the page.
        // -- L.A. 4.2.1
        if (this.selectedFiles == null || this.selectedFiles.size() < 1) {
            return "";
        }
        return "/editdatafiles.xhtml?selectedFileIds=" + getSelectedFilesIdsString() + "&datasetId=" + dataset.getId() +"&faces-redirect=true";
    }

    public String deleteDatasetVersion() {
        DeleteDatasetVersionCommand cmd;
        
        Map<Long, String> deleteStorageLocations = datafileService.getPhysicalFilesToDelete(dataset.getLatestVersion());
        boolean deleteCommandSuccess = false;
        try {
            cmd = new DeleteDatasetVersionCommand(dvRequestService.getDataverseRequest(), dataset);
            commandEngine.submit(cmd);
            JsfHelper.addSuccessMessage(BundleUtil.getStringFromBundle("datasetVersion.message.deleteSuccess"));
            deleteCommandSuccess = true;
        } catch (CommandException ex) {
            JH.addMessage(FacesMessage.SEVERITY_FATAL, BundleUtil.getStringFromBundle("dataset.message.deleteFailure"));
            logger.severe(ex.getMessage());
        }
        
        if (deleteCommandSuccess && !deleteStorageLocations.isEmpty()) {
            datafileService.finalizeFileDeletes(deleteStorageLocations);
        }

        return returnToDatasetOnly();
    }

    private List<FileMetadata> selectedFiles = new ArrayList<>();

    public List<FileMetadata> getSelectedFiles() {
        return selectedFiles;
    }

    public void setSelectedFiles(List<FileMetadata> selectedFiles) {
        this.selectedFiles = selectedFiles;
    }

    private Dataverse selectedDataverseForLinking;

    public Dataverse getSelectedDataverseForLinking() {
        return selectedDataverseForLinking;
    }

    public void setSelectedDataverseForLinking(Dataverse sdvfl) {
        this.selectedDataverseForLinking = sdvfl;
    }

    private List<FileMetadata> selectedRestrictedFiles; // = new ArrayList<>();

    public List<FileMetadata> getSelectedRestrictedFiles() {
        return selectedRestrictedFiles;
    }

    public void setSelectedRestrictedFiles(List<FileMetadata> selectedRestrictedFiles) {
        this.selectedRestrictedFiles = selectedRestrictedFiles;
    }

    private List<FileMetadata> selectedUnrestrictedFiles; // = new ArrayList<>();

    public List<FileMetadata> getSelectedUnrestrictedFiles() {
        return selectedUnrestrictedFiles;
    }

    public void setSelectedUnrestrictedFiles(List<FileMetadata> selectedUnrestrictedFiles) {
        this.selectedUnrestrictedFiles = selectedUnrestrictedFiles;
    }

    private List<FileMetadata> selectedDownloadableFiles;

    public List<FileMetadata> getSelectedDownloadableFiles() {
        return selectedDownloadableFiles;
    }

    public void setSelectedDownloadableFiles(List<FileMetadata> selectedDownloadableFiles) {
        this.selectedDownloadableFiles = selectedDownloadableFiles;
    }

    private List<FileMetadata> selectedNonDownloadableFiles;

    public List<FileMetadata> getSelectedNonDownloadableFiles() {
        return selectedNonDownloadableFiles;
    }

    public void setSelectedNonDownloadableFiles(List<FileMetadata> selectedNonDownloadableFiles) {
        this.selectedNonDownloadableFiles = selectedNonDownloadableFiles;
    }

    public String getSizeOfDataset() {
        return DatasetUtil.getDownloadSize(workingVersion, false);
    }

    private boolean tooLargeToDownload;
    private boolean tooLargeToDownloadArchival;
    private boolean tooLargeToDownloadOriginal;

    public boolean isTooLargeToDownloadOriginal() {
        return tooLargeToDownloadOriginal;
    }

    public void setTooLargeToDownloadOriginal(boolean tooLargeToDownloadOriginal) {
        this.tooLargeToDownloadOriginal = tooLargeToDownloadOriginal;
    }

    public boolean isTooLargeToDownloadArchival() {
        return tooLargeToDownloadArchival;
    }

    public void setTooLargeToDownloadArchival(boolean tooLargeToDownloadArchival) {
        this.tooLargeToDownloadArchival = tooLargeToDownloadArchival;
    }

    public boolean isTooLargeToDownload() {
        return tooLargeToDownload;
    }

    public void setTooLargeToDownload(boolean tooLargeToDownload) {
        this.tooLargeToDownload = tooLargeToDownload;
    }

    public Long getSizeOfDatasetNumeric() {
        if (this.hasTabular){
            return Math.min(getSizeOfDatasetOrigNumeric(), getSizeOfDatasetArchivalNumeric());
        }
        return getSizeOfDatasetOrigNumeric();
    }

    public Long getSizeOfDatasetOrigNumeric() {
        return DatasetUtil.getDownloadSizeNumeric(workingVersion, true);
    }

    public Long getSizeOfDatasetArchivalNumeric() {
        return DatasetUtil.getDownloadSizeNumeric(workingVersion, false);
    }

    public String getSizeOfSelectedAsString(){
        return FileSizeChecker.bytesToHumanReadable(getSizeOfSelectedOrigNumeric());
    }

    public String getSizeOfSelectedMaxAsString(){
        return FileSizeChecker.bytesToHumanReadable(Math.max(getSizeOfSelectedOrigNumeric(), getSizeOfSelectedArchivalNumeric()) );
    }

    public String getZipDownloadLimitAsString(){
        return FileSizeChecker.bytesToHumanReadable(settingsWrapper.getZipDownloadLimit());
    }

    public Long getSizeOfSelectedOrigNumeric(){
        return DatasetUtil.getDownloadSizeNumericBySelectedFiles(selectedFiles, true);
    }

    public Long getSizeOfSelectedArchivalNumeric(){
        return DatasetUtil.getDownloadSizeNumericBySelectedFiles(selectedFiles, false);
    }

    public Long getSizeOfSelectedMaxNumeric(){
       return Math.max(getSizeOfSelectedOrigNumeric(), getSizeOfSelectedArchivalNumeric()) ;
    }

    public String getSizeOfDatasetOrig() {
        return DatasetUtil.getDownloadSize(workingVersion, true);
    }


    public void startDownloadAllArchival() {
        this.setSelectedFiles(workingVersion.getFileMetadatas());
        startDownload(false);
    }

    public void startDownloadAllOriginal(){
        this.setSelectedFiles(workingVersion.getFileMetadatas());
        startDownload(true);
    }
    
    public void startDownloadSelectedArchival() {
        startDownload(false);
    }

    public void startDownloadSelectedOriginal() {
        startDownload(true);
    }
    
    private void startDownload(boolean downloadOriginal){
        boolean guestbookRequired = isDownloadPopupRequired();
        boolean validate = validateFilesForDownload(guestbookRequired, downloadOriginal);
        if (validate) {
            updateGuestbookResponse(guestbookRequired, downloadOriginal);
            if(!guestbookRequired && !getValidateFilesOutcome().equals("Mixed")){
                startMultipleFileDownload();
            }
        }
    }

    //A string that is used to determine step(s) taken after files are requested for download
    /*
    Values of "Pass"; "FailSize"; "FailEmpty"; "FailRestricted"; "Mixed"; "GuestbookRequired"
    */
    private String validateFilesOutcome;

    public String getValidateFilesOutcome() {
        return validateFilesOutcome;
    }

    public void setValidateFilesOutcome(String validateFilesOutcome) {
        this.validateFilesOutcome = validateFilesOutcome;
    }

    public boolean validateFilesForDownload(boolean guestbookRequired, boolean downloadOriginal) {
        setSelectedDownloadableFiles(new ArrayList<>());
        setSelectedNonDownloadableFiles(new ArrayList<>());
        //assume Pass unless something bad happens
        setValidateFilesOutcome("Pass");
        Long bytes = (long) 0;

        if (this.selectedFiles.isEmpty()) {
            setValidateFilesOutcome("FailEmpty");
            return false;
        }

        for (FileMetadata fmd : this.selectedFiles) {
            if (this.fileDownloadHelper.canDownloadFile(fmd)) {
                getSelectedDownloadableFiles().add(fmd);
                DataFile dataFile = fmd.getDataFile();
                if (downloadOriginal && dataFile.isTabularData()) {
                    bytes += dataFile.getOriginalFileSize() == null ? 0 : dataFile.getOriginalFileSize();
                } else {
                    bytes += dataFile.getFilesize();
                }
            } else {
                getSelectedNonDownloadableFiles().add(fmd);
            }
        }

        //if there are two or more files with a total size
        //over the zip limit post a "too large" popup
        if (bytes > settingsWrapper.getZipDownloadLimit() && selectedDownloadableFiles.size() > 1) {
            setValidateFilesOutcome("FailSize");
            return false;
        }

        // If some of the files were restricted and we had to drop them off the
        // list, and NONE of the files are left on the downloadable list
        // - we show them a "you're out of luck" popup:
        if (getSelectedDownloadableFiles().isEmpty() && !getSelectedNonDownloadableFiles().isEmpty()) {
            setValidateFilesOutcome("FailRestricted");
            return false;
        }

        if (!getSelectedDownloadableFiles().isEmpty() && !getSelectedNonDownloadableFiles().isEmpty()) {
            setValidateFilesOutcome("Mixed");
            return true;
        }
        
        if (guestbookRequired) {
            setValidateFilesOutcome("GuestbookRequired");
        }

        return true;

    }
    
    private void updateGuestbookResponse (boolean guestbookRequired, boolean downloadOriginal) {
        // Note that the GuestbookResponse object may still have information from
        // the last download action performed by the user. For example, it may
        // still have the non-null Datafile in it, if the user has just downloaded
        // a single file; or it may still have the format set to "original" -
        // even if that's not what they are trying to do now.
        // So make sure to reset these values:
        guestbookResponse.setDataFile(null);
        guestbookResponse.setSelectedFileIds(getSelectedDownloadableFilesIdsString());
        if (downloadOriginal) {
            guestbookResponse.setFileFormat("original");
        } else {
            guestbookResponse.setFileFormat("");
        }
        guestbookResponse.setDownloadtype("Download");
    }


    private boolean selectAllFiles;

    public boolean isSelectAllFiles() {
        return selectAllFiles;
    }

    public void setSelectAllFiles(boolean selectAllFiles) {
        this.selectAllFiles = selectAllFiles;
    }

    public void toggleAllSelected(){
        //This is here so that if the user selects all on the dataset page
        // s/he will get all files on download
        this.selectAllFiles = !this.selectAllFiles;
    }


    // helper Method
    public String getSelectedFilesIdsString() {
        String downloadIdString = "";
        for (FileMetadata fmd : this.selectedFiles){
            if (!StringUtil.isEmpty(downloadIdString)) {
                downloadIdString += ",";
            }
            downloadIdString += fmd.getDataFile().getId();
        }
        return downloadIdString;
    }

    // helper Method
    public String getSelectedDownloadableFilesIdsString() {
        String downloadIdString = "";
        for (FileMetadata fmd : this.selectedDownloadableFiles){
            if (!StringUtil.isEmpty(downloadIdString)) {
                downloadIdString += ",";
            }
            downloadIdString += fmd.getDataFile().getId();
        }
        return downloadIdString;
    }


    public void updateFileCounts(){
        setSelectedUnrestrictedFiles(new ArrayList<>());
        setSelectedRestrictedFiles(new ArrayList<>());
        setTabularDataSelected(false);
        for (FileMetadata fmd : this.selectedFiles){
            if(fmd.isRestricted()){
                getSelectedRestrictedFiles().add(fmd);
            } else {
                getSelectedUnrestrictedFiles().add(fmd);
            }
            if(fmd.getDataFile().isTabularData()){
                setTabularDataSelected(true);
            }
        }
    }

    private List<String> getSuccessMessageArguments() {
        List<String> arguments = new ArrayList<>();
        String dataverseString = "";
        arguments.add(StringEscapeUtils.escapeHtml4(dataset.getDisplayName()));
        dataverseString += " <a href=\"/dataverse/" + selectedDataverseForLinking.getAlias() + "\">" + StringEscapeUtils.escapeHtml4(selectedDataverseForLinking.getDisplayName()) + "</a>";
        arguments.add(dataverseString);
        return arguments;
    }


    public void saveLinkingDataverses(ActionEvent evt) {

        if (saveLink(selectedDataverseForLinking)) {
            JsfHelper.addSuccessMessage(BundleUtil.getStringFromBundle("dataset.message.linkSuccess", getSuccessMessageArguments()));
        } else {
            FacesMessage message = new FacesMessage(FacesMessage.SEVERITY_INFO, BundleUtil.getStringFromBundle("dataset.notlinked"), linkingDataverseErrorMessage);
            FacesContext.getCurrentInstance().addMessage(null, message);
        }

    }

    private String linkingDataverseErrorMessage = "";


    public String getLinkingDataverseErrorMessage() {
        return linkingDataverseErrorMessage;
    }

    public void setLinkingDataverseErrorMessage(String linkingDataverseErrorMessage) {
        this.linkingDataverseErrorMessage = linkingDataverseErrorMessage;
    }

    private Boolean saveLink(Dataverse dataverse){
        boolean retVal = true;
        if (readOnly) {
            // Pass a "real", non-readonly dataset the the LinkDatasetCommand:
            dataset = datasetService.find(dataset.getId());
        }
        LinkDatasetCommand cmd = new LinkDatasetCommand(dvRequestService.getDataverseRequest(), dataverse, dataset);
        linkingDataverse = dataverse;
        try {
            commandEngine.submit(cmd);
        } catch (CommandException ex) {
            String msg = "There was a problem linking this dataset to yours: " + ex;
            logger.severe(msg);
            msg = BundleUtil.getStringFromBundle("dataset.notlinked.msg") + ex;
            /**
             * @todo how do we get this message to show up in the GUI?
             */
            linkingDataverseErrorMessage = msg;
            retVal = false;
        }
        return retVal;
    }


    public List<Dataverse> completeLinkingDataverse(String query) {
        dataset = datasetService.find(dataset.getId());
        if (session.getUser().isAuthenticated()) {
            return dataverseService.filterDataversesForLinking(query, dvRequestService.getDataverseRequest(), dataset);
        } else {
            return null;
        }
    }

    public List<Dataverse> completeHostDataverseMenuList(String query) {
        if (session.getUser().isAuthenticated()) {
            return dataverseService.filterDataversesForHosting(query, dvRequestService.getDataverseRequest());
        } else {
            return null;
        }
    }

    public String restrictFiles(boolean restricted) throws CommandException {
        List filesToRestrict = new ArrayList();

        if (fileMetadataForAction != null) {
            filesToRestrict.add(fileMetadataForAction);
        } else {
            filesToRestrict = this.getSelectedFiles();
        }

        restrictFiles(filesToRestrict, restricted);
        return save();
    }

    private void restrictFiles(List<FileMetadata> filesToRestrict, boolean restricted) throws CommandException {

        // todo: this seems to be have been added to get around an optmistic lock; it may be worth investigating
        // if there's a better way to handle
        if (workingVersion.isReleased()) {
            refreshSelectedFiles(filesToRestrict);
        }

        if (restricted) { // get values from access popup
            workingVersion.getTermsOfUseAndAccess().setTermsOfAccess(termsOfAccess);
            workingVersion.getTermsOfUseAndAccess().setFileAccessRequest(fileAccessRequest);
        }


        Command<Void> cmd;
        for (FileMetadata fmd : filesToRestrict) {
            if (restricted  != fmd.isRestricted()) {
                cmd = new RestrictFileCommand(fmd.getDataFile(), dvRequestService.getDataverseRequest(), restricted);
                commandEngine.submit(cmd);
            }
        }
    }

    public int getRestrictedFileCount() {
        if (workingVersion == null){
            return 0;
        }
        int restrictedFileCount = 0;
        for (FileMetadata fmd : workingVersion.getFileMetadatas()) {
            if (fmd.isRestricted()) {
                restrictedFileCount++;
            }
        }

        return restrictedFileCount;
    }

    private List<FileMetadata> filesToBeDeleted = new ArrayList<>();

    public String deleteFiles() throws CommandException{
        List filesToDelete = new ArrayList();

        if (fileMetadataForAction != null) {
            filesToDelete.add(fileMetadataForAction);
        } else {
            bulkFileDeleteInProgress = true;
            filesToDelete = this.getSelectedFiles();
        }

        deleteFiles(filesToDelete);
        return save();
    }

    private void deleteFiles(List<FileMetadata> filesToDelete) {
        if (workingVersion.isReleased()) {
            refreshSelectedFiles(filesToDelete);
        }

        for (FileMetadata markedForDelete : filesToDelete) {

            if (markedForDelete.getId() != null) {
                // This FileMetadata has an id, i.e., it exists in the database.
                // We are going to remove this filemetadata from the version:
                dataset.getEditVersion().getFileMetadatas().remove(markedForDelete);
                // But the actual delete will be handled inside the UpdateDatasetCommand
                // (called later on). The list "filesToBeDeleted" is passed to the
                // command as a parameter:
                filesToBeDeleted.add(markedForDelete);
            } else {
                // This FileMetadata does not have an id, meaning it has just been
                // created, and not yet saved in the database. This in turn means this is
                // a freshly created DRAFT version; specifically created because
                // the user is trying to delete a file from an existing published
                // version. This means we are not really *deleting* the file -
                // we are going to keep it in the published version; we are simply
                // going to save a new DRAFT version that does not contain this file.
                // So below we are deleting the metadata from the version; we are
                // NOT adding the file to the filesToBeDeleted list that will be
                // passed to the UpdateDatasetCommand. -- L.A. Aug 2017
                Iterator<FileMetadata> fmit = dataset.getEditVersion().getFileMetadatas().iterator();
                while (fmit.hasNext()) {
                    FileMetadata fmd = fmit.next();
                    if (markedForDelete.getDataFile().getStorageIdentifier().equals(fmd.getDataFile().getStorageIdentifier())) {
                        // And if this is an image file that happens to be assigned
                        // as the dataset thumbnail, let's null the assignment here:

                        if (fmd.getDataFile().equals(dataset.getThumbnailFile())) {
                            dataset.setThumbnailFile(null);
                        }
                        /* It should not be possible to get here if this file
                           is not in fact released! - so the code block below
                           is not needed.
                        //if not published then delete identifier
                        if (!fmd.getDataFile().isReleased()){
                            try{
                                commandEngine.submit(new DeleteDataFileCommand(fmd.getDataFile(), dvRequestService.getDataverseRequest()));
                            } catch (CommandException e){
                                 //this command is here to delete the identifier of unreleased files
                                 //if it fails then a reserved identifier may still be present on the remote provider
                            }
                        } */
                        fmit.remove();
                        break;
                    }
                }
            }
        }

        /*
           Do note that if we are deleting any files that have UNFs (i.e.,
           tabular files), we DO NEED TO RECALCULATE the UNF of the version!
           - but we will do this inside the UpdateDatasetCommand.
        */
    }

    private String enteredTermsOfAccess;

    public String getEnteredTermsOfAccess() {
        return enteredTermsOfAccess;
    }

    public void setEnteredTermsOfAccess(String enteredTermsOfAccess) {
        this.enteredTermsOfAccess = enteredTermsOfAccess;
    }

    private Boolean enteredFileAccessRequest;

    public Boolean getEnteredFileAccessRequest() {
        return enteredFileAccessRequest;
    }

    public void setEnteredFileAccessRequest(Boolean fileAccessRequest) {
        this.enteredFileAccessRequest = fileAccessRequest;
    }


     public String saveWithTermsOfUse() {
        workingVersion.getTermsOfUseAndAccess().setTermsOfAccess(enteredTermsOfAccess);
        workingVersion.getTermsOfUseAndAccess().setFileAccessRequest(enteredFileAccessRequest);
        return save();
    }

    public void validateDeaccessionReason(FacesContext context, UIComponent toValidate, Object value) {

        UIInput reasonRadio = (UIInput) toValidate.getAttributes().get("reasonRadio");
        Object reasonRadioValue = reasonRadio.getValue();
        Integer radioVal = new Integer(reasonRadioValue.toString());

        if (radioVal == 7 && (value == null || value.toString().isEmpty())) {
            ((UIInput) toValidate).setValid(false);
            FacesMessage message = new FacesMessage(FacesMessage.SEVERITY_ERROR, "", BundleUtil.getStringFromBundle("file.deaccessionDialog.dialog.textForReason.error"));
            context.addMessage(toValidate.getClientId(context), message);

        } else {
            if (value == null || value.toString().length() <= DatasetVersion.VERSION_NOTE_MAX_LENGTH) {
                ((UIInput) toValidate).setValid(true);
            } else {
                ((UIInput) toValidate).setValid(false);
                Integer lenghtInt = DatasetVersion.VERSION_NOTE_MAX_LENGTH;
              String lengthString =   lenghtInt.toString();
               String userMsg = BundleUtil.getStringFromBundle("file.deaccessionDialog.dialog.limitChar.error", Arrays.asList(lengthString));
                FacesMessage message = new FacesMessage(FacesMessage.SEVERITY_ERROR, "", userMsg);
                context.addMessage(toValidate.getClientId(context), message);
            }
        }
    }

    public void validateForwardURL(FacesContext context, UIComponent toValidate, Object value) {

        if ((value == null || value.toString().isEmpty())) {
            ((UIInput) toValidate).setValid(true);
            return;
        }

        String testVal = value.toString();

        if (!URLValidator.isURLValid(testVal)) {
            ((UIInput) toValidate).setValid(false);
            FacesMessage message = new FacesMessage(FacesMessage.SEVERITY_ERROR, BundleUtil.getStringFromBundle("file.deaccessionDialog.dialog.url.error"), BundleUtil.getStringFromBundle("file.deaccessionDialog.dialog.url.error"));
            context.addMessage(toValidate.getClientId(context), message);
            return;
        }

        if (value.toString().length() <= DatasetVersion.ARCHIVE_NOTE_MAX_LENGTH) {
            ((UIInput) toValidate).setValid(true);
        } else {
            ((UIInput) toValidate).setValid(false);
            FacesMessage message = new FacesMessage(FacesMessage.SEVERITY_ERROR, BundleUtil.getStringFromBundle("file.deaccessionDialog.dialog.url.error"), BundleUtil.getStringFromBundle("file.deaccessionDialog.dialog.url.error"));
            context.addMessage(toValidate.getClientId(context), message);

        }

    }

    public String save() {
        //Before dataset saved, write cached prov freeform to version
        if (systemConfig.isProvCollectionEnabled()) {
            provPopupFragmentBean.saveStageProvFreeformToLatestVersion();
        }

        // Before validating, ensure that the dataset has an owner:
        if (dataset.getOwner() == null || dataset.getOwner().getId() == null) {
            dataset.setOwner(ownerId != null ? dataverseService.find(ownerId) : null);
        }
        // Validate
        Set<ConstraintViolation> constraintViolations = workingVersion.validate();
        if (!constraintViolations.isEmpty()) {
            FacesContext.getCurrentInstance().validationFailed();
            return "";
        }



        // Use the Create or Update command to save the dataset:
        Command<Dataset> cmd;
        Map<Long, String> deleteStorageLocations = null;

        try {
            if (editMode == EditMode.CREATE) {
                //Lock the metadataLanguage once created
                dataset.setMetadataLanguage(getEffectiveMetadataLanguage());
                if ( selectedTemplate != null ) {
                    if ( isSessionUserAuthenticated() ) {
                        cmd = new CreateNewDatasetCommand(dataset, dvRequestService.getDataverseRequest(), false, selectedTemplate);
                    } else {
                        JH.addMessage(FacesMessage.SEVERITY_FATAL, BundleUtil.getStringFromBundle("dataset.create.authenticatedUsersOnly"));
                        return null;
                    }
                } else {
                   cmd = new CreateNewDatasetCommand(dataset, dvRequestService.getDataverseRequest());
                }

            } else {
                //Precheck - also checking db copy of dataset to catch edits in progress that would cause update command transaction to fail
                if (dataset.getId() != null) {
                    Dataset lockTest = datasetService.find(dataset.getId());
                    if (dataset.isLockedFor(DatasetLock.Reason.EditInProgress) || lockTest.isLockedFor(DatasetLock.Reason.EditInProgress)) {
                        logger.log(Level.INFO, "Couldn''t save dataset: {0}", "It is locked."
                                + "");
                        JH.addMessage(FacesMessage.SEVERITY_FATAL, BundleUtil.getStringFromBundle("dataset.locked.editInProgress.message"),BundleUtil.getStringFromBundle("dataset.locked.editInProgress.message.details", Arrays.asList(BrandingUtil.getSupportTeamName(null))));
                        return returnToDraftVersion();
                    }
                }
                if (!filesToBeDeleted.isEmpty()) {
                    deleteStorageLocations = datafileService.getPhysicalFilesToDelete(filesToBeDeleted);
                }
                cmd = new UpdateDatasetVersionCommand(dataset, dvRequestService.getDataverseRequest(), filesToBeDeleted, clone );
                ((UpdateDatasetVersionCommand) cmd).setValidateLenient(true);
            }
            dataset = commandEngine.submit(cmd);
            if (editMode == EditMode.CREATE) {
                if (session.getUser() instanceof AuthenticatedUser) {
                    userNotificationService.sendNotification((AuthenticatedUser) session.getUser(), dataset.getCreateDate(), UserNotification.Type.CREATEDS, dataset.getLatestVersion().getId());
                }
            }
            logger.fine("Successfully executed SaveDatasetCommand.");
        } catch (EJBException ex) {
            StringBuilder error = new StringBuilder();
            error.append(ex).append(" ");
            error.append(ex.getMessage()).append(" ");
            Throwable cause = ex;
            while (cause.getCause()!= null) {
                cause = cause.getCause();
                error.append(cause).append(" ");
                error.append(cause.getMessage()).append(" ");
            }
            logger.log(Level.FINE, "Couldn''t save dataset: {0}", error.toString());
            populateDatasetUpdateFailureMessage();
            return returnToDraftVersion();
        } catch (CommandException ex) {
            //FacesContext.getCurrentInstance().addMessage(null, new FacesMessage(FacesMessage.SEVERITY_ERROR, "Dataset Save Failed", " - " + ex.toString()));
            logger.log(Level.SEVERE, "CommandException, when attempting to update the dataset: " + ex.getMessage(), ex);
            populateDatasetUpdateFailureMessage();
            return returnToDraftVersion();
        }

        // Have we just deleted some draft datafiles (successfully)?
        // finalize the physical file deletes:
        // (DataFileService will double-check that the datafiles no
        // longer exist in the database, before attempting to delete
        // the physical files)

        if (deleteStorageLocations != null) {
            datafileService.finalizeFileDeletes(deleteStorageLocations);
        }

        if (editMode != null) {
            if (editMode.equals(EditMode.CREATE)) {
                // We allow users to upload files on Create:
                int nNewFiles = newFiles.size();
                logger.fine("NEW FILES: "+nNewFiles);

                if (nNewFiles > 0) {
                    // Save the NEW files permanently and add the to the dataset:

                    // But first, fully refresh the newly created dataset (with a
                    // datasetService.find().
                    // We have reasons to believe that the CreateDatasetCommand
                    // returns the dataset that doesn't have all the
                    // RoleAssignments properly linked to it - even though they
                    // have been created in the dataset.
                    dataset = datasetService.find(dataset.getId());

                    List<DataFile> filesAdded = ingestService.saveAndAddFilesToDataset(dataset.getEditVersion(), newFiles, null);
                    newFiles.clear();

                    // and another update command:
                    boolean addFilesSuccess = false;
                    cmd = new UpdateDatasetVersionCommand(dataset, dvRequestService.getDataverseRequest());
                    try {
                        dataset = commandEngine.submit(cmd);
                        addFilesSuccess = true;
                    } catch (Exception ex) {
                        addFilesSuccess = false;
                    }
                    if (addFilesSuccess && dataset.getFiles().size() > 0) {
                        if (nNewFiles == dataset.getFiles().size()) {
                            JsfHelper.addSuccessMessage(BundleUtil.getStringFromBundle("dataset.message.createSuccess").concat(" ").concat(datasetService.getReminderString(dataset, canPublishDataset())));
                        } else {
                            String partialSuccessMessage = BundleUtil.getStringFromBundle("dataset.message.createSuccess.partialSuccessSavingFiles");
                            partialSuccessMessage = partialSuccessMessage.replace("{0}", "" + dataset.getFiles().size() + "");
                            partialSuccessMessage = partialSuccessMessage.replace("{1}", "" + nNewFiles + "");
                            JsfHelper.addWarningMessage(partialSuccessMessage);
                        }
                    } else {
                        JsfHelper.addWarningMessage(BundleUtil.getStringFromBundle("dataset.message.createSuccess.failedToSaveFiles"));
                    }
                } else {
                    JsfHelper.addSuccessMessage(BundleUtil.getStringFromBundle("dataset.message.createSuccess").concat(" ").concat(datasetService.getReminderString(dataset, canPublishDataset())));
                }
            }
            if (editMode.equals(EditMode.METADATA)) {
                JsfHelper.addSuccessMessage(BundleUtil.getStringFromBundle("dataset.message.metadataSuccess").concat(" ").concat(datasetService.getReminderString(dataset, canPublishDataset())));
            }
            if (editMode.equals(EditMode.LICENSE)) {
                JsfHelper.addSuccessMessage(BundleUtil.getStringFromBundle("dataset.message.termsSuccess").concat(" ").concat(datasetService.getReminderString(dataset, canPublishDataset())));
            }
            if (editMode.equals(EditMode.FILE)) {
                JsfHelper.addSuccessMessage(BundleUtil.getStringFromBundle("dataset.message.filesSuccess").concat(" ").concat(datasetService.getReminderString(dataset, canPublishDataset())));
            }

        } else {
            // must have been a bulk file update or delete:
            if (bulkFileDeleteInProgress) {
                JsfHelper.addSuccessMessage(BundleUtil.getStringFromBundle("dataset.message.bulkFileDeleteSuccess").concat(" ").concat(datasetService.getReminderString(dataset, canPublishDataset())));
            } else {
                JsfHelper.addSuccessMessage(BundleUtil.getStringFromBundle("dataset.message.bulkFileUpdateSuccess").concat(" ").concat(datasetService.getReminderString(dataset, canPublishDataset())));
            }
        }

        editMode = null;
        bulkFileDeleteInProgress = false;



        // Call Ingest Service one more time, to
        // queue the data ingest jobs for asynchronous execution:
        ingestService.startIngestJobsForDataset(dataset, (AuthenticatedUser) session.getUser());

        //After dataset saved, then persist prov json data
        if(systemConfig.isProvCollectionEnabled()) {
            try {
                provPopupFragmentBean.saveStagedProvJson(false, dataset.getLatestVersion().getFileMetadatas());
            } catch (AbstractApiBean.WrappedResponse ex) {
                JsfHelper.addErrorMessage(BundleUtil.getStringFromBundle("file.metadataTab.provenance.error"));
                Logger.getLogger(DatasetPage.class.getName()).log(Level.SEVERE, null, ex);
            }
        }

        logger.fine("Redirecting to the Dataset page.");

        return returnToDraftVersion();
    }

    private void populateDatasetUpdateFailureMessage(){
        if (editMode == null) {
            // that must have been a bulk file update or delete:
            if (bulkFileDeleteInProgress) {
                JsfHelper.addErrorMessage(BundleUtil.getStringFromBundle("dataset.message.bulkFileDeleteFailure"));

            } else {
                JsfHelper.addErrorMessage(BundleUtil.getStringFromBundle("dataset.message.filesFailure"));
            }
        } else {

            if (editMode.equals(EditMode.CREATE)) {
                JsfHelper.addErrorMessage(BundleUtil.getStringFromBundle("dataset.message.createFailure"));
            }
            if (editMode.equals(EditMode.METADATA)) {
                JsfHelper.addErrorMessage(BundleUtil.getStringFromBundle("dataset.message.metadataFailure"));
            }
            if (editMode.equals(EditMode.LICENSE)) {
                JsfHelper.addErrorMessage(BundleUtil.getStringFromBundle("dataset.message.termsFailure"));
            }
            if (editMode.equals(EditMode.FILE)) {
                JsfHelper.addErrorMessage(BundleUtil.getStringFromBundle("dataset.message.filesFailure"));
            }
        }

        bulkFileDeleteInProgress = false;
    }

    private String returnToLatestVersion(){
         dataset = datasetService.find(dataset.getId());
         workingVersion = dataset.getLatestVersion();
         if (workingVersion.isDeaccessioned() && dataset.getReleasedVersion() != null) {
         workingVersion = dataset.getReleasedVersion();
         }
         setVersionTabList(resetVersionTabList());
         setReleasedVersionTabList(resetReleasedVersionTabList());
         newFiles.clear();
         editMode = null;
         return "/dataset.xhtml?persistentId=" + dataset.getGlobalIdString() + "&version="+ workingVersion.getFriendlyVersionNumber() +  "&faces-redirect=true";
    }

    private String returnToDatasetOnly(){
         dataset = datasetService.find(dataset.getId());
         editMode = null;
         return "/dataset.xhtml?persistentId=" + dataset.getGlobalId().asString() +  "&faces-redirect=true";
    }

    private String returnToDraftVersion(){
         return "/dataset.xhtml?persistentId=" + dataset.getGlobalIdString() + "&version=DRAFT" + "&faces-redirect=true";
    }

    public String cancel() {
        return  returnToLatestVersion();
    }

    public void cancelCreate() {
    	//Stop any uploads in progress (so that uploadedFiles doesn't change)
    	uploadInProgress.setValue(false);

    	logger.fine("Cancelling: " + newFiles.size() + " : " + uploadedFiles.size());

    	//Files that have been finished and are now in the lower list on the page
    	for (DataFile newFile : newFiles.toArray(new DataFile[0])) {
    		FileUtil.deleteTempFile(newFile, dataset, ingestService);
    	}
    	logger.fine("Deleted newFiles");

    	//Files in the upload process but not yet finished
    	//ToDo - if files are added to uploadFiles after we access it, those files are not being deleted. With uploadInProgress being set false above, this should be a fairly rare race condition.
    	for (DataFile newFile : uploadedFiles.toArray(new DataFile[0])) {
    		FileUtil.deleteTempFile(newFile, dataset, ingestService);
    	}
    	logger.fine("Deleted uploadedFiles");

    	try {
    		String alias = dataset.getOwner().getAlias();
    		logger.info("alias: " + alias);
    		FacesContext.getCurrentInstance().getExternalContext().redirect("/dataverse.xhtml?alias=" + alias);
    	} catch (IOException ex) {
    		logger.info("Failed to issue a redirect to file download url.");
    	}
    }

    private HttpClient getClient() {
        // TODO:
        // cache the http client? -- L.A. 4.0 alpha
        return new HttpClient();
    }

    public void refreshLock() {
        //RequestContext requestContext = RequestContext.getCurrentInstance();
        logger.fine("checking lock");
        if (isStillLocked()) {
            logger.fine("(still locked)");
        } else {
            // OK, the dataset is no longer locked.
            // let's tell the page to refresh:
            logger.fine("no longer locked!");
            stateChanged = true;
            lockedFromEditsVar = null;
            lockedFromDownloadVar = null;
            //requestContext.execute("refreshPage();");
        }
    }

    public void refreshIngestLock() {
        //RequestContext requestContext = RequestContext.getCurrentInstance();
        logger.fine("checking ingest lock");
        if (isStillLockedForIngest()) {
            logger.fine("(still locked)");
        } else {
            // OK, the dataset is no longer locked.
            // let's tell the page to refresh:
            logger.fine("no longer locked!");
            stateChanged = true;
            lockedFromEditsVar = null;
            lockedFromDownloadVar = null;
            //requestContext.execute("refreshPage();");
        }
    }

    public void refreshAllLocks() {
        //RequestContext requestContext = RequestContext.getCurrentInstance();
        logger.fine("checking all locks");
        if (isStillLockedForAnyReason()) {
            logger.fine("(still locked)");
        } else {
            // OK, the dataset is no longer locked.
            // let's tell the page to refresh:
            logger.fine("no longer locked!");
            stateChanged = true;
            lockedFromEditsVar = null;
            lockedFromDownloadVar = null;
            //requestContext.execute("refreshPage();");
        }
    }

    /*

    public boolean isLockedInProgress() {
        if (dataset != null) {
            logger.log(Level.FINE, "checking lock status of dataset {0}", dataset.getId());
            if (dataset.isLocked()) {
                return true;
            }
        }
        return false;
    }*/

    public boolean isDatasetLockedInWorkflow() {
        return (dataset != null)
                ? dataset.isLockedFor(DatasetLock.Reason.Workflow)
                : false;
    }

    public boolean isStillLocked() {

        if (dataset != null && dataset.getId() != null) {
            logger.log(Level.FINE, "checking lock status of dataset {0}", dataset.getId());
            if(dataset.getLocks().size() == 1 && dataset.getLockFor(DatasetLock.Reason.InReview) != null){
                return false;
            }
            if (datasetService.checkDatasetLock(dataset.getId())) {
                return true;
            }
        }
        return false;
    }


    public boolean isStillLockedForIngest() {
        if (dataset.getId() != null) {
            Dataset testDataset = datasetService.find(dataset.getId());
            if (testDataset != null && testDataset.getId() != null) {
                logger.log(Level.FINE, "checking lock status of dataset {0}", dataset.getId());

                if (testDataset.getLockFor(DatasetLock.Reason.Ingest) != null) {
                    return true;
                }
            }
        }
        return false;
    }

    public boolean isStillLockedForAnyReason() {
        if (dataset.getId() != null) {
            Dataset testDataset = datasetService.find(dataset.getId());
            if (testDataset != null && testDataset.getId() != null) {
                if (testDataset.getLocks().size() > 0) {
                    // Refresh the info messages, in case the dataset has been
                    // re-locked with a different lock type:
                    displayLockInfo(testDataset);
                    return true;
                }
            }
        }
        return false;
    }

    public boolean isLocked() {
        if (stateChanged) {
            return false;
        }

        if (dataset != null) {
            if (dataset.isLocked()) {
                return true;
            }
        }
        return false;
    }

    public boolean isLockedForIngest() {
        if (dataset.getId() != null) {
            Dataset testDataset = datasetService.find(dataset.getId());
            if (stateChanged) {
                return false;
            }

            if (testDataset != null) {
                if (testDataset.getLockFor(DatasetLock.Reason.Ingest) != null) {
                    return true;
                }
            }
        }
        return false;
    }

    public boolean isLockedForAnyReason() {
        if (dataset.getId() != null) {
            Dataset testDataset = datasetService.find(dataset.getId());
            if (stateChanged) {
                return false;
            }

            if (testDataset != null) {
                if (testDataset.getLocks().size() > 0) {
                    return true;
                }
            }
        }
        return false;
    }

    public void processPublishButton() {
        if (dataset.isReleased()) {
            PrimeFaces.current().executeScript("PF('publishDataset').show()");
        }

        if (!dataset.isReleased()) {
            if (dataset.getOwner().isReleased()) {
                PrimeFaces.current().executeScript("PF('publishDataset').show()");
                return;
            }
            if (!dataset.getOwner().isReleased()) {
                if (canPublishDataverse()) {
                    if (dataset.getOwner().getOwner() == null
                            || (dataset.getOwner().getOwner() != null && dataset.getOwner().getOwner().isReleased())) {
                        PrimeFaces.current().executeScript("PF('publishDataset').show()");
                        return;
                    }
                    if ((dataset.getOwner().getOwner() != null && !dataset.getOwner().getOwner().isReleased())) {
                        PrimeFaces.current().executeScript("PF('maynotPublishParent').show()");
                    }

                } else {
                    PrimeFaces.current().executeScript("PF('mayNotRelease').show()");
                }
            }
        }
    }

    public boolean releaseDraftPopup(){
        return dataset.isReleased();
    }

    public boolean publishDatasetPopup(){
        if (!dataset.isReleased()) {
            return dataset.getOwner().isReleased();
        }
       return false;
    }

    public boolean publishBothPopup() {
        if (!dataset.getOwner().isReleased()) {
            if (canPublishDataverse()) {
                if (dataset.getOwner().getOwner() == null
                        || (dataset.getOwner().getOwner() != null && dataset.getOwner().getOwner().isReleased())) {
                    return true;
                }
            }
        }
        return false;
    }

    public String getPublishButtonLabel(){
        if(publishDatasetPopup() || releaseDraftPopup()){
            BundleUtil.getStringFromBundle("continue");
        }
        if(publishBothPopup()){
            BundleUtil.getStringFromBundle("dataset.mayNotBePublished.both.button");
        }
        return "";
    }

    private Boolean lockedFromEditsVar;
    private Boolean lockedFromDownloadVar;
    private boolean lockedDueToDcmUpload;
    private Boolean lockedDueToIngestVar;
    private Boolean lockedFromPublishingVar;

    /**
     * Authors are not allowed to publish but curators are allowed - when Dataset is inReview
     * For all other locks edit should be locked for all editors.
     */
    public boolean isLockedFromPublishing() {
        if (null == lockedFromPublishingVar || stateChanged) {
            try {
                permissionService.checkPublishDatasetLock(dataset, dvRequestService.getDataverseRequest(), new PublishDatasetCommand(dataset, dvRequestService.getDataverseRequest(), true));
                lockedFromPublishingVar = false;
            } catch (IllegalCommandException ex) {
                lockedFromPublishingVar = true;
            }
        }
        return lockedFromPublishingVar;
    }
    /**
     * Authors are not allowed to edit but curators are allowed - when Dataset is inReview
     * For all other locks edit should be locked for all editors.
     */
    public boolean isLockedFromEdits() {
        if (null == lockedFromEditsVar || stateChanged) {
            try {
                permissionService.checkEditDatasetLock(dataset, dvRequestService.getDataverseRequest(), new UpdateDatasetVersionCommand(dataset, dvRequestService.getDataverseRequest()));
                lockedFromEditsVar = false;
            } catch (IllegalCommandException ex) {
                lockedFromEditsVar = true;
            }
        }
        return lockedFromEditsVar;

    }

    /**
    Need to save ingest lock state to display success later.
     */
    public boolean isLockedDueToIngest() {
        if(null == lockedDueToIngestVar || stateChanged) {
               lockedDueToIngestVar = isLockedForIngest();
        }
        return lockedFromEditsVar;
    }


    // TODO: investigate why this method was needed in the first place?
    // It appears that it was written under the assumption that downloads
    // should not be allowed when a dataset is locked... (why?)
    // There are calls to the method throghout the file-download-buttons fragment;
    // except the way it's done there, it's actually disregarded (??) - so the
    // download buttons ARE always enabled. The only place where this method is
    // honored is on the batch (mutliple file) download buttons in filesFragment.xhtml.
    // As I'm working on #4000, I've been asked to re-enable the batch download
    // buttons there as well, even when the dataset is locked. I'm doing that - but
    // I feel we should probably figure out why we went to the trouble of creating
    // this code in the first place... is there some reason we are forgetting now,
    // why we do actually want to disable downloads on locked datasets???
    // -- L.A. Aug. 2018
    public boolean isLockedFromDownload(){
        if(null == lockedFromDownloadVar || stateChanged) {
            try {
                permissionService.checkDownloadFileLock(dataset, dvRequestService.getDataverseRequest(), new CreateNewDatasetCommand(dataset, dvRequestService.getDataverseRequest()));
                lockedFromDownloadVar = false;
            } catch (IllegalCommandException ex) {
                lockedFromDownloadVar = true;
                return true;
            }
        }
        return lockedFromDownloadVar;
    }

    public boolean isLockedDueToDcmUpload() {
        return lockedDueToDcmUpload;
    }

    public void setLocked(boolean locked) {
        // empty method, so that we can use DatasetPage.locked in a hidden
        // input on the page.
    }

    public void setLockedForIngest(boolean locked) {
        // empty method, so that we can use DatasetPage.locked in a hidden
        // input on the page.
    }

    public void setLockedForAnyReason(boolean locked) {
        // empty method, so that we can use DatasetPage.locked in a hidden
        // input on the page.
    }

    public boolean isStateChanged() {
        return stateChanged;
    }

    public void setStateChanged(boolean stateChanged) {
        // empty method, so that we can use DatasetPage.stateChanged in a hidden
        // input on the page.
    }

    public DatasetVersionUI getDatasetVersionUI() {
        return datasetVersionUI;
    }


    public List<DatasetVersion> getVersionTabList() {
        return versionTabList;
    }

    public List<DatasetVersion> getVersionTabListForPostLoad(){
        return this.versionTabListForPostLoad;
    }

    public void setVersionTabListForPostLoad(List<DatasetVersion> versionTabListForPostLoad) {

        this.versionTabListForPostLoad = versionTabListForPostLoad;
    }

    public Integer getCompareVersionsCount() {
        Integer retVal = 0;
        for (DatasetVersion dvTest : dataset.getVersions()) {
            if (!dvTest.isDeaccessioned()) {
                retVal++;
            }
        }
        return retVal;
    }

    /**
     * To improve performance, Version Differences
     * are retrieved/calculated after the page load
     *
     * See: dataset-versions.xhtml, remoteCommand 'postLoadVersionTablList'
    */
    public void postLoadSetVersionTabList(){

        if (this.getVersionTabList().isEmpty() && workingVersion.isDeaccessioned()){
            setVersionTabList(resetVersionTabList());
        }

        this.setVersionTabListForPostLoad(this.getVersionTabList());


        //this.versionTabList = this.resetVersionTabList();
    }

    /**
     *
     *
     * @param versionTabList
     */
    public void setVersionTabList(List<DatasetVersion> versionTabList) {

        this.versionTabList = versionTabList;
    }

    private List<DatasetVersion> releasedVersionTabList = new ArrayList<>();

    public List<DatasetVersion> getReleasedVersionTabList() {
        return releasedVersionTabList;
    }

    public void setReleasedVersionTabList(List<DatasetVersion> releasedVersionTabList) {
        this.releasedVersionTabList = releasedVersionTabList;
    }

    private List<DatasetVersion> selectedVersions;

    public List<DatasetVersion> getSelectedVersions() {
        return selectedVersions;
    }

    public void setSelectedVersions(List<DatasetVersion> selectedVersions) {
        this.selectedVersions = selectedVersions;
    }

    private List<DatasetVersion> selectedDeaccessionVersions;

    public List<DatasetVersion> getSelectedDeaccessionVersions() {
        return selectedDeaccessionVersions;
    }

    public void setSelectedDeaccessionVersions(List<DatasetVersion> selectedDeaccessionVersions) {
        this.selectedDeaccessionVersions = selectedDeaccessionVersions;
    }

    public DatasetVersionDifference getDatasetVersionDifference() {
        return datasetVersionDifference;
    }

    public void setDatasetVersionDifference(DatasetVersionDifference datasetVersionDifference) {
        this.datasetVersionDifference = datasetVersionDifference;
    }

    public void startMultipleFileDownload (){

        boolean doNotSaveGuestbookResponse = workingVersion.isDraft();
        // There's a chance that this is not really a batch download - i.e.,
        // there may only be one file on the downloadable list. But the fileDownloadService
        // method below will check for that, and will redirect to the single download, if
        // that's the case. -- L.A.
        fileDownloadService.writeGuestbookAndStartBatchDownload(guestbookResponse, doNotSaveGuestbookResponse);
    }

    private String downloadType = "";

    public String getDownloadType() {
        return downloadType;
    }

    public void setDownloadType(String downloadType) {
        this.downloadType = downloadType;
    }

    public void initGuestbookMultipleResponse(String selectedFileIds){
         initGuestbookResponse(null, "download", selectedFileIds);
    }

    public void initGuestbookResponse(FileMetadata fileMetadata, String downloadFormat, String selectedFileIds) {

        this.guestbookResponse = guestbookResponseService.initGuestbookResponse(fileMetadata, downloadFormat, selectedFileIds, session);
    }



    public void compareVersionDifferences() {
        //RequestContext requestContext = RequestContext.getCurrentInstance();
        if (this.selectedVersions.size() != 2) {
            PrimeFaces.current().executeScript("openCompareTwo();");
        } else {
            //order depends on order of selection - needs to be chronological order
            if (this.selectedVersions.get(0).getId().intValue() > this.selectedVersions.get(1).getId().intValue()) {
                updateVersionDifferences(this.selectedVersions.get(0), this.selectedVersions.get(1));
            } else {
                updateVersionDifferences(this.selectedVersions.get(1), this.selectedVersions.get(0));
            }
        }
    }

    public void updateVersionDifferences(DatasetVersion newVersion, DatasetVersion originalVersion) {
        if (originalVersion == null) {
            setDatasetVersionDifference(newVersion.getDefaultVersionDifference());
        } else {
            setDatasetVersionDifference(new DatasetVersionDifference(newVersion, originalVersion));
        }
    }




    private List<DatasetVersion> resetVersionTabList() {
        //if (true)return null;
        List<DatasetVersion> retList = new ArrayList<>();

        if (permissionService.on(dataset).has(Permission.ViewUnpublishedDataset)) {
            for (DatasetVersion version : dataset.getVersions()) {
                Collection<FileMetadata> fml = version.getFileMetadatas();
                for (FileMetadata fm : fml) {
                    fm.setVariableMetadatas(variableService.findVarMetByFileMetaId(fm.getId()));
                    fm.setVarGroups(variableService.findAllGroupsByFileMetadata(fm.getId()));
                }
                version.setContributorNames(datasetVersionService.getContributorsNames(version));
                retList.add(version);
            }

        } else {
            for (DatasetVersion version : dataset.getVersions()) {
                if (version.isReleased() || version.isDeaccessioned()) {
                    version.setContributorNames(datasetVersionService.getContributorsNames(version));
                    retList.add(version);
                }
            }
        }
        return retList;
    }



    private boolean existReleasedVersion;

    public boolean isExistReleasedVersion() {
        return existReleasedVersion;
    }

    public void setExistReleasedVersion(boolean existReleasedVersion) {
        this.existReleasedVersion = existReleasedVersion;
    }

    private boolean resetExistRealeaseVersion(){

        for (DatasetVersion version : dataset.getVersions()) {
            if (version.isReleased() || version.isArchived()) {
                return true;
            }
        }
        return false;

    }

    private List<DatasetVersion> resetReleasedVersionTabList() {
        List<DatasetVersion> retList = new ArrayList<>();
        for (DatasetVersion version : dataset.getVersions()) {
            if (version.isReleased() || version.isArchived()) {
                retList.add(version);
            }
        }
        return retList;
    }

    public boolean isDisplayPublishPopupCustomText() {
        if (dataset.isReleased()) {
            return isDatasetPublishPopupCustomTextOnAllVersions() && !getDatasetPublishCustomText().isEmpty();
        }
        return !getDatasetPublishCustomText().isEmpty();
    }

    public String getDatasetPublishCustomText(){
        String datasetPublishCustomText = settingsWrapper.getValueForKey(SettingsServiceBean.Key.DatasetPublishPopupCustomText);
        if( datasetPublishCustomText!= null && !datasetPublishCustomText.isEmpty()){
            return datasetPublishCustomText;
        }
        return "";
    }

    public Boolean isDatasetPublishPopupCustomTextOnAllVersions(){
        return  settingsWrapper.isTrueForKey(SettingsServiceBean.Key.DatasetPublishPopupCustomTextOnAllVersions, false);
    }

    public String getVariableMetadataURL(Long fileid) {
        String myHostURL = getDataverseSiteUrl();
        String metaURL = myHostURL + "/api/meta/datafile/" + fileid;

        return metaURL;
    }

    public String getTabularDataFileURL(Long fileid) {
        String myHostURL = getDataverseSiteUrl();
        String dataURL = myHostURL + "/api/access/datafile/" + fileid;

        return dataURL;
    }

    public List< String[]> getExporters(){
        List<String[]> retList = new ArrayList<>();
        String myHostURL = getDataverseSiteUrl();
        for (String [] provider : ExportService.getInstance().getExportersLabels() ){
            String formatName = provider[1];
            String formatDisplayName = provider[0];

            Exporter exporter = null;
            try {
                exporter = ExportService.getInstance().getExporter(formatName);
            } catch (ExportException ex) {
                exporter = null;
            }
            if (exporter != null && exporter.isAvailableToUsers()) {
                // Not all metadata exports should be presented to the web users!
                // Some are only for harvesting clients.

                String[] temp = new String[2];
                temp[0] = formatDisplayName;
                temp[1] = myHostURL + "/api/datasets/export?exporter=" + formatName + "&persistentId=" + dataset.getGlobalIdString();
                retList.add(temp);
            }
        }
        return retList;
    }


    private FileMetadata fileMetadataSelected = null;

    public void  setFileMetadataSelected(FileMetadata fm){
       setFileMetadataSelected(fm, null);
    }

    public void setFileMetadataSelected(FileMetadata fm, String guestbook) {
        if (guestbook != null) {
            if (guestbook.equals("create")) {
                //
                /*
                FIX ME guestbook entry for subsetting
                */




               // guestbookResponseService.createSilentGuestbookEntry(fm, "Subset");
            } else {
                initGuestbookResponse(fm, "Subset", null);
            }
        }

        fileMetadataSelected = fm;
        logger.fine("set the file for the advanced options popup (" + fileMetadataSelected.getLabel() + ")");
    }

    public FileMetadata getFileMetadataSelected() {
        if (fileMetadataSelected != null) {
            logger.fine("returning file metadata for the advanced options popup (" + fileMetadataSelected.getLabel() + ")");
        } else {
            logger.fine("file metadata for the advanced options popup is null.");
        }
        return fileMetadataSelected;
    }

    public void clearFileMetadataSelected() {
        fileMetadataSelected = null;
    }

    public boolean isDesignatedDatasetThumbnail (FileMetadata fileMetadata) {
        if (fileMetadata != null) {
            if (fileMetadata.getDataFile() != null) {
                if (fileMetadata.getDataFile().getId() != null) {
                    if (fileMetadata.getDataFile().getOwner() != null) {
                        if (fileMetadata.getDataFile().equals(fileMetadata.getDataFile().getOwner().getThumbnailFile())) {
                            return true;
                        }
                    }
                }
            }
        }
        return false;
    }

    /*
     * Items for the "Designated this image as the Dataset thumbnail:
     */

    private FileMetadata fileMetadataSelectedForThumbnailPopup = null;

    public void  setFileMetadataSelectedForThumbnailPopup(FileMetadata fm){
       fileMetadataSelectedForThumbnailPopup = fm;
       alreadyDesignatedAsDatasetThumbnail = getUseAsDatasetThumbnail();

    }

    public FileMetadata getFileMetadataSelectedForThumbnailPopup() {
        return fileMetadataSelectedForThumbnailPopup;
    }

    public void clearFileMetadataSelectedForThumbnailPopup() {
        fileMetadataSelectedForThumbnailPopup = null;
    }

    private boolean alreadyDesignatedAsDatasetThumbnail = false;

    public boolean getUseAsDatasetThumbnail() {

        if (fileMetadataSelectedForThumbnailPopup != null) {
            if (fileMetadataSelectedForThumbnailPopup.getDataFile() != null) {
                if (fileMetadataSelectedForThumbnailPopup.getDataFile().getId() != null) {
                    if (fileMetadataSelectedForThumbnailPopup.getDataFile().getOwner() != null) {
                        if (fileMetadataSelectedForThumbnailPopup.getDataFile().equals(fileMetadataSelectedForThumbnailPopup.getDataFile().getOwner().getThumbnailFile())) {
                            return true;
                        }
                    }
                }
            }
        }
        return false;
    }



    public void setUseAsDatasetThumbnail(boolean useAsThumbnail) {
        if (fileMetadataSelectedForThumbnailPopup != null) {
            if (fileMetadataSelectedForThumbnailPopup.getDataFile() != null) {
                if (fileMetadataSelectedForThumbnailPopup.getDataFile().getId() != null) { // ?
                    if (fileMetadataSelectedForThumbnailPopup.getDataFile().getOwner() != null) {
                        if (useAsThumbnail) {
                            fileMetadataSelectedForThumbnailPopup.getDataFile().getOwner().setThumbnailFile(fileMetadataSelectedForThumbnailPopup.getDataFile());
                        } else if (getUseAsDatasetThumbnail()) {
                            fileMetadataSelectedForThumbnailPopup.getDataFile().getOwner().setThumbnailFile(null);
                        }
                    }
                }
            }
        }
    }

    public void saveAsDesignatedThumbnail() {
        // We don't need to do anything specific to save this setting, because
        // the setUseAsDatasetThumbnail() method, above, has already updated the
        // file object appropriately.
        // However, once the "save" button is pressed, we want to show a success message, if this is
        // a new image has been designated as such:
        if (getUseAsDatasetThumbnail() && !alreadyDesignatedAsDatasetThumbnail) {
            String successMessage = BundleUtil.getStringFromBundle("file.assignedDataverseImage.success");
            logger.fine(successMessage);
            successMessage = successMessage.replace("{0}", fileMetadataSelectedForThumbnailPopup.getLabel());
            JsfHelper.addFlashMessage(successMessage);
        }

        // And reset the selected fileMetadata:

        fileMetadataSelectedForThumbnailPopup = null;
    }

    /*
     * Items for the "Tags (Categories)" popup.
     *
     */
    private FileMetadata fileMetadataSelectedForTagsPopup = null;

    public void  setFileMetadataSelectedForTagsPopup(){

    }

    public void  setFileMetadataSelectedForTagsPopup(FileMetadata fm){
       fileMetadataSelectedForTagsPopup = fm;
    }

    public FileMetadata getFileMetadataSelectedForTagsPopup() {
        return fileMetadataSelectedForTagsPopup;
    }

    public void clearFileMetadataSelectedForTagsPopup() {
        fileMetadataSelectedForTagsPopup = null;
    }

    public List <FileMetadata> getListFileMetadataSelectedForTagsPopup(){
        List<FileMetadata> retList = new ArrayList<>();
        for (FileMetadata fm : selectedFiles){
            retList.add(fm);
        }
        return retList;
    }

    private List<String> categoriesByName;

    public void setCategoriesByName(List<String>  dummy){
        categoriesByName = dummy;
    }

    public void refreshTagsPopUp(){
        if (workingVersion.isReleased()) {
            refreshSelectedFiles(selectedFiles);
        }
        updateFileCounts();
        refreshCategoriesByName();
        refreshTabFileTagsByName();
    }

    private List<String> tabFileTagsByName;

    public List<String> getTabFileTagsByName() {
        return tabFileTagsByName;
    }

    public void setTabFileTagsByName(List<String> tabFileTagsByName) {
        this.tabFileTagsByName = tabFileTagsByName;
    }

    private void refreshCategoriesByName(){
        categoriesByName= new ArrayList<>();
        for (String category: dataset.getCategoriesByName() ){
            categoriesByName.add(category);
        }
        refreshSelectedTags();
    }




    public List<String> getCategoriesByName() {
            return categoriesByName;
    }

    /*
     * 1. Tabular File Tags:
     */

    private List<String> tabFileTags = null;

    public List<String> getTabFileTags() {
        if (tabFileTags == null) {
            tabFileTags = DataFileTag.listTags();
        }
        return tabFileTags;
    }

    public void setTabFileTags(List<String> tabFileTags) {
        this.tabFileTags = tabFileTags;
    }

    private String[] selectedTabFileTags = {};

    public String[] getSelectedTabFileTags() {
        return selectedTabFileTags;
    }

    public void setSelectedTabFileTags(String[] selectedTabFileTags) {
        this.selectedTabFileTags = selectedTabFileTags;
    }

    private String[] selectedTags = {};

    public void handleSelection(final AjaxBehaviorEvent event) {
        if (selectedTags != null) {
            selectedTags = selectedTags.clone();
        }
    }

    public void handleCVVSelection(final AjaxBehaviorEvent event) {
        //Dummy method for AJAX update of items selected
    }


    private void refreshTabFileTagsByName(){

        tabFileTagsByName= new ArrayList<>();
        for (FileMetadata fm : selectedFiles) {
            if (fm.getDataFile().getTags() != null) {
                for (int i = 0; i < fm.getDataFile().getTags().size(); i++) {
                    if (!tabFileTagsByName.contains(fm.getDataFile().getTags().get(i).getTypeLabel())) {
                        tabFileTagsByName.add(fm.getDataFile().getTags().get(i).getTypeLabel());
                    }
                }
            }
        }
        refreshSelectedTabFileTags();
    }

    private void refreshSelectedTabFileTags() {
        selectedTabFileTags = null;
        selectedTabFileTags = new String[0];
        if (tabFileTagsByName.size() > 0) {
            selectedTabFileTags = new String[tabFileTagsByName.size()];
            for (int i = 0; i < tabFileTagsByName.size(); i++) {
                selectedTabFileTags[i] = tabFileTagsByName.get(i);
            }
        }
        Arrays.sort(selectedTabFileTags);
    }

    private boolean tabularDataSelected = false;

    public boolean isTabularDataSelected() {
        return tabularDataSelected;
    }

    public void setTabularDataSelected(boolean tabularDataSelected) {
        this.tabularDataSelected = tabularDataSelected;
    }

    public String[] getSelectedTags() {

        return selectedTags;
    }

    public void setSelectedTags(String[] selectedTags) {
        this.selectedTags = selectedTags;
    }

    /*
     * "File Tags" (aka "File Categories"):
    */

    private String newCategoryName = null;

    public String getNewCategoryName() {
        return newCategoryName;
    }

    public void setNewCategoryName(String newCategoryName) {
        this.newCategoryName = newCategoryName;
    }

    public String saveNewCategory() {
        if (newCategoryName != null && !newCategoryName.isEmpty()) {
            categoriesByName.add(newCategoryName);
        }
        //Now increase size of selectedTags and add new category
        String[] temp = new String[selectedTags.length + 1];
        System.arraycopy(selectedTags, 0, temp, 0, selectedTags.length);
        selectedTags = temp;
        selectedTags[selectedTags.length - 1] = newCategoryName;
        //Blank out added category
        newCategoryName = "";
        return "";
    }

    private void refreshSelectedTags() {
        selectedTags = null;
        selectedTags = new String[0];

        List<String> selectedCategoriesByName= new ArrayList<>();
        for (FileMetadata fm : selectedFiles) {
            if (fm.getCategories() != null) {
                for (int i = 0; i < fm.getCategories().size(); i++) {
                    if (!selectedCategoriesByName.contains(fm.getCategories().get(i).getName())) {
                    selectedCategoriesByName.add(fm.getCategories().get(i).getName());
                    }

                }

            }
        }

        if (selectedCategoriesByName.size() > 0) {
            selectedTags = new String[selectedCategoriesByName.size()];
            for (int i = 0; i < selectedCategoriesByName.size(); i++) {
                selectedTags[i] = selectedCategoriesByName.get(i);
            }
        }
        Arrays.sort(selectedTags);
    }

    /* This method handles saving both "tabular file tags" and
     * "file categories" (which are also considered "tags" in 4.0)
    */
    public String saveFileTagsAndCategories() {
        // 1. New Category name:
        // With we don't need to do anything for the file categories that the user
        // selected from the pull down list; that was done directly from the
        // page with the FileMetadata.setCategoriesByName() method.
        // So here we only need to take care of the new, custom category
        // name, if entered:
        if (workingVersion.isReleased()) {
            refreshSelectedFiles(selectedFiles);
        }
        for (FileMetadata fmd : workingVersion.getFileMetadatas()) {
            if (selectedFiles != null && selectedFiles.size() > 0) {
                for (FileMetadata fm : selectedFiles) {
                    if (fm.getDataFile().equals(fmd.getDataFile())) {
                        fmd.setCategories(new ArrayList<>());
                        if (newCategoryName != null) {
                            fmd.addCategoryByName(newCategoryName);
                        }
                        // 2. Tabular DataFile Tags:
                        if (selectedTags != null) {
                            for (String selectedTag : selectedTags) {
                                fmd.addCategoryByName(selectedTag);
                            }
                        }
                        if (fmd.getDataFile().isTabularData()) {
                            fmd.getDataFile().setTags(null);
                            for (String selectedTabFileTag : selectedTabFileTags) {
                                DataFileTag tag = new DataFileTag();
                                try {
                                    tag.setTypeByLabel(selectedTabFileTag);
                                    tag.setDataFile(fmd.getDataFile());
                                    fmd.getDataFile().addTag(tag);
                                }catch (IllegalArgumentException iax) {
                                    // ignore
                                }
                            }
                        }
                    }
                }
            }
        }
               // success message:
                String successMessage = BundleUtil.getStringFromBundle("file.assignedTabFileTags.success");
                logger.fine(successMessage);
                successMessage = successMessage.replace("{0}", "Selected Files");
                JsfHelper.addFlashMessage(successMessage);
         selectedTags = null;

        logger.fine("New category name: " + newCategoryName);

        newCategoryName = null;

        if (removeUnusedTags){
            removeUnusedFileTagsFromDataset();
        }
        save();
        return  returnToDraftVersion();
    }

    /*
    Remove unused file tags
    When updating datafile tags see if any custom tags are not in use.
    Remove them

    */
    private void removeUnusedFileTagsFromDataset() {
        categoriesByName = new ArrayList<>();
        for (FileMetadata fm : workingVersion.getFileMetadatas()) {
            if (fm.getCategories() != null) {
                for (int i = 0; i < fm.getCategories().size(); i++) {
                    if (!categoriesByName.contains(fm.getCategories().get(i).getName())) {
                        categoriesByName.add(fm.getCategories().get(i).getName());
                    }
                }
            }
        }
        List<DataFileCategory> datasetFileCategoriesToRemove = new ArrayList<>();

        for (DataFileCategory test : dataset.getCategories()) {
            boolean remove = true;
            for (String catByName : categoriesByName) {
                if (catByName.equals(test.getName())) {
                    remove = false;
                    break;
                }
            }
            if (remove) {
                datasetFileCategoriesToRemove.add(test);
            }
        }

        if (!datasetFileCategoriesToRemove.isEmpty()) {
            for (DataFileCategory remove : datasetFileCategoriesToRemove) {
                dataset.getCategories().remove(remove);
            }

        }

    }


    /*
     * Items for the "Advanced (Ingest) Options" popup.
     *
     */
    private FileMetadata fileMetadataSelectedForIngestOptionsPopup = null;

    public void  setFileMetadataSelectedForIngestOptionsPopup(FileMetadata fm){
       fileMetadataSelectedForIngestOptionsPopup = fm;
    }

    public FileMetadata getFileMetadataSelectedForIngestOptionsPopup() {
        return fileMetadataSelectedForIngestOptionsPopup;
    }

    public void clearFileMetadataSelectedForIngestOptionsPopup() {
        fileMetadataSelectedForIngestOptionsPopup = null;
    }

    private String ingestLanguageEncoding = null;

    public String getIngestLanguageEncoding() {
        if (ingestLanguageEncoding == null) {
            return "UTF8 (default)";
        }
        return ingestLanguageEncoding;
    }

    public void setIngestLanguageEncoding(String ingestLanguageEncoding) {
        this.ingestLanguageEncoding = ingestLanguageEncoding;
    }

    public void setIngestEncoding(String ingestEncoding) {
        ingestLanguageEncoding = ingestEncoding;
    }

    private String savedLabelsTempFile = null;

    public void handleLabelsFileUpload(FileUploadEvent event) {
        logger.fine("entering handleUpload method.");
        UploadedFile file = event.getFile();

        if (file != null) {

            InputStream uploadStream = null;
            try {
                uploadStream = file.getInputStream();
            } catch (IOException ioex) {
                logger.log(Level.WARNING, ioex, ()->"the file "+file.getFileName()+" failed to upload!");
                List<String> args = Arrays.asList(file.getFileName());
                String msg = BundleUtil.getStringFromBundle("dataset.file.uploadFailure.detailmsg", args);
                FacesMessage message = new FacesMessage(FacesMessage.SEVERITY_WARN, BundleUtil.getStringFromBundle("dataset.file.uploadFailure"), msg);
                FacesContext.getCurrentInstance().addMessage(null, message);
                return;
            }

            savedLabelsTempFile = saveTempFile(uploadStream);

            logger.fine(()->file.getFileName() + " is successfully uploaded.");
            List<String> args = Arrays.asList(file.getFileName());
            FacesMessage message = new FacesMessage(BundleUtil.getStringFromBundle("dataset.file.upload", args));
            FacesContext.getCurrentInstance().addMessage(null, message);
        }

        // process file (i.e., just save it in a temp location; for now):
    }

    private String saveTempFile(InputStream input) {
        if (input == null) {
            return null;
        }
        byte[] buffer = new byte[8192];
        int bytesRead = 0;
        File labelsFile = null;
        FileOutputStream output = null;
        try {
            labelsFile = File.createTempFile("tempIngestLabels.", ".txt");
            output = new FileOutputStream(labelsFile);
            while ((bytesRead = input.read(buffer)) > -1) {
                output.write(buffer, 0, bytesRead);
            }
        } catch (IOException ioex) {
            return null;//leaving this purely in the spirit of minimizing changes.
        } finally {
            IOUtils.closeQuietly(input);
            IOUtils.closeQuietly(output);
        }
        if (labelsFile != null) {
            return labelsFile.getAbsolutePath();
        }
        return null;
    }

    public void saveAdvancedOptions() {

        // Language encoding for SPSS SAV (and, possibly, other tabular ingests:)
        if (ingestLanguageEncoding != null) {
            if (fileMetadataSelectedForIngestOptionsPopup != null && fileMetadataSelectedForIngestOptionsPopup.getDataFile() != null) {
                if (fileMetadataSelectedForIngestOptionsPopup.getDataFile().getIngestRequest() == null) {
                    IngestRequest ingestRequest = new IngestRequest();
                    ingestRequest.setDataFile(fileMetadataSelectedForIngestOptionsPopup.getDataFile());
                    fileMetadataSelectedForIngestOptionsPopup.getDataFile().setIngestRequest(ingestRequest);

                }
                fileMetadataSelectedForIngestOptionsPopup.getDataFile().getIngestRequest().setTextEncoding(ingestLanguageEncoding);
            }
        }
        ingestLanguageEncoding = null;

        // Extra labels for SPSS POR (and, possibly, other tabular ingests:)
        // (we are adding this parameter to the IngestRequest now, instead of back
        // when it was uploaded. This is because we want the user to be able to
        // hit cancel and bail out, until they actually click 'save' in the
        // "advanced options" popup) -- L.A. 4.0 beta 11
        if (savedLabelsTempFile != null) {
            if (fileMetadataSelectedForIngestOptionsPopup != null && fileMetadataSelectedForIngestOptionsPopup.getDataFile() != null) {
                if (fileMetadataSelectedForIngestOptionsPopup.getDataFile().getIngestRequest() == null) {
                    IngestRequest ingestRequest = new IngestRequest();
                    ingestRequest.setDataFile(fileMetadataSelectedForIngestOptionsPopup.getDataFile());
                    fileMetadataSelectedForIngestOptionsPopup.getDataFile().setIngestRequest(ingestRequest);
                }
                fileMetadataSelectedForIngestOptionsPopup.getDataFile().getIngestRequest().setLabelsFile(savedLabelsTempFile);
            }
        }
        savedLabelsTempFile = null;

        fileMetadataSelectedForIngestOptionsPopup = null;
    }

    private Boolean downloadButtonAvailable = null;

    public boolean isDownloadButtonAvailable(){

        if (downloadButtonAvailable != null) {
            return downloadButtonAvailable;
        }

        for (FileMetadata fmd : workingVersion.getFileMetadatas()) {
            if (this.fileDownloadHelper.canDownloadFile(fmd)) {
                downloadButtonAvailable = true;
                return true;
            }
        }
        downloadButtonAvailable = false;
        return false;
    }

    public boolean isFileAccessRequestMultiButtonRequired(){
        if (!isSessionUserAuthenticated() || !dataset.isFileAccessRequest()){
            return false;
        }
        if (workingVersion == null) {
            return false;
        }
        if (!workingVersion.getTermsOfUseAndAccess().isFileAccessRequest()){
           // return false;
        }
        for (FileMetadata fmd : workingVersion.getFileMetadatas()){
            if (!this.fileDownloadHelper.canDownloadFile(fmd)){
                return true;
            }
        }
        return false;
    }

    public boolean isFileAccessRequestMultiButtonEnabled(){
        if (!isSessionUserAuthenticated() || !dataset.isFileAccessRequest()){
            return false;
        }
        if( this.selectedRestrictedFiles == null || this.selectedRestrictedFiles.isEmpty() ){
            return false;
        }
        for (FileMetadata fmd : this.selectedRestrictedFiles){
            if (!this.fileDownloadHelper.canDownloadFile(fmd)){
                return true;
            }
        }
        return false;
    }

    private Boolean downloadButtonAllEnabled = null;

    public boolean isDownloadAllButtonEnabled() {

        if (downloadButtonAllEnabled == null) {
            for (FileMetadata fmd : workingVersion.getFileMetadatas()) {
                if (!this.fileDownloadHelper.canDownloadFile(fmd)) {
                    downloadButtonAllEnabled = false;
                    break;
                }
            }
            downloadButtonAllEnabled = true;
        }
        return downloadButtonAllEnabled;
    }

    public boolean isDownloadSelectedButtonEnabled(){

        if( this.selectedFiles == null || this.selectedFiles.isEmpty() ){
            return false;
        }
        for (FileMetadata fmd : this.selectedFiles){
            if (this.fileDownloadHelper.canDownloadFile(fmd)){
                return true;
            }
        }
        return false;
    }

    public boolean isFileAccessRequestMultiSignUpButtonRequired(){
        if (isSessionUserAuthenticated()){
            return false;
        }
        // only show button if dataset allows an access request
        if (!dataset.isFileAccessRequest()){
            return false;
        }
        for (FileMetadata fmd : workingVersion.getFileMetadatas()){
            if (!this.fileDownloadHelper.canDownloadFile(fmd)){
                return true;
            }
        }
        return false;
    }

    public boolean isFileAccessRequestMultiSignUpButtonEnabled(){
        if (isSessionUserAuthenticated()){
            return false;
        }
        if( this.selectedRestrictedFiles == null || this.selectedRestrictedFiles.isEmpty() ){
            return false;
        }
        // only show button if dataset allows an access request
        if (!dataset.isFileAccessRequest()){
            return false;
        }
        for (FileMetadata fmd : this.selectedRestrictedFiles){
            if (!this.fileDownloadHelper.canDownloadFile(fmd)){
                return true;
            }
        }
        return false;
    }

    public boolean isDownloadPopupRequired() {
        return FileUtil.isDownloadPopupRequired(workingVersion);
    }

    public boolean isRequestAccessPopupRequired() {
        return FileUtil.isRequestAccessPopupRequired(workingVersion);
    }

    public String requestAccessMultipleFiles() {

        if (selectedFiles.isEmpty()) {
            //RequestContext requestContext = RequestContext.getCurrentInstance();
            PrimeFaces.current().executeScript("PF('selectFilesForRequestAccess').show()");
            return "";
        } else {
            fileDownloadHelper.clearRequestAccessFiles();
            for (FileMetadata fmd : selectedFiles){
                 fileDownloadHelper.addMultipleFilesForRequestAccess(fmd.getDataFile());
            }
            if (isRequestAccessPopupRequired()) {
                //RequestContext requestContext = RequestContext.getCurrentInstance();
                PrimeFaces.current().executeScript("PF('requestAccessPopup').show()");
                return "";
            } else {
                //No popup required
                fileDownloadHelper.requestAccessIndirect();
                return "";
            }
        }
    }

    public boolean isSortButtonEnabled() {
        /**
         * @todo The "Sort" Button seems to stop responding to mouse clicks
         * after a while so it can't be shipped in 4.2 and will be deferred, to
         * be picked up in https://github.com/IQSS/dataverse/issues/2506
         */
        return false;
    }

    /*public void updateFileListing(String fileSortField, String fileSortOrder) {
        this.fileSortField = fileSortField;
        this.fileSortOrder = fileSortOrder;
        fileMetadatas = populateFileMetadatas();
    }

    private List<FileMetadata> populateFileMetadatas() {
        if (isSortButtonEnabled()) {
            List<FileMetadata> fileMetadatasToSet = new ArrayList<>();
            Long datasetVersion = workingVersion.getId();
            if (datasetVersion != null) {
                int unlimited = 0;
                int maxResults = unlimited;
                List<FileMetadata> dataFilesNew = datafileService.findFileMetadataByDatasetVersionId(datasetVersion, maxResults, fileSortField, fileSortOrder);
                fileMetadatasToSet.addAll(dataFilesNew);
            }
            return fileMetadatasToSet;
        } else {
            return new ArrayList<>();
        }
    }*/

    public String getFileSortField() {
        return fileSortField;
    }

    public void setFileSortField(String fileSortField) {
        this.fileSortField = fileSortField;
    }

    public String getFileSortOrder() {
        return fileSortOrder;
    }

    public void setFileSortOrder(String fileSortOrder) {
        this.fileSortOrder = fileSortOrder;
    }

    public String getFileSortFieldName() {
        return FileSortFieldAndOrder.label;
    }

    public String getFileSortFieldDate() {
        return FileSortFieldAndOrder.createDate;
    }

    public String getFileSortFieldSize() {
        return FileSortFieldAndOrder.size;
    }

    public String getFileSortFieldType() {
        return FileSortFieldAndOrder.type;
    }

    public String getSortByAscending() {
        return SortBy.ASCENDING;
    }

    public String getSortByDescending() {
        return SortBy.DESCENDING;
    }

    PrivateUrl privateUrl;

    public PrivateUrl getPrivateUrl() {
        return privateUrl;
    }

    public void setPrivateUrl(PrivateUrl privateUrl) {
        this.privateUrl = privateUrl;
    }

    public void initPrivateUrlPopUp() {
        if (privateUrl != null) {
            setPrivateUrlJustCreatedToFalse();
        }
    }

    boolean privateUrlWasJustCreated;

    public boolean isPrivateUrlWasJustCreated() {
        return privateUrlWasJustCreated;
    }

    public void setPrivateUrlJustCreatedToFalse() {
        privateUrlWasJustCreated = false;
    }

    public boolean isShowLinkingPopup() {
        return showLinkingPopup;
    }

    public void setShowLinkingPopup(boolean showLinkingPopup) {
        this.showLinkingPopup = showLinkingPopup;
    }

    private boolean showLinkingPopup = false;

    //

    public void createPrivateUrl(boolean anonymizedAccess) {
        try {
            PrivateUrl createdPrivateUrl = commandEngine.submit(new CreatePrivateUrlCommand(dvRequestService.getDataverseRequest(), dataset, anonymizedAccess));
            privateUrl = createdPrivateUrl;
            JH.addMessage(FacesMessage.SEVERITY_INFO, BundleUtil.getStringFromBundle("dataset.privateurl.header"),
                    BundleUtil.getStringFromBundle("dataset.privateurl.infoMessageAuthor", Arrays.asList(getPrivateUrlLink(privateUrl))));
            privateUrlWasJustCreated = true;
        } catch (CommandException ex) {
            String msg = BundleUtil.getStringFromBundle("dataset.privateurl.noPermToCreate", PrivateUrlUtil.getRequiredPermissions(ex));
            logger.warning("Unable to create a Private URL for dataset id " + dataset.getId() + ". Message to user: " + msg + " Exception: " + ex);
            JH.addErrorMessage(msg);
        }
    }

    public void disablePrivateUrl() {
        try {
            commandEngine.submit(new DeletePrivateUrlCommand(dvRequestService.getDataverseRequest(), dataset));
            privateUrl = null;
            JH.addSuccessMessage(BundleUtil.getStringFromBundle("dataset.privateurl.disabledSuccess"));
        } catch (CommandException ex) {
            logger.info("CommandException caught calling DeletePrivateUrlCommand: " + ex);
        }
    }

    public boolean isUserCanCreatePrivateURL() {
        return dataset.getLatestVersion().isDraft();
    }

    public String getPrivateUrlLink(PrivateUrl privateUrl) {
        return privateUrl.getLink();
    }
    
    public boolean isAnonymizedAccess() {
        if (session.getUser() instanceof PrivateUrlUser) {
            return ((PrivateUrlUser)session.getUser()).hasAnonymizedAccess();
        } else {
            return false;
        }
    }
    
    public boolean isAnonymizedPrivateUrl() {
        if(privateUrl != null) {
            return privateUrl.isAnonymizedAccess();
        } else {
            return false;
        }
    }
    
    public boolean isAnonymizedAccessEnabled() {
        if (settingsWrapper.getValueForKey(SettingsServiceBean.Key.AnonymizedFieldTypeNames) != null) {
            return true;
        } else {
            return false;
        }
    }
    
    // todo: we should be able to remove - this is passed in the html pages to other fragments, but they could just access this service bean directly.
    public FileDownloadServiceBean getFileDownloadService() {
        return fileDownloadService;
    }

    public void setFileDownloadService(FileDownloadServiceBean fileDownloadService) {
        this.fileDownloadService = fileDownloadService;
    }


    public GuestbookResponseServiceBean getGuestbookResponseService() {
        return guestbookResponseService;
    }

    public void setGuestbookResponseService(GuestbookResponseServiceBean guestbookResponseService) {
        this.guestbookResponseService = guestbookResponseService;
    }

    /**
     * dataset title
     * @return title of workingVersion
     */
    public String getTitle() {
        assert (null != workingVersion);
        return workingVersion.getTitle();
    }

    /**
     * dataset description
     *
     * @return description of workingVersion
     */
    public String getDescription() {
        return workingVersion.getDescriptionPlainText();
    }

    /**
     * dataset authors
     *
     * @return list of author names
     */
    public List<String> getDatasetAuthors() {
        assert (workingVersion != null);
        return workingVersion.getDatasetAuthorNames();
    }

    /**
     * publisher (aka - name of root dataverse)
     *
     * @return the publisher of the version
     */
    public String getPublisher() {
        return dataverseService.getRootDataverseName();
    }

    public void downloadRsyncScript() {

        FacesContext ctx = FacesContext.getCurrentInstance();
        HttpServletResponse response = (HttpServletResponse) ctx.getExternalContext().getResponse();
        response.setContentType("application/download");

        String contentDispositionString;

        contentDispositionString = "attachment;filename=" + rsyncScriptFilename;
        response.setHeader("Content-Disposition", contentDispositionString);

        try {
            ServletOutputStream out = response.getOutputStream();
            out.write(getRsyncScript().getBytes());
            out.flush();
            ctx.responseComplete();
        } catch (IOException e) {
            String error = "Problem getting bytes from rsync script: " + e;
            logger.warning(error);
            return;
        }

        // If the script has been successfully downloaded, lock the dataset:
        String lockInfoMessage = "script downloaded";
        DatasetLock lock = datasetService.addDatasetLock(dataset.getId(), DatasetLock.Reason.DcmUpload, session.getUser() != null ? ((AuthenticatedUser)session.getUser()).getId() : null, lockInfoMessage);
        if (lock != null) {
            dataset.addLock(lock);
        } else {
            logger.log(Level.WARNING, "Failed to lock the dataset (dataset id={0})", dataset.getId());
        }

    }

    public void closeRsyncScriptPopup(CloseEvent event) {
        finishRsyncScriptAction();
    }

    public String finishRsyncScriptAction() {
        // This method is called when the user clicks on "Close" in the "Rsync Upload"
        // popup. If they have successfully downloaded the rsync script, the
        // dataset should now be locked; which means we should put up the
        // "dcm upload in progress" message - that will be shown on the page
        // until the rsync upload is completed and the dataset is unlocked.
        if (isLocked()) {
            JH.addMessage(FacesMessage.SEVERITY_WARN, BundleUtil.getStringFromBundle("file.rsyncUpload.inProgressMessage.summary"), BundleUtil.getStringFromBundle("file.rsyncUpload.inProgressMessage.details"));
        }
        return "";
    }

    /**
     * this method returns the dataset fields to be shown in the dataset summary
     * on the dataset page.
     * It returns the default summary fields( subject, description, keywords, related publications and notes)
     * if the custom summary datafields has not been set, otherwise will set the custom fields set by the sysadmins
     *
     * @return the dataset fields to be shown in the dataset summary
     */
    public List<DatasetField> getDatasetSummaryFields() {
       customFields  = settingsWrapper.getValueForKey(SettingsServiceBean.Key.CustomDatasetSummaryFields);

        return DatasetUtil.getDatasetSummaryFields(workingVersion, customFields);
    }

    public boolean isShowPreviewButton(Long fileId) {
        List<ExternalTool> previewTools = getPreviewToolsForDataFile(fileId);
        return previewTools.size() > 0;
    }

    public List<ExternalTool> getPreviewToolsForDataFile(Long fileId) {
        return getCachedToolsForDataFile(fileId, ExternalTool.Type.PREVIEW);
    }


    public List<ExternalTool> getConfigureToolsForDataFile(Long fileId) {
        return getCachedToolsForDataFile(fileId, ExternalTool.Type.CONFIGURE);
    }

    public List<ExternalTool> getExploreToolsForDataFile(Long fileId) {
        return getCachedToolsForDataFile(fileId, ExternalTool.Type.EXPLORE);
    }

    public List<ExternalTool> getCachedToolsForDataFile(Long fileId, ExternalTool.Type type) {
        Map<Long, List<ExternalTool>> cachedToolsByFileId = new HashMap<>();
        List<ExternalTool> externalTools = new ArrayList<>();
        switch (type) {
            case EXPLORE:
                cachedToolsByFileId = exploreToolsByFileId;
                externalTools = exploreTools;
                break;
            case CONFIGURE:
                cachedToolsByFileId = configureToolsByFileId;
                externalTools = configureTools;
                break;
            case PREVIEW:
                cachedToolsByFileId = previewToolsByFileId;
                externalTools = previewTools;
                break;
            default:
                break;
        }
        List<ExternalTool> cachedTools = cachedToolsByFileId.get(fileId);
        if (cachedTools != null) { //if already queried before and added to list
            return cachedTools;
        }
        DataFile dataFile = datafileService.find(fileId);
        cachedTools = ExternalToolServiceBean.findExternalToolsByFile(externalTools, dataFile);
        cachedToolsByFileId.put(fileId, cachedTools); //add to map so we don't have to do the lifting again
        return cachedTools;
    }

    public List<ExternalTool> getDatasetExploreTools() {
        return datasetExploreTools;
    }

    Boolean thisLatestReleasedVersion = null;

    public boolean isThisLatestReleasedVersion() {
        if (thisLatestReleasedVersion != null) {
            return thisLatestReleasedVersion;
        }

        if (!workingVersion.isPublished()) {
            thisLatestReleasedVersion = false;
            return false;
        }

        DatasetVersion latestPublishedVersion = null;
        Command<DatasetVersion> cmd = new GetLatestPublishedDatasetVersionCommand(dvRequestService.getDataverseRequest(), dataset);
        try {
            latestPublishedVersion = commandEngine.submit(cmd);
        } catch (Exception ex) {
            // whatever...
        }

        thisLatestReleasedVersion = workingVersion.equals(latestPublishedVersion);

        return thisLatestReleasedVersion;

    }

    public String getJsonLd() {
        if (isThisLatestReleasedVersion()) {
            ExportService instance = ExportService.getInstance();
            String jsonLd = instance.getExportAsString(dataset, SchemaDotOrgExporter.NAME);
            if (jsonLd != null) {
                logger.fine("Returning cached schema.org JSON-LD.");
                return jsonLd;
            } else {
                logger.fine("No cached schema.org JSON-LD available. Going to the database.");
                String jsonLdProduced = workingVersion.getJsonLd();
                return  jsonLdProduced != null ? jsonLdProduced : "";
            }
        }
        return "";
    }

    public void selectAllFiles() {
        logger.fine("selectAllFiles called");
        selectedFiles = workingVersion.getFileMetadatas();
    }

    public void clearSelection() {
        logger.info("clearSelection called");
        selectedFiles = Collections.emptyList();
    }

    public void fileListingPaginatorListener(PageEvent event) {
        setFilePaginatorPage(event.getPage());
    }

    public void refreshPaginator() {
        FacesContext facesContext = FacesContext.getCurrentInstance();
        org.primefaces.component.datatable.DataTable dt = (org.primefaces.component.datatable.DataTable) facesContext.getViewRoot().findComponent("datasetForm:tabView:filesTable");
        setFilePaginatorPage(dt.getPage());
        setRowsPerPage(dt.getRowsToRender());
    }

    /**
     * This method can be called from *.xhtml files to allow archiving of a dataset
     * version from the user interface. It is not currently (11/18) used in the IQSS/develop
     * branch, but is used by QDR and is kept here in anticipation of including a
     * GUI option to archive (already published) versions after other dataset page
     * changes have been completed.
     *
     * @param id - the id of the datasetversion to archive.
     */
    public void archiveVersion(Long id) {
        if (session.getUser() instanceof AuthenticatedUser) {
            AuthenticatedUser au = ((AuthenticatedUser) session.getUser());

            DatasetVersion dv = datasetVersionService.retrieveDatasetVersionByVersionId(id).getDatasetVersion();
            String className = settingsService.getValueForKey(SettingsServiceBean.Key.ArchiverClassName);
            AbstractSubmitToArchiveCommand cmd = ArchiverUtil.createSubmitToArchiveCommand(className, dvRequestService.getDataverseRequest(), dv);
            if (cmd != null) {
                try {
                    DatasetVersion version = commandEngine.submit(cmd);
                    logger.info("Archived to " + version.getArchivalCopyLocation());
                    if (version.getArchivalCopyLocation() != null) {
                        resetVersionTabList();
                        this.setVersionTabListForPostLoad(getVersionTabList());
                        JsfHelper.addSuccessMessage(BundleUtil.getStringFromBundle("datasetversion.archive.success"));
                    } else {
                        JsfHelper.addErrorMessage(BundleUtil.getStringFromBundle("datasetversion.archive.failure"));
                    }
                } catch (CommandException ex) {
                    logger.log(Level.SEVERE, "Unexpected Exception calling  submit archive command", ex);
                    JsfHelper.addErrorMessage(BundleUtil.getStringFromBundle("datasetversion.archive.failure"));
                }
            } else {
                logger.log(Level.SEVERE, "Could not find Archiver class: " + className);
                JsfHelper.addErrorMessage(BundleUtil.getStringFromBundle("datasetversion.archive.failure"));

            }
        }
    }

    private static Date getFileDateToCompare(FileMetadata fileMetadata) {
        DataFile datafile = fileMetadata.getDataFile();

        if (datafile.isReleased()) {
            return datafile.getPublicationDate();
        }

        return datafile.getCreateDate();
    }

    private static final Comparator<FileMetadata> compareByLabelZtoA = new Comparator<FileMetadata>() {
        @Override
        public int compare(FileMetadata o1, FileMetadata o2) {
            return o2.getLabel().toUpperCase().compareTo(o1.getLabel().toUpperCase());
        }
    };

    private static final Comparator<FileMetadata> compareByNewest = new Comparator<FileMetadata>() {
        @Override
        public int compare(FileMetadata o1, FileMetadata o2) {
            return getFileDateToCompare(o2).compareTo(getFileDateToCompare(o1));
        }
    };

    private static final Comparator<FileMetadata> compareByOldest = new Comparator<FileMetadata>() {
        @Override
        public int compare(FileMetadata o1, FileMetadata o2) {
            return getFileDateToCompare(o1).compareTo(getFileDateToCompare(o2));
        }
    };

    private static final Comparator<FileMetadata> compareBySize = new Comparator<FileMetadata>() {
        @Override
        public int compare(FileMetadata o1, FileMetadata o2) {
            return (new Long(o1.getDataFile().getFilesize())).compareTo(new Long(o2.getDataFile().getFilesize()));
        }
    };

    private static final Comparator<FileMetadata> compareByType = new Comparator<FileMetadata>() {
        @Override
        public int compare(FileMetadata o1, FileMetadata o2) {
            String type1 = StringUtil.isEmpty(o1.getDataFile().getFriendlyType()) ? "" : o1.getDataFile().getContentType();
            String type2 = StringUtil.isEmpty(o2.getDataFile().getFriendlyType()) ? "" : o2.getDataFile().getContentType();
            return type1.compareTo(type2);
        }
    };

    public void explore(ExternalTool externalTool) {
        ApiToken apiToken = null;
        User user = session.getUser();
        if (user instanceof AuthenticatedUser) {
            apiToken = authService.findApiTokenByUser((AuthenticatedUser) user);
        } else if (user instanceof PrivateUrlUser) {
            PrivateUrlUser privateUrlUser = (PrivateUrlUser) user;
            PrivateUrl privUrl = privateUrlService.getPrivateUrlFromDatasetId(privateUrlUser.getDatasetId());
            apiToken = new ApiToken();
            apiToken.setTokenString(privUrl.getToken());
        }
        ExternalToolHandler externalToolHandler = new ExternalToolHandler(externalTool, dataset, apiToken, session.getLocaleCode());
        String toolUrl = externalToolHandler.getToolUrlWithQueryParams();
        logger.fine("Exploring with " + toolUrl);
        PrimeFaces.current().executeScript("window.open('"+toolUrl + "', target='_blank');");
    }

    private FileMetadata fileMetadataForAction;

    public FileMetadata getFileMetadataForAction() {
        return fileMetadataForAction;
    }

    public void setFileMetadataForAction(FileMetadata fileMetadataForAction) {
        this.fileMetadataForAction = fileMetadataForAction;
    }

    private String termsOfAccess;
    private boolean fileAccessRequest;

    public String getTermsOfAccess() {
        return termsOfAccess;
    }

    public void setTermsOfAccess(String termsOfAccess) {
        this.termsOfAccess = termsOfAccess;
    }

    public boolean isFileAccessRequest() {
        return fileAccessRequest;
    }

    public void setFileAccessRequest(boolean fileAccessRequest) {
        this.fileAccessRequest = fileAccessRequest;
    }

    // wrapper method to see if the file has been deleted (or replaced) in the current version
    public boolean isFileDeleted (DataFile dataFile) {
        if (dataFile.getDeleted() == null) {
            dataFile.setDeleted(datafileService.hasBeenDeleted(dataFile));
        }

        return dataFile.getDeleted();
    }
    
    public String getEffectiveMetadataLanguage() {
        String mdLang = dataset.getEffectiveMetadataLanguage();
        if (mdLang.equals(DvObjectContainer.UNDEFINED_METADATA_LANGUAGE_CODE)) {
            mdLang = settingsWrapper.getDefaultMetadataLanguage();
        }
        return mdLang;
    }
    
    public String getLocaleDisplayName(String code) {
        String displayName = settingsWrapper.getBaseMetadataLanguageMap(false).get(code);
        if(displayName==null) {
            //Default (for cases such as :when a Dataset has a metadatalanguage code but :MetadataLanguages is no longer defined).
            displayName = new Locale(code).getDisplayName(); 
        }
        return displayName; 
    }
}<|MERGE_RESOLUTION|>--- conflicted
+++ resolved
@@ -235,6 +235,7 @@
     @Inject
     MakeDataCountLoggingServiceBean mdcLogService;
     @Inject DataverseHeaderFragment dataverseHeaderFragment;
+
     private Dataset dataset = new Dataset();
 
     private Long id = null;
@@ -1906,13 +1907,13 @@
                         }
                     } catch (RuntimeException ex) {
                         logger.warning("Problem getting rsync script(RuntimeException): " + ex.getLocalizedMessage());
-                        FacesContext.getCurrentInstance().addMessage(null, new FacesMessage(FacesMessage.SEVERITY_ERROR, "Problem getting rsync script:",  ex.getLocalizedMessage())); 
+                        FacesContext.getCurrentInstance().addMessage(null, new FacesMessage(FacesMessage.SEVERITY_ERROR, "Problem getting rsync script:",  ex.getLocalizedMessage()));
                     } catch (CommandException cex) {
                         logger.warning("Problem getting rsync script (Command Exception): " + cex.getLocalizedMessage());
-                           FacesContext.getCurrentInstance().addMessage(null, new FacesMessage(FacesMessage.SEVERITY_ERROR, "Problem getting rsync script:",  cex.getLocalizedMessage()));                        
+                           FacesContext.getCurrentInstance().addMessage(null, new FacesMessage(FacesMessage.SEVERITY_ERROR, "Problem getting rsync script:",  cex.getLocalizedMessage()));
                     }
                 }
-               
+
                 tooLargeToDownload = getSizeOfDatasetNumeric() > settingsWrapper.getZipDownloadLimit();
                 tooLargeToDownloadOriginal = getSizeOfDatasetOrigNumeric() > settingsWrapper.getZipDownloadLimit();
                 tooLargeToDownloadArchival = getSizeOfDatasetArchivalNumeric() > settingsWrapper.getZipDownloadLimit();
@@ -2059,13 +2060,10 @@
                         BundleUtil.getStringFromBundle("file.rsyncUpload.inProgressMessage.details"));
                 lockedDueToDcmUpload = true;
             }
-<<<<<<< HEAD
             if (dataset.isLockedFor(DatasetLock.Reason.GlobusUpload)) {
                 JH.addMessage(FacesMessage.SEVERITY_WARN, BundleUtil.getStringFromBundle("file.rsyncUpload.inProgressMessage.summary"),
                         BundleUtil.getStringFromBundle("file.rsyncUpload.inProgressMessage.details"));
             }
-=======
->>>>>>> 7fd59a58
             //This is a hack to remove dataset locks for File PID registration if
             //the dataset is released
             //in testing we had cases where datasets with 1000 files were remaining locked after being published successfully
@@ -2785,7 +2783,7 @@
 
     public String deleteDatasetVersion() {
         DeleteDatasetVersionCommand cmd;
-        
+
         Map<Long, String> deleteStorageLocations = datafileService.getPhysicalFilesToDelete(dataset.getLatestVersion());
         boolean deleteCommandSuccess = false;
         try {
@@ -2797,7 +2795,7 @@
             JH.addMessage(FacesMessage.SEVERITY_FATAL, BundleUtil.getStringFromBundle("dataset.message.deleteFailure"));
             logger.severe(ex.getMessage());
         }
-        
+
         if (deleteCommandSuccess && !deleteStorageLocations.isEmpty()) {
             datafileService.finalizeFileDeletes(deleteStorageLocations);
         }
@@ -2950,7 +2948,7 @@
         this.setSelectedFiles(workingVersion.getFileMetadatas());
         startDownload(true);
     }
-    
+
     public void startDownloadSelectedArchival() {
         startDownload(false);
     }
@@ -2958,7 +2956,7 @@
     public void startDownloadSelectedOriginal() {
         startDownload(true);
     }
-    
+
     private void startDownload(boolean downloadOriginal){
         boolean guestbookRequired = isDownloadPopupRequired();
         boolean validate = validateFilesForDownload(guestbookRequired, downloadOriginal);
@@ -3029,7 +3027,7 @@
             setValidateFilesOutcome("Mixed");
             return true;
         }
-        
+
         if (guestbookRequired) {
             setValidateFilesOutcome("GuestbookRequired");
         }
@@ -3037,7 +3035,7 @@
         return true;
 
     }
-    
+
     private void updateGuestbookResponse (boolean guestbookRequired, boolean downloadOriginal) {
         // Note that the GuestbookResponse object may still have information from
         // the last download action performed by the user. For example, it may
@@ -5116,7 +5114,7 @@
             return false;
         }
     }
-    
+
     public boolean isAnonymizedPrivateUrl() {
         if(privateUrl != null) {
             return privateUrl.isAnonymizedAccess();
@@ -5124,7 +5122,7 @@
             return false;
         }
     }
-    
+
     public boolean isAnonymizedAccessEnabled() {
         if (settingsWrapper.getValueForKey(SettingsServiceBean.Key.AnonymizedFieldTypeNames) != null) {
             return true;
@@ -5132,7 +5130,7 @@
             return false;
         }
     }
-    
+
     // todo: we should be able to remove - this is passed in the html pages to other fragments, but they could just access this service bean directly.
     public FileDownloadServiceBean getFileDownloadService() {
         return fileDownloadService;
@@ -5505,7 +5503,7 @@
 
         return dataFile.getDeleted();
     }
-    
+
     public String getEffectiveMetadataLanguage() {
         String mdLang = dataset.getEffectiveMetadataLanguage();
         if (mdLang.equals(DvObjectContainer.UNDEFINED_METADATA_LANGUAGE_CODE)) {
@@ -5513,13 +5511,13 @@
         }
         return mdLang;
     }
-    
+
     public String getLocaleDisplayName(String code) {
         String displayName = settingsWrapper.getBaseMetadataLanguageMap(false).get(code);
         if(displayName==null) {
             //Default (for cases such as :when a Dataset has a metadatalanguage code but :MetadataLanguages is no longer defined).
-            displayName = new Locale(code).getDisplayName(); 
-        }
-        return displayName; 
+            displayName = new Locale(code).getDisplayName();
+        }
+        return displayName;
     }
 }