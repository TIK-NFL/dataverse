package edu.harvard.iq.dataverse;

import edu.harvard.iq.dataverse.authorization.users.AuthenticatedUser;
import edu.harvard.iq.dataverse.util.DateUtil;

import java.io.Serializable;
import java.sql.Timestamp;
import java.text.SimpleDateFormat;
import javax.persistence.Column;
import javax.persistence.Entity;
import javax.persistence.Enumerated;
import javax.persistence.GeneratedValue;
import javax.persistence.GenerationType;
import javax.persistence.Id;
import javax.persistence.Index;
import javax.persistence.JoinColumn;
import javax.persistence.ManyToOne;
import javax.persistence.Table;
import javax.persistence.Transient;

/**
 *
 * @author xyang
 */
@Entity
@Table(indexes = {@Index(columnList="user_id")})

public class UserNotification implements Serializable {
    public enum Type {
        ASSIGNROLE, REVOKEROLE, CREATEDV, CREATEDS, CREATEACC, SUBMITTEDDS, RETURNEDDS, 
        PUBLISHEDDS, REQUESTFILEACCESS, GRANTFILEACCESS, REJECTFILEACCESS, FILESYSTEMIMPORT, 
        CHECKSUMIMPORT, CHECKSUMFAIL, CONFIRMEMAIL, APIGENERATED, INGESTCOMPLETED, INGESTCOMPLETEDWITHERRORS, 
<<<<<<< HEAD
        PUBLISHFAILED_PIDREG,GLOBUSUPLOADSUCCESS;
=======
        PUBLISHFAILED_PIDREG, WORKFLOW_SUCCESS, WORKFLOW_FAILURE
>>>>>>> 36f235b3
    };
    
    private static final long serialVersionUID = 1L;
    
    @Id
    @GeneratedValue(strategy = GenerationType.IDENTITY)
    private Long id;

    @ManyToOne
    @JoinColumn( nullable = false )
    private AuthenticatedUser user;
    @ManyToOne
    @JoinColumn( nullable = true )
    private AuthenticatedUser requestor;
    private Timestamp sendDate;
    private boolean readNotification;
    
    @Enumerated
    @Column( nullable = false )
    private Type type;
    private Long objectId;

    @Transient
    private boolean displayAsRead;
    
    @Transient 
    String roleString;

    private boolean emailed;

    public Long getId() {
        return id;
    }

    public void setId(Long id) {
        this.id = id;
    }

    public AuthenticatedUser getUser() {
        return user;
    }

    public void setUser(AuthenticatedUser user) {
        this.user = user;
    }
        
    public AuthenticatedUser getRequestor() {
        return requestor;
    }

    public void setRequestor(AuthenticatedUser requestor) {
        this.requestor = requestor;
    }

    public String getSendDate() {
        return new SimpleDateFormat("MMMM d, yyyy h:mm a z").format(sendDate);
    }

    public void setSendDate(Timestamp sendDate) {
        this.sendDate = sendDate;
    }

    public boolean isReadNotification() {
        return readNotification;
    }

    public void setReadNotification(boolean readNotification) {
        this.readNotification = readNotification;
    }

    public Type getType() {
        return type;
    }

    public void setType(Type type) {
        this.type = type;
    }
    
    public Long getObjectId() {
        return objectId;
    }

    public void setObjectId(Long objectId) {
        this.objectId = objectId;
    }
    
    @Transient 
    private Object theObject;

    public Object getTheObject() {
        return theObject;
    }

    public void setTheObject(Object theObject) {
        this.theObject = theObject;
    }
    
        
    public boolean isDisplayAsRead() {
        return displayAsRead;
    }

    public void setDisplayAsRead(boolean displayAsRead) {
        this.displayAsRead = displayAsRead;
    }

    public boolean isEmailed() {
        return emailed;
    }

    public void setEmailed(boolean emailed) {
        this.emailed = emailed;
    }    
    
    public String getRoleString() {
        return roleString;
    }

    public void setRoleString(String roleString) {
        this.roleString = roleString;
    }

    public String getLocaleSendDate() {
        return DateUtil.formatDate(sendDate);
    }
}<|MERGE_RESOLUTION|>--- conflicted
+++ resolved
@@ -30,11 +30,7 @@
         ASSIGNROLE, REVOKEROLE, CREATEDV, CREATEDS, CREATEACC, SUBMITTEDDS, RETURNEDDS, 
         PUBLISHEDDS, REQUESTFILEACCESS, GRANTFILEACCESS, REJECTFILEACCESS, FILESYSTEMIMPORT, 
         CHECKSUMIMPORT, CHECKSUMFAIL, CONFIRMEMAIL, APIGENERATED, INGESTCOMPLETED, INGESTCOMPLETEDWITHERRORS, 
-<<<<<<< HEAD
-        PUBLISHFAILED_PIDREG,GLOBUSUPLOADSUCCESS;
-=======
-        PUBLISHFAILED_PIDREG, WORKFLOW_SUCCESS, WORKFLOW_FAILURE
->>>>>>> 36f235b3
+        PUBLISHFAILED_PIDREG, WORKFLOW_SUCCESS, WORKFLOW_FAILURE, GLOBUSUPLOADSUCCESS;
     };
     
     private static final long serialVersionUID = 1L;
