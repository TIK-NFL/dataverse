package edu.harvard.iq.dataverse.api;

import edu.harvard.iq.dataverse.ControlledVocabAlternate;
import edu.harvard.iq.dataverse.ControlledVocabularyValue;
import edu.harvard.iq.dataverse.ControlledVocabularyValueServiceBean;
import edu.harvard.iq.dataverse.DatasetField;
import edu.harvard.iq.dataverse.DatasetFieldConstant;
import edu.harvard.iq.dataverse.DatasetFieldType;
import edu.harvard.iq.dataverse.DatasetFieldServiceBean;
import edu.harvard.iq.dataverse.DatasetFieldType.FieldType;
import edu.harvard.iq.dataverse.DataverseServiceBean;
import edu.harvard.iq.dataverse.MetadataBlock;
import edu.harvard.iq.dataverse.MetadataBlockServiceBean;
import edu.harvard.iq.dataverse.actionlogging.ActionLogRecord;
import java.io.BufferedReader;
import java.io.File;
import java.io.FileNotFoundException;
import java.io.FileReader;
import java.io.IOException;
import java.util.ArrayList;
import java.util.List;
import javax.ejb.EJB;
import javax.ejb.EJBException;
import javax.json.Json;
import javax.json.JsonArrayBuilder;
import javax.validation.ConstraintViolation;
import javax.validation.ConstraintViolationException;
import javax.ws.rs.Consumes;
import javax.ws.rs.GET;
import javax.ws.rs.POST;
import javax.ws.rs.Path;
import javax.ws.rs.PathParam;
import javax.ws.rs.core.Response;
import org.apache.commons.lang.StringUtils;
import static edu.harvard.iq.dataverse.util.json.JsonPrinter.asJsonArray;
import edu.harvard.iq.dataverse.util.json.NullSafeJsonBuilder;
import java.util.logging.Level;
import java.util.logging.Logger;
import javax.persistence.NoResultException;
import javax.persistence.TypedQuery;
import javax.ws.rs.core.Response.Status;

@Path("admin/datasetfield")
public class DatasetFieldServiceApi extends AbstractApiBean {

    @EJB
    DatasetFieldServiceBean datasetFieldService;

    @EJB
    DataverseServiceBean dataverseService;

    @EJB
    MetadataBlockServiceBean metadataBlockService;

    @EJB
    ControlledVocabularyValueServiceBean controlledVocabularyValueService;

    private static final Logger logger = Logger.getLogger(DatasetFieldServiceApi.class.getName());
    
    @GET
    public Response getAll() {
        try {
            List<String> listOfIsHasParentsTrue = new ArrayList<>();
            List<String> listOfIsHasParentsFalse = new ArrayList<>();
            List<String> listOfIsAllowsMultiplesTrue = new ArrayList<>();
            List<String> listOfIsAllowsMultiplesFalse = new ArrayList<>();
            for (DatasetFieldType dsf : datasetFieldService.findAllOrderedById()) {
                if (dsf.isHasParent()) {
                    listOfIsHasParentsTrue.add(dsf.getName());
                    listOfIsAllowsMultiplesTrue.add(dsf.getName());
                } else {
                    listOfIsHasParentsFalse.add(dsf.getName());
                    listOfIsAllowsMultiplesFalse.add(dsf.getName());
                }
            }
            final List<DatasetFieldType> requiredFields = datasetFieldService.findAllRequiredFields();
            final List<String> requiredFieldNames = new ArrayList<>(requiredFields.size());
            for ( DatasetFieldType dt : requiredFields ) {
                requiredFieldNames.add( dt.getName() );
            }
            return ok( Json.createObjectBuilder().add("haveParents", asJsonArray(listOfIsHasParentsTrue))
                    .add("noParents", asJsonArray(listOfIsHasParentsFalse))
                    .add("allowsMultiples", asJsonArray(listOfIsAllowsMultiplesTrue))
                    .add("allowsMultiples", asJsonArray(listOfIsAllowsMultiplesTrue))
                    .add("doesNotAllowMultiples", asJsonArray(listOfIsAllowsMultiplesFalse))
                    .add("required", asJsonArray(requiredFieldNames))
            );
            
        } catch (EJBException ex) {
            Throwable cause = ex;
            StringBuilder sb = new StringBuilder();
            sb.append(ex).append(" ");
            while (cause.getCause() != null) {
                cause = cause.getCause();
                sb.append(cause.getClass().getCanonicalName()).append(" ");
                sb.append(cause.getMessage()).append(" ");
                if (cause instanceof ConstraintViolationException) {
                    ConstraintViolationException constraintViolationException = (ConstraintViolationException) cause;
                    for (ConstraintViolation<?> violation : constraintViolationException.getConstraintViolations()) {
                        sb.append("(invalid value: <<<")
                                .append(violation.getInvalidValue())
                                .append(">>> for ")
                                .append(violation.getPropertyPath())
                                .append(" at ")
                                .append(violation.getLeafBean())
                                .append(" - ")
                                .append(violation.getMessage())
                                .append(")");
                    }
                }
            }
            return error(Status.INTERNAL_SERVER_ERROR, sb.toString());
        }
    }

    @GET
    @Path("{name}")
    public Response getByName(@PathParam("name") String name) {
        try {
            DatasetFieldType dsf = datasetFieldService.findByName(name);
            Long id = dsf.getId();
            String title = dsf.getTitle();
            FieldType fieldType = dsf.getFieldType();
            String solrFieldSearchable = dsf.getSolrField().getNameSearchable();
            String solrFieldFacetable = dsf.getSolrField().getNameFacetable();
            String metadataBlock = dsf.getMetadataBlock().getName();
            boolean hasParent = dsf.isHasParent();
            boolean allowsMultiples = dsf.isAllowMultiples();
            boolean isRequired = dsf.isRequired();
            String parentAllowsMultiplesDisplay = "N/A (no parent)";
            boolean parentAllowsMultiplesBoolean;
            if (hasParent) {
                DatasetFieldType parent = dsf.getParentDatasetFieldType();
                parentAllowsMultiplesBoolean = parent.isAllowMultiples();
                parentAllowsMultiplesDisplay = Boolean.toString(parentAllowsMultiplesBoolean);
            }
            return ok(NullSafeJsonBuilder.jsonObjectBuilder()
                    .add("name", dsf.getName())
                    .add("id", id )
                    .add("title", title)
                    .add( "metadataBlock", metadataBlock)
                    .add("fieldType", fieldType.name())
                    .add("allowsMultiples", allowsMultiples)
                    .add("hasParent", hasParent)
                    .add("parentAllowsMultiples", parentAllowsMultiplesDisplay)
                    .add("solrFieldSearchable", solrFieldSearchable)
                    .add("solrFieldFacetable", solrFieldFacetable)
                    .add("isRequired", isRequired));
        
        } catch ( NoResultException nre ) {
            return notFound(name);
            
        } catch (EJBException | NullPointerException ex) {
            Throwable cause = ex;
            StringBuilder sb = new StringBuilder();
            sb.append(ex).append(" ");
            while (cause.getCause() != null) {
                cause = cause.getCause();
                sb.append(cause.getClass().getCanonicalName()).append(" ");
                sb.append(cause.getMessage()).append(" ");
                if (cause instanceof ConstraintViolationException) {
                    ConstraintViolationException constraintViolationException = (ConstraintViolationException) cause;
                    for (ConstraintViolation<?> violation : constraintViolationException.getConstraintViolations()) {
                        sb.append("(invalid value: <<<").append(violation.getInvalidValue()).append(">>> for ").append(violation.getPropertyPath()).append(" at ").append(violation.getLeafBean()).append(" - ").append(violation.getMessage()).append(")");
                    }
                }
            }
            return error( Status.INTERNAL_SERVER_ERROR, sb.toString() );
        }

    }

    /**
     *
     * See also http://irclog.greptilian.com/rest/2015-02-07#i_95635
     *
     * @todo is our convention camelCase? Or lisp-case? Or snake_case?
     */
    @GET
    @Path("controlledVocabulary/subject")
    public Response showControlledVocabularyForSubject() {
        DatasetFieldType subjectDatasetField = datasetFieldService.findByName(DatasetFieldConstant.subject);
        JsonArrayBuilder possibleSubjects = Json.createArrayBuilder();
        for (ControlledVocabularyValue subjectValue : controlledVocabularyValueService.findByDatasetFieldTypeId(subjectDatasetField.getId())) {
            String subject = subjectValue.getStrValue();
            if (subject != null) {
                possibleSubjects.add(subject);
            }
        }
        return ok(possibleSubjects);
    }
    
    
    // TODO consider replacing with a @Startup method on the datasetFieldServiceBean
    @GET
    @Path("loadNAControlledVocabularyValue")
    public Response loadNAControlledVocabularyValue() {
        // the find will throw a javax.persistence.NoResultException if no values are in db
//            datasetFieldService.findNAControlledVocabularyValue();
        TypedQuery<ControlledVocabularyValue> naValueFinder = em.createQuery("SELECT OBJECT(o) FROM ControlledVocabularyValue AS o WHERE o.datasetFieldType is null AND o.strValue = :strvalue", ControlledVocabularyValue.class);
        naValueFinder.setParameter("strvalue", DatasetField.NA_VALUE);
        
        if ( naValueFinder.getResultList().isEmpty() ) {
            ControlledVocabularyValue naValue = new ControlledVocabularyValue();
            naValue.setStrValue(DatasetField.NA_VALUE);
            datasetFieldService.save(naValue);
            return ok("NA value created.");

        } else {
            return ok("NA value exists.");
        }
    }

    private enum HeaderType {

        METADATABLOCK, DATASETFIELD, CONTROLLEDVOCABULARY
    }

    @POST
    @Consumes("text/tab-separated-values")
    @Path("load")
    public Response loadDatasetFields(File file) {
        ActionLogRecord alr = new ActionLogRecord(ActionLogRecord.ActionType.Admin, "loadDatasetFields");
        alr.setInfo( file.getName() );
        BufferedReader br = null;
        String line;
        String splitBy = "\t";
        int lineNumber = 0;
        HeaderType header = null;
        JsonArrayBuilder responseArr = Json.createArrayBuilder();
        try {
            br = new BufferedReader(new FileReader("/" + file));
            while ((line = br.readLine()) != null) {
                lineNumber++;
                String[] values = line.split(splitBy);
                if (values[0].startsWith("#")) { // Header row
                    switch (values[0]) {
                        case "#metadataBlock":
                            header = HeaderType.METADATABLOCK;
                            break;
                        case "#datasetField":
                            header = HeaderType.DATASETFIELD;
                            break;
                        case "#controlledVocabulary":
                            header = HeaderType.CONTROLLEDVOCABULARY;
                            break;
                        default:
                            throw new IOException("Encountered unknown #header type at line lineNumber " + lineNumber);
                    }
                } else {
                    switch (header) {
                        case METADATABLOCK:
                            responseArr.add( Json.createObjectBuilder()
                                                    .add("name", parseMetadataBlock(values))
                                                    .add("type", "MetadataBlock"));
                            break;
                            
                        case DATASETFIELD:
                            responseArr.add( Json.createObjectBuilder()
                                                    .add("name", parseDatasetField(values))
                                                    .add("type", "DatasetField") );
                            break;
                            
                        case CONTROLLEDVOCABULARY:
                            responseArr.add( Json.createObjectBuilder()
                                                    .add("name", parseControlledVocabulary(values))
                                                    .add("type", "Controlled Vocabulary") );
                            break;
                            
                        default:
                            throw new IOException("No #header defined in file.");

                    }
                }
            }
        } catch (FileNotFoundException e) {
            alr.setActionResult(ActionLogRecord.Result.BadRequest);
            alr.setInfo( alr.getInfo() + "// file not found");
            return error(Status.EXPECTATION_FAILED, "File not found");
            
        } catch (Exception e) {
            logger.log(Level.WARNING, "Error parsing dataset fields:" + e.getMessage(), e);
            alr.setActionResult(ActionLogRecord.Result.InternalError);
            alr.setInfo( alr.getInfo() + "// " + e.getMessage());
            return error(Status.INTERNAL_SERVER_ERROR, e.getMessage());
            
        } finally {
            if (br != null) {
                try {
                    br.close();
                } catch (IOException e) {
                    logger.log(Level.WARNING, "Error closing the reader while importing Dataset Fields.");
                }
            }
            actionLogSvc.log(alr);
        }

        return ok( Json.createObjectBuilder().add("added", responseArr) );
    }

    private String parseMetadataBlock(String[] values) {
        //Test to see if it exists by name
        MetadataBlock mdb = metadataBlockService.findByName(values[1]);
        if (mdb == null){
            mdb = new MetadataBlock();
        }
        mdb.setName(values[1]);
        if (!values[2].isEmpty()){
            mdb.setOwner(dataverseService.findByAlias(values[2]));
        }
        mdb.setDisplayName(values[3]);
        if (values.length>4 && !StringUtils.isEmpty(values[4])) {
            mdb.setNamespaceUri(values[4]);
        }

        if (!StringUtils.isEmpty(values[4])) {
            mdb.setNamespaceUri(values[4]);
        }

        metadataBlockService.save(mdb);
        return mdb.getName();
    }

    private String parseDatasetField(String[] values) {
        
        //First see if it exists
        DatasetFieldType dsf = datasetFieldService.findByName(values[1]);
        if (dsf == null) {
            //if not create new
            dsf = new DatasetFieldType();
        }
        //add(update) values
        dsf.setName(values[1]);
        dsf.setTitle(values[2]);
        dsf.setDescription(values[3]);
        dsf.setWatermark(values[4]);
        dsf.setFieldType(FieldType.valueOf(values[5].toUpperCase()));
        dsf.setDisplayOrder(Integer.parseInt(values[6]));
        dsf.setDisplayFormat(values[7]);
        dsf.setAdvancedSearchFieldType(Boolean.parseBoolean(values[8]));
        dsf.setAllowControlledVocabulary(Boolean.parseBoolean(values[9]));
        dsf.setAllowMultiples(Boolean.parseBoolean(values[10]));
        dsf.setFacetable(Boolean.parseBoolean(values[11]));
        dsf.setDisplayOnCreate(Boolean.parseBoolean(values[12]));
        dsf.setRequired(Boolean.parseBoolean(values[13]));
        if (!StringUtils.isEmpty(values[14])) {
            dsf.setParentDatasetFieldType(datasetFieldService.findByName(values[14]));
        } else {
            dsf.setParentDatasetFieldType(null);
        }
        dsf.setMetadataBlock(dataverseService.findMDBByName(values[15]));
<<<<<<< HEAD
        if (!StringUtils.isEmpty(values[16])) {
=======
        if(values.length>16 && !StringUtils.isEmpty(values[16])) {
>>>>>>> abb25817
          dsf.setUri(values[16]);
        }
        datasetFieldService.save(dsf);
        return dsf.getName();
    }

    private String parseControlledVocabulary(String[] values) {
        
        DatasetFieldType dsv = datasetFieldService.findByName(values[1]);
        //See if it already exists
        /*
         Matching relies on assumption that only one cv value will exist for a given identifier or display value
        If the lookup queries return multiple matches then retval is null 
        */
        //First see if cvv exists based on display name
        ControlledVocabularyValue cvv = datasetFieldService.findControlledVocabularyValueByDatasetFieldTypeAndStrValue(dsv, values[2], true);
        
        //then see if there's a match on identifier
        ControlledVocabularyValue cvvi = null;
        if (values[3] != null && !values[3].trim().isEmpty()){
            cvvi = datasetFieldService.findControlledVocabularyValueByDatasetFieldTypeAndIdentifier(dsv, values[3]);
        }
        
        //if there's a match on identifier use it
        if (cvvi != null){
            cvv = cvvi;
        }

        //if there's no match create a new one
        if (cvv == null) {
            cvv = new ControlledVocabularyValue();
            cvv.setDatasetFieldType(dsv);
            //Alt is only for dataload so only add to new
            for (int i = 5; i < values.length; i++) {
                ControlledVocabAlternate alt = new ControlledVocabAlternate();
                alt.setDatasetFieldType(dsv);
                alt.setControlledVocabularyValue(cvv);
                alt.setStrValue(values[i]);
                cvv.getControlledVocabAlternates().add(alt);
            }
        }         
        cvv.setStrValue(values[2]);
        cvv.setIdentifier(values[3]);
        cvv.setDisplayOrder(Integer.parseInt(values[4]));
        datasetFieldService.save(cvv);
        return cvv.getStrValue();
    }
}<|MERGE_RESOLUTION|>--- conflicted
+++ resolved
@@ -313,10 +313,6 @@
             mdb.setNamespaceUri(values[4]);
         }
 
-        if (!StringUtils.isEmpty(values[4])) {
-            mdb.setNamespaceUri(values[4]);
-        }
-
         metadataBlockService.save(mdb);
         return mdb.getName();
     }
@@ -349,11 +345,7 @@
             dsf.setParentDatasetFieldType(null);
         }
         dsf.setMetadataBlock(dataverseService.findMDBByName(values[15]));
-<<<<<<< HEAD
-        if (!StringUtils.isEmpty(values[16])) {
-=======
         if(values.length>16 && !StringUtils.isEmpty(values[16])) {
->>>>>>> abb25817
           dsf.setUri(values[16]);
         }
         datasetFieldService.save(dsf);
