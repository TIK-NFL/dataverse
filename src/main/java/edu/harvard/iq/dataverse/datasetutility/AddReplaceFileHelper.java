/*
 * To change this license header, choose License Headers in Project Properties.
 * To change this template file, choose Tools | Templates
 * and open the template in the editor.
 */
package edu.harvard.iq.dataverse.datasetutility;

import edu.harvard.iq.dataverse.DataFile;
import edu.harvard.iq.dataverse.DataFileServiceBean;
import edu.harvard.iq.dataverse.Dataset;
import edu.harvard.iq.dataverse.DatasetServiceBean;
import edu.harvard.iq.dataverse.DatasetVersion;
import edu.harvard.iq.dataverse.EjbDataverseEngine;
import edu.harvard.iq.dataverse.FileMetadata;
import edu.harvard.iq.dataverse.PermissionServiceBean;
import edu.harvard.iq.dataverse.api.Util;
import edu.harvard.iq.dataverse.authorization.users.User;
import edu.harvard.iq.dataverse.engine.command.Command;
import edu.harvard.iq.dataverse.engine.command.DataverseRequest;
import edu.harvard.iq.dataverse.engine.command.exception.CommandException;
import edu.harvard.iq.dataverse.engine.command.impl.CreateDatasetCommand;
import edu.harvard.iq.dataverse.engine.command.impl.RestrictFileCommand;
import edu.harvard.iq.dataverse.engine.command.impl.UpdateDatasetCommand;
import edu.harvard.iq.dataverse.ingest.IngestServiceBean;
import edu.harvard.iq.dataverse.util.BundleUtil;
import edu.harvard.iq.dataverse.util.FileUtil;
import edu.harvard.iq.dataverse.util.SystemConfig;
import edu.harvard.iq.dataverse.util.json.JsonPrinter;
import java.io.IOException;
import java.io.InputStream;
import java.util.ArrayList;
import java.util.Arrays;
import java.util.Collections;
import java.util.Iterator;
import java.util.List;
import java.util.Objects;
import java.util.ResourceBundle;
import java.util.Set;
import java.util.logging.Level;
import java.util.logging.Logger;
import javax.ejb.EJBException;
import javax.json.JsonObjectBuilder;
import javax.validation.ConstraintViolation;
import javax.ws.rs.core.Response;
import org.apache.commons.lang.StringUtils;
import org.ocpsoft.common.util.Strings;

/**
 *  Methods to add or replace a single file.
 * 
 *  Usage example:
 *
 * // (1) Instantiate the class
 * 
 *  AddReplaceFileHelper addFileHelper = new AddReplaceFileHelper(dvRequest2,
 *                                               this.ingestService,
 *                                               this.datasetService,
 *                                               this.fileService,
 *                                               this.permissionSvc,
 *                                               this.commandEngine);
 * 
 * // (2) Run file "ADD"
 *
 *  addFileHelper.runAddFileByDatasetId(datasetId,
 *                               newFileName,
 *                               newFileContentType,
 *                               newFileInputStream);
 *  // (2a) Check for errors
 *  if (addFileHelper.hasError()){
 *      // get some errors
 *      System.out.println(addFileHelper.getErrorMessagesAsString("\n"));
 *  }
 * 
 *
 * // OR (3) Run file "REPLACE"
 *
 *  addFileHelper.runReplaceFile(datasetId,
 *                               newFileName,
 *                               newFileContentType,
 *                               newFileInputStream,
 *                               fileToReplaceId);
 *  // (2a) Check for errors
 *  if (addFileHelper.hasError()){
 *      // get some errors
 *      System.out.println(addFileHelper.getErrorMessagesAsString("\n"));
 *  }
 *
 * 
 * 
 * @author rmp553
 */
public class AddReplaceFileHelper{
    
    private static final Logger logger = Logger.getLogger(AddReplaceFileHelper.class.getCanonicalName());
    
    public static String FILE_ADD_OPERATION = "FILE_ADD_OPERATION";
    public static String FILE_REPLACE_OPERATION = "FILE_REPLACE_OPERATION";
    public static String FILE_REPLACE_FORCE_OPERATION = "FILE_REPLACE_FORCE_OPERATION";
    
            
    private String currentOperation;
    
    // -----------------------------------
    // All the needed EJBs, passed to the constructor
    // -----------------------------------
    private IngestServiceBean ingestService;
    private DatasetServiceBean datasetService;
    private DataFileServiceBean fileService;        
    private PermissionServiceBean permissionService;
    private EjbDataverseEngine commandEngine;
    private SystemConfig systemConfig;
    
    // -----------------------------------
    // Instance variables directly added
    // -----------------------------------
    private Dataset dataset;                    // constructor (for add, not replace)
    private DataverseRequest dvRequest;         // constructor
    private InputStream newFileInputStream;     // step 20
    private String newFileName;                 // step 20
    private String newFileContentType;          // step 20
    // -- Optional  
    private DataFile fileToReplace;             // step 25
    
    
    // -----------------------------------
    // Instance variables derived from other input
    // -----------------------------------
    private User user;
    private DatasetVersion workingVersion;
    List<DataFile> initialFileList; 
    List<DataFile> finalFileList;
    
    // -----------------------------------
    // Ingested files
    // -----------------------------------
    private List<DataFile> newlyAddedFiles; 
    private List<FileMetadata> newlyAddedFileMetadatas;
    // -----------------------------------
    // For error handling
    // -----------------------------------
    
    private boolean errorFound;
    private List<String> errorMessages;
    private Response.Status httpErrorCode; // optional
    
    // For Force Replace, this becomes a warning rather than an error
    //
    private boolean contentTypeWarningFound;
    private String contentTypeWarningString;
    
    public void resetFileHelper(){
        
        initErrorHandling();
        
        // operation
        currentOperation = null;
        
        // dataset level
        dataset = null;
        
        // file to replace
        fileToReplace = null;
        
        newFileInputStream = null;    
        newFileName = null;    
        newFileContentType = null;    
    
        // file lists
        initialFileList = null;
        finalFileList = null;
        
        // final files
        newlyAddedFiles = null;
        newlyAddedFileMetadatas = null;
        
    }
    
    /** 
     * MAIN CONSTRUCTOR -- minimal requirements
     * 
     * @param dataset
     * @param ingestService
     * @param datasetService
     * @param dvRequest 
     */
    public AddReplaceFileHelper(DataverseRequest dvRequest, 
                            IngestServiceBean ingestService,                            
                            DatasetServiceBean datasetService,
                            DataFileServiceBean fileService,
                            PermissionServiceBean permissionService,
                            EjbDataverseEngine commandEngine,
                            SystemConfig systemConfig){

        // ---------------------------------
        // make sure DataverseRequest isn't null and has a user
        // ---------------------------------
        if (dvRequest == null){
            throw new NullPointerException("dvRequest cannot be null");
        }
        if (dvRequest.getUser() == null){
            throw new NullPointerException("dvRequest cannot have a null user");
        }

        // ---------------------------------
        // make sure services aren't null
        // ---------------------------------
        if (ingestService == null){
            throw new NullPointerException("ingestService cannot be null");
        }
        if (datasetService == null){
            throw new NullPointerException("datasetService cannot be null");
        }
        if (fileService == null){
            throw new NullPointerException("fileService cannot be null");
        }
        if (permissionService == null){
            throw new NullPointerException("ingestService cannot be null");
        }
        if (commandEngine == null){
            throw new NullPointerException("commandEngine cannot be null");
        }
        if (systemConfig == null) {
            throw new NullPointerException("systemConfig cannot be null");
        }

        // ---------------------------------
        
        this.ingestService = ingestService;
        this.datasetService = datasetService;
        this.fileService = fileService;
        this.permissionService = permissionService;
        this.commandEngine = commandEngine;
        this.systemConfig = systemConfig;
        
        
        
        initErrorHandling();
        
        // Initiate instance vars
        this.dataset = null;
        this.dvRequest = dvRequest;
        this.user = dvRequest.getUser();
        
    }
    
    /**
     * 
     * @param chosenDataset
     * @param newFileName
     * @param newFileContentType
     * @param newFileInputStream
     * @param optionalFileParams
     * @return 
     */
    public boolean runAddFileByDataset(Dataset chosenDataset, 
            String newFileName, 
            String newFileContentType, 
            InputStream newFileInputStream,
            OptionalFileParams optionalFileParams){
        
        msgt(">> runAddFileByDatasetId");

        initErrorHandling();
        
        this.currentOperation = FILE_ADD_OPERATION;
        
        if (!this.step_001_loadDataset(chosenDataset)){
            return false;
        }
        
        //return this.runAddFile(this.dataset, newFileName, newFileContentType, newFileInputStream, optionalFileParams);
        return this.runAddReplaceFile(dataset, newFileName, newFileContentType, newFileInputStream, optionalFileParams);

    }
    
    
    /**
     * After the constructor, this method is called to add a file
     * 
     * @param dataset
     * @param newFileName
     * @param newFileContentType
     * @param newFileInputStream
     * @return 
     */
    /*
    public boolean runAddFile(Dataset dataset,
                            String newFileName, 
                            String newFileContentType, 
                            InputStream newFileInputStream, 
                            OptionalFileParams optionalFileParams){
        msgt(">> runAddFile");
        
        initErrorHandling();
        
        if (this.hasError()){
            return false;
        }
        this.currentOperation = FILE_ADD_OPERATION;
        
        return this.runAddReplaceFile(dataset, newFileName, newFileContentType, newFileInputStream, optionalFileParams);
    }*/
    

    /**
     * After the constructor, this method is called to replace a file
     * 
     * @param dataset
     * @param newFileName
     * @param newFileContentType
     * @param newFileInputStream
     * @return 
     */
    public boolean runForceReplaceFile(Long oldFileId,
                        String newFileName, 
                        String newFileContentType, 
                        InputStream newFileInputStream,
                        OptionalFileParams optionalFileParams){
        
        msgt(">> runForceReplaceFile");
        initErrorHandling();

        this.currentOperation = FILE_REPLACE_FORCE_OPERATION;

               
        if (oldFileId==null){
            this.addErrorSevere(getBundleErr("existing_file_to_replace_id_is_null"));
            return false;
        }
       
        // Loads local variable "fileToReplace"
        //
        if (!this.step_005_loadFileToReplaceById(oldFileId)){
            return false;
        }

        
        return this.runAddReplaceFile(fileToReplace.getOwner(), newFileName, newFileContentType, newFileInputStream, optionalFileParams);
    }
    


    
    public boolean runReplaceFile(Long oldFileId,
                            String newFileName, 
                            String newFileContentType, 
                            InputStream newFileInputStream,
                            OptionalFileParams optionalFileParams){
    
        msgt(">> runReplaceFile");

        initErrorHandling();
        this.currentOperation = FILE_REPLACE_OPERATION;
        
        if (oldFileId==null){
            this.addErrorSevere(getBundleErr("existing_file_to_replace_id_is_null"));
            return false;
        }
        
         
        // Loads local variable "fileToReplace"
        //
        if (!this.step_005_loadFileToReplaceById(oldFileId)){
            return false;
        }

        return this.runAddReplaceFile(fileToReplace.getOwner(), newFileName, newFileContentType, newFileInputStream, optionalFileParams);
    }
    
    
    
    /**
     * Here we're going to run through the steps to ADD or REPLACE a file
     * 
     * The difference between ADD and REPLACE (add/delete) is:
     * 
     *  oldFileId - For ADD, set to null
     *  oldFileId - For REPLACE, set to id of file to replace 
     * 
     * This has now been broken into Phase 1 and Phase 2
     * 
     * The APIs will use this method and call Phase 1 & Phase 2 consecutively
     * 
     * The UI will call Phase 1 on initial upload and 
     *   then run Phase 2 if the user chooses to save the changes.
     * 
     * 
     * @return 
     */
    private boolean runAddReplaceFile(Dataset dataset,  
            String newFileName, String newFileContentType, 
            InputStream newFileInputStream,
            OptionalFileParams optionalFileParams){
        
        // Run "Phase 1" - Initial ingest of file + error check
        // But don't save the dataset version yet
        //
        boolean phase1Success = runAddReplacePhase1(dataset,  
                                        newFileName,  
                                        newFileContentType,  
                                        newFileInputStream,
                                        optionalFileParams
                                        );
        
        if (!phase1Success){
            return false;
        }
        
       
        return runAddReplacePhase2();
        
    }

    /**
     * Note: UI replace is always a "force replace" which means
     *  the replacement file can have a different content type
     * 
     * @param oldFileId
     * @param newFileName
     * @param newFileContentType
     * @param newFileInputStream
     * @param optionalFileParams
     * @return 
     */
    public boolean runReplaceFromUI_Phase1(Long oldFileId,  
            String newFileName, 
            String newFileContentType,
            InputStream newFileInputStream,
            OptionalFileParams optionalFileParams){
        
        
        initErrorHandling();
        this.currentOperation = FILE_REPLACE_FORCE_OPERATION;
        
        if (oldFileId==null){
            this.addErrorSevere(getBundleErr("existing_file_to_replace_id_is_null"));
            return false;
        }
        
         
        // Loads local variable "fileToReplace"
        //
        if (!this.step_005_loadFileToReplaceById(oldFileId)){
            return false;
        }

        return this.runAddReplacePhase1(fileToReplace.getOwner(), 
                newFileName, 
                newFileContentType, 
                newFileInputStream, 
                optionalFileParams);

       
    }
    
    
    /**
     * For the UI: File add/replace has been broken into 2 steps
     * 
     * Phase 1 (here): Add/replace the file and make sure there are no errors
     *          But don't update the Dataset (yet)
     * 
     * @return 
     */
    private boolean runAddReplacePhase1(Dataset dataset,  
            String newFileName, 
            String newFileContentType,
            InputStream newFileInputStream,
            OptionalFileParams optionalFileParams){
        
        if (this.hasError()){
            return false;   // possible to have errors already...
        }

        msgt("step_001_loadDataset");
        if (!this.step_001_loadDataset(dataset)){
            return false;
        }
        
        msgt("step_010_VerifyUserAndPermissions");
        if (!this.step_010_VerifyUserAndPermissions()){
            return false;
            
        }

        msgt("step_020_loadNewFile");
        if (!this.step_020_loadNewFile(newFileName, newFileContentType, newFileInputStream)){
            return false;
            
        }
        
        msgt("step_030_createNewFilesViaIngest");
        if (!this.step_030_createNewFilesViaIngest()){
            return false;
            
        }

        msgt("step_050_checkForConstraintViolations");
        if (!this.step_050_checkForConstraintViolations()){
            return false;            
        }
        
        msgt("step_055_loadOptionalFileParams");
        if (!this.step_055_loadOptionalFileParams(optionalFileParams)){
            return false;            
        }
        
        return true;
    }
    
    
    public boolean runReplaceFromUI_Phase2(){
        return runAddReplacePhase2();
    }
    

    /**
     * Called from the UI backing bean
     * 
     * @param categoriesList
     * @return 
     */
    public boolean updateCategoriesFromUI(List<String> categoriesList){
        if (hasError()){
            logger.severe("Should not be calling this method");
            return false;
        }
        
        if ((finalFileList==null)||(finalFileList.size()==0)){
            throw new NullPointerException("finalFileList needs at least 1 file!!");
        }
        
        // don't need to make updates
        //
        if (categoriesList ==null){
            return true;           
        }
        
        // remove nulls, dupes, etc.
        //
        categoriesList = Util.removeDuplicatesNullsEmptyStrings(categoriesList);
        if (categoriesList.isEmpty()){
            return true;
        }
        
        for (DataFile df : finalFileList){
            
            df.getFileMetadata().setCategoriesByName(categoriesList);
        }
        
        return true;
    }
    
    /**
     * Called from the UI backing bean

     * @param label
     * @param description
     * @param restricted
     * @return 
     */
    public boolean updateLabelDescriptionRestrictedFromUI(String label, String description, Boolean restricted){
                
        if (hasError()){
            logger.severe("Should not be calling this method");
            return false;
        }
        
        if ((finalFileList==null)||(finalFileList.size()==0)){
            throw new NullPointerException("finalFileList needs at least 1 file!!");
        }
        
        
        for (DataFile df : finalFileList){
            
            // update description
            if (description != null){
                df.getFileMetadata().setDescription(description.trim());
            }        

            // update label
            if (label != null){
                df.getFileMetadata().setLabel(label.trim());
            }               
            
            // update restriction
            if (restricted == null){
                restricted = false;
            }
            
            df.getFileMetadata().setRestricted(restricted);
        }
        
        return true;
    }
    
    /**
     * For the UI: File add/replace has been broken into 2 steps
     * 
     * Phase 2 (here): Phase 1 has run ok, Update the Dataset -- issue the commands!
     * 
     * @return 
     */
    private boolean runAddReplacePhase2(){
        
        if (this.hasError()){
            return false;   // possible to have errors already...
        }

        if ((finalFileList ==  null)||(finalFileList.isEmpty())){
            addError(getBundleErr("phase2_called_early_no_new_files"));
            return false;
        }
        
         msgt("step_060_addFilesViaIngestService");
        if (!this.step_060_addFilesViaIngestService()){
            return false;
            
        }
        
        if (this.isFileReplaceOperation()){
            msgt("step_080_run_update_dataset_command_for_replace");
            if (!this.step_080_run_update_dataset_command_for_replace()){
                return false;            
            }
            
        }else{
            msgt("step_070_run_update_dataset_command");
            if (!this.step_070_run_update_dataset_command()){
                return false;            
            }
        }
        
        msgt("step_090_notifyUser");
        if (!this.step_090_notifyUser()){
            return false;            
        }

        msgt("step_100_startIngestJobs");
        if (!this.step_100_startIngestJobs()){
            return false;            
        }

        return true;
    }
    
    
    /**
     *  Get for currentOperation
     *  @return String
     */
    public String getCurrentOperation(){
        return this.currentOperation;
    }

    
    /**
     * Is this a file FORCE replace operation?
     * 
     * Only overrides warnings of content type change
     * 
     * @return 
     */
    public boolean isForceFileOperation(){
        
        return this.currentOperation.equals(FILE_REPLACE_FORCE_OPERATION);
    }
    
    /**
     * Is this a file replace operation?
     * @return 
     */
    public boolean isFileReplaceOperation(){
    
        if (this.currentOperation.equals(FILE_REPLACE_OPERATION)){
            return true;
        }else if (this.currentOperation.equals(FILE_REPLACE_FORCE_OPERATION)){
            return true;
        }
        return false;
    }
    
    /**
     * Is this a file add operation?
     * 
     * @return 
     */
    public boolean isFileAddOperation(){
    
        return this.currentOperation.equals(FILE_ADD_OPERATION);
    }

    /**
     * Initialize error handling vars
     */
    private void initErrorHandling(){

        this.errorFound = false;
        this.errorMessages = new ArrayList<>();
        this.httpErrorCode = null;
        
        
        contentTypeWarningFound = false;
        contentTypeWarningString = null;
    }
         
    

    /**
     * Add error message
     * 
     * @param errMsg 
     */
    private void addError(String errMsg){
        
        if (errMsg == null){
            throw new NullPointerException("errMsg cannot be null");
        }
        this.errorFound = true;
 
        logger.fine(errMsg);
        this.errorMessages.add(errMsg);
    }
    
    /**
     * Add Error mesage and, if it's known, the HTTP response code
     * 
     * @param badHttpResponse, e.g. Response.Status.FORBIDDEN
     * @param errMsg 
     */
    private void addError(Response.Status badHttpResponse, String errMsg){
        
        if (badHttpResponse == null){
            throw new NullPointerException("badHttpResponse cannot be null");
        }
        if (errMsg == null){
            throw new NullPointerException("errMsg cannot be null");
        }
      
        this.httpErrorCode = badHttpResponse;
        
        this.addError(errMsg);
                
        
    }
    
    
    private void addErrorSevere(String errMsg){
        
        if (errMsg == null){
            throw new NullPointerException("errMsg cannot be null");
        }
        this.errorFound = true;
 
        logger.severe(errMsg);
        this.errorMessages.add(errMsg);
    }

    
    /**
     * Was an error found?
     * 
     * @return 
     */
    public boolean hasError(){
        return this.errorFound;
        
    }
    
    /**
     * get error messages
     * 
     * @return 
     */
    public List<String> getErrorMessages(){
        return this.errorMessages;
    }   

    /**
     * get error messages as string 
     * 
     * @param joinString
     * @return 
     */
    public String getErrorMessagesAsString(String joinString){
        if (joinString==null){
            joinString = "\n";
        }
        return String.join(joinString, this.errorMessages);
    }   

   
    /**
     * For API use, return the HTTP error code
     * 
     * Default is BAD_REQUEST
     * 
     * @return 
     */
    public Response.Status getHttpErrorCode(){
       
        if (!hasError()){
            logger.severe("Do not call this method unless there is an error!  check '.hasError()'");
        }
        
        if (httpErrorCode == null){
            return Response.Status.BAD_REQUEST;
        }else{
            return httpErrorCode;
        }
    }
    
    
    /**
     * Convenience method for getting bundle properties
     * 
     * @param msgName
     * @return 
     * @deprecated This method is deprecated because you have to know to search
     * only part of a bundle key ("add_file_error") rather than the full bundle
     * key ("file.addreplace.error.add.add_file_error") leading you to believe
     * that the bundle key is not used.
     */
    @Deprecated
    private String getBundleMsg(String msgName, boolean isErr){
        if (msgName == null){
            throw new NullPointerException("msgName cannot be null");
        }
        if (isErr){        
            return ResourceBundle.getBundle("Bundle").getString("file.addreplace.error." + msgName);
        }else{
            return ResourceBundle.getBundle("Bundle").getString("file.addreplace.success." + msgName);
        }
       
    }
    
    /**
     * Convenience method for getting bundle error message
     * 
     * @param msgName
     * @return 
     */
    private String getBundleErr(String msgName){
        return this.getBundleMsg(msgName, true);
    }
    
    
     
    /**
     * 
     */
    private boolean step_001_loadDataset(Dataset selectedDataset){

        if (this.hasError()){
            return false;
        }

        if (selectedDataset == null){
            this.addErrorSevere(getBundleErr("dataset_is_null"));
            return false;
        }

        dataset = selectedDataset;
        
        return true;
    }
    
    
    
    /**
     *  Step 10 Verify User and Permissions
     * 
     * 
     * @return 
     */
    private boolean step_010_VerifyUserAndPermissions(){
        
        if (this.hasError()){
            return false;
        }
                
        return step_015_auto_check_permissions(dataset);

    }
    
    private boolean step_015_auto_check_permissions(Dataset datasetToCheck){
        
        if (this.hasError()){
            return false;
        }
        
        if (datasetToCheck == null){
            addError(getBundleErr("dataset_is_null"));
            return false;
        }
        
        // Make a temp. command
        //
        CreateDatasetCommand createDatasetCommand = new CreateDatasetCommand(datasetToCheck, dvRequest, false);
        
        // Can this user run the command?
        //
        if (!permissionService.isUserAllowedOn(dvRequest.getUser(), createDatasetCommand, datasetToCheck)) {
            addError(Response.Status.FORBIDDEN,getBundleErr("no_edit_dataset_permission"));
           return false;
        }
        
        return true;
        
    }
    
    
    private boolean step_020_loadNewFile(String fileName, String fileContentType, InputStream fileInputStream){
        
        if (this.hasError()){
            return false;
        }
        
        if (fileName == null){
            this.addErrorSevere(getBundleErr("filename_undetermined"));
            return false;
            
        }

        if (fileContentType == null){
            this.addErrorSevere(getBundleErr("file_content_type_undetermined"));
            return false;
            
        }
        
        if (fileInputStream == null){
            this.addErrorSevere(getBundleErr("file_upload_failed"));
            return false;
        }
       
        newFileName = fileName;
        newFileContentType = fileContentType;
        newFileInputStream = fileInputStream;
        
        return true;
    }
    
    
    /**
     * Optional: old file to replace
     * 
     * @param oldFile
     * @return 
     */
    private boolean step_005_loadFileToReplaceById(Long dataFileId){
        
        if (this.hasError()){
            return false;
        }
        
        //  Check for Null
        //
        if (dataFileId == null){
            this.addErrorSevere(getBundleErr("existing_file_to_replace_id_is_null"));
            return false;
        }
        
        // Does the file exist?
        //
        DataFile existingFile = fileService.find(dataFileId);

        if (existingFile == null){           
            this.addError(BundleUtil.getStringFromBundle("file.addreplace.error.existing_file_to_replace_not_found_by_id", Collections.singletonList(dataFileId.toString())));
            return false;
        } 
        

        // Do we have permission to replace this file? e.g. Edit the file's dataset
        //
        if (!step_015_auto_check_permissions(existingFile.getOwner())){
            return false;
        };

        
        
        // Is the file published?
        //
        if (!existingFile.isReleased()){
            addError(getBundleErr("unpublished_file_cannot_be_replaced"));
            return false;            
        }
        
        // Is the file in the latest dataset version?
        //
        if (!step_007_auto_isReplacementInLatestVersion(existingFile)){
            return false;
        }
        
        fileToReplace = existingFile;
        
        return true;        

    }
    
    /**
     * Make sure the file to replace is in the workingVersion
     *  -- e.g. that it wasn't deleted from a previous Version
     * 
     * @return 
     */
    private boolean step_007_auto_isReplacementInLatestVersion(DataFile existingFile){
        
        if (existingFile == null){
            throw new NullPointerException("existingFile cannot be null!");
        }

        if (this.hasError()){
            return false;
        }
        
        
        DatasetVersion latestVersion = existingFile.getOwner().getLatestVersion();
        
        boolean fileInLatestVersion = false;
        for (FileMetadata fm : latestVersion.getFileMetadatas()){
            if (fm.getDataFile().getId() != null){
                if (Objects.equals(existingFile.getId(),fm.getDataFile().getId())){
                    fileInLatestVersion = true;
                }
            }
        }
        if (!fileInLatestVersion){
            addError(getBundleErr("existing_file_not_in_latest_published_version"));
            return false;                        
        }
        return true;
    }
    
    
    private boolean step_030_createNewFilesViaIngest(){
        
        if (this.hasError()){
            return false;
        }

        // Load the working version of the Dataset
        workingVersion = dataset.getEditVersion();
                
        try {
            initialFileList = FileUtil.createDataFiles(workingVersion,
                    this.newFileInputStream,
                    this.newFileName,
                    this.newFileContentType,
                    this.systemConfig);

        } catch (IOException ex) {
            if (!Strings.isNullOrEmpty(ex.getMessage())) {
                this.addErrorSevere(getBundleErr("ingest_create_file_err") + " " + ex.getMessage());
            } else {
                this.addErrorSevere(getBundleErr("ingest_create_file_err"));
            }
            logger.severe(ex.toString());
            this.runMajorCleanup(); 
            return false;
        } 
        
        
        /**
         * This only happens:
         *  (1) the dataset was empty
         *  (2) the new file (or new file unzipped) did not ingest via "createDataFiles"
         */
        if (initialFileList.isEmpty()){
            this.addErrorSevere(getBundleErr("initial_file_list_empty"));
            this.runMajorCleanup();
            return false;
        }
        
        /**
         * REPLACE: File replacement is limited to a single file!!
         * 
         * ADD: When adding files, some types of individual files
         * are broken into several files--which is OK
         */
        if (isFileReplaceOperation()){
            if (initialFileList.size() > 1){
                this.addError(getBundleErr("initial_file_list_more_than_one"));
                this.runMajorCleanup();
                return false;

            }
        }
        
        if (this.step_040_auto_checkForDuplicates()){
            //ingestService.addFilesToDataset(workingVersion, finalFileList);
            return true;
        }
                       

        /*
            commenting out. see the comment in the source of the method below.
        if (this.step_045_auto_checkForFileReplaceDuplicate()) {
            return true;
        }*/
        
        return false;
    }
    
    
    /**
     * Create a "final file list" 
     * 
     * This is always run after step 30 -- the ingest
     * 
     * @return 
     */
    private boolean step_040_auto_checkForDuplicates(){
        
        msgt("step_040_auto_checkForDuplicates");
        if (this.hasError()){
            return false;
        }
        
        // Double checked -- this check also happens in step 30
        //
        if (initialFileList.isEmpty()){
            this.addErrorSevere(getBundleErr("initial_file_list_empty"));
            return false;
        }

        // Initialize new file list
        this.finalFileList = new ArrayList<>();

        String warningMessage  = null;
        

        if (isFileReplaceOperation() && this.fileToReplace == null){
            // This error shouldn't happen if steps called correctly
            this.addErrorSevere(getBundleErr("existing_file_to_replace_is_null") + " (This error shouldn't happen if steps called in sequence....checkForFileReplaceDuplicate)");
            return false;
        }
        
        // -----------------------------------------------------------
        // Iterate through the recently ingest files
        // -----------------------------------------------------------
        for (DataFile df : initialFileList){
             msg("Checking file: " + df.getFileMetadata().getLabel());

            // -----------------------------------------------------------
            // (1) Check for ingest warnings
            // -----------------------------------------------------------
            if (df.isIngestProblem()) {
                if (df.getIngestReportMessage() != null) {
                    // may collect multiple error messages
                    this.addError(df.getIngestReportMessage());
                }
                df.setIngestDone();
            }
          
            
            // -----------------------------------------------------------
            // (2) Check for duplicates
            // -----------------------------------------------------------     
            if (isFileReplaceOperation() && Objects.equals(df.getChecksumValue(), fileToReplace.getChecksumValue())){
                this.addErrorSevere(getBundleErr("replace.new_file_same_as_replacement"));                                
                break;
            } else if (DuplicateFileChecker.isDuplicateOriginalWay(workingVersion, df.getFileMetadata())){
                String dupeName = df.getFileMetadata().getLabel();
                //removeUnSavedFilesFromWorkingVersion();
                //removeLinkedFileFromDataset(dataset, df);
                //abandonOperationRemoveAllNewFilesFromDataset();
                this.addErrorSevere(getBundleErr("duplicate_file") + " " + dupeName);   
                //return false;
            } else {
                finalFileList.add(df);
            }
        }
        
        if (this.hasError()){
            // We're recovering from the duplicate check.
            msg("We're recovering from a duplicate check 1");
            runMajorCleanup();
            msg("We're recovering from a duplicate check 2");
            finalFileList.clear();           
            return false;
        }
        
       /**
         * REPLACE: File replacement is limited to a single file!!
         * 
         * ADD: When adding files, some types of individual files
         * are broken into several files--which is OK
         */
            
       /**
        *  Also: check that the file is being replaced with the same content type
        *  file. Treat this as a fatal error, unless this is a "force replace" 
        *  operation; then it should be treated as merely a warning.
        */
        if (isFileReplaceOperation()){
        
            if (finalFileList.size() > 1){     
                String errMsg = "(This shouldn't happen -- error should have been detected in 030_createNewFilesViaIngest)";
                this.addErrorSevere(getBundleErr("initial_file_list_more_than_one") + " " + errMsg);            
                return false;
            }
            
            // Has the content type of the file changed?
            //
            if (!finalFileList.get(0).getContentType().equalsIgnoreCase(fileToReplace.getContentType())){
            
                List<String> errParams = Arrays.asList(fileToReplace.getFriendlyType(),
                                                finalFileList.get(0).getFriendlyType());
                
                String contentTypeErr = BundleUtil.getStringFromBundle("file.addreplace.error.replace.new_file_has_different_content_type", 
                                errParams);
                                        
                if (isForceFileOperation()){
                    // for force replace, just give a warning
                    this.setContentTypeWarning(contentTypeErr);
                }else{
                    // not a force replace? it's an error
                    this.addError(contentTypeErr);
                    runMajorCleanup();
                    return false;
                }
            }
        }
        
        if (finalFileList.isEmpty()){
            this.addErrorSevere("There are no files to add.  (This error shouldn't happen if steps called in sequence....step_040_auto_checkForDuplicates)");                
            return false;
        }
        
        
        return true;
    } // end step_040_auto_checkForDuplicates
    
    
    /**
     * This is always checked.   
     * 
     * For ADD: If there is not replacement file, then the check is considered a success
     * For REPLACE: The checksum is examined against the "finalFileList" list
     * 
     * NOTE: this method was always called AFTER the main duplicate check; 
     * So we would never detect this condition - of the file being replaced with 
     * the same file... because it would always be caught as simply an attempt
     * to replace a file with a file alraedy in the dataset! 
     * So I commented it out, instead modifying the method above, step_040_auto_checkForDuplicates()
     * to do both - check (first) if a file is being replaced with the exact same file;
     * and check if a file, or files being uploaded are duplicates of files already 
     * in the dataset. AND the replacement content type too. -- L.A. Jan 16 2017
     * 
     */
    /*private boolean step_045_auto_checkForFileReplaceDuplicate(){
        
        if (this.hasError()){
            return false;
        }

        // Not a FILE REPLACE operation -- skip this step!!
        //
        if (!isFileReplaceOperation()){
            return true;
        }

        
        if (finalFileList.isEmpty()){
            // This error shouldn't happen if steps called in sequence....
            this.addErrorSevere("There are no files to add.  (This error shouldn't happen if steps called in sequence....checkForFileReplaceDuplicate)");                
            return false;
        }
        
        
        if (this.fileToReplace == null){
            // This error shouldn't happen if steps called correctly
            this.addErrorSevere(getBundleErr("existing_file_to_replace_is_null") + " (This error shouldn't happen if steps called in sequence....checkForFileReplaceDuplicate)");
            return false;
        }
    
        for (DataFile df : finalFileList){
            
            if (Objects.equals(df.getChecksumValue(), fileToReplace.getChecksumValue())){
                this.addError(getBundleErr("replace.new_file_same_as_replacement"));                                
                break;
            }

            // Has the content type of the file changed?
            //
            if (!df.getContentType().equalsIgnoreCase(fileToReplace.getContentType())){
            
                List<String> errParams = Arrays.asList(fileToReplace.getFriendlyType(),
                                                df.getFriendlyType());
                
                String contentTypeErr = BundleUtil.getStringFromBundle("file.addreplace.error.replace.new_file_has_different_content_type", 
                                errParams);
                                        
                if (isForceFileOperation()){
                    // for force replace, just give a warning
                    this.setContentTypeWarning(contentTypeErr);
                }else{
                    // not a force replace? it's an error
                    this.addError(contentTypeErr);
                }
            }

        }
        
        if (hasError()){
            runMajorCleanup();
            return false;
        }
        
        return true;
        
    } // end step_045_auto_checkForFileReplaceDuplicate
    */
    
    
    
    private boolean step_050_checkForConstraintViolations(){
                
        if (this.hasError()){
            return false;
        }
        
        if (finalFileList.isEmpty()){
            // This error shouldn't happen if steps called in sequence....
            this.addErrorSevere(getBundleErr("final_file_list_empty"));
            return false;
        }

        // -----------------------------------------------------------
        // Iterate through checking for constraint violations
        //  Gather all error messages
        // -----------------------------------------------------------   
        Set<ConstraintViolation> constraintViolations = workingVersion.validate();    

        // -----------------------------------------------------------   
        // No violations found
        // -----------------------------------------------------------   
        if (constraintViolations.isEmpty()){
            return true;
        }
        
        // -----------------------------------------------------------   
        // violations found: gather all error messages
        // -----------------------------------------------------------   
        List<String> errMsgs = new ArrayList<>();
        for (ConstraintViolation violation : constraintViolations){
            this.addError(violation.getMessage());
        }
        
        return this.hasError();
    }
    
    
    /**
     * Load optional file params such as description, tags, fileDataTags, etc..
     * 
     * @param optionalFileParams
     * @return 
     */
    private boolean step_055_loadOptionalFileParams(OptionalFileParams optionalFileParams){
        
        if (hasError()){
            return false;
        }

        // --------------------------------------------
        // OK, the object may be null
        // --------------------------------------------
        if (optionalFileParams == null){
            return true;
        }
        
            
        // --------------------------------------------
        // Iterate through files (should only be 1 for now)
        // Add tags, description, etc
        // --------------------------------------------
        for (DataFile df : finalFileList){
            try {
                optionalFileParams.addOptionalParams(df);
                
                // call restriction command here
                boolean restrict = optionalFileParams.getRestriction();
                if (restrict != df.getFileMetadata().isRestricted()) {
                    commandEngine.submit(new RestrictFileCommand(df, dvRequest, restrict));
                }
                
            } catch (DataFileTagException ex) {
                Logger.getLogger(AddReplaceFileHelper.class.getName()).log(Level.SEVERE, null, ex);
                addError(ex.getMessage());
                return false;
            } catch (CommandException ex) {
                addError(ex.getMessage());
            }
        }
        
        
        return true;
    }
    
    private boolean step_060_addFilesViaIngestService(){
                       
        if (this.hasError()){
            return false;
        }
                
        if (finalFileList.isEmpty()){
            // This error shouldn't happen if steps called in sequence....
            this.addErrorSevere(getBundleErr("final_file_list_empty"));                
            return false;
        }
<<<<<<< HEAD
        
        int nFiles = finalFileList.size();
        finalFileList = ingestService.addFiles(workingVersion, finalFileList);

        if (nFiles != finalFileList.size()) {
            if (nFiles == 1) {
                addError("Failed to save the content of the uploaded file.");
            } else {
                addError("Failed to save the content of at least one of the uploaded files.");
            }
            return false;
        }
        
=======
        ingestService.finalizeFiles(workingVersion, finalFileList);
>>>>>>> b4e1f2a2
        return true;
    }
    
    
    /**
     * Create and run the update dataset command
     * 
     * @return 
     */
    private boolean step_070_run_update_dataset_command(){
        
        if (this.hasError()){
            return false;
        }

        Command<Dataset> update_cmd;
        update_cmd = new UpdateDatasetCommand(dataset, dvRequest);
        ((UpdateDatasetCommand) update_cmd).setValidateLenient(true);  
        
        try {            
            // Submit the update dataset command 
            // and update the local dataset object
            //
            dataset = commandEngine.submit(update_cmd);
        } catch (CommandException ex) {
            /**
             * @todo Add a test to exercise this error.
             */
            this.addErrorSevere(getBundleErr("add.add_file_error"));
            logger.severe(ex.getMessage());
            return false;
        }catch (EJBException ex) {
            /**
             * @todo Add a test to exercise this error.
             */
            this.addErrorSevere("add.add_file_error (see logs)");
            logger.severe(ex.getMessage());
            return false;
        } 
        return true;
    }

    
    /**
     * Go through the working DatasetVersion and remove the
     * FileMetadata of the file to replace
     * 
     * @return 
     */
    private boolean step_085_auto_remove_filemetadata_to_replace_from_working_version(){

        msgt("step_085_auto_remove_filemetadata_to_replace_from_working_version 1");

        if (!isFileReplaceOperation()){
            // Shouldn't happen!
            this.addErrorSevere(getBundleErr("only_replace_operation") + " (step_085_auto_remove_filemetadata_to_replace_from_working_version");
            return false;
        }
        msg("step_085_auto_remove_filemetadata_to_replace_from_working_version 2");

        if (this.hasError()){
            return false;
        }

        
        msgt("File to replace getId: " + fileToReplace.getId());
        
        Iterator<FileMetadata> fmIt = workingVersion.getFileMetadatas().iterator();
        msgt("Clear file to replace");
        int cnt = 0;
        while (fmIt.hasNext()) {
            cnt++;

            FileMetadata fm = fmIt.next();
            msg(cnt + ") next file: " + fm);
            msg("   getDataFile().getId(): " + fm.getDataFile().getId());
            if (fm.getDataFile().getId() != null) {
                if (Objects.equals(fm.getDataFile().getId(), fileToReplace.getId())) {
                    msg("Let's remove it!");

                    // If this is a tabular data file with a UNF, we'll need 
                    // to recalculate the version UNF, once the file is removed: 
                    
                    boolean recalculateUNF = !StringUtils.isEmpty(fm.getDataFile().getUnf());

                    if (workingVersion.getId() != null) {
                        // If this is an existing draft (i.e., this draft version 
                        // is already saved in the dataset, we'll also need to remove this filemetadata 
                        // explicitly:
                        msg(" this is an existing draft version...");
                        fileService.removeFileMetadata(fm);

                        // remove the filemetadata from the list of filemetadatas
                        // attached to the datafile object as well, for a good 
                        // measure: 
                        fileToReplace.getFileMetadatas().remove(fm);
                        // (and yes, we can do .remove(fm) safely - if this released
                        // file is part of an existing draft, we know that the 
                        // filemetadata object also exists in the database, and thus
                        // has the id, and can be identified unambiguously. 
                    }

                    // and remove it from the list of filemetadatas attached
                    // to the version object, via the iterator:
                    fmIt.remove();

                    if (recalculateUNF) {
                        msg("recalculating the UNF");
                        ingestService.recalculateDatasetVersionUNF(workingVersion);
                        msg("UNF recalculated: "+workingVersion.getUNF());
                    }
                    
                    return true;
                }
            }
        }
        
        msg("No matches found!");
        addErrorSevere(getBundleErr("failed_to_remove_old_file_from_dataset"));
        runMajorCleanup();
        return false;
    }
    

    private boolean runMajorCleanup(){
        
        // (1) remove unsaved files from the working version
        removeUnSavedFilesFromWorkingVersion();
        
        // ----------------------------------------------------
        // (2) if the working version is brand new, delete it
        //      It doesn't have an "id" so you can't use the DeleteDatasetVersionCommand
        // ----------------------------------------------------
        // Remove this working version from the dataset
        Iterator<DatasetVersion> versionIterator = dataset.getVersions().iterator();
        msgt("Clear Files");
        while (versionIterator.hasNext()) {
            DatasetVersion dsv = versionIterator.next();
            if (dsv.getId() == null){
                versionIterator.remove();
            }
        }
        
        return true;
        
    }
    
    /**
     * We are outta here!  Remove everything unsaved from the edit version!
     * 
     * @return 
     */
    private boolean removeUnSavedFilesFromWorkingVersion(){
        msgt("Clean up: removeUnSavedFilesFromWorkingVersion");
        
        // -----------------------------------------------------------
        // (1) Remove all new FileMetadata objects
        // -----------------------------------------------------------                        
        //Iterator<FileMetadata> fmIt = dataset.getEditVersion().getFileMetadatas().iterator();//  
        Iterator<FileMetadata> fmIt = workingVersion.getFileMetadatas().iterator(); //dataset.getEditVersion().getFileMetadatas().iterator();//  
        while (fmIt.hasNext()) {
            FileMetadata fm = fmIt.next();
            if (fm.getDataFile().getId() == null){
                fmIt.remove();
            }
        }
        
        // -----------------------------------------------------------
        // (2) Remove all new DataFile objects
        // -----------------------------------------------------------                        
        Iterator<DataFile> dfIt = dataset.getFiles().iterator();
        msgt("Clear Files");
        while (dfIt.hasNext()) {
            DataFile df = dfIt.next();
            if (df.getId() == null){
                dfIt.remove();
            }
        }
        return true;
        
    }
    
    
    private boolean step_080_run_update_dataset_command_for_replace(){

        if (!isFileReplaceOperation()){
            // Shouldn't happen!
            this.addErrorSevere(getBundleErr("only_replace_operation") + " (step_080_run_update_dataset_command_for_replace)");
            return false;
        }

        if (this.hasError()){
            return false;
        }

        // -----------------------------------------------------------
        // Remove the "fileToReplace" from the current working version
        // -----------------------------------------------------------
        if (!step_085_auto_remove_filemetadata_to_replace_from_working_version()){
            return false;
        }
        
        // -----------------------------------------------------------
        // Set the "root file ids" and "previous file ids"
        // THIS IS A KEY STEP - SPLIT IT OUT
        //  (1) Old file: Set the Root File Id on the original file  
        //  (2) New file: Set the previousFileId to the id of the original file
        //  (3) New file: Set the rootFileId to the rootFileId of the original file
        // -----------------------------------------------------------
 
        
        /*
            Check the root file id on fileToReplace, updating it if necessary
        */
        if (fileToReplace.getRootDataFileId().equals(DataFile.ROOT_DATAFILE_ID_DEFAULT)){

            fileToReplace.setRootDataFileId(fileToReplace.getId());
            fileToReplace = fileService.save(fileToReplace);
        }
        
        /*
            Go through the final file list, settting the rootFileId and previousFileId
        */
        for (DataFile df : finalFileList){            
            df.setPreviousDataFileId(fileToReplace.getId());
            
            df.setRootDataFileId(fileToReplace.getRootDataFileId());
            
        }

        // Call the update dataset command
        //
        return step_070_run_update_dataset_command();
        
       
    }
            
    /**
     * We want the version of the newly added file that has an id set
     * 
     * TODO: This is inefficient/expensive.  Need to redo it in a sane way
     *      - e.g. Query to find 
     *          (1) latest dataset version in draft
     *          (2) pick off files that are NOT released
     *          (3) iterate through only those files
     *      - or an alternate/better version
     * 
     * @param df 
     */
    private void setNewlyAddedFiles(List<DataFile> datafiles){
        
        if (hasError()){
            return;
        }
            
        // Init. newly added file list
        newlyAddedFiles = new ArrayList<>();
        newlyAddedFileMetadatas = new ArrayList<>();
        
        // Loop of uglinesss...but expect 1 to 4 files in final file list
        List<FileMetadata> latestFileMetadatas = dataset.getEditVersion().getFileMetadatas();
        
        
        for (DataFile newlyAddedFile : finalFileList){
            
             for (FileMetadata fm : latestFileMetadatas){
                 if (newlyAddedFile.getChecksumValue().equals(fm.getDataFile().getChecksumValue())){
                    if (newlyAddedFile.getStorageIdentifier().equals(fm.getDataFile().getStorageIdentifier())){
                        newlyAddedFiles.add(fm.getDataFile());
                        newlyAddedFileMetadatas.add(fm);
                    }
                }
             }
        }
        /*
       
        newlyAddedFile = df;
        
        for (FileMetadata fm : dataset.getEditVersion().getFileMetadatas()){
            
            // Find a file where the checksum value and identifiers are the same..
            //
            if (newlyAddedFile.getChecksumValue().equals(fm.getDataFile().getChecksumValue())){
                if (newlyAddedFile.getStorageIdentifier().equals(fm.getDataFile().getStorageIdentifier())){
                    newlyAddedFile = fm.getDataFile();
                    break;
                }
            }
        }
        */
        
    }

    /**
     * For a successful replace operation, return a the first newly added file
     * @return 
     */
    public DataFile getFirstNewlyAddedFile(){
        
        if ((newlyAddedFiles == null)||(newlyAddedFiles.size() == 0)){
            return null;
        }
        return newlyAddedFiles.get(0);
    }
        
    public List<DataFile> getNewlyAddedFiles(){
        
        return newlyAddedFiles;
    }
    
    public List<FileMetadata> getNewlyAddedFileMetadatas(){
        
        return newlyAddedFileMetadatas;
    }
    
    
    public String getSuccessResult() throws NoFilesException{
        if (hasError()){
            throw new NoFilesException("Don't call this method if an error exists!! First check 'hasError()'");
        }

        if (newlyAddedFiles == null){
            throw new NullPointerException("newlyAddedFiles is null!");
        }
        
        return getSuccessResultAsJsonObjectBuilder().toString();
        
    }
    
    public JsonObjectBuilder getSuccessResultAsJsonObjectBuilder() throws NoFilesException{
        
        if (hasError()){
            throw new NoFilesException("Don't call this method if an error exists!! First check 'hasError()'");
        }
        
        if (newlyAddedFiles == null){
            throw new NullPointerException("newlyAddedFiles is null!");
        }
        
        if (newlyAddedFiles.isEmpty()){
            throw new NoFilesException("newlyAddedFiles is empty!");
        }
        
        return JsonPrinter.jsonDataFileList(newlyAddedFiles);
    }
    
    
    /**
     * Currently this is a placeholder if we decide to send
     * user notifications.
     * 
     */
    private boolean step_090_notifyUser(){
        if (this.hasError()){
            return false;
        }
       
        // Create a notification!
       
        // skip for now, may be part of dataset update listening
        //
        return true;
    }
    

    private boolean step_100_startIngestJobs(){
        if (this.hasError()){
            return false;
        }
                
        // Should only be one file in the list
        setNewlyAddedFiles(finalFileList);
        
        // clear old file list
        //
        finalFileList.clear();

        // TODO: Need to run ingwest async......
        //if (true){
            //return true;
        //}
        
        msg("pre ingest start");
        // start the ingest!
        //
               
        ingestService.startIngestJobs(dataset, dvRequest.getAuthenticatedUser());
        
        msg("post ingest start");
        return true;
    }

    
    private void msg(String m){
        logger.fine(m);
        //System.out.println(m);
    }
    private void dashes(){
        msg("----------------");
    }
    private void msgt(String m){
        dashes(); msg(m); dashes();
    }
    
    
    /**
     * Return file list before saving
     * 
     * Used for UI display
     * 
     * @return 
     */
    public List<DataFile> getFileListBeforeSave(){
        
        return this.finalFileList;
    }
    
    public Boolean isFinalFileListEmpty (){
        return this.finalFileList.isEmpty();
    }
    
    
    /**
     * Return file list before saving
     * 
     * Used for UI display
     * 
     * @return 
     */
    public List<FileMetadata> getNewFileMetadatasBeforeSave(){
        
        if (this.finalFileList.size() == 0){
            return null;
        }
        
        List<FileMetadata> fileMetadatas = new ArrayList<>();
        for (DataFile df : finalFileList){
            fileMetadatas.add(df.getFileMetadata());
        }
        
        return fileMetadatas;
        
    }
    
    public void setContentTypeWarning(String warningString){
        
        if ((warningString == null)||(warningString.isEmpty())){
            throw new NullPointerException("warningString cannot be null");
        }
        
        contentTypeWarningFound = true;
        contentTypeWarningString = warningString;
    }
    
    public boolean hasContentTypeWarning(){
        return this.contentTypeWarningFound;
    }
    
    public String getContentTypeWarningString(){
        if (!hasContentTypeWarning()){
            // not really a NullPointerException but want to blow up here without adding try/catch everywhere
            //
            throw new NullPointerException("Don't call this method without checking 'hasContentTypeWarning()'");
        }
        return contentTypeWarningString;
    }
    
} // end class
  /*
    DatasetPage sequence:
    
    (A) editFilesFragment.xhtml -> EditDataFilesPage.handleFileUpload
    (B) EditDataFilesPage.java -> handleFileUpload
        (1) UploadedFile uf  event.getFile() // UploadedFile
            --------
                UploadedFile interface:
                    public String getFileName()
                    public InputStream getInputstream() throws IOException;
                    public long getSize();
                    public byte[] getContents();
                    public String getContentType();
                    public void write(String string) throws Exception;
            --------
        (2) List<DataFile> dFileList = null;     
        try {
            // Note: A single file may be unzipped into multiple files
            dFileList = ingestService.createDataFiles(workingVersion, uFile.getInputstream(), uFile.getFileName(), uFile.getContentType());
        }
    
        (3) processUploadedFileList(dFileList);

    (C) EditDataFilesPage.java -> processUploadedFileList
        - iterate through list of DataFile objects -- which COULD happen with a single .zip
            - isDuplicate check
            - if good:
                - newFiles.add(dataFile);        // looks good
                - fileMetadatas.add(dataFile.getFileMetadata());
            - return null;    // looks good, return null
    (D) save()  // in the UI, user clicks the button.  API is automatic if no errors
        
        (1) Look for constraintViolations:
            // DatasetVersion workingVersion;
            Set<ConstraintViolation> constraintViolations = workingVersion.validate();
                if (!constraintViolations.isEmpty()) {
                 //JsfHelper.addFlashMessage(JH.localize("dataset.message.validationError"));
                 JH.addMessage(FacesMessage.SEVERITY_ERROR, JH.localize("dataset.message.validationError"));
                //FacesContext.getCurrentInstance().addMessage(null, new FacesMessage(FacesMessage.SEVERITY_ERROR, "Validation Error", "See below for details."));
                return "";
            }
    
         (2) Use the ingestService for a final check
            // ask Leonid if this is needed for API
            // One last check before we save the files - go through the newly-uploaded 
            // ones and modify their names so that there are no duplicates. 
            // (but should we really be doing it here? - maybe a better approach to do it
            // in the ingest service bean, when the files get uploaded.)
            // Finally, save the files permanently: 
            ingestService.addFiles(workingVersion, newFiles);

         (3) Use the API to save the dataset
            - make new CreateDatasetCommand
                - check if dataset has a template
            - creates UserNotification message
    
    */  
    // Checks:
    //   - Does the md5 already exist in the dataset?
    //   - If it's a replace, has the name and/or extension changed?
    //   On failure, send back warning
    //
    // - All looks good
    // - Create a DataFile
    // - Create a FileMetadata
    // - Copy the Dataset version, making a new DRAFT
    //      - If it's replace, don't copy the file being replaced
    // - Add this new file.
    // ....
    
    

/*
    1) Recovery from adding same file and duplicate being found
        - draft ok
        - published verion - nope
*/<|MERGE_RESOLUTION|>--- conflicted
+++ resolved
@@ -1087,7 +1087,6 @@
         }
         
         if (this.step_040_auto_checkForDuplicates()){
-            //ingestService.addFilesToDataset(workingVersion, finalFileList);
             return true;
         }
                        
@@ -1409,10 +1408,9 @@
             this.addErrorSevere(getBundleErr("final_file_list_empty"));                
             return false;
         }
-<<<<<<< HEAD
         
         int nFiles = finalFileList.size();
-        finalFileList = ingestService.addFiles(workingVersion, finalFileList);
+        finalFileList = ingestService.saveAndAddFilesToDataset(workingVersion, finalFileList);
 
         if (nFiles != finalFileList.size()) {
             if (nFiles == 1) {
@@ -1423,9 +1421,6 @@
             return false;
         }
         
-=======
-        ingestService.finalizeFiles(workingVersion, finalFileList);
->>>>>>> b4e1f2a2
         return true;
     }
     
@@ -1943,7 +1938,7 @@
             // (but should we really be doing it here? - maybe a better approach to do it
             // in the ingest service bean, when the files get uploaded.)
             // Finally, save the files permanently: 
-            ingestService.addFiles(workingVersion, newFiles);
+            ingestService.saveAndAddFilesToDataset(workingVersion, newFiles);
 
          (3) Use the API to save the dataset
             - make new CreateDatasetCommand
