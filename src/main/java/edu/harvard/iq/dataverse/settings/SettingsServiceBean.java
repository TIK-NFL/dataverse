--- conflicted
+++ resolved
@@ -195,7 +195,6 @@
         */
         GeoconnectViewMaps,
         /**
-<<<<<<< HEAD
         For DEVELOPMENT ONLY. Generate SQL statements for populating
         MapLayerMetadata objects when Geoconnect is not available.
         
@@ -211,9 +210,10 @@
         Explore Button that links to TwoRavens
         Default is false;
         */
-        TwoRavensTabularView;
+        TwoRavensTabularView,
                 
-=======
+
+        /**
          The message added to a popup upon dataset publish
          * 
          */
@@ -223,7 +223,6 @@
         */
         DatasetPublishPopupCustomTextOnAllVersions;
         
->>>>>>> 52778e8c
         @Override
         public String toString() {
             return ":" + name();
