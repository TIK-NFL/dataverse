package edu.harvard.iq.dataverse.settings;

import org.eclipse.microprofile.config.ConfigProvider;

import java.util.ArrayList;
import java.util.Arrays;
import java.util.Collections;
import java.util.List;
import java.util.Optional;
import java.util.regex.Pattern;
import java.util.stream.Collectors;

/**
 * Enum to store each and every JVM-based setting as a reference,
 * much like the enum {@link SettingsServiceBean.Key} for DB settings.
 *
 * To be able to have more control over JVM settings names,
 * avoid typos, maybe create lists of settings and so on,
 * this enum will provide the place to add any old and new
 * settings that are destined to be made at the JVM level.
 *
 * Further future extensions of this enum class include
 * - adding predicates for validation and
 * - adding data manipulation for aliased config names.
 *
 * To create a setting, simply add it within a scope:
 * {@link JvmSettings#JvmSettings(JvmSettings, String)}
 *
 * Settings that might get renamed may provide their old names as aliases:
 * {@link JvmSettings#JvmSettings(JvmSettings, String, String...)}
 *
 * Some scopes or settings may need one or more placeholders, simply don't give
 * a key in these cases:
 * {@link JvmSettings#JvmSettings(JvmSettings)}
 *
 */
public enum JvmSettings {
    // the upmost root scope - every setting shall start with it.
    PREFIX("dataverse"),
    
    // GENERAL SETTINGS
    VERSION(PREFIX, "version"),
    BUILD(PREFIX, "build"),
    FQDN(PREFIX, "fqdn"),
    SITE_URL(PREFIX, "siteUrl"),
    
    // FILES SETTINGS
    SCOPE_FILES(PREFIX, "files"),
    FILES_DIRECTORY(SCOPE_FILES, "directory"),
    GUESTBOOK_AT_REQUEST(SCOPE_FILES, "guestbook-at-request"),
    
    // SOLR INDEX SETTINGS
    SCOPE_SOLR(PREFIX, "solr"),
    SOLR_HOST(SCOPE_SOLR, "host"),
    SOLR_PORT(SCOPE_SOLR, "port"),
    SOLR_PROT(SCOPE_SOLR, "protocol"),
    SOLR_CORE(SCOPE_SOLR, "core"),
    SOLR_PATH(SCOPE_SOLR, "path"),

    // RSERVE CONNECTION
    SCOPE_RSERVE(PREFIX, "rserve"),
    RSERVE_HOST(SCOPE_RSERVE, "host"),
    RSERVE_PORT(SCOPE_RSERVE, "port", "dataverse.ingest.rserve.port"),
    RSERVE_USER(SCOPE_RSERVE, "user"),
    RSERVE_PASSWORD(SCOPE_RSERVE, "password"),
    RSERVE_TEMPDIR(SCOPE_RSERVE, "tempdir"),
    
    // API SETTINGS
    SCOPE_API(PREFIX, "api"),
    API_SIGNING_SECRET(SCOPE_API, "signing-secret"),
    API_ALLOW_INCOMPLETE_METADATA(SCOPE_API, "allow-incomplete-metadata"),

    // SIGNPOSTING SETTINGS
    SCOPE_SIGNPOSTING(PREFIX, "signposting"),
    SIGNPOSTING_LEVEL1_AUTHOR_LIMIT(SCOPE_SIGNPOSTING, "level1-author-limit"),
    SIGNPOSTING_LEVEL1_ITEM_LIMIT(SCOPE_SIGNPOSTING, "level1-item-limit"),

    // FEATURE FLAGS SETTINGS
    SCOPE_FLAGS(PREFIX, "feature"),
    // This is a special placeholder-type setting entry, to be filled in by FeatureFlag entries during lookup.
    // Avoids adding flag entries twice.
    FEATURE_FLAG(SCOPE_FLAGS),
    
    // METADATA SETTINGS
    SCOPE_METADATA(PREFIX, "metadata"),
    MDB_SYSTEM_METADATA_KEYS(SCOPE_METADATA, "block-system-metadata-keys"),
    MDB_SYSTEM_KEY_FOR(MDB_SYSTEM_METADATA_KEYS),

    // PERSISTENT IDENTIFIER SETTINGS
    SCOPE_PID(PREFIX, "pid"),
    
    // PROVIDER EZID (legacy) - these settings were formerly kept together with DataCite ones
    SCOPE_PID_EZID(SCOPE_PID, "ezid"),
    EZID_API_URL(SCOPE_PID_EZID, "api-url", "doi.baseurlstring"),
    EZID_USERNAME(SCOPE_PID_EZID, "username", "doi.username"),
    EZID_PASSWORD(SCOPE_PID_EZID, "password", "doi.password"),
    
    // PROVIDER DATACITE
    SCOPE_PID_DATACITE(SCOPE_PID, "datacite"),
    DATACITE_MDS_API_URL(SCOPE_PID_DATACITE, "mds-api-url", "doi.baseurlstring"),
    DATACITE_REST_API_URL(SCOPE_PID_DATACITE, "rest-api-url", "doi.dataciterestapiurlstring", "doi.mdcbaseurlstring"),
    DATACITE_USERNAME(SCOPE_PID_DATACITE, "username", "doi.username"),
    DATACITE_PASSWORD(SCOPE_PID_DATACITE, "password", "doi.password"),
    
    // PROVIDER PERMALINK
    SCOPE_PID_PERMALINK(SCOPE_PID, "permalink"),
    PERMALINK_BASEURL(SCOPE_PID_PERMALINK, "base-url", "perma.baseurlstring"),
    
    // PROVIDER HANDLE
    SCOPE_PID_HANDLENET(SCOPE_PID, "handlenet"),
    HANDLENET_INDEX(SCOPE_PID_HANDLENET, "index", "dataverse.handlenet.index"),
    SCOPE_PID_HANDLENET_KEY(SCOPE_PID_HANDLENET, "key"),
    HANDLENET_KEY_PATH(SCOPE_PID_HANDLENET_KEY, "path", "dataverse.handlenet.admcredfile"),
    HANDLENET_KEY_PASSPHRASE(SCOPE_PID_HANDLENET_KEY, "passphrase", "dataverse.handlenet.admprivphrase"),

    // SPI SETTINGS
    SCOPE_SPI(PREFIX, "spi"),
    SCOPE_EXPORTERS(SCOPE_SPI, "exporters"),
    EXPORTERS_DIRECTORY(SCOPE_EXPORTERS, "directory"),
    
    // MAIL SETTINGS
    SCOPE_MAIL(PREFIX, "mail"),
    SUPPORT_EMAIL(SCOPE_MAIL, "support-email"),
    CC_SUPPORT_ON_CONTACT_EMAIL(SCOPE_MAIL, "cc-support-on-contact-email"),
<<<<<<< HEAD
    MAIL_DEBUG(SCOPE_MAIL, "debug"),
    // Mail Transfer Agent settings
    SCOPE_MAIL_MTA(SCOPE_MAIL, "mta"),
    MAIL_MTA_HOST(SCOPE_MAIL_MTA, "host"),
    MAIL_MTA_AUTH(SCOPE_MAIL_MTA, "auth"),
    MAIL_MTA_USER(SCOPE_MAIL_MTA, "user"),
    MAIL_MTA_PASSWORD(SCOPE_MAIL_MTA, "password"),
    // Placeholder setting for a large list of extra settings
    MAIL_MTA_SETTING(SCOPE_MAIL_MTA),
=======
    
    // AUTH SETTINGS
    SCOPE_AUTH(PREFIX, "auth"),
    // AUTH: OIDC SETTINGS
    SCOPE_OIDC(SCOPE_AUTH, "oidc"),
    OIDC_ENABLED(SCOPE_OIDC, "enabled"),
    OIDC_TITLE(SCOPE_OIDC, "title"),
    OIDC_SUBTITLE(SCOPE_OIDC, "subtitle"),
    OIDC_AUTH_SERVER_URL(SCOPE_OIDC, "auth-server-url"),
    OIDC_CLIENT_ID(SCOPE_OIDC, "client-id"),
    OIDC_CLIENT_SECRET(SCOPE_OIDC, "client-secret"),
    SCOPE_OIDC_PKCE(SCOPE_OIDC, "pkce"),
    OIDC_PKCE_ENABLED(SCOPE_OIDC_PKCE, "enabled"),
    OIDC_PKCE_METHOD(SCOPE_OIDC_PKCE, "method"),
    OIDC_PKCE_CACHE_MAXSIZE(SCOPE_OIDC_PKCE, "max-cache-size"),
    OIDC_PKCE_CACHE_MAXAGE(SCOPE_OIDC_PKCE, "max-cache-age"),
>>>>>>> 7e0738e8

    // UI SETTINGS
    SCOPE_UI(PREFIX, "ui"),
    UI_ALLOW_REVIEW_INCOMPLETE(SCOPE_UI, "allow-review-for-incomplete"),
    UI_SHOW_VALIDITY_FILTER(SCOPE_UI, "show-validity-filter"),

    // NetCDF SETTINGS
    SCOPE_NETCDF(PREFIX, "netcdf"),
    GEO_EXTRACT_S3_DIRECT_UPLOAD(SCOPE_NETCDF, "geo-extract-s3-direct-upload"),

    ;

    private static final String SCOPE_SEPARATOR = ".";
    public static final String PLACEHOLDER_KEY = "%s";
    private static final Pattern OLD_NAME_PLACEHOLDER_PATTERN = Pattern.compile("%(\\d\\$)?s");
    
    private final String key;
    private final String scopedKey;
    private final JvmSettings parent;
    private final List<String> oldNames;
    private final int placeholders;
    
    /**
     * Create a root scope.
     * @param key The scopes name.
     */
    JvmSettings(String key) {
        this.key = key;
        this.scopedKey = key;
        this.parent = null;
        this.oldNames = List.of();
        this.placeholders = 0;
    }
    
    /**
     * Create a scope or setting with a placeholder for a variable argument in it.
     * Used to create "configurable objects" with certain attributes using dynamic, programmatic lookup.
     *
     * Any placeholder present in a settings full scoped key will be replaced when looked up
     * via {@link #lookup(Class, String...)}.
     *
     * @param scope The parent scope.
     */
    JvmSettings(JvmSettings scope) {
        this.key = PLACEHOLDER_KEY;
        this.scopedKey = scope.scopedKey + SCOPE_SEPARATOR + this.key;
        this.parent = scope;
        this.oldNames = List.of();
        this.placeholders = scope.placeholders + 1;
    }
    
    /**
     * Create a scope or setting with name it and associate with a parent scope.
     * @param scope The parent scope.
     * @param key The name of this scope or setting.
     */
    JvmSettings(JvmSettings scope, String key) {
        this.key = key;
        this.scopedKey = scope.scopedKey + SCOPE_SEPARATOR + key;
        this.parent = scope;
        this.oldNames = List.of();
        this.placeholders = scope.placeholders;
    }
    
    /**
     * Create a setting with name it and associate with a parent scope.
     * (Could also be a scope, but old names for scopes aren't the way this is designed.)
     *
     * When old names are given, these need to be given as fully scoped setting names! (Otherwise
     * it would not be possible to switch between completely different scopes.)
     *
     * @param scope The parent scope of this setting.
     * @param key The name of the setting.
     * @param oldNames Any previous names this setting was known as.
     *                 Must be given as fully scopes names, not just the old unscoped key/name.
     *                 Used by {@link edu.harvard.iq.dataverse.settings.source.AliasConfigSource} to allow backward
     *                 compatible, non-breaking deprecation and switching to new setting names.
     */
    JvmSettings(JvmSettings scope, String key, String... oldNames) {
        this.key = key;
        this.scopedKey = scope.scopedKey + SCOPE_SEPARATOR + key;
        this.parent = scope;
        this.oldNames = Arrays.stream(oldNames).collect(Collectors.toUnmodifiableList());
        this.placeholders = scope.placeholders;
    }
    
    private static final List<JvmSettings> aliased = new ArrayList<>();
    static {
        for (JvmSettings setting : JvmSettings.values()) {
            if (!setting.oldNames.isEmpty()) {
                aliased.add(setting);
            }
        }
    }
    
    /**
     * Get all settings having old names to include them in {@link edu.harvard.iq.dataverse.settings.source.AliasConfigSource}
     * @return List of settings with old alias names. Can be empty, but will not be null.
     */
    public static List<JvmSettings> getAliasedSettings() {
        return Collections.unmodifiableList(aliased);
    }
    
    /**
     * Return a list of old names to be used as aliases for backward compatibility.
     * Will return empty list if no old names present.
     *
     * This method should only be used by {@link edu.harvard.iq.dataverse.settings.source.AliasConfigSource}.
     * In case of a setting containing placeholder(s), it will check any old names given in the definition
     * for presence of at least one placeholder plus it doesn't use more placeholders than available.
     * (Old names containing placeholders for settings without any are checked, too.)
     *
     * Violations will result in a {@link IllegalArgumentException} and will be noticed during any test execution.
     * A developer must fix the old name definition before shipping the code.
     *
     * @return List of old names, may be empty, but never null.
     * @throws IllegalArgumentException When an old name has no or too many placeholders for this setting.
     */
    public List<String> getOldNames() {
        if (needsVarArgs()) {
            for (String name : oldNames) {
                long matches = OLD_NAME_PLACEHOLDER_PATTERN.matcher(name).results().count();
                
                if (matches == 0) {
                    throw new IllegalArgumentException("JvmSettings." + this.name() + "'s old name '" +
                        name + "' needs at least one placeholder");
                } else if (matches > this.placeholders) {
                    throw new IllegalArgumentException("JvmSettings." + this.name() + "'s old name '" +
                        name + "' has more placeholders than the current name");
                }
            }
        } else if (! this.oldNames.stream().noneMatch(OLD_NAME_PLACEHOLDER_PATTERN.asPredicate())) {
            throw new IllegalArgumentException("JvmSettings." + this.name() + " has no placeholder but old name requires it");
        }
        
        return oldNames;
    }
    
    /**
     * Retrieve the scoped key for this setting. Scopes are separated by dots.
     * If the setting contains placeholders, these will be represented as {@link #PLACEHOLDER_KEY}.
     *
     * @return The scoped key (or the key if no scope). Example: dataverse.subscope.subsubscope.key
     */
    public String getScopedKey() {
        return this.scopedKey;
    }
    
    public Pattern getPatternizedKey() {
        return Pattern.compile(
            getScopedKey()
                .replace(SCOPE_SEPARATOR, "\\.")
                .replace(PLACEHOLDER_KEY, "(.+?)"));
    }
    
    
    /**
     * Does this setting carry and placeholders for variable arguments?
     * @return True if so, False otherwise.
     */
    public boolean needsVarArgs() {
        return this.placeholders > 0;
    }
    
    /**
     * Return the number of placeholders / variable arguments are necessary to lookup this setting.
     * An exact match in the number of arguments will be necessary for a successful lookup.
     * @return Number of placeholders for this scoped setting.
     */
    public int numberOfVarArgs() {
        return placeholders;
    }
    
    /**
     * Lookup this setting via MicroProfile Config as a required option (it will fail if not present).
     * @throws java.util.NoSuchElementException - if the property is not defined or is defined as an empty string
     * @return The setting as a String
     */
    public String lookup() {
        return lookup(String.class);
    }
    
    /**
     * Lookup this setting via MicroProfile Config as an optional setting.
     * @return The setting as String wrapped in a (potentially empty) Optional
     */
    public Optional<String> lookupOptional() {
        return lookupOptional(String.class);
    }
    
    /**
     * Lookup this setting via MicroProfile Config as a required option (it will fail if not present).
     *
     * @param klass The target type class to convert the setting to if found and not null
     * @return The setting as an instance of {@link T}
     * @param <T> Target type to convert the setting to (you can create custom converters)
     *
     * @throws java.util.NoSuchElementException When the property is not defined or is defined as an empty string.
     * @throws IllegalArgumentException When the settings value could not be converted to target type.
     */
    public <T> T lookup(Class<T> klass) {
        if (needsVarArgs()) {
            throw new IllegalArgumentException("Cannot lookup a setting containing placeholders with this method.");
        }
        
        // This must be done with the full-fledged lookup, as we cannot store the config in an instance or static
        // variable, as the alias config source depends on this enum (circular dependency). This is easiest
        // avoided by looking up the static cached config at the cost of a method invocation.
        return ConfigProvider.getConfig().getValue(this.getScopedKey(), klass);
    }
    
    /**
     * Lookup this setting via MicroProfile Config as an optional setting.
     *
     * @param klass The target type class to convert the setting to if found and not null
     * @param <T> Target type to convert the setting to (you can create custom converters)
     * @return The setting as an instance of {@link Optional<T>} or an empty Optional
     *
     * @throws IllegalArgumentException When the settings value could not be converted to target type.
     */
    public <T> Optional<T> lookupOptional(Class<T> klass) {
        if (needsVarArgs()) {
            throw new IllegalArgumentException("Cannot lookup a setting containing variable arguments with this method.");
        }
        
        // This must be done with the full-fledged lookup, as we cannot store the config in an instance or static
        // variable, as the alias config source depends on this enum (circular dependency). This is easiest
        // avoided by looking up the static cached config at the cost of a method invocation.
        return ConfigProvider.getConfig().getOptionalValue(this.getScopedKey(), klass);
    }
    
    /**
     * Lookup a required setting containing placeholders for arguments like a name and return as plain String.
     * To use type conversion, use {@link #lookup(Class, String...)}.
     *
     * @param arguments The var args to replace the placeholders of this setting.
     * @return The value of the setting.
     *
     * @throws java.util.NoSuchElementException When the setting has not been set in any MPCONFIG source or is an empty string.
     * @throws IllegalArgumentException When using it on a setting without placeholders.
     * @throws IllegalArgumentException When not providing as many arguments as there are placeholders.
     */
    public String lookup(String... arguments) {
        return lookup(String.class, arguments);
    }
    
    /**
     * Lookup an optional setting containing placeholders for arguments like a name and return as plain String.
     * To use type conversion, use {@link #lookupOptional(Class, String...)}.
     *
     * @param arguments The var args to replace the placeholders of this setting.
     * @return The value as an instance of {@link Optional<String>} or an empty Optional
     *
     * @throws IllegalArgumentException When using it on a setting without placeholders.
     * @throws IllegalArgumentException When not providing as many arguments as there are placeholders.
     */
    public Optional<String> lookupOptional(String... arguments) {
        return lookupOptional(String.class, arguments);
    }
    
    /**
     * Lookup a required setting containing placeholders for arguments like a name and return as converted type.
     * To avoid type conversion, use {@link #lookup(String...)}.
     *
     * @param klass The target type class.
     * @param arguments The var args to replace the placeholders of this setting.
     * @param <T> Target type to convert the setting to (you can create custom converters)
     * @return The value of the setting, converted to the given type.
     *
     * @throws java.util.NoSuchElementException When the setting has not been set in any MPCONFIG source or is an empty string.
     * @throws IllegalArgumentException When using it on a setting without placeholders.
     * @throws IllegalArgumentException When not providing as many arguments as there are placeholders.
     * @throws IllegalArgumentException When the settings value could not be converted to the target type.
     */
    public <T> T lookup(Class<T> klass, String... arguments) {
        if (needsVarArgs()) {
            if (arguments == null || arguments.length != placeholders) {
                throw new IllegalArgumentException("You must specify " + placeholders + " placeholder lookup arguments.");
            }
            return ConfigProvider.getConfig().getValue(this.insert(arguments), klass);
        }
        throw new IllegalArgumentException("Cannot lookup a setting without variable arguments with this method.");
    }
    
    /**
     * Lookup an optional setting containing placeholders for arguments like a name and return as converted type.
     * To avoid type conversion, use {@link #lookupOptional(String...)}.
     *
     * @param klass The target type class.
     * @param arguments The var args to replace the placeholders of this setting.
     * @param <T> Target type to convert the setting to (you can create custom converters)
     * @return The value as an instance of {@link Optional<T>} or an empty Optional
     *
     * @throws IllegalArgumentException When using it on a setting without placeholders.
     * @throws IllegalArgumentException When not providing as many arguments as there are placeholders.
     * @throws IllegalArgumentException When the settings value could not be converted to the target type.
     */
    public <T> Optional<T> lookupOptional(Class<T> klass, String... arguments) {
        if (needsVarArgs()) {
            if (arguments == null || arguments.length != placeholders) {
                throw new IllegalArgumentException("You must specify " + placeholders + " placeholder lookup arguments.");
            }
            return ConfigProvider.getConfig().getOptionalValue(this.insert(arguments), klass);
        }
        throw new IllegalArgumentException("Cannot lookup a setting without variable arguments with this method.");
    }
    
    /**
     * Inject arguments into the placeholders of this setting. Will not do anything when no placeholders present.
     *
     * @param arguments The variable arguments to be inserted for the placeholders.
     * @return The formatted setting name.
     */
    public String insert(String... arguments) {
        return String.format(this.getScopedKey(), (Object[]) arguments);
    }
    
}<|MERGE_RESOLUTION|>--- conflicted
+++ resolved
@@ -122,7 +122,6 @@
     SCOPE_MAIL(PREFIX, "mail"),
     SUPPORT_EMAIL(SCOPE_MAIL, "support-email"),
     CC_SUPPORT_ON_CONTACT_EMAIL(SCOPE_MAIL, "cc-support-on-contact-email"),
-<<<<<<< HEAD
     MAIL_DEBUG(SCOPE_MAIL, "debug"),
     // Mail Transfer Agent settings
     SCOPE_MAIL_MTA(SCOPE_MAIL, "mta"),
@@ -132,7 +131,6 @@
     MAIL_MTA_PASSWORD(SCOPE_MAIL_MTA, "password"),
     // Placeholder setting for a large list of extra settings
     MAIL_MTA_SETTING(SCOPE_MAIL_MTA),
-=======
     
     // AUTH SETTINGS
     SCOPE_AUTH(PREFIX, "auth"),
@@ -149,7 +147,6 @@
     OIDC_PKCE_METHOD(SCOPE_OIDC_PKCE, "method"),
     OIDC_PKCE_CACHE_MAXSIZE(SCOPE_OIDC_PKCE, "max-cache-size"),
     OIDC_PKCE_CACHE_MAXAGE(SCOPE_OIDC_PKCE, "max-cache-age"),
->>>>>>> 7e0738e8
 
     // UI SETTINGS
     SCOPE_UI(PREFIX, "ui"),
