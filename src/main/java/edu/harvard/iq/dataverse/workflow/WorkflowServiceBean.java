package edu.harvard.iq.dataverse.workflow;

import edu.harvard.iq.dataverse.DatasetLock;
import edu.harvard.iq.dataverse.DatasetServiceBean;
import edu.harvard.iq.dataverse.DataverseRequestServiceBean;
import edu.harvard.iq.dataverse.EjbDataverseEngine;
import edu.harvard.iq.dataverse.RoleAssigneeServiceBean;
import edu.harvard.iq.dataverse.authorization.users.ApiToken;
import edu.harvard.iq.dataverse.authorization.users.AuthenticatedUser;
import edu.harvard.iq.dataverse.engine.command.CommandContext;
import edu.harvard.iq.dataverse.engine.command.exception.CommandException;
import edu.harvard.iq.dataverse.engine.command.impl.FinalizeDatasetPublicationCommand;
import edu.harvard.iq.dataverse.engine.command.impl.RemoveLockCommand;
import edu.harvard.iq.dataverse.settings.SettingsServiceBean;
import edu.harvard.iq.dataverse.workflow.WorkflowContext.TriggerType;
import edu.harvard.iq.dataverse.workflow.internalspi.InternalWorkflowStepSP;
import edu.harvard.iq.dataverse.workflow.step.Failure;
import edu.harvard.iq.dataverse.workflow.step.Pending;
import edu.harvard.iq.dataverse.workflow.step.WorkflowStep;
import edu.harvard.iq.dataverse.workflow.step.WorkflowStepData;
import edu.harvard.iq.dataverse.workflow.step.WorkflowStepResult;

import java.util.Date;
import java.util.HashMap;
import java.util.List;
import java.util.Map;
import java.util.Optional;
import java.util.logging.Level;
import java.util.logging.Logger;
import javax.ejb.Asynchronous;
import javax.ejb.EJB;
import javax.ejb.Stateless;
import javax.ejb.TransactionAttribute;
import javax.ejb.TransactionAttributeType;
import javax.inject.Inject;
import javax.persistence.EntityManager;
import javax.persistence.PersistenceContext;
import javax.persistence.Query;
import javax.persistence.TypedQuery;

/**
 * Service bean for managing and executing {@link Workflow}s
 *
 * @author michael
 */
@Stateless
public class WorkflowServiceBean {

    private static final Logger logger = Logger.getLogger(WorkflowServiceBean.class.getName());
    private static final String WORKFLOW_ID_KEY = "WorkflowServiceBean.WorkflowId:";

    @PersistenceContext(unitName = "VDCNet-ejbPU")
    EntityManager em;
    
    @EJB
    DatasetServiceBean datasets;

    @EJB
    SettingsServiceBean settings;

    @EJB
    RoleAssigneeServiceBean roleAssignees;

    @EJB
    EjbDataverseEngine engine;
    
    @Inject
    DataverseRequestServiceBean dvRequestService;
    
    final Map<String, WorkflowStepSPI> providers = new HashMap<>();

    public WorkflowServiceBean() {
        providers.put(":internal", new InternalWorkflowStepSP());

//        Re-enable code below, if we allow .jars in the classpath to provide WorkflowStepProviders.
//        ServiceLoader<WorkflowStepSPI> loader = ServiceLoader.load(WorkflowStepSPI.class);
//        try {
//            for ( WorkflowStepSPI wss : loader ) {
//                logger.log(Level.INFO, "Found WorkflowStepProvider: {0}", wss.getClass().getCanonicalName());
//                providers.put( wss.getClass().getCanonicalName(), wss );
//            }
//            logger.log(Level.INFO, "Searching for Workflow Step Providers done.");
//        } catch (NoClassDefFoundError ncdfe) {
//            logger.log(Level.WARNING, "Class not found: " + ncdfe.getMessage(), ncdfe);
//        } catch (ServiceConfigurationError serviceError) {
//            logger.log(Level.WARNING, "Service Error loading workflow step providers: " + serviceError.getMessage(), serviceError);
//        }
        
    }
    
    /**
     * Starts executing workflow {@code wf} under the passed context.
     *
     * @param wf the workflow to execute.
     * @param ctxt the context in which the workflow is executed.
     * @throws CommandException If the dataset could not be locked.
     */
    @Asynchronous
    public void start(Workflow wf, WorkflowContext ctxt) throws CommandException {
        ctxt = refresh(ctxt, retrieveRequestedSettings( wf.getRequiredSettings()), getCurrentApiToken(ctxt.getRequest().getAuthenticatedUser()));
        lockDataset(ctxt);
        forward(wf, ctxt);
    }
    

    private ApiToken getCurrentApiToken(AuthenticatedUser au) {
        if (au != null) {
            CommandContext ctxt = engine.getContext();
            ApiToken token = ctxt.authentication().findApiTokenByUser(au);
            if (token == null) {
                //No un-expired token
                token = ctxt.authentication().generateApiTokenForUser(au);
            }
            return token;
        }
        return null;
    }

    private Map<String, Object> retrieveRequestedSettings(Map<String, String> requiredSettings) {
        Map<String, Object> retrievedSettings = new HashMap<String, Object>();
        for (String setting : requiredSettings.keySet()) {
            String settingType = requiredSettings.get(setting);
            switch (settingType) {
            case "string": {
                retrievedSettings.put(setting, settings.get(setting));
                break;
            }
            case "boolean": {
                retrievedSettings.put(setting, settings.isTrue(settingType, false));
                break;
            }
            case "long": {
                retrievedSettings.put(setting,
                        settings.getValueForKeyAsLong(SettingsServiceBean.Key.valueOf(setting)));
                break;
            }
            }
        }
        return retrievedSettings;
    }

    /**
     * Starting the resume process for a pending workflow. We first delete the
     * pending workflow to minimize double invocation, and then asynchronously
     * resume the work.
     *
     * @param pending The workflow to resume.
     * @param body the response from the remote system.
     * @see
     * #doResume(edu.harvard.iq.dataverse.workflow.PendingWorkflowInvocation,
     * java.lang.String)
     */
    @Asynchronous
    public void resume(PendingWorkflowInvocation pending, String body) {
        em.remove(em.merge(pending));
        doResume(pending, body);
    }
    
    
    @Asynchronous
    private void forward(Workflow wf, WorkflowContext ctxt) {
        executeSteps(wf, ctxt, 0);
    }
    
    private void doResume(PendingWorkflowInvocation pending, String body) {
        Workflow wf = pending.getWorkflow();
        List<WorkflowStepData> stepsLeft = wf.getSteps().subList(pending.getPendingStepIdx(), wf.getSteps().size());
        
        WorkflowStep pendingStep = createStep(stepsLeft.get(0));
        WorkflowContext newCtxt = pending.reCreateContext(roleAssignees);
        final WorkflowContext ctxt = refresh(newCtxt,retrieveRequestedSettings( wf.getRequiredSettings()), getCurrentApiToken(newCtxt.getRequest().getAuthenticatedUser()));
        WorkflowStepResult res = pendingStep.resume(ctxt, pending.getLocalData(), body);
        if (res instanceof Failure) {
            rollback(wf, ctxt, (Failure) res, pending.getPendingStepIdx() - 1);
        } else if (res instanceof Pending) {
            pauseAndAwait(wf, ctxt, (Pending) res, pending.getPendingStepIdx());
        } else {
            executeSteps(wf, ctxt, pending.getPendingStepIdx() + 1);
        }
    }

    @Asynchronous
    private void rollback(Workflow wf, WorkflowContext ctxt, Failure failure, int lastCompletedStepIdx) {
        ctxt = refresh(ctxt);
        final List<WorkflowStepData> steps = wf.getSteps();
        
        for ( int stepIdx = lastCompletedStepIdx; stepIdx >= 0; --stepIdx ) {
            WorkflowStepData wsd = steps.get(stepIdx);
            WorkflowStep step = createStep(wsd);
            
            try {
                logger.log(Level.INFO, "Workflow {0} step {1}: Rollback", new Object[]{ctxt.getInvocationId(), stepIdx});
                rollbackStep(step, ctxt, failure);
                
            } catch (Exception e) {
                logger.log(Level.WARNING, "Workflow " + ctxt.getInvocationId() 
                                          + " step " + stepIdx + ": Rollback error: " + e.getMessage(), e);
            }

        }
        
        logger.log( Level.INFO, "Removing workflow lock");
        try {
            unlockDataset(ctxt);
        } catch (CommandException ex) {
            logger.log(Level.SEVERE, "Error restoring dataset locks state after rollback: " + ex.getMessage(), ex);
        }
    }
    
    /**
     * Execute the passed workflow, starting from {@code initialStepIdx}.
     * @param wf    The workflow to run.
     * @param ctxt  Execution context to run the workflow in.  
     * @param initialStepIdx 0-based index of the first step to run.
     */
    private void executeSteps(Workflow wf, WorkflowContext ctxt, int initialStepIdx ) {
        final List<WorkflowStepData> steps = wf.getSteps();
        
        for ( int stepIdx = initialStepIdx; stepIdx < steps.size(); stepIdx++ ) {
            WorkflowStepData wsd = steps.get(stepIdx);
            WorkflowStep step = createStep(wsd);
            WorkflowStepResult res = runStep(step, ctxt);
            
            try {
                if (res == WorkflowStepResult.OK) {
                    logger.log(Level.INFO, "Workflow {0} step {1}: OK", new Object[]{ctxt.getInvocationId(), stepIdx});
                    em.merge(ctxt.getDataset());
                    ctxt = refresh(ctxt);
                } else if (res instanceof Failure) {
                    logger.log(Level.WARNING, "Workflow {0} failed: {1}", new Object[]{ctxt.getInvocationId(), ((Failure) res).getReason()});
                    rollback(wf, ctxt, (Failure) res, stepIdx-1 );
                    return;

                } else if (res instanceof Pending) {
                    pauseAndAwait(wf, ctxt, (Pending) res, stepIdx);
                    return;
                }
                
            } catch ( Exception e ) {
                logger.log(Level.WARNING, "Workflow {0} step {1}: Uncought exception:", new Object[]{ctxt.getInvocationId(), e.getMessage()});
                logger.log(Level.WARNING, "Trace:", e);
                rollback(wf, ctxt, (Failure) res, stepIdx-1 );
                return;
            }
        }
        
        workflowCompleted(wf, ctxt);
        
    }
    
    //////////////////////////////////////////////////////////////
    // Internal methods to run each step in its own transaction.
    //
    
    @TransactionAttribute(TransactionAttributeType.REQUIRES_NEW)
    WorkflowStepResult runStep( WorkflowStep step, WorkflowContext ctxt ) {
        return step.run(ctxt);
    }
    
    @TransactionAttribute(TransactionAttributeType.REQUIRES_NEW)
    WorkflowStepResult resumeStep( WorkflowStep step, WorkflowContext ctxt, Map<String,String> localData, String externalData ) {
        return step.resume(ctxt, localData, externalData);
    }
    
    @TransactionAttribute(TransactionAttributeType.REQUIRES_NEW)
    void rollbackStep( WorkflowStep step, WorkflowContext ctxt, Failure reason ) {
        step.rollback(ctxt, reason);
    }
    
    @TransactionAttribute(TransactionAttributeType.REQUIRES_NEW)
    void lockDataset( WorkflowContext ctxt ) throws CommandException {
        final DatasetLock datasetLock = new DatasetLock(DatasetLock.Reason.Workflow, ctxt.getRequest().getAuthenticatedUser());
        /* Note that this method directly adds a lock to the database rather than adding it via 
         * engine.submit(new AddLockCommand(ctxt.getRequest(), ctxt.getDataset(), datasetLock));
         * which would update the dataset's list of locks, etc. 
         * An em.find() for the dataset would get a Dataset that has an updated list of locks, but this copy would not have any changes
         * made in a calling command (e.g. for a PostPublication workflow, the fact that the latest version is 'released' is not yet in the 
         * database. 
         */
        datasetLock.setDataset(ctxt.getDataset());
        em.persist(datasetLock);
        em.flush();
    }
    
    @TransactionAttribute(TransactionAttributeType.REQUIRES_NEW)
    void unlockDataset( WorkflowContext ctxt ) throws CommandException {
    	/* Since the lockDataset command above directly persists a lock to the database, 
    	 * the ctxt.getDataset() is not updated and its list of locks can't be used. Using the named query below will find the workflow
    	 * lock and remove it (actually all workflow locks for this Dataset but only one workflow should be active). 
    	 */
        TypedQuery<DatasetLock> lockCounter = em.createNamedQuery("DatasetLock.getLocksByDatasetId", DatasetLock.class);
        lockCounter.setParameter("datasetId", ctxt.getDataset().getId());
        List<DatasetLock> locks = lockCounter.getResultList();
        for(DatasetLock lock: locks) {
        	if(lock.getReason() == DatasetLock.Reason.Workflow) {
                logger.fine("Removing lock");
        		em.remove(lock);
        	}
        }
        em.flush();
    }
    
    //
    //
    //////////////////////////////////////////////////////////////
    
    private void pauseAndAwait(Workflow wf, WorkflowContext ctxt, Pending pendingRes, int idx) {
        PendingWorkflowInvocation pending = new PendingWorkflowInvocation(wf, ctxt, pendingRes);
        pending.setPendingStepIdx(idx);
        em.persist(pending);
    }

    private void workflowCompleted(Workflow wf, WorkflowContext ctxt) {
        logger.log(Level.INFO, "Workflow {0} completed.", ctxt.getInvocationId());
        
            try {
        if ( ctxt.getType() == TriggerType.PrePublishDataset ) {
                unlockDataset(ctxt);
                engine.submit(new FinalizeDatasetPublicationCommand(ctxt.getDataset(), ctxt.getRequest(), ctxt.getDatasetExternallyReleased()));
            } else {
                logger.fine("Removing workflow lock");
                unlockDataset(ctxt);
            }
            } catch (CommandException ex) {
                logger.log(Level.SEVERE, "Exception finalizing workflow " + ctxt.getInvocationId() +": " + ex.getMessage(), ex);
                rollback(wf, ctxt, new Failure("Exception while finalizing the publication: " + ex.getMessage()), wf.steps.size()-1);
            }
        
    }

    public List<Workflow> listWorkflows() {
        return em.createNamedQuery("Workflow.listAll").getResultList();
    }

    public Optional<Workflow> getWorkflow(long workflowId) {
        return Optional.ofNullable(em.find(Workflow.class, workflowId));
    }

    public Workflow save(Workflow workflow) {
        if (workflow.getId() == null) {
            em.persist(workflow);
            em.flush();
            return workflow;
        } else {
            return em.merge(workflow);
        }
    }

    /**
     * Deletes the workflow with the passed id (if possible).
     * @param workflowId id of the workflow to be deleted.
     * @return {@code true} iff the workflow was deleted, {@code false} if it was not found.
     * @throws IllegalArgumentException iff the workflow is a default workflow.
     */
    public boolean deleteWorkflow(long workflowId) {
        Optional<Workflow> doomedOpt = getWorkflow(workflowId);
        if (doomedOpt.isPresent()) {
            // validate that this is not the default workflow
            for ( WorkflowContext.TriggerType tp : WorkflowContext.TriggerType.values() ) {
                String defaultWorkflowId = settings.get(workflowSettingKey(tp));
                if (defaultWorkflowId != null
                        && Long.parseLong(defaultWorkflowId) == doomedOpt.get().getId()) {
                    throw new IllegalArgumentException("Workflow " + workflowId + " cannot be deleted as it is the default workflow for trigger " + tp.name() );
                }
            }

            em.remove(doomedOpt.get());
            return true;
        } else {
            return false;
        }
    }

    public List<PendingWorkflowInvocation> listPendingInvocations() {
        return em.createNamedQuery("PendingWorkflowInvocation.listAll")
                .getResultList();
    }

    public PendingWorkflowInvocation getPendingWorkflow(String invocationId) {
        return em.find(PendingWorkflowInvocation.class, invocationId);
    }

    public Optional<Workflow> getDefaultWorkflow( WorkflowContext.TriggerType type ) {
        String defaultWorkflowId = settings.get(workflowSettingKey(type));
        if (defaultWorkflowId == null) {
            return Optional.empty();
        }
        return getWorkflow(Long.parseLong(defaultWorkflowId));
    }

    /**
     * Sets the workflow of the default it.
     *
     * @param id Id of the default workflow, or {@code null}, for disabling the
     * default workflow.
     * @param type type of the workflow.
     */
    public void setDefaultWorkflowId(WorkflowContext.TriggerType type, Long id) {
        String workflowKey = workflowSettingKey(type);
        if (id == null) {
            settings.delete(workflowKey);
        } else {
            settings.set(workflowKey, id.toString());
        }
    }

    private String workflowSettingKey(WorkflowContext.TriggerType type) {
        return WORKFLOW_ID_KEY+type.name();
    }

    private WorkflowStep createStep(WorkflowStepData wsd) {
        WorkflowStepSPI provider = providers.get(wsd.getProviderId());
        if (provider == null) {
            logger.log(Level.SEVERE, "Cannot find a step provider with id ''{0}''", wsd.getProviderId());
            throw new IllegalArgumentException("Bad WorkflowStepSPI id: '" + wsd.getProviderId() + "'");
        }
        return provider.getStep(wsd.getStepType(), wsd.getStepParameters());
    }
    
    private WorkflowContext refresh( WorkflowContext ctxt ) {
    	return refresh(ctxt, ctxt.getSettings(), ctxt.getApiToken());
    }
    
    private WorkflowContext refresh( WorkflowContext ctxt, Map<String, Object> settings, ApiToken apiToken ) {
    	/* An earlier version of this class used em.find() to 'refresh' the Dataset in the context. 
    	 * For a PostPublication workflow, this had the consequence of hiding/removing changes to the Dataset 
    	 * made in the FinalizeDatasetPublicationCommand (i.e. the fact that the draft version is now released and
    	 * has a version number). It is not clear to me if the em.merge below is needed or if it handles the case of 
    	 * resumed workflows. (The overall method is needed to allow the context to be updated in the start() method with the
    	 * settings and APItoken retrieved by the WorkflowServiceBean) - JM - 9/18.
    	 */
<<<<<<< HEAD
        String id = ctxt.getInvocationId();
        WorkflowContext newCtxt =new WorkflowContext( ctxt.getRequest(), 
                em.merge(ctxt.getDataset()), ctxt.getNextVersionNumber(), 
                ctxt.getNextMinorVersionNumber(), ctxt.getType(), settings, apiToken, ctxt.getDatasetExternallyReleased());
        newCtxt.setInvocationId(id);
=======
        WorkflowContext newCtxt =new WorkflowContext( ctxt.getRequest(), 
                em.merge(ctxt.getDataset()), ctxt.getNextVersionNumber(), 
                ctxt.getNextMinorVersionNumber(), ctxt.getType(), settings, apiToken, ctxt.getDatasetExternallyReleased(), ctxt.getInvocationId());
>>>>>>> 492a651c
        return newCtxt;
    }

}<|MERGE_RESOLUTION|>--- conflicted
+++ resolved
@@ -429,17 +429,9 @@
     	 * resumed workflows. (The overall method is needed to allow the context to be updated in the start() method with the
     	 * settings and APItoken retrieved by the WorkflowServiceBean) - JM - 9/18.
     	 */
-<<<<<<< HEAD
-        String id = ctxt.getInvocationId();
-        WorkflowContext newCtxt =new WorkflowContext( ctxt.getRequest(), 
-                em.merge(ctxt.getDataset()), ctxt.getNextVersionNumber(), 
-                ctxt.getNextMinorVersionNumber(), ctxt.getType(), settings, apiToken, ctxt.getDatasetExternallyReleased());
-        newCtxt.setInvocationId(id);
-=======
         WorkflowContext newCtxt =new WorkflowContext( ctxt.getRequest(), 
                 em.merge(ctxt.getDataset()), ctxt.getNextVersionNumber(), 
                 ctxt.getNextMinorVersionNumber(), ctxt.getType(), settings, apiToken, ctxt.getDatasetExternallyReleased(), ctxt.getInvocationId());
->>>>>>> 492a651c
         return newCtxt;
     }
 
