--- conflicted
+++ resolved
@@ -532,7 +532,10 @@
         return false;
     }
 
-<<<<<<< HEAD
+    public String getFooterCopyrightAndYear() {
+        return BundleUtil.getStringFromBundle("footer.copyright", Arrays.asList(Year.now().getValue() + ""));
+    }
+
     public DataFile.ChecksumType getFileFixityChecksumAlgorithm() {
         DataFile.ChecksumType saneDefault = DataFile.ChecksumType.MD5;
         String checksumStringFromDatabase = settingsService.getValueForKey(SettingsServiceBean.Key.FileFixityChecksumAlgorithm, saneDefault.toString());
@@ -543,9 +546,5 @@
             logger.info("The setting " + SettingsServiceBean.Key.FileFixityChecksumAlgorithm + " is misconfigured. " + ex.getMessage() + " Returning sane default: " + saneDefault + ".");
             return saneDefault;
         }
-=======
-    public String getFooterCopyrightAndYear() {
-        return BundleUtil.getStringFromBundle("footer.copyright", Arrays.asList(Year.now().getValue() + ""));
->>>>>>> d601f275
     }
 }