<ui:composition xmlns="http://www.w3.org/1999/xhtml"
     xmlns:h="http://java.sun.com/jsf/html"
     xmlns:f="http://java.sun.com/jsf/core"
     xmlns:ui="http://java.sun.com/jsf/facelets"
     xmlns:c="http://java.sun.com/jsp/jstl/core"
     xmlns:p="http://primefaces.org/ui"
     xmlns:o="http://omnifaces.org/ui"
     xmlns:jsf="http://xmlns.jcp.org/jsf">
<!-- TERMS -->
   <div class="text-right margin-bottom" 
        jsf:rendered="#{dataverseSession.user.authenticated and empty editMode and !widgetWrapper.widgetView
                        and permissionsWrapper.canIssueUpdateDatasetCommand(DatasetPage.dataset)}">
       <p:commandLink styleClass="btn btn-default btn-access" actionListener="#{DatasetPage.edit('LICENSE')}" 
                      update="@form,:messagePanel" oncomplete="javascript:bind_bsui_components();" disabled="#{DatasetPage.lockedFromEdits}">
           <f:setPropertyActionListener target="#{DatasetPage.selectedTabIndex}" value="0" />
           <span class="glyphicon glyphicon-briefcase"/> #{bundle['file.dataFilesTab.terms.editTermsBtn']}
       </p:commandLink>
    </div>
    <div class="panel-group">
       <div class="panel panel-default">
           <div data-toggle="collapse" data-target="#panelCollapseTOU" class="panel-heading text-info">
               #{bundle['file.dataFilesTab.terms.list.termsOfUse.header']} &#160;<span class="glyphicon glyphicon-chevron-up"/>
           </div>
           <div id="panelCollapseTOU" class="collapse in">
               <p:fragment id="touFragment">
                   <o:importFunctions type="edu.harvard.iq.dataverse.util.MarkupChecker"/>
                   <o:importFunctions type="org.apache.commons.text.StringEscapeUtils" />
                   <div class="panel-body">
                       <div class="form-group">
                           <label for="metadata_Terms" class="col-sm-3 control-label">
<<<<<<< HEAD
                               #{bundle['file.dataFilesTab.terms.list.termsOfUse.waiver']}
=======
                               #{bundle['file.dataFilesTab.terms.list.license']}
>>>>>>> 3da511a4
                           </label>
                           <div class="col-sm-9">
                               <ui:fragment rendered="#{empty editMode}">
                                   <p class="help-block">
                                       <h:outputText value="#{bundle['file.dataFilesTab.terms.list.license.view.description']}" escape="false"/>
                                   </p>
                               </ui:fragment>
                               <ui:fragment rendered="#{empty editMode and empty termsOfUseAndAccess.license}">
<<<<<<< HEAD
                                   <p><h:outputText value="#{bundle['file.dataFilesTab.terms.list.termsOfUse.no.waiver.txt']}" escape="false"/></p>
                               </ui:fragment>
                               <ui:fragment rendered="#{!empty editMode}">
                                   <p class="help-block"><h:outputText value="#{bundle['file.dataFilesTab.terms.list.termsOfUse.waiver.description']}" escape="false"/></p>
                                   <p:selectOneMenu id="licenses" value="#{DatasetPage.licenseId}" style="width: 40%">
                                       <f:selectItems value="#{DatasetPage.licenseSelectItems}" />
                                       <p:ajax update="touFragment" oncomplete="javascript:bind_bsui_components();" />
                                   </p:selectOneMenu>
                               </ui:fragment>
                               <ui:fragment rendered="#{!empty termsOfUseAndAccess.license and empty DatasetPage.licenseId and empty editMode}">
                                       <p>
                                           <img src="#{DatasetPage.workingVersion.termsOfUseAndAccess.license.iconUrl}" title="#{DatasetPage.workingVersion.termsOfUseAndAccess.license.shortDescription}" style="display:none"  onload="this.style.display='inline'" />
=======
                                   <p><h:outputText value="#{bundle['file.dataFilesTab.terms.list.license.customterms.txt']}" escape="false"/></p>
                               </ui:fragment>
                               <ui:fragment rendered="#{!empty editMode}">
                                   <p class="help-block"><h:outputText value="#{bundle['file.dataFilesTab.terms.list.license.edit.description']}" escape="false"/></p>
                                   <p:selectOneMenu id="licenses" value="#{termsOfUseAndAccess.license}" style="width: 40%" converter="licenseConverter">
                                       <f:selectItems value="#{licenseServiceBean.listAllActive()}"
                                                   var="license" itemLabel="#{license.name}" itemValue="#{license}"/>
                                       <f:selectItem itemLabel="#{bundle['license.custom']}" itemValue="#{null}" rendered="#{settingsWrapper.customLicenseAllowed}"/>
                                       <p:ajax update="touFragment" oncomplete="javascript:bind_bsui_components();" />
                                   </p:selectOneMenu>
                               </ui:fragment>
                               <ui:fragment rendered="#{!empty termsOfUseAndAccess.license and empty termsOfUseAndAccess.license and empty editMode}">
                                       <p>
                                           <img src="#{termsOfUseAndAccess.license.iconUrl}" title="#{termsOfUseAndAccess.license.shortDescription}" style="display:none"  onload="this.style.display='inline'" />
>>>>>>> 3da511a4
                                           <a href="#{termsOfUseAndAccess.license.uri}" title="#{termsOfUseAndAccess.license.shortDescription}" target="_blank">#{termsOfUseAndAccess.license.name}</a>
                                       </p>

                               </ui:fragment>
<<<<<<< HEAD
                               <ui:fragment rendered="#{!empty DatasetPage.licenseId}">
                                   <p>
                                       <img src="#{DatasetPage.getSelectedLicenseById().iconUrl}" title="#{DatasetPage.getSelectedLicenseById().shortDescription}"  style="display:none"  onload="this.style.display='inline'" />
                                       <a href="#{DatasetPage.getSelectedLicenseById().uri}" title="#{DatasetPage.getSelectedLicenseById().shortDescription}" target="_blank">#{DatasetPage.getSelectedLicenseById().name}</a>
=======
                               <ui:fragment rendered="#{!empty termsOfUseAndAccess.license}">
                                   <p>
                                       <img src="#{termsOfUseAndAccess.license.iconUrl}" title="#{termsOfUseAndAccess.license.shortDescription}"  style="display:none"  onload="this.style.display='inline'" />
                                       <a href="#{termsOfUseAndAccess.license.uri}" title="#{termsOfUseAndAccess.license.shortDescription}" target="_blank">#{termsOfUseAndAccess.license.name}</a>
>>>>>>> 3da511a4
                                   </p>
                               </ui:fragment>
                           </div>
                       </div>

                       <!-- Additional Information -->
                        <ui:fragment rendered="#{empty editMode and empty termsOfUseAndAccess.license}">
                            <div class="form-group" jsf:rendered="#{!empty termsOfUseAndAccess.termsOfUse}">
                                <label for="metadata_TermsUse" class="col-sm-3 control-label">
                                    #{bundle['file.dataFilesTab.terms.list.termsOfUse.termsOfUse']}
                                    <span class="glyphicon glyphicon-question-sign tooltip-icon"
                                          data-toggle="tooltip" data-placement="auto right" data-original-title="#{bundle['file.dataFilesTab.terms.list.termsOfUse.termsOfUse.title']}"></span>
                                </label>
                                <div class="col-sm-9">
                                    <h:outputText value="#{MarkupChecker:sanitizeBasicHTML(termsOfUseAndAccess.termsOfUse)}" escape="false"/>
                               </div>
                            </div>
                            <div class="form-group" jsf:rendered="#{!empty termsOfUseAndAccess.confidentialityDeclaration}">
                                <label for="confidentialityDeclaration" class="col-sm-3 control-label">
                                    #{bundle['file.dataFilesTab.terms.list.termsOfUse.addInfo.declaration']}
                                    <span class="glyphicon glyphicon-question-sign tooltip-icon"
                                          data-toggle="tooltip" data-placement="auto right" data-original-title="#{bundle['file.dataFilesTab.terms.list.termsOfUse.addInfo.declaration.title']}"></span>
                                </label>
                                <div class="col-sm-9">
                                    <h:outputText value="#{MarkupChecker:sanitizeBasicHTML(termsOfUseAndAccess.confidentialityDeclaration)}" escape="false"/>
                                </div>
                            </div>
                            <div class="form-group" jsf:rendered="#{!empty termsOfUseAndAccess.specialPermissions}">
                                <label for="specialPermissions" class="col-sm-3 control-label">
                                    #{bundle['file.dataFilesTab.terms.list.termsOfUse.addInfo.permissions']}
                                    <span class="glyphicon glyphicon-question-sign tooltip-icon"
                                          data-toggle="tooltip" data-placement="auto right" data-original-title="#{bundle['file.dataFilesTab.terms.list.termsOfUse.addInfo.permissions.title']}"></span>
                                </label>
                                <div class="col-sm-9">
                                    <h:outputText value="#{MarkupChecker:sanitizeBasicHTML(termsOfUseAndAccess.specialPermissions)}" escape="false"/>
                                </div>
                            </div>
                            <div class="form-group" jsf:rendered="#{!empty termsOfUseAndAccess.restrictions}">
                                <label for="restrictions" class="col-sm-3 control-label">
                                    #{bundle['file.dataFilesTab.terms.list.termsOfUse.addInfo.restrictions']}
                                    <span class="glyphicon glyphicon-question-sign tooltip-icon"
                                          data-toggle="tooltip" data-placement="auto right" data-original-title="#{bundle['file.dataFilesTab.terms.list.termsOfUse.addInfo.restrictions.title']}"></span>
                                </label>
                                <div class="col-sm-9">
                                    <h:outputText value="#{MarkupChecker:sanitizeBasicHTML(termsOfUseAndAccess.restrictions)}" escape="false"/>
                                </div>
                            </div>
                            <div class="form-group" jsf:rendered="#{!empty termsOfUseAndAccess.citationRequirements}">
                                <label for="citationRequirements" class="col-sm-3 control-label">
                                    #{bundle['file.dataFilesTab.terms.list.termsOfUse.addInfo.citationRequirements']}
                                    <span class="glyphicon glyphicon-question-sign tooltip-icon"
                                          data-toggle="tooltip" data-placement="auto right" data-original-title="#{bundle['file.dataFilesTab.terms.list.termsOfUse.addInfo.citationRequirements.title']}"></span>
                                </label>
                                <div class="col-sm-9">
                                    <h:outputText value="#{MarkupChecker:sanitizeBasicHTML(termsOfUseAndAccess.citationRequirements)}" escape="false"/>
                                </div>
                            </div>
                            <div class="form-group" jsf:rendered="#{!empty termsOfUseAndAccess.depositorRequirements}">
                                <label for="depositorRequirements" class="col-sm-3 control-label">
                                    #{bundle['file.dataFilesTab.terms.list.termsOfUse.addInfo.depositorRequirements']}
                                    <span class="glyphicon glyphicon-question-sign tooltip-icon"
                                          data-toggle="tooltip" data-placement="auto right" data-original-title="#{bundle['file.dataFilesTab.terms.list.termsOfUse.addInfo.depositorRequirements.title']}"></span>
                                </label>
                                <div class="col-sm-9">
                                    <h:outputText value="#{MarkupChecker:sanitizeBasicHTML(termsOfUseAndAccess.depositorRequirements)}" escape="false"/>
                                </div>
                            </div>
                            <div class="form-group" jsf:rendered="#{!empty termsOfUseAndAccess.conditions}">
                                <label for="conditions" class="col-sm-3 control-label">
                                    #{bundle['file.dataFilesTab.terms.list.termsOfUse.addInfo.conditions']}
                                    <span class="glyphicon glyphicon-question-sign tooltip-icon"
                                          data-toggle="tooltip" data-placement="auto right" data-original-title="#{bundle['file.dataFilesTab.terms.list.termsOfUse.addInfo.conditions.title']}"></span>
                                </label>
                                <div class="col-sm-9">
                                    <h:outputText value="#{MarkupChecker:sanitizeBasicHTML(termsOfUseAndAccess.conditions)}" escape="false"/>
                                </div>
                            </div>
                            <div class="form-group" jsf:rendered="#{!empty termsOfUseAndAccess.disclaimer}">
                                <label for="disclaimer" class="col-sm-3 control-label">
                                    #{bundle['file.dataFilesTab.terms.list.termsOfUse.addInfo.disclaimer']}
                                    <span class="glyphicon glyphicon-question-sign tooltip-icon"
                                          data-toggle="tooltip" data-placement="auto right" data-original-title="#{bundle['file.dataFilesTab.terms.list.termsOfUse.addInfo.disclaimer.title']}"></span>
                                </label>
                                <div class="col-sm-9">
                                    <h:outputText value="#{MarkupChecker:sanitizeBasicHTML(termsOfUseAndAccess.disclaimer)}" escape="false"/>
                                </div>
                            </div>
                        </ui:fragment>
<<<<<<< HEAD
                        <ui:fragment rendered="#{!empty editMode and DatasetPage.licenseId == null}">
                            <div class="form-group">
                                <label for="metadata_TermsUse" class="col-sm-3 control-label">
                                    #{bundle['file.dataFilesTab.terms.list.termsOfUse.termsOfUse']}
=======
                        <ui:fragment rendered="#{!empty editMode and termsOfUseAndAccess.license == null}">
                            <div class="form-group">
                                <label for="metadata_TermsUse" class="col-sm-3 control-label">
                                    #{bundle['file.dataFilesTab.terms.list.termsOfUse.termsOfUse']}
                                    <span class="glyphicon glyphicon-asterisk text-danger" title="#{bundle.requiredField}"/>
>>>>>>> 3da511a4
                                    <span class="glyphicon glyphicon-question-sign tooltip-icon"
                                          data-toggle="tooltip" data-placement="auto right" data-original-title="#{bundle['file.dataFilesTab.terms.list.termsOfUse.termsOfUse.title']}"></span>
                                </label>
                                <div class="col-sm-9">
<<<<<<< HEAD
                                    <p:inputTextarea id="metadata_TermsUse" value="#{termsOfUseAndAccess.termsOfUse}" rows="5" cols="60" styleClass="form-control" title="#{bundle['file.dataFilesTab.terms.list.termsOfUse.termsOfUse']}"/>
=======
                                    <p:inputTextarea id="metadata_TermsUse" value="#{termsOfUseAndAccess.termsOfUse}" rows="5" cols="60" styleClass="form-control" title="#{bundle['file.dataFilesTab.terms.list.termsOfUse.termsOfUse']}" 
                                                     validator="#{DatasetPage.validateTerms}">
                                    </p:inputTextarea>
                                    <h:message for="metadata_TermsUse" styleClass="bg-danger text-danger"/>
>>>>>>> 3da511a4
                                </div>
                            </div>
                            <div class="form-group">
                                <label for="confidentialityDeclaration" class="col-sm-3 control-label">
                                    #{bundle['file.dataFilesTab.terms.list.termsOfUse.addInfo.declaration']}
                                    <span class="glyphicon glyphicon-question-sign tooltip-icon"
                                          data-toggle="tooltip" data-placement="auto right" data-original-title="#{bundle['file.dataFilesTab.terms.list.termsOfUse.addInfo.declaration.title']}"></span>
                                </label>
                                <div class="col-sm-9">
                                    <p:inputTextarea id="confidentialityDeclaration" value="#{termsOfUseAndAccess.confidentialityDeclaration}" rows="5" cols="60" styleClass="form-control" />
                                </div>
                            </div>
                            <div class="form-group">
                                <label for="specialPermissions" class="col-sm-3 control-label">
                                    #{bundle['file.dataFilesTab.terms.list.termsOfUse.addInfo.permissions']}
                                    <span class="glyphicon glyphicon-question-sign tooltip-icon"
                                          data-toggle="tooltip" data-placement="auto right" data-original-title="#{bundle['file.dataFilesTab.terms.list.termsOfUse.addInfo.permissions.title']}"></span>
                                </label>
                                <div class="col-sm-9">
                                    <p:inputTextarea id="specialPermissions" value="#{termsOfUseAndAccess.specialPermissions}" rows="5" cols="60" styleClass="form-control" />
                                </div>
                            </div>
                            <div class="form-group">
                                <label for="restrictions" class="col-sm-3 control-label">
                                    #{bundle['file.dataFilesTab.terms.list.termsOfUse.addInfo.restrictions']}
                                    <span class="glyphicon glyphicon-question-sign tooltip-icon"
                                          data-toggle="tooltip" data-placement="auto right" data-original-title="#{bundle['file.dataFilesTab.terms.list.termsOfUse.addInfo.restrictions.title']}"></span>
                                </label>
                                <div class="col-sm-9">
                                    <p:inputTextarea id="restrictions" value="#{termsOfUseAndAccess.restrictions}" rows="5" cols="60" styleClass="form-control" />
                                </div>
                            </div>
                            <div class="form-group">
                                <label for="citationRequirements" class="col-sm-3 control-label">
                                    #{bundle['file.dataFilesTab.terms.list.termsOfUse.addInfo.citationRequirements']}
                                    <span class="glyphicon glyphicon-question-sign tooltip-icon"
                                          data-toggle="tooltip" data-placement="auto right" data-original-title="#{bundle['file.dataFilesTab.terms.list.termsOfUse.addInfo.citationRequirements.title']}"></span>
                                </label>
                                <div class="col-sm-9">
                                    <p:inputTextarea id="citationRequirements" value="#{termsOfUseAndAccess.citationRequirements}" rows="5" cols="60" styleClass="form-control" />
                                </div>
                            </div>
                            <div class="form-group">
                                <label for="depositorRequirements" class="col-sm-3 control-label">
                                    #{bundle['file.dataFilesTab.terms.list.termsOfUse.addInfo.depositorRequirements']}
                                    <span class="glyphicon glyphicon-question-sign tooltip-icon"
                                          data-toggle="tooltip" data-placement="auto right" data-original-title="#{bundle['file.dataFilesTab.terms.list.termsOfUse.addInfo.depositorRequirements.title']}"></span>
                                </label>
                                <div class="col-sm-9">
                                    <p:inputTextarea id="depositorRequirements" value="#{termsOfUseAndAccess.depositorRequirements}" rows="5" cols="60" styleClass="form-control" />
                                </div>
                            </div>
                            <div class="form-group">
                                <label for="conditions" class="col-sm-3 control-label">
                                    #{bundle['file.dataFilesTab.terms.list.termsOfUse.addInfo.conditions']}
                                    <span class="glyphicon glyphicon-question-sign tooltip-icon"
                                          data-toggle="tooltip" data-placement="auto right" data-original-title="#{bundle['file.dataFilesTab.terms.list.termsOfUse.addInfo.conditions.title']}"></span>
                                </label>
                                <div class="col-sm-9">
                                    <p:inputTextarea id="conditions" value="#{termsOfUseAndAccess.conditions}" rows="5" cols="60" styleClass="form-control" />
                                </div>
                            </div>
                            <div class="form-group">
                                <label for="disclaimer" class="col-sm-3 control-label">
                                    #{bundle['file.dataFilesTab.terms.list.termsOfUse.addInfo.disclaimer']}
                                    <span class="glyphicon glyphicon-question-sign tooltip-icon"
                                          data-toggle="tooltip" data-placement="auto right" data-original-title="#{bundle['file.dataFilesTab.terms.list.termsOfUse.addInfo.disclaimer.title']}"></span>
                                </label>
                                <div class="col-sm-9">
                                    <p:inputTextarea id="disclaimer" value="#{termsOfUseAndAccess.disclaimer}" rows="5" cols="60" styleClass="form-control" />
                                </div>
                            </div>
                        </ui:fragment>
                       <!-- END: Additional Information -->
                   </div>
               </p:fragment>
           </div>
       </div>

       <div class="panel panel-default" jsf:rendered="#{!empty editMode or empty editMode and (!empty termsOfUseAndAccess.termsOfAccess
                                                        or !empty termsOfUseAndAccess.dataAccessPlace 
                                        or !empty termsOfUseAndAccess.originalArchive or !empty termsOfUseAndAccess.availabilityStatus 
                                        or !empty termsOfUseAndAccess.contactForAccess or !empty termsOfUseAndAccess.sizeOfCollection 
                                        or !empty termsOfUseAndAccess.studyCompletion)}">
           <div data-toggle="collapse" data-target="#panelCollapseTOA" class="panel-heading text-info">
               <h:outputText value="#{settingsWrapper.publicInstall ? bundle['file.dataFilesTab.terms.list.termsOfAccess.termsOfsAccess'] : bundle['file.dataFilesTab.terms.list.termsOfAccess.header']}"/>
               &#160;<span class="glyphicon glyphicon-chevron-up"/>
           </div>
           <div id="panelCollapseTOA" class="collapse in">
               <div class="panel-body">
                   <ui:fragment rendered="#{empty editMode}">
                       <div class="form-group" jsf:rendered="#{!settingsWrapper.publicInstall}">
                           <label for="metadata_RestrictedFiles" class="col-sm-3 control-label">
                               #{bundle['file.dataFilesTab.terms.list.termsOfAccess.restrictedFiles']}
                               <span class="glyphicon glyphicon-question-sign tooltip-icon"
                                     data-toggle="tooltip" data-placement="auto right" data-original-title="#{bundle['file.dataFilesTab.terms.list.termsOfAccess.restrictedFiles.title']}"></span>
                           </label>
                           <ui:fragment rendered="#{datasetPage == true}">
                               <div class="col-sm-9">
                                   <p>
                                       <h:outputFormat value="#{bundle['file.dataFilesTab.terms.list.termsOfAccess.restrictedFiles.txt']}">
                                           <f:param value="#{DatasetPage.restrictedFileCount}"/>
                                       </h:outputFormat>
                                   </p>
                               </div>
                           </ui:fragment>
                       </div>
                       <div class="form-group" jsf:rendered="#{!empty termsOfUseAndAccess.termsOfAccess}">
                           <label for="metadata_TermsAccess" class="col-sm-3 control-label">
                               #{bundle['file.dataFilesTab.terms.list.termsOfAccess.termsOfsAccess']}
                               <span class="glyphicon glyphicon-question-sign tooltip-icon"
                                     data-toggle="tooltip" data-placement="auto right" data-original-title="#{bundle['file.dataFilesTab.terms.list.termsOfAccess.termsOfsAccess.title']}"></span>
                           </label>
                           <div class="col-sm-9">
                               <p><h:outputText value="#{MarkupChecker:sanitizeBasicHTML(termsOfUseAndAccess.termsOfAccess)}" escape="false"/></p>
                           </div>
                       </div>
                       <div class="form-group" jsf:rendered="#{!settingsWrapper.publicInstall and ( datasetPage == true and DatasetPage.restrictedFileCount > 0)}">
                           <label for="metadata_RequestAccess" class="col-sm-3 control-label">
                               #{bundle['file.dataFilesTab.terms.list.termsOfAccess.requestAccess']}
                               <span class="glyphicon glyphicon-question-sign tooltip-icon"
                                     data-toggle="tooltip" data-placement="auto right" data-original-title="#{bundle['file.dataFilesTab.terms.list.termsOfAccess.requestAccess.title']}"></span>
                           </label>
                           <div class="col-sm-9">
                               <p jsf:rendered="#{!DatasetPage.workingVersion.draft}">
                                   <h:outputText value="#{bundle['file.dataFilesTab.terms.list.termsOfAccess.requestAccess.request']}" rendered="#{DatasetPage.dataset.fileAccessRequest}"/>
                                   <h:outputText value="#{bundle['file.dataFilesTab.terms.list.termsOfAccess.requestAccess.notRequest']}" rendered="#{!DatasetPage.dataset.fileAccessRequest}"/>
                               </p>
                               <p jsf:rendered="#{DatasetPage.workingVersion.draft}">
                                   <h:outputText value="#{bundle['file.dataFilesTab.terms.list.termsOfAccess.requestAccess.request']}" rendered="#{DatasetPage.workingVersion.termsOfUseAndAccess.fileAccessRequest}"/>
                                   <h:outputText value="#{bundle['file.dataFilesTab.terms.list.termsOfAccess.requestAccess.notRequest']}" rendered="#{!DatasetPage.workingVersion.termsOfUseAndAccess.fileAccessRequest}"/>
                               </p>
                           </div>
                       </div>
                   </ui:fragment>
                   <ui:fragment rendered="#{!empty editMode}">
                       <div class="form-group">
                           <label for="metadata_TermsAccess" class="col-sm-3 control-label">
                               #{bundle['file.dataFilesTab.terms.list.termsOfAccess.termsOfsAccess']}
                               <span class="glyphicon glyphicon-question-sign tooltip-icon"
                                     data-toggle="tooltip" data-placement="auto right" data-original-title="#{bundle['file.dataFilesTab.terms.list.termsOfAccess.termsOfsAccess.title']}"></span>
                           </label>
                           <div class="col-sm-9">
                               <p:inputTextarea value="#{termsOfUseAndAccess.termsOfAccess}" rows="5" styleClass="form-control" />
                       </div>
                       </div>
                       <div class="form-group" jsf:rendered="#{!settingsWrapper.publicInstall}">
                           <label for="metadata_RequestAccess" class="col-sm-3 control-label">
                               #{bundle['file.dataFilesTab.terms.list.termsOfAccess.requestAccess']}
                               <span class="glyphicon glyphicon-question-sign tooltip-icon"
                                     data-toggle="tooltip" data-placement="auto right" data-original-title="#{bundle['file.dataFilesTab.terms.list.termsOfAccess.requestAccess.title']}"></span>
                           </label>
                           <div class="col-sm-9">
                               <p:selectBooleanCheckbox id="requestAccess" itemLabel="#{bundle['file.dataFilesTab.terms.list.termsOfAccess.requestAccess.enableBtn']}" value="#{termsOfUseAndAccess.fileAccessRequest}"/>
                           </div>
                       </div>
                   </ui:fragment>

                   <!-- Additional Information -->
                    <ui:fragment rendered="#{empty editMode}">
                        <div class="form-group" jsf:rendered="#{!empty termsOfUseAndAccess.dataAccessPlace}">
                            <label for="metadata_TermsUse" class="col-sm-3 control-label">
                                #{bundle['file.dataFilesTab.terms.list.termsOfAccess.addInfo.dataAccessPlace']}
                                <span class="glyphicon glyphicon-question-sign tooltip-icon"
                                      data-toggle="tooltip" data-placement="auto right" data-original-title="#{bundle['file.dataFilesTab.terms.list.termsOfAccess.addInfo.dataAccessPlace.title']}"></span>
                            </label>
                            <div class="col-sm-9">
                                <h:outputText value="#{MarkupChecker:sanitizeBasicHTML(termsOfUseAndAccess.dataAccessPlace)}" escape="false"/>
                            </div>
                        </div>
                        <div class="form-group" jsf:rendered="#{!empty termsOfUseAndAccess.originalArchive}">
                            <label for="metadata_TermsUse" class="col-sm-3 control-label">
                                #{bundle['file.dataFilesTab.terms.list.termsOfAccess.addInfo.originalArchive']}
                                <span class="glyphicon glyphicon-question-sign tooltip-icon"
                                      data-toggle="tooltip" data-placement="auto right" data-original-title="#{bundle['file.dataFilesTab.terms.list.termsOfAccess.addInfo.originalArchive.title']}"></span>
                            </label>
                            <div class="col-sm-9">
                                <h:outputText value="#{MarkupChecker:sanitizeBasicHTML(termsOfUseAndAccess.originalArchive)}" escape="false"/>
                            </div>
                        </div>
                        <div class="form-group" jsf:rendered="#{!empty termsOfUseAndAccess.availabilityStatus}">
                            <label for="metadata_TermsUse" class="col-sm-3 control-label">
                                #{bundle['file.dataFilesTab.terms.list.termsOfAccess.addInfo.availabilityStatus']}
                                <span class="glyphicon glyphicon-question-sign tooltip-icon"
                                      data-toggle="tooltip" data-placement="auto right" data-original-title="#{bundle['file.dataFilesTab.terms.list.termsOfAccess.addInfo.availabilityStatus.title']}"></span>
                            </label>
                            <div class="col-sm-9">
                                <h:outputText value="#{MarkupChecker:sanitizeBasicHTML(termsOfUseAndAccess.availabilityStatus)}" escape="false"/>
                            </div>
                        </div>
                        <div class="form-group" jsf:rendered="#{!empty termsOfUseAndAccess.contactForAccess}">
                            <label for="metadata_TermsUse" class="col-sm-3 control-label">
                                #{bundle['file.dataFilesTab.terms.list.termsOfAccess.addInfo.contactForAccess']}
                                <span class="glyphicon glyphicon-question-sign tooltip-icon"
                                      data-toggle="tooltip" data-placement="auto right" data-original-title="#{bundle['file.dataFilesTab.terms.list.termsOfAccess.addInfo.contactForAccess.title']}"></span>
                            </label>
                            <div class="col-sm-9">
                                <h:outputText value="#{MarkupChecker:sanitizeBasicHTML(termsOfUseAndAccess.contactForAccess)}" escape="false"/>
                            </div>
                        </div>
                        <div class="form-group" jsf:rendered="#{!empty termsOfUseAndAccess.sizeOfCollection}">
                            <label for="metadata_TermsUse" class="col-sm-3 control-label">
                                #{bundle['file.dataFilesTab.terms.list.termsOfAccess.addInfo.sizeOfCollection']}
                                <span class="glyphicon glyphicon-question-sign tooltip-icon"
                                      data-toggle="tooltip" data-placement="auto right" data-original-title="#{bundle['file.dataFilesTab.terms.list.termsOfAccess.addInfo.sizeOfCollection.tip']}"></span>
                            </label>
                            <div class="col-sm-9">
                                <h:outputText value="#{MarkupChecker:sanitizeBasicHTML(termsOfUseAndAccess.sizeOfCollection)}" escape="false"/>
                            </div>
                        </div>
                        <div class="form-group" jsf:rendered="#{!empty termsOfUseAndAccess.studyCompletion}">
                            <label for="metadata_TermsUse" class="col-sm-3 control-label">
                                #{bundle['file.dataFilesTab.terms.list.termsOfAccess.addInfo.studyCompletion']}
                                <span class="glyphicon glyphicon-question-sign tooltip-icon"
                                      data-toggle="tooltip" data-placement="auto right" data-original-title="#{bundle['file.dataFilesTab.terms.list.termsOfAccess.addInfo.studyCompletion.title']}"></span>
                            </label>
                            <div class="col-sm-9">
                                <h:outputText value="#{MarkupChecker:sanitizeBasicHTML(termsOfUseAndAccess.studyCompletion)}" escape="false"/>
                            </div>
                        </div>
                    </ui:fragment>
                    <ui:fragment rendered="#{!empty editMode}">
                        <div class="form-group">
                            <label for="metadata_TermsUse" class="col-sm-3 control-label">
                                #{bundle['file.dataFilesTab.terms.list.termsOfAccess.addInfo.dataAccessPlace']}
                                <span class="glyphicon glyphicon-question-sign tooltip-icon"
                                      data-toggle="tooltip" data-placement="auto right" data-original-title="#{bundle['file.dataFilesTab.terms.list.termsOfAccess.addInfo.dataAccessPlace.title']}"></span>
                            </label>
                            <div class="col-sm-9">
                                <p:inputTextarea value="#{termsOfUseAndAccess.dataAccessPlace}" rows="5" cols="60" styleClass="form-control" />
                            </div>
                        </div>
                        <div class="form-group">
                            <label for="metadata_TermsUse" class="col-sm-3 control-label">
                                #{bundle['file.dataFilesTab.terms.list.termsOfAccess.addInfo.originalArchive']}
                                <span class="glyphicon glyphicon-question-sign tooltip-icon"
                                      data-toggle="tooltip" data-placement="auto right" data-original-title="#{bundle['file.dataFilesTab.terms.list.termsOfAccess.addInfo.originalArchive.title']}"></span>
                            </label>
                            <div class="col-sm-9">
                                <p:inputTextarea value="#{termsOfUseAndAccess.originalArchive}" rows="5" cols="60" styleClass="form-control" />
                            </div>
                        </div>
                        <div class="form-group">
                            <label for="metadata_TermsUse" class="col-sm-3 control-label">
                                #{bundle['file.dataFilesTab.terms.list.termsOfAccess.addInfo.availabilityStatus']}
                                <span class="glyphicon glyphicon-question-sign tooltip-icon"
                                      data-toggle="tooltip" data-placement="auto right" data-original-title="#{bundle['file.dataFilesTab.terms.list.termsOfAccess.addInfo.availabilityStatus.title']}"></span>
                            </label>
                            <div class="col-sm-9">
                                <p:inputTextarea value="#{termsOfUseAndAccess.availabilityStatus}" rows="5" cols="60" styleClass="form-control" />
                            </div>
                        </div>
                        <div class="form-group">
                            <label for="metadata_TermsUse" class="col-sm-3 control-label">
                                #{bundle['file.dataFilesTab.terms.list.termsOfAccess.addInfo.contactForAccess']}
                                <span class="glyphicon glyphicon-question-sign tooltip-icon"
                                      data-toggle="tooltip" data-placement="auto right" data-original-title="#{bundle['file.dataFilesTab.terms.list.termsOfAccess.addInfo.contactForAccess.title']}"></span>
                            </label>
                            <div class="col-sm-9">
                                <p:inputTextarea value="#{termsOfUseAndAccess.contactForAccess}" rows="5" cols="60" styleClass="form-control" />
                            </div>
                        </div>
                        <div class="form-group">
                            <label for="metadata_TermsUse" class="col-sm-3 control-label">
                                #{bundle['file.dataFilesTab.terms.list.termsOfAccess.addInfo.sizeOfCollection']}
                                <span class="glyphicon glyphicon-question-sign tooltip-icon"
                                      data-toggle="tooltip" data-placement="auto right" data-original-title="#{bundle['file.dataFilesTab.terms.list.termsOfAccess.addInfo.sizeOfCollection.tip']}"></span>
                            </label>
                            <div class="col-sm-9">
                                <p:inputTextarea value="#{termsOfUseAndAccess.sizeOfCollection}" rows="5" cols="60" styleClass="form-control" />
                            </div>
                        </div>
                        <div class="form-group">
                            <label for="metadata_TermsUse" class="col-sm-3 control-label">
                                #{bundle['file.dataFilesTab.terms.list.termsOfAccess.addInfo.studyCompletion']}
                                <span class="glyphicon glyphicon-question-sign tooltip-icon"
                                      data-toggle="tooltip" data-placement="auto right" data-original-title="#{bundle['file.dataFilesTab.terms.list.termsOfAccess.addInfo.studyCompletion.title']}"></span>
                            </label>
                            <div class="col-sm-9">
                                <p:inputTextarea value="#{termsOfUseAndAccess.studyCompletion}" rows="5" cols="60" styleClass="form-control" />
                            </div>
                        </div>
                    </ui:fragment>
                   <!-- END: Additional Information -->
               </div>
           </div>
       </div>

        <div class="panel panel-default" jsf:rendered="#{!settingsWrapper.rsyncOnly and (managePage==false or datasetPage == true)}">
           <div data-toggle="collapse" data-target="#panelCollapseGuestbook" class="panel-heading text-info">
               #{bundle['file.dataFilesTab.terms.list.guestbook']} &#160;<span class="glyphicon glyphicon-chevron-up"/>
           </div>
           <div id="panelCollapseGuestbook" class="collapse in">
               <div class="panel-body">
                   <div class="form-group">
                       <label for="metadata_Guestbook" class="col-sm-3 control-label">
                           #{bundle['file.dataFilesTab.terms.list.guestbook']}
                           <span class="glyphicon glyphicon-question-sign tooltip-icon"
                                 data-toggle="tooltip" data-placement="auto right" data-original-title="#{bundle['file.dataFilesTab.terms.list.guestbook.title']}"></span>
                       </label>
                       <div class="col-sm-9">
                           <ui:fragment rendered="#{empty editMode}">
                               <ui:fragment rendered="#{ datasetPage and empty DatasetPage.dataset.guestbook 
                                                        and ((!dataverseSession.user.authenticated or !permissionsWrapper.canIssueUpdateDatasetCommand(DatasetPage.dataset))
                                                        or ((dataverseSession.user.authenticated and permissionsWrapper.canIssueUpdateDatasetCommand(DatasetPage.dataset) 
                                                           and !empty DatasetPage.dataset.dataverseContext.availableGuestbooks)))}">
                                   <p>#{bundle['file.dataFilesTab.terms.list.guestbook.noSelected.tip']}</p>
                               </ui:fragment>
                               <ui:fragment rendered="#{empty DatasetPage.dataset.guestbook 
                                                 and (dataverseSession.user.authenticated and permissionsWrapper.canIssueUpdateDatasetCommand(DatasetPage.dataset))
                                                 and empty DatasetPage.dataset.dataverseContext.availableGuestbooks}">
                                   <p>
                                       <h:outputFormat value="#{bundle['file.dataFilesTab.terms.list.guestbook.noSelected.admin.tip']}">
                                           <f:param value="#{DatasetPage.dataset.owner.name}"/>
                                       </h:outputFormat>
                                   </p>
                               </ui:fragment>

                               <ui:fragment rendered="#{!empty DatasetPage.dataset.guestbook}">
                                   <p class="help-block">#{bundle['file.dataFilesTab.terms.list.guestbook.inUse.tip']}</p>
                                   <div class="panel panel-default">
                                       <div class="panel-body">
                                           <p class="form-control-static pull-left">#{DatasetPage.dataset.guestbook.name}</p>
                                           <p:commandButton styleClass="btn btn-default pull-right"
                                                          value="#{bundle['file.dataFilesTab.terms.list.guestbook.viewBtn']}"
                                                          action="#{DatasetPage.viewSelectedGuestbook(DatasetPage.dataset.guestbook)}"
                                                          update=":datasetForm" oncomplete="PF('viewGuestbook').show();bind_bsui_components();"/>
                                       </div>
                                   </div>
                               </ui:fragment>
                           </ui:fragment>
                           <ui:fragment rendered="#{!empty editMode and datasetPage}">
                               <p class="help-block">#{bundle['file.dataFilesTab.terms.list.guestbook.select.tip']}</p>

                               <ui:fragment rendered="#{empty DatasetPage.dataset.dataverseContext.availableGuestbooks}">
                                   <p class="help-block">
                                       <h:outputFormat value="#{bundle['file.dataFilesTab.terms.list.guestbook.noAvailable.tip']}">
                                           <f:param value="#{DatasetPage.dataset.owner.name}"/>
                                       </h:outputFormat>
                                   </p>
                               </ui:fragment>

                               <ui:fragment rendered="#{!empty DatasetPage.dataset.dataverseContext.availableGuestbooks}">
                                   <p:commandButton styleClass="btn btn-default"
                                                    value="#{bundle['file.dataFilesTab.terms.list.guestbook.clearBtn']}" 
                                                    rendered="#{!empty DatasetPage.dataset.guestbook}"
                                                    update="guestbookTable" process="@this" actionListener="#{DatasetPage.reset}"/>
                                   <p:dataTable id="guestbookTable" styleClass="headerless-table margin-top"
                                                value="#{DatasetPage.dataset.dataverseContext.availableGuestbooks}" var="guestbook" widgetVar="guestbookTable"
                                                rendered="#{!empty DatasetPage.dataset.dataverseContext.availableGuestbooks}"
                                                rowIndexVar="rowNum" selection="#{DatasetPage.dataset.guestbook}" rowKey="#{guestbook}">
                                       <p:column selectionMode="single" class="col-select-width text-center"/>
                                       <p:column>
                                           <p class="form-control-static pull-left">
                                               <h:outputText value="#{guestbook.name}"/>
                                           </p>
                                           <p:commandButton styleClass="btn btn-default pull-right"
                                                          value="#{bundle['file.dataFilesTab.terms.list.guestbook.viewBtn']}"
                                                          action="#{DatasetPage.viewSelectedGuestbook(guestbook)}"
                                                          update=":datasetForm" oncomplete="PF('viewGuestbook').show();bind_bsui_components();"/>
                                       </p:column>
                                   </p:dataTable>
                               </ui:fragment>
                           </ui:fragment>
                       </div>
                   </div>
               </div>
           </div>
       </div> 
    </div>
    <!-- / TERMS -->


    <!-- / Preview Guestbook -->
</ui:composition><|MERGE_RESOLUTION|>--- conflicted
+++ resolved
@@ -28,11 +28,7 @@
                    <div class="panel-body">
                        <div class="form-group">
                            <label for="metadata_Terms" class="col-sm-3 control-label">
-<<<<<<< HEAD
-                               #{bundle['file.dataFilesTab.terms.list.termsOfUse.waiver']}
-=======
                                #{bundle['file.dataFilesTab.terms.list.license']}
->>>>>>> 3da511a4
                            </label>
                            <div class="col-sm-9">
                                <ui:fragment rendered="#{empty editMode}">
@@ -41,20 +37,6 @@
                                    </p>
                                </ui:fragment>
                                <ui:fragment rendered="#{empty editMode and empty termsOfUseAndAccess.license}">
-<<<<<<< HEAD
-                                   <p><h:outputText value="#{bundle['file.dataFilesTab.terms.list.termsOfUse.no.waiver.txt']}" escape="false"/></p>
-                               </ui:fragment>
-                               <ui:fragment rendered="#{!empty editMode}">
-                                   <p class="help-block"><h:outputText value="#{bundle['file.dataFilesTab.terms.list.termsOfUse.waiver.description']}" escape="false"/></p>
-                                   <p:selectOneMenu id="licenses" value="#{DatasetPage.licenseId}" style="width: 40%">
-                                       <f:selectItems value="#{DatasetPage.licenseSelectItems}" />
-                                       <p:ajax update="touFragment" oncomplete="javascript:bind_bsui_components();" />
-                                   </p:selectOneMenu>
-                               </ui:fragment>
-                               <ui:fragment rendered="#{!empty termsOfUseAndAccess.license and empty DatasetPage.licenseId and empty editMode}">
-                                       <p>
-                                           <img src="#{DatasetPage.workingVersion.termsOfUseAndAccess.license.iconUrl}" title="#{DatasetPage.workingVersion.termsOfUseAndAccess.license.shortDescription}" style="display:none"  onload="this.style.display='inline'" />
-=======
                                    <p><h:outputText value="#{bundle['file.dataFilesTab.terms.list.license.customterms.txt']}" escape="false"/></p>
                                </ui:fragment>
                                <ui:fragment rendered="#{!empty editMode}">
@@ -69,22 +51,14 @@
                                <ui:fragment rendered="#{!empty termsOfUseAndAccess.license and empty termsOfUseAndAccess.license and empty editMode}">
                                        <p>
                                            <img src="#{termsOfUseAndAccess.license.iconUrl}" title="#{termsOfUseAndAccess.license.shortDescription}" style="display:none"  onload="this.style.display='inline'" />
->>>>>>> 3da511a4
                                            <a href="#{termsOfUseAndAccess.license.uri}" title="#{termsOfUseAndAccess.license.shortDescription}" target="_blank">#{termsOfUseAndAccess.license.name}</a>
                                        </p>
 
                                </ui:fragment>
-<<<<<<< HEAD
-                               <ui:fragment rendered="#{!empty DatasetPage.licenseId}">
-                                   <p>
-                                       <img src="#{DatasetPage.getSelectedLicenseById().iconUrl}" title="#{DatasetPage.getSelectedLicenseById().shortDescription}"  style="display:none"  onload="this.style.display='inline'" />
-                                       <a href="#{DatasetPage.getSelectedLicenseById().uri}" title="#{DatasetPage.getSelectedLicenseById().shortDescription}" target="_blank">#{DatasetPage.getSelectedLicenseById().name}</a>
-=======
                                <ui:fragment rendered="#{!empty termsOfUseAndAccess.license}">
                                    <p>
                                        <img src="#{termsOfUseAndAccess.license.iconUrl}" title="#{termsOfUseAndAccess.license.shortDescription}"  style="display:none"  onload="this.style.display='inline'" />
                                        <a href="#{termsOfUseAndAccess.license.uri}" title="#{termsOfUseAndAccess.license.shortDescription}" target="_blank">#{termsOfUseAndAccess.license.name}</a>
->>>>>>> 3da511a4
                                    </p>
                                </ui:fragment>
                            </div>
@@ -173,30 +147,19 @@
                                 </div>
                             </div>
                         </ui:fragment>
-<<<<<<< HEAD
-                        <ui:fragment rendered="#{!empty editMode and DatasetPage.licenseId == null}">
-                            <div class="form-group">
-                                <label for="metadata_TermsUse" class="col-sm-3 control-label">
-                                    #{bundle['file.dataFilesTab.terms.list.termsOfUse.termsOfUse']}
-=======
                         <ui:fragment rendered="#{!empty editMode and termsOfUseAndAccess.license == null}">
                             <div class="form-group">
                                 <label for="metadata_TermsUse" class="col-sm-3 control-label">
                                     #{bundle['file.dataFilesTab.terms.list.termsOfUse.termsOfUse']}
                                     <span class="glyphicon glyphicon-asterisk text-danger" title="#{bundle.requiredField}"/>
->>>>>>> 3da511a4
                                     <span class="glyphicon glyphicon-question-sign tooltip-icon"
                                           data-toggle="tooltip" data-placement="auto right" data-original-title="#{bundle['file.dataFilesTab.terms.list.termsOfUse.termsOfUse.title']}"></span>
                                 </label>
                                 <div class="col-sm-9">
-<<<<<<< HEAD
-                                    <p:inputTextarea id="metadata_TermsUse" value="#{termsOfUseAndAccess.termsOfUse}" rows="5" cols="60" styleClass="form-control" title="#{bundle['file.dataFilesTab.terms.list.termsOfUse.termsOfUse']}"/>
-=======
                                     <p:inputTextarea id="metadata_TermsUse" value="#{termsOfUseAndAccess.termsOfUse}" rows="5" cols="60" styleClass="form-control" title="#{bundle['file.dataFilesTab.terms.list.termsOfUse.termsOfUse']}" 
                                                      validator="#{DatasetPage.validateTerms}">
                                     </p:inputTextarea>
                                     <h:message for="metadata_TermsUse" styleClass="bg-danger text-danger"/>
->>>>>>> 3da511a4
                                 </div>
                             </div>
                             <div class="form-group">
