package edu.harvard.iq.dataverse.api.dto;

import edu.harvard.iq.dataverse.DatasetVersion.VersionState;
import java.util.ArrayList;
import java.util.List;
import java.util.Map;

/**
 *
 * @author ellenk
 */
public class DatasetVersionDTO {
    String archiveNote;
    String deacessionLink;
    // FIXME: Change to versionNumberMajor and versionNumberMinor? Some partial renaming of "minor" was done.
    Long versionNumber;
    Long versionMinorNumber;
    long id;
    VersionState versionState;
    String releaseDate;
    String releaseTime;
    String lastUpdateTime;
    String createTime;
    String archiveTime;
    String UNF;
    String termsOfUse;
    String termsOfAccess;
    String confidentialityDeclaration;
    String specialPermissions;
    String restrictions;
    String citationRequirements;
    String depositorRequirements;
    String conditions;
    String disclaimer;
    String dataAccessPlace;
    String originalArchive;
    String availabilityStatus;
    String contactForAccess;
    String sizeOfCollection;
    String studyCompletion;
    boolean fileAccessRequest;
    String citation;
    LicenseDTO license;
    boolean inReview;
    
    Map<String,MetadataBlockDTO> metadataBlocks;
    List<FileMetadataDTO> fileMetadatas;
    List<FileDTO> files;

    public boolean isInReview() {
        return inReview;
    }

    public void setInReview(boolean inReview) {
        this.inReview = inReview;
    }

    public String getTermsOfUse() {
    	if (termsOfUse != null && termsOfUse.contains("CC0")) {
    		termsOfUse = termsOfUse.replace("CC0", "CC BY");
    	}
        return termsOfUse;
    }

    public void setTermsOfUse(String termsOfUse) {
        this.termsOfUse = termsOfUse;
    }

    public String getTermsOfAccess() {
        return termsOfAccess;
    }

    public void setTermsOfAccess(String termsOfAccess) {
        this.termsOfAccess = termsOfAccess;
    }

    public String getConfidentialityDeclaration() {
        return confidentialityDeclaration;
    }

    public void setConfidentialityDeclaration(String confidentialityDeclaration) {
        this.confidentialityDeclaration = confidentialityDeclaration;
    }

    public String getSpecialPermissions() {
        return specialPermissions;
    }

    public void setSpecialPermissions(String specialPermissions) {
        this.specialPermissions = specialPermissions;
    }

    public String getRestrictions() {
        return restrictions;
    }

    public void setRestrictions(String restrictions) {
        this.restrictions = restrictions;
    }

    public String getCitationRequirements() {
        return citationRequirements;
    }

    public void setCitationRequirements(String citationRequirements) {
        this.citationRequirements = citationRequirements;
    }

    public String getDepositorRequirements() {
        return depositorRequirements;
    }

    public void setDepositorRequirements(String depositorRequirements) {
        this.depositorRequirements = depositorRequirements;
    }

    public String getConditions() {
        return conditions;
    }

    public void setConditions(String conditions) {
        this.conditions = conditions;
    }

    public String getDisclaimer() {
        return disclaimer;
    }

    public void setDisclaimer(String disclaimer) {
        this.disclaimer = disclaimer;
    }

    public String getDataAccessPlace() {
        return dataAccessPlace;
    }

    public void setDataAccessPlace(String dataAccessPlace) {
        this.dataAccessPlace = dataAccessPlace;
    }

    public String getOriginalArchive() {
        return originalArchive;
    }

    public void setOriginalArchive(String originalArchive) {
        this.originalArchive = originalArchive;
    }

    public String getAvailabilityStatus() {
        return availabilityStatus;
    }

    public void setAvailabilityStatus(String availabilityStatus) {
        this.availabilityStatus = availabilityStatus;
    }

    public String getContactForAccess() {
        return contactForAccess;
    }

    public void setContactForAccess(String contactForAccess) {
        this.contactForAccess = contactForAccess;
    }

    public String getSizeOfCollection() {
        return sizeOfCollection;
    }

    public void setSizeOfCollection(String sizeOfCollection) {
        this.sizeOfCollection = sizeOfCollection;
    }

    public String getStudyCompletion() {
        return studyCompletion;
    }

    public void setStudyCompletion(String studyCompletion) {
        this.studyCompletion = studyCompletion;
    }
    
    public boolean isFileAccessRequest() {
    	return fileAccessRequest;
    }
    
    public void setFileAccessRequest(boolean fileAccessRequest) {
    	this.fileAccessRequest = fileAccessRequest;
    }
    
    public String getCitation() {
        return citation;
    }

    public void setCitation(String citation) {
        this.citation = citation;
    }

    public String getUNF() {
        return UNF;
    }

    public void setUNF(String UNF) {
        this.UNF = UNF;
    }

    public List<FileMetadataDTO> getFileMetadatas() {
        return fileMetadatas;
    }

    public void setFileMetadatas(List<FileMetadataDTO> fileMetadatas) {
        this.fileMetadatas = fileMetadatas;
    }

    public List<FileDTO> getFiles() {
        return files;
    }

    public void setFiles(List<FileDTO> files) {
        this.files = files;
    }

    public String getArchiveNote() {
        return archiveNote;
    }

    public void setArchiveNote(String archiveNote) {
        this.archiveNote = archiveNote;
    }

    public String getDeacessionLink() {
        return deacessionLink;
    }

    public void setDeacessionLink(String deacessionLink) {
        this.deacessionLink = deacessionLink;
    }

    public Long getVersionNumber() {
        return versionNumber;
    }

    public void setVersionNumber(Long versionNumber) {
        this.versionNumber = versionNumber;
    }

    public Long getMinorVersionNumber() {
        return versionMinorNumber;
    }

    public void setMinorVersionNumber(Long minorVersionNumber) {
        this.versionMinorNumber = minorVersionNumber;
    }

    public long getId() {
        return id;
    }

    public void setId(long id) {
        this.id = id;
    }

    

    public VersionState getVersionState() {
        return versionState;
    }

    public void setVersionState(VersionState versionState) {
        this.versionState = versionState;
    }

    public String getReleaseDate() {
        return releaseDate;
    }

    public void setReleaseDate(String releaseDate) {
        this.releaseDate = releaseDate;
    }
    
    
    public String getReleaseTime() {
        return releaseTime;
    }

    public void setReleaseTime(String releaseTime) {
        this.releaseTime = releaseTime;
    }

    public String getLastUpdateTime() {
        return lastUpdateTime;
    }

    public void setLastUpdateTime(String lastUpdateTime) {
        this.lastUpdateTime = lastUpdateTime;
    }

    public String getCreateTime() {
        return createTime;
    }

    public void setCreateTime(String createTime) {
        this.createTime = createTime;
    }

    public String getArchiveTime() {
        return archiveTime;
    }

    public void setArchiveTime(String archiveTime) {
        this.archiveTime = archiveTime;
    }
<<<<<<< HEAD

    public LicenseDTO getLicense() {
=======
    
    public String getLicense() {
        if (license != null && license.contains("CC0")) {
            license = license.replace("CC0", "CC BY");
        }
>>>>>>> 247ab079
        return license;
    }

    public void setLicense(LicenseDTO license) {
        this.license = license;
    }

    public Map<String, MetadataBlockDTO> getMetadataBlocks() {
        return metadataBlocks;
    }

    public void setMetadataBlocks(Map<String, MetadataBlockDTO> metadataBlocks) {
        this.metadataBlocks = metadataBlocks;
    }
    
    public List<FieldDTO> getDatasetFields() {
        List<FieldDTO> fields = new ArrayList<>();
        //TODO: finish this
        return null;
    }

    @Override
    public String toString() {
        return "DatasetVersionDTO{" + "archiveNote=" + archiveNote + ", deacessionLink=" + deacessionLink + ", versionNumber=" + versionNumber + ", minorVersionNumber=" + versionMinorNumber + ", id=" + id + ", versionState=" + versionState + ", releaseDate=" + releaseDate + ", lastUpdateTime=" + lastUpdateTime + ", createTime=" + createTime + ", archiveTime=" + archiveTime + ", UNF=" + UNF + ", metadataBlocks=" + metadataBlocks + ", fileMetadatas=" + fileMetadatas + '}';
    }
    
    
    
     
     
    
     
    
 
}<|MERGE_RESOLUTION|>--- conflicted
+++ resolved
@@ -308,16 +308,8 @@
     public void setArchiveTime(String archiveTime) {
         this.archiveTime = archiveTime;
     }
-<<<<<<< HEAD
 
     public LicenseDTO getLicense() {
-=======
-    
-    public String getLicense() {
-        if (license != null && license.contains("CC0")) {
-            license = license.replace("CC0", "CC BY");
-        }
->>>>>>> 247ab079
         return license;
     }
 
