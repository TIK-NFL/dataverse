--- conflicted
+++ resolved
@@ -461,11 +461,6 @@
     @GET
     @AuthRequired
     @Path("{id}/versions/{versionId}/files")
-<<<<<<< HEAD
-    public Response getVersionFiles(@Context ContainerRequestContext crc, @PathParam("id") String datasetId, @PathParam("versionId") String versionId, @Context UriInfo uriInfo, @Context HttpHeaders headers) {
-        return response( req -> ok( jsonFileMetadatas(
-                         getDatasetVersionOrDie(req, versionId, findDatasetOrDie(datasetId, true), uriInfo, headers).getFileMetadatas())), getRequestUser(crc));
-=======
     public Response getVersionFiles(@Context ContainerRequestContext crc,
                                     @PathParam("id") String datasetId,
                                     @PathParam("versionId") String versionId,
@@ -481,7 +476,7 @@
                                     @Context UriInfo uriInfo,
                                     @Context HttpHeaders headers) {
         return response(req -> {
-            DatasetVersion datasetVersion = getDatasetVersionOrDie(req, versionId, findDatasetOrDie(datasetId), uriInfo, headers, includeDeaccessioned);
+            DatasetVersion datasetVersion = getDatasetVersionOrDie(req, versionId, findDatasetOrDie(datasetId, true), uriInfo, headers, includeDeaccessioned);
             DatasetVersionFilesServiceBean.FileOrderCriteria fileOrderCriteria;
             try {
                 fileOrderCriteria = orderCriteria != null ? DatasetVersionFilesServiceBean.FileOrderCriteria.valueOf(orderCriteria) : DatasetVersionFilesServiceBean.FileOrderCriteria.NameAZ;
@@ -503,7 +498,6 @@
             return ok(jsonFileMetadatas(datasetVersionFilesServiceBean.getFileMetadatas(datasetVersion, limit, offset, fileSearchCriteria, fileOrderCriteria)),
                     datasetVersionFilesServiceBean.getFileMetadataCount(datasetVersion, fileSearchCriteria));
         }, getRequestUser(crc));
->>>>>>> d9a79228
     }
 
     @GET
