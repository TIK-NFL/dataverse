package edu.harvard.iq.dataverse.api;

import com.amazonaws.services.s3.model.PartETag;
import edu.harvard.iq.dataverse.*;
import edu.harvard.iq.dataverse.DatasetLock.Reason;
import edu.harvard.iq.dataverse.actionlogging.ActionLogRecord;
import edu.harvard.iq.dataverse.api.auth.AuthRequired;
import edu.harvard.iq.dataverse.api.dto.RoleAssignmentDTO;
import edu.harvard.iq.dataverse.authorization.AuthenticationServiceBean;
import edu.harvard.iq.dataverse.authorization.DataverseRole;
import edu.harvard.iq.dataverse.authorization.Permission;
import edu.harvard.iq.dataverse.authorization.RoleAssignee;
import edu.harvard.iq.dataverse.authorization.users.ApiToken;
import edu.harvard.iq.dataverse.authorization.users.AuthenticatedUser;
import edu.harvard.iq.dataverse.authorization.users.PrivateUrlUser;
import edu.harvard.iq.dataverse.authorization.users.User;
import edu.harvard.iq.dataverse.batch.jobs.importer.ImportMode;
import edu.harvard.iq.dataverse.dataaccess.*;
import edu.harvard.iq.dataverse.datacapturemodule.DataCaptureModuleUtil;
import edu.harvard.iq.dataverse.datacapturemodule.ScriptRequestResponse;
import edu.harvard.iq.dataverse.dataset.DatasetThumbnail;
import edu.harvard.iq.dataverse.dataset.DatasetUtil;
import edu.harvard.iq.dataverse.datasetutility.AddReplaceFileHelper;
import edu.harvard.iq.dataverse.datasetutility.DataFileTagException;
import edu.harvard.iq.dataverse.datasetutility.NoFilesException;
import edu.harvard.iq.dataverse.datasetutility.OptionalFileParams;
import edu.harvard.iq.dataverse.engine.command.Command;
import edu.harvard.iq.dataverse.engine.command.DataverseRequest;
import edu.harvard.iq.dataverse.engine.command.exception.CommandException;
import edu.harvard.iq.dataverse.engine.command.exception.UnforcedCommandException;
import edu.harvard.iq.dataverse.engine.command.impl.*;
import edu.harvard.iq.dataverse.export.DDIExportServiceBean;
import edu.harvard.iq.dataverse.export.ExportService;
import edu.harvard.iq.dataverse.externaltools.ExternalTool;
import edu.harvard.iq.dataverse.externaltools.ExternalToolHandler;
import edu.harvard.iq.dataverse.globus.GlobusServiceBean;
import edu.harvard.iq.dataverse.globus.GlobusUtil;
import edu.harvard.iq.dataverse.ingest.IngestServiceBean;
import edu.harvard.iq.dataverse.makedatacount.*;
import edu.harvard.iq.dataverse.makedatacount.MakeDataCountLoggingServiceBean.MakeDataCountEntry;
import edu.harvard.iq.dataverse.metrics.MetricsUtil;
import edu.harvard.iq.dataverse.privateurl.PrivateUrl;
import edu.harvard.iq.dataverse.privateurl.PrivateUrlServiceBean;
import edu.harvard.iq.dataverse.search.IndexServiceBean;
import edu.harvard.iq.dataverse.settings.JvmSettings;
import edu.harvard.iq.dataverse.settings.SettingsServiceBean;
import edu.harvard.iq.dataverse.util.*;
import edu.harvard.iq.dataverse.util.bagit.OREMap;
import edu.harvard.iq.dataverse.util.json.*;
import edu.harvard.iq.dataverse.workflow.Workflow;
import edu.harvard.iq.dataverse.workflow.WorkflowContext;
import edu.harvard.iq.dataverse.workflow.WorkflowContext.TriggerType;
import edu.harvard.iq.dataverse.workflow.WorkflowServiceBean;
import jakarta.ejb.EJB;
import jakarta.ejb.EJBException;
import jakarta.inject.Inject;
import jakarta.json.*;
import jakarta.json.stream.JsonParsingException;
import jakarta.servlet.http.HttpServletRequest;
import jakarta.servlet.http.HttpServletResponse;
import jakarta.ws.rs.*;
import jakarta.ws.rs.container.ContainerRequestContext;
import jakarta.ws.rs.core.*;
import jakarta.ws.rs.core.Response.Status;
import org.apache.commons.lang3.StringUtils;
import org.glassfish.jersey.media.multipart.FormDataBodyPart;
import org.glassfish.jersey.media.multipart.FormDataContentDisposition;
import org.glassfish.jersey.media.multipart.FormDataParam;

import java.io.IOException;
import java.io.InputStream;
import java.net.URI;
import java.sql.Timestamp;
import java.text.MessageFormat;
import java.text.SimpleDateFormat;
import java.time.LocalDate;
import java.time.LocalDateTime;
import java.time.ZoneId;
import java.time.format.DateTimeFormatter;
import java.util.*;
import java.util.Map.Entry;
import java.util.concurrent.ExecutionException;
import java.util.function.Predicate;
import java.util.logging.Level;
import java.util.logging.Logger;
import java.util.regex.Pattern;
import java.util.stream.Collectors;

import static edu.harvard.iq.dataverse.api.ApiConstants.*;
import static edu.harvard.iq.dataverse.util.json.JsonPrinter.*;
import static edu.harvard.iq.dataverse.util.json.NullSafeJsonBuilder.jsonObjectBuilder;
import static jakarta.ws.rs.core.Response.Status.BAD_REQUEST;

@Path("datasets")
public class Datasets extends AbstractApiBean {

    private static final Logger logger = Logger.getLogger(Datasets.class.getCanonicalName());
    private static final Pattern dataFilePattern = Pattern.compile("^[0-9a-f]{11}-[0-9a-f]{12}\\.?.*");
    
    @Inject DataverseSession session;

    @EJB
    DatasetServiceBean datasetService;

    @EJB
    DataverseServiceBean dataverseService;
    
    @EJB
    GlobusServiceBean globusService;

    @EJB
    UserNotificationServiceBean userNotificationService;
    
    @EJB
    PermissionServiceBean permissionService;
    
    @EJB
    AuthenticationServiceBean authenticationServiceBean;
    
    @EJB
    DDIExportServiceBean ddiExportService;

    @EJB
    MetadataBlockServiceBean metadataBlockService;
    
    @EJB
    DataFileServiceBean fileService;

    @EJB
    IngestServiceBean ingestService;

    @EJB
    EjbDataverseEngine commandEngine;
    
    @EJB
    IndexServiceBean indexService;

    @EJB
    S3PackageImporter s3PackageImporter;
     
    @EJB
    SettingsServiceBean settingsService;

    // TODO: Move to AbstractApiBean
    @EJB
    DatasetMetricsServiceBean datasetMetricsSvc;
    
    @EJB
    DatasetExternalCitationsServiceBean datasetExternalCitationsService;

    @EJB
    EmbargoServiceBean embargoService;

    @Inject
    MakeDataCountLoggingServiceBean mdcLogService;
    
    @Inject
    DataverseRequestServiceBean dvRequestService;

    @Inject
    WorkflowServiceBean wfService;
    
    @Inject
    DataverseRoleServiceBean dataverseRoleService;

    @EJB
    DatasetVersionServiceBean datasetversionService;

    @Inject
    PrivateUrlServiceBean privateUrlService;

    @Inject
    DatasetVersionFilesServiceBean datasetVersionFilesServiceBean;

    /**
     * Used to consolidate the way we parse and handle dataset versions.
     * @param <T> 
     */
    public interface DsVersionHandler<T> {
        T handleLatest();
        T handleDraft();
        T handleSpecific( long major, long minor );
        T handleLatestPublished();
    }
    
    @GET
    @AuthRequired
    @Path("{id}")
    public Response getDataset(@Context ContainerRequestContext crc, @PathParam("id") String id, @Context UriInfo uriInfo, @Context HttpHeaders headers, @Context HttpServletResponse response) {
        return response( req -> {
            final Dataset retrieved = execCommand(new GetDatasetCommand(req, findDatasetOrDie(id)));
            final DatasetVersion latest = execCommand(new GetLatestAccessibleDatasetVersionCommand(req, retrieved));
            final JsonObjectBuilder jsonbuilder = json(retrieved);
            //Report MDC if this is a released version (could be draft if user has access, or user may not have access at all and is not getting metadata beyond the minimum)
            if((latest != null) && latest.isReleased()) {
                MakeDataCountLoggingServiceBean.MakeDataCountEntry entry = new MakeDataCountEntry(uriInfo, headers, dvRequestService, retrieved);
                mdcLogService.logEntry(entry);
            }
            return ok(jsonbuilder.add("latestVersion", (latest != null) ? json(latest, true) : null));
        }, getRequestUser(crc));
    }
    
    // This API call should, ideally, call findUserOrDie() and the GetDatasetCommand 
    // to obtain the dataset that we are trying to export - which would handle
    // Auth in the process... For now, Auth isn't necessary - since export ONLY 
    // WORKS on published datasets, which are open to the world. -- L.A. 4.5
    @GET
    @Path("/export")
<<<<<<< HEAD
    @Produces({"application/xml", "application/json", "application/html", "*/*" })
=======
    @Produces({"application/xml", "application/json", "application/html", "application/ld+json" })
>>>>>>> dc8a03f8
    public Response exportDataset(@QueryParam("persistentId") String persistentId, @QueryParam("exporter") String exporter, @Context UriInfo uriInfo, @Context HttpHeaders headers, @Context HttpServletResponse response) {

        try {
            Dataset dataset = datasetService.findByGlobalId(persistentId);
            if (dataset == null) {
                return error(Response.Status.NOT_FOUND, "A dataset with the persistentId " + persistentId + " could not be found.");
            }
            
            ExportService instance = ExportService.getInstance();
            
            InputStream is = instance.getExport(dataset, exporter);
           
            String mediaType = instance.getMediaType(exporter);
            //Export is only possible for released (non-draft) dataset versions so we can log without checking to see if this is a request for a draft 
            MakeDataCountLoggingServiceBean.MakeDataCountEntry entry = new MakeDataCountEntry(uriInfo, headers, dvRequestService, dataset);
            mdcLogService.logEntry(entry);
            
            return Response.ok()
                    .entity(is)
                    .type(mediaType).
                    build();
        } catch (Exception wr) {
            logger.warning(wr.getMessage());
            return error(Response.Status.FORBIDDEN, "Export Failed");
        }
    }

    @DELETE
    @AuthRequired
    @Path("{id}")
    public Response deleteDataset(@Context ContainerRequestContext crc, @PathParam("id") String id) {
        // Internally, "DeleteDatasetCommand" simply redirects to "DeleteDatasetVersionCommand"
        // (and there's a comment that says "TODO: remove this command")
        // do we need an exposed API call for it? 
        // And DeleteDatasetVersionCommand further redirects to DestroyDatasetCommand, 
        // if the dataset only has 1 version... In other words, the functionality 
        // currently provided by this API is covered between the "deleteDraftVersion" and
        // "destroyDataset" API calls.  
        // (The logic below follows the current implementation of the underlying 
        // commands!)

        User u = getRequestUser(crc);
        return response( req -> {
            Dataset doomed = findDatasetOrDie(id);
            DatasetVersion doomedVersion = doomed.getLatestVersion();
            boolean destroy = false;
            
            if (doomed.getVersions().size() == 1) {
                if (doomed.isReleased() && (!(u instanceof AuthenticatedUser) || !u.isSuperuser())) {
                    throw new WrappedResponse(error(Response.Status.UNAUTHORIZED, "Only superusers can delete published datasets"));
                }
                destroy = true;
            } else {
                if (!doomedVersion.isDraft()) {
                    throw new WrappedResponse(error(Response.Status.UNAUTHORIZED, "This is a published dataset with multiple versions. This API can only delete the latest version if it is a DRAFT"));
                }
            }
            
            // Gather the locations of the physical files that will need to be 
            // deleted once the destroy command execution has been finalized:
            Map<Long, String> deleteStorageLocations = fileService.getPhysicalFilesToDelete(doomedVersion, destroy);
            
            execCommand( new DeleteDatasetCommand(req, findDatasetOrDie(id)));
            
            // If we have gotten this far, the destroy command has succeeded, 
            // so we can finalize it by permanently deleting the physical files:
            // (DataFileService will double-check that the datafiles no 
            // longer exist in the database, before attempting to delete 
            // the physical files)
            if (!deleteStorageLocations.isEmpty()) {
                fileService.finalizeFileDeletes(deleteStorageLocations);
            }
            
            return ok("Dataset " + id + " deleted");
        }, u);
    }
        
    @DELETE
    @AuthRequired
    @Path("{id}/destroy")
    public Response destroyDataset(@Context ContainerRequestContext crc, @PathParam("id") String id) {

        User u = getRequestUser(crc);
        return response(req -> {
            // first check if dataset is released, and if so, if user is a superuser
            Dataset doomed = findDatasetOrDie(id);

            if (doomed.isReleased() && (!(u instanceof AuthenticatedUser) || !u.isSuperuser())) {
                throw new WrappedResponse(error(Response.Status.UNAUTHORIZED, "Destroy can only be called by superusers."));
            }

            // Gather the locations of the physical files that will need to be 
            // deleted once the destroy command execution has been finalized:
            Map<Long, String> deleteStorageLocations = fileService.getPhysicalFilesToDelete(doomed);

            execCommand(new DestroyDatasetCommand(doomed, req));

            // If we have gotten this far, the destroy command has succeeded, 
            // so we can finalize permanently deleting the physical files:
            // (DataFileService will double-check that the datafiles no 
            // longer exist in the database, before attempting to delete 
            // the physical files)
            if (!deleteStorageLocations.isEmpty()) {
                fileService.finalizeFileDeletes(deleteStorageLocations);
            }

            return ok("Dataset " + id + " destroyed");
        }, u);
    }
    
    @DELETE
    @AuthRequired
    @Path("{id}/versions/{versionId}")
    public Response deleteDraftVersion(@Context ContainerRequestContext crc, @PathParam("id") String id,  @PathParam("versionId") String versionId ){
        if (!DS_VERSION_DRAFT.equals(versionId)) {
            return badRequest("Only the " + DS_VERSION_DRAFT + " version can be deleted");
        }

        return response( req -> {
            Dataset dataset = findDatasetOrDie(id);
            DatasetVersion doomed = dataset.getLatestVersion();
            
            if (!doomed.isDraft()) {
                throw new WrappedResponse(error(Response.Status.UNAUTHORIZED, "This is NOT a DRAFT version"));
            }
            
            // Gather the locations of the physical files that will need to be 
            // deleted once the destroy command execution has been finalized:
            
            Map<Long, String> deleteStorageLocations = fileService.getPhysicalFilesToDelete(doomed);
            
            execCommand( new DeleteDatasetVersionCommand(req, dataset));
            
            // If we have gotten this far, the delete command has succeeded - 
            // by either deleting the Draft version of a published dataset, 
            // or destroying an unpublished one. 
            // This means we can finalize permanently deleting the physical files:
            // (DataFileService will double-check that the datafiles no 
            // longer exist in the database, before attempting to delete 
            // the physical files)
            if (!deleteStorageLocations.isEmpty()) {
                fileService.finalizeFileDeletes(deleteStorageLocations);
            }
            
            return ok("Draft version of dataset " + id + " deleted");
        }, getRequestUser(crc));
    }
        
    @DELETE
    @AuthRequired
    @Path("{datasetId}/deleteLink/{linkedDataverseId}")
    public Response deleteDatasetLinkingDataverse(@Context ContainerRequestContext crc, @PathParam("datasetId") String datasetId, @PathParam("linkedDataverseId") String linkedDataverseId) {
                boolean index = true;
        return response(req -> {
            execCommand(new DeleteDatasetLinkingDataverseCommand(req, findDatasetOrDie(datasetId), findDatasetLinkingDataverseOrDie(datasetId, linkedDataverseId), index));
            return ok("Link from Dataset " + datasetId + " to linked Dataverse " + linkedDataverseId + " deleted");
        }, getRequestUser(crc));
    }
        
    @PUT
    @AuthRequired
    @Path("{id}/citationdate")
    public Response setCitationDate(@Context ContainerRequestContext crc, @PathParam("id") String id, String dsfTypeName) {
        return response( req -> {
            if ( dsfTypeName.trim().isEmpty() ){
                return badRequest("Please provide a dataset field type in the requst body.");
            }
            DatasetFieldType dsfType = null;
            if (!":publicationDate".equals(dsfTypeName)) {
                dsfType = datasetFieldSvc.findByName(dsfTypeName);
                if (dsfType == null) {
                    return badRequest("Dataset Field Type Name " + dsfTypeName + " not found.");
                }
            }

            execCommand(new SetDatasetCitationDateCommand(req, findDatasetOrDie(id), dsfType));
            return ok("Citation Date for dataset " + id + " set to: " + (dsfType != null ? dsfType.getDisplayName() : "default"));
        }, getRequestUser(crc));
    }
    
    @DELETE
    @AuthRequired
    @Path("{id}/citationdate")
    public Response useDefaultCitationDate(@Context ContainerRequestContext crc, @PathParam("id") String id) {
        return response( req -> {
            execCommand(new SetDatasetCitationDateCommand(req, findDatasetOrDie(id), null));
            return ok("Citation Date for dataset " + id + " set to default");
        }, getRequestUser(crc));
    }
    
    @GET
    @AuthRequired
    @Path("{id}/versions")
    public Response listVersions(@Context ContainerRequestContext crc, @PathParam("id") String id, @QueryParam("excludeFiles") Boolean excludeFiles, @QueryParam("limit") Integer limit, @QueryParam("offset") Integer offset) {

        return response( req -> {
            Dataset dataset = findDatasetOrDie(id);
            Boolean deepLookup = excludeFiles == null ? true : !excludeFiles;

            return ok( execCommand( new ListVersionsCommand(req, dataset, offset, limit, deepLookup) )
                                .stream()
                                .map( d -> json(d, deepLookup) )
                                .collect(toJsonArray()));
        }, getRequestUser(crc));
    }
    
    @GET
    @AuthRequired
    @Path("{id}/versions/{versionId}")
    public Response getVersion(@Context ContainerRequestContext crc,
                               @PathParam("id") String datasetId,
                               @PathParam("versionId") String versionId,
                               @QueryParam("excludeFiles") Boolean excludeFiles,
                               @QueryParam("includeDeaccessioned") boolean includeDeaccessioned,
                               @Context UriInfo uriInfo,
                               @Context HttpHeaders headers) {
        return response( req -> {
            
           
            //If excludeFiles is null the default is to provide the files and because of this we need to check permissions. 
            boolean checkPerms = excludeFiles == null ? true : !excludeFiles;

            Dataset dst = findDatasetOrDie(datasetId);
            DatasetVersion dsv = getDatasetVersionOrDie(req, versionId, dst, uriInfo, headers, includeDeaccessioned, checkPerms);

            if (dsv == null || dsv.getId() == null) {
                return notFound("Dataset version not found");
            }

            if (excludeFiles == null ? true : !excludeFiles) {
                dsv = datasetversionService.findDeep(dsv.getId());
            }
            return ok(json(dsv, excludeFiles == null ? true : !excludeFiles));
        }, getRequestUser(crc));
    }

    @GET
    @AuthRequired
    @Path("{id}/versions/{versionId}/files")
    public Response getVersionFiles(@Context ContainerRequestContext crc,
                                    @PathParam("id") String datasetId,
                                    @PathParam("versionId") String versionId,
                                    @QueryParam("limit") Integer limit,
                                    @QueryParam("offset") Integer offset,
                                    @QueryParam("contentType") String contentType,
                                    @QueryParam("accessStatus") String accessStatus,
                                    @QueryParam("categoryName") String categoryName,
                                    @QueryParam("tabularTagName") String tabularTagName,
                                    @QueryParam("searchText") String searchText,
                                    @QueryParam("orderCriteria") String orderCriteria,
                                    @QueryParam("includeDeaccessioned") boolean includeDeaccessioned,
                                    @Context UriInfo uriInfo,
                                    @Context HttpHeaders headers) {
        return response(req -> {
            DatasetVersion datasetVersion = getDatasetVersionOrDie(req, versionId, findDatasetOrDie(datasetId), uriInfo, headers, includeDeaccessioned);
            DatasetVersionFilesServiceBean.FileOrderCriteria fileOrderCriteria;
            try {
                fileOrderCriteria = orderCriteria != null ? DatasetVersionFilesServiceBean.FileOrderCriteria.valueOf(orderCriteria) : DatasetVersionFilesServiceBean.FileOrderCriteria.NameAZ;
            } catch (IllegalArgumentException e) {
                return badRequest(BundleUtil.getStringFromBundle("datasets.api.version.files.invalid.order.criteria", List.of(orderCriteria)));
            }
            FileSearchCriteria fileSearchCriteria;
            try {
                fileSearchCriteria = new FileSearchCriteria(
                        contentType,
                        accessStatus != null ? FileSearchCriteria.FileAccessStatus.valueOf(accessStatus) : null,
                        categoryName,
                        tabularTagName,
                        searchText
                );
            } catch (IllegalArgumentException e) {
                return badRequest(BundleUtil.getStringFromBundle("datasets.api.version.files.invalid.access.status", List.of(accessStatus)));
            }
            return ok(jsonFileMetadatas(datasetVersionFilesServiceBean.getFileMetadatas(datasetVersion, limit, offset, fileSearchCriteria, fileOrderCriteria)),
                    datasetVersionFilesServiceBean.getFileMetadataCount(datasetVersion, fileSearchCriteria));
        }, getRequestUser(crc));
    }

    @GET
    @AuthRequired
    @Path("{id}/versions/{versionId}/files/counts")
    public Response getVersionFileCounts(@Context ContainerRequestContext crc,
                                         @PathParam("id") String datasetId,
                                         @PathParam("versionId") String versionId,
                                         @QueryParam("contentType") String contentType,
                                         @QueryParam("accessStatus") String accessStatus,
                                         @QueryParam("categoryName") String categoryName,
                                         @QueryParam("tabularTagName") String tabularTagName,
                                         @QueryParam("searchText") String searchText,
                                         @QueryParam("includeDeaccessioned") boolean includeDeaccessioned,
                                         @Context UriInfo uriInfo,
                                         @Context HttpHeaders headers) {
        return response(req -> {
            FileSearchCriteria fileSearchCriteria;
            try {
                fileSearchCriteria = new FileSearchCriteria(
                        contentType,
                        accessStatus != null ? FileSearchCriteria.FileAccessStatus.valueOf(accessStatus) : null,
                        categoryName,
                        tabularTagName,
                        searchText
                );
            } catch (IllegalArgumentException e) {
                return badRequest(BundleUtil.getStringFromBundle("datasets.api.version.files.invalid.access.status", List.of(accessStatus)));
            }
            DatasetVersion datasetVersion = getDatasetVersionOrDie(req, versionId, findDatasetOrDie(datasetId), uriInfo, headers, includeDeaccessioned);
            JsonObjectBuilder jsonObjectBuilder = Json.createObjectBuilder();
            jsonObjectBuilder.add("total", datasetVersionFilesServiceBean.getFileMetadataCount(datasetVersion, fileSearchCriteria));
            jsonObjectBuilder.add("perContentType", json(datasetVersionFilesServiceBean.getFileMetadataCountPerContentType(datasetVersion, fileSearchCriteria)));
            jsonObjectBuilder.add("perCategoryName", json(datasetVersionFilesServiceBean.getFileMetadataCountPerCategoryName(datasetVersion, fileSearchCriteria)));
            jsonObjectBuilder.add("perTabularTagName", jsonFileCountPerTabularTagNameMap(datasetVersionFilesServiceBean.getFileMetadataCountPerTabularTagName(datasetVersion, fileSearchCriteria)));
            jsonObjectBuilder.add("perAccessStatus", jsonFileCountPerAccessStatusMap(datasetVersionFilesServiceBean.getFileMetadataCountPerAccessStatus(datasetVersion, fileSearchCriteria)));
            return ok(jsonObjectBuilder);
        }, getRequestUser(crc));
    }

    @GET
    @AuthRequired
    @Path("{id}/dirindex")
    @Produces("text/html")
    public Response getFileAccessFolderView(@Context ContainerRequestContext crc, @PathParam("id") String datasetId, @QueryParam("version") String versionId, @QueryParam("folder") String folderName, @QueryParam("original") Boolean originals, @Context UriInfo uriInfo, @Context HttpHeaders headers, @Context HttpServletResponse response) {

        folderName = folderName == null ? "" : folderName;
        versionId = versionId == null ? DS_VERSION_LATEST_PUBLISHED : versionId;
        
        DatasetVersion version;
        try {
            DataverseRequest req = createDataverseRequest(getRequestUser(crc));
            version = getDatasetVersionOrDie(req, versionId, findDatasetOrDie(datasetId), uriInfo, headers);
        } catch (WrappedResponse wr) {
            return wr.getResponse();
        }
        
        String output = FileUtil.formatFolderListingHtml(folderName, version, "", originals != null && originals);
        
        // return "NOT FOUND" if there is no such folder in the dataset version:
        
        if ("".equals(output)) {
            return notFound("Folder " + folderName + " does not exist");
        }
        
        
        String indexFileName = folderName.equals("") ? ".index.html"
                : ".index-" + folderName.replace('/', '_') + ".html";
        response.setHeader("Content-disposition", "filename=\"" + indexFileName + "\"");

        
        return Response.ok()
                .entity(output)
                //.type("application/html").
                .build();
    }
    
    @GET
    @AuthRequired
    @Path("{id}/versions/{versionId}/metadata")
    public Response getVersionMetadata(@Context ContainerRequestContext crc, @PathParam("id") String datasetId, @PathParam("versionId") String versionId, @Context UriInfo uriInfo, @Context HttpHeaders headers) {
        return response( req -> ok(
                    jsonByBlocks(
                        getDatasetVersionOrDie(req, versionId, findDatasetOrDie(datasetId), uriInfo, headers )
                                .getDatasetFields())), getRequestUser(crc));
    }
    
    @GET
    @AuthRequired
    @Path("{id}/versions/{versionNumber}/metadata/{block}")
    public Response getVersionMetadataBlock(@Context ContainerRequestContext crc,
                                            @PathParam("id") String datasetId,
                                            @PathParam("versionNumber") String versionNumber,
                                            @PathParam("block") String blockName,
                                            @Context UriInfo uriInfo,
                                            @Context HttpHeaders headers) {
        
        return response( req -> {
            DatasetVersion dsv = getDatasetVersionOrDie(req, versionNumber, findDatasetOrDie(datasetId), uriInfo, headers );
            
            Map<MetadataBlock, List<DatasetField>> fieldsByBlock = DatasetField.groupByBlock(dsv.getDatasetFields());
            for ( Map.Entry<MetadataBlock, List<DatasetField>> p : fieldsByBlock.entrySet() ) {
                if ( p.getKey().getName().equals(blockName) ) {
                    return ok(json(p.getKey(), p.getValue()));
                }
            }
            return notFound("metadata block named " + blockName + " not found");
        }, getRequestUser(crc));
    }

    /**
     * Add Signposting
     * @param datasetId
     * @param versionId
     * @param uriInfo
     * @param headers
     * @return
     */
    @GET
    @AuthRequired
    @Path("{id}/versions/{versionId}/linkset")
    public Response getLinkset(@Context ContainerRequestContext crc, @PathParam("id") String datasetId, @PathParam("versionId") String versionId, 
           @Context UriInfo uriInfo, @Context HttpHeaders headers) {
        if (DS_VERSION_DRAFT.equals(versionId)) {
            return badRequest("Signposting is not supported on the " + DS_VERSION_DRAFT + " version");
        }
        DataverseRequest req = createDataverseRequest(getRequestUser(crc));
        try {
            DatasetVersion dsv = getDatasetVersionOrDie(req, versionId, findDatasetOrDie(datasetId), uriInfo, headers);
            return Response
                    .ok(Json.createObjectBuilder()
                            .add("linkset",
                                    new SignpostingResources(systemConfig, dsv,
                                            JvmSettings.SIGNPOSTING_LEVEL1_AUTHOR_LIMIT.lookupOptional().orElse(""),
                                            JvmSettings.SIGNPOSTING_LEVEL1_ITEM_LIMIT.lookupOptional().orElse(""))
                                                    .getJsonLinkset())
                            .build())
                    .type(MediaType.APPLICATION_JSON).build();
        } catch (WrappedResponse wr) {
            return wr.getResponse();
        }
    }

    @GET
    @AuthRequired
    @Path("{id}/modifyRegistration")
    public Response updateDatasetTargetURL(@Context ContainerRequestContext crc, @PathParam("id") String id ) {
        return response( req -> {
            execCommand(new UpdateDatasetTargetURLCommand(findDatasetOrDie(id), req));
            return ok("Dataset " + id + " target url updated");
        }, getRequestUser(crc));
    }
    
    @POST
    @AuthRequired
    @Path("/modifyRegistrationAll")
    public Response updateDatasetTargetURLAll(@Context ContainerRequestContext crc) {
        return response( req -> {
            datasetService.findAll().forEach( ds -> {
                try {
                    execCommand(new UpdateDatasetTargetURLCommand(findDatasetOrDie(ds.getId().toString()), req));
                } catch (WrappedResponse ex) {
                    Logger.getLogger(Datasets.class.getName()).log(Level.SEVERE, null, ex);
                }
            });
            return ok("Update All Dataset target url completed");
        }, getRequestUser(crc));
    }
    
    @POST
    @AuthRequired
    @Path("{id}/modifyRegistrationMetadata")
    public Response updateDatasetPIDMetadata(@Context ContainerRequestContext crc, @PathParam("id") String id) {

        try {
            Dataset dataset = findDatasetOrDie(id);
            if (!dataset.isReleased()) {
                return error(Response.Status.BAD_REQUEST, BundleUtil.getStringFromBundle("datasets.api.updatePIDMetadata.failure.dataset.must.be.released"));
            }
        } catch (WrappedResponse ex) {
            Logger.getLogger(Datasets.class.getName()).log(Level.SEVERE, null, ex);
        }

        return response(req -> {
            execCommand(new UpdateDvObjectPIDMetadataCommand(findDatasetOrDie(id), req));
            List<String> args = Arrays.asList(id);
            return ok(BundleUtil.getStringFromBundle("datasets.api.updatePIDMetadata.success.for.single.dataset", args));
        }, getRequestUser(crc));
    }
    
    @GET
    @AuthRequired
    @Path("/modifyRegistrationPIDMetadataAll")
    public Response updateDatasetPIDMetadataAll(@Context ContainerRequestContext crc) {
        return response( req -> {
            datasetService.findAll().forEach( ds -> {
                try {
                    execCommand(new UpdateDvObjectPIDMetadataCommand(findDatasetOrDie(ds.getId().toString()), req));
                } catch (WrappedResponse ex) {
                    Logger.getLogger(Datasets.class.getName()).log(Level.SEVERE, null, ex);
                }
            });
            return ok(BundleUtil.getStringFromBundle("datasets.api.updatePIDMetadata.success.for.update.all"));
        }, getRequestUser(crc));
    }
  
    @PUT
    @AuthRequired
    @Path("{id}/versions/{versionId}")
    @Consumes(MediaType.APPLICATION_JSON)
    public Response updateDraftVersion(@Context ContainerRequestContext crc, String jsonBody, @PathParam("id") String id, @PathParam("versionId") String versionId) {
        if (!DS_VERSION_DRAFT.equals(versionId)) {
            return error( Response.Status.BAD_REQUEST, "Only the " + DS_VERSION_DRAFT + " version can be updated");
        }
        
        try {
            DataverseRequest req = createDataverseRequest(getRequestUser(crc));
            Dataset ds = findDatasetOrDie(id);
            JsonObject json = JsonUtil.getJsonObject(jsonBody);
            DatasetVersion incomingVersion = jsonParser().parseDatasetVersion(json);
            
            // clear possibly stale fields from the incoming dataset version.
            // creation and modification dates are updated by the commands.
            incomingVersion.setId(null);
            incomingVersion.setVersionNumber(null);
            incomingVersion.setMinorVersionNumber(null);
            incomingVersion.setVersionState(DatasetVersion.VersionState.DRAFT);
            incomingVersion.setDataset(ds);
            incomingVersion.setCreateTime(null);
            incomingVersion.setLastUpdateTime(null);
            
            if (!incomingVersion.getFileMetadatas().isEmpty()){
                return error( Response.Status.BAD_REQUEST, "You may not add files via this api.");
            }
            
            boolean updateDraft = ds.getLatestVersion().isDraft();
            
            DatasetVersion managedVersion;
            if (updateDraft) {
                final DatasetVersion editVersion = ds.getOrCreateEditVersion();
                editVersion.setDatasetFields(incomingVersion.getDatasetFields());
                editVersion.setTermsOfUseAndAccess(incomingVersion.getTermsOfUseAndAccess());
                editVersion.getTermsOfUseAndAccess().setDatasetVersion(editVersion);
                boolean hasValidTerms = TermsOfUseAndAccessValidator.isTOUAValid(editVersion.getTermsOfUseAndAccess(), null);
                if (!hasValidTerms) {
                    return error(Status.CONFLICT, BundleUtil.getStringFromBundle("dataset.message.toua.invalid"));
                }
                Dataset managedDataset = execCommand(new UpdateDatasetVersionCommand(ds, req));
                managedVersion = managedDataset.getOrCreateEditVersion();
            } else {
                boolean hasValidTerms = TermsOfUseAndAccessValidator.isTOUAValid(incomingVersion.getTermsOfUseAndAccess(), null);
                if (!hasValidTerms) {
                    return error(Status.CONFLICT, BundleUtil.getStringFromBundle("dataset.message.toua.invalid"));
                }
                managedVersion = execCommand(new CreateDatasetVersionCommand(req, ds, incomingVersion));
            }
            return ok( json(managedVersion, true) );
                    
        } catch (JsonParseException ex) {
            logger.log(Level.SEVERE, "Semantic error parsing dataset version Json: " + ex.getMessage(), ex);
            return error( Response.Status.BAD_REQUEST, "Error parsing dataset version: " + ex.getMessage() );
            
        } catch (WrappedResponse ex) {
            return ex.getResponse();
            
        }
    }

    @GET
    @AuthRequired
    @Path("{id}/versions/{versionId}/metadata")
    @Produces("application/ld+json, application/json-ld")
    public Response getVersionJsonLDMetadata(@Context ContainerRequestContext crc, @PathParam("id") String id, @PathParam("versionId") String versionId, @Context UriInfo uriInfo, @Context HttpHeaders headers) {
        try {
            DataverseRequest req = createDataverseRequest(getRequestUser(crc));
            DatasetVersion dsv = getDatasetVersionOrDie(req, versionId, findDatasetOrDie(id), uriInfo, headers);
            OREMap ore = new OREMap(dsv,
                    settingsService.isTrueForKey(SettingsServiceBean.Key.ExcludeEmailFromExport, false));
            return ok(ore.getOREMapBuilder(true));

        } catch (WrappedResponse ex) {
            ex.printStackTrace();
            return ex.getResponse();
        } catch (Exception jpe) {
            logger.log(Level.SEVERE, "Error getting jsonld metadata for dsv: ", jpe.getLocalizedMessage());
            jpe.printStackTrace();
            return error(Response.Status.INTERNAL_SERVER_ERROR, jpe.getLocalizedMessage());
        }
    }

    @GET
    @AuthRequired
    @Path("{id}/metadata")
    @Produces("application/ld+json, application/json-ld")
    public Response getVersionJsonLDMetadata(@Context ContainerRequestContext crc, @PathParam("id") String id, @Context UriInfo uriInfo, @Context HttpHeaders headers) {
        return getVersionJsonLDMetadata(crc, id, DS_VERSION_DRAFT, uriInfo, headers);
    }

    @PUT
    @AuthRequired
    @Path("{id}/metadata")
    @Consumes("application/ld+json, application/json-ld")
    public Response updateVersionMetadata(@Context ContainerRequestContext crc, String jsonLDBody, @PathParam("id") String id, @DefaultValue("false") @QueryParam("replace") boolean replaceTerms) {

        try {
            Dataset ds = findDatasetOrDie(id);
            DataverseRequest req = createDataverseRequest(getRequestUser(crc));
            //Get draft state as of now

            boolean updateDraft = ds.getLatestVersion().isDraft();
            //Get the current draft or create a new version to update
            DatasetVersion dsv = ds.getOrCreateEditVersion();
            dsv = JSONLDUtil.updateDatasetVersionMDFromJsonLD(dsv, jsonLDBody, metadataBlockService, datasetFieldSvc, !replaceTerms, false, licenseSvc);
            dsv.getTermsOfUseAndAccess().setDatasetVersion(dsv);
            boolean hasValidTerms = TermsOfUseAndAccessValidator.isTOUAValid(dsv.getTermsOfUseAndAccess(), null);
            if (!hasValidTerms) {
                return error(Status.CONFLICT, BundleUtil.getStringFromBundle("dataset.message.toua.invalid"));
            }
            DatasetVersion managedVersion;
            Dataset managedDataset = execCommand(new UpdateDatasetVersionCommand(ds, req));
            managedVersion = managedDataset.getLatestVersion();
            String info = updateDraft ? "Version Updated" : "Version Created";
            return ok(Json.createObjectBuilder().add(info, managedVersion.getVersionDate()));

        } catch (WrappedResponse ex) {
            return ex.getResponse();
        } catch (JsonParsingException jpe) {
            logger.log(Level.SEVERE, "Error parsing dataset json. Json: {0}", jsonLDBody);
            return error(Status.BAD_REQUEST, "Error parsing Json: " + jpe.getMessage());
        }
    }

    @PUT
    @AuthRequired
    @Path("{id}/metadata/delete")
    @Consumes("application/ld+json, application/json-ld")
    public Response deleteMetadata(@Context ContainerRequestContext crc, String jsonLDBody, @PathParam("id") String id) {
        try {
            Dataset ds = findDatasetOrDie(id);
            DataverseRequest req = createDataverseRequest(getRequestUser(crc));
            //Get draft state as of now

            boolean updateDraft = ds.getLatestVersion().isDraft();
            //Get the current draft or create a new version to update
            DatasetVersion dsv = ds.getOrCreateEditVersion();
            dsv = JSONLDUtil.deleteDatasetVersionMDFromJsonLD(dsv, jsonLDBody, metadataBlockService, licenseSvc);
            dsv.getTermsOfUseAndAccess().setDatasetVersion(dsv);
            DatasetVersion managedVersion;
            Dataset managedDataset = execCommand(new UpdateDatasetVersionCommand(ds, req));
            managedVersion = managedDataset.getLatestVersion();
            String info = updateDraft ? "Version Updated" : "Version Created";
            return ok(Json.createObjectBuilder().add(info, managedVersion.getVersionDate()));

        } catch (WrappedResponse ex) {
            ex.printStackTrace();
            return ex.getResponse();
        } catch (JsonParsingException jpe) {
            logger.log(Level.SEVERE, "Error parsing dataset json. Json: {0}", jsonLDBody);
            jpe.printStackTrace();
            return error(Status.BAD_REQUEST, "Error parsing Json: " + jpe.getMessage());
        }
    }

    @PUT
    @AuthRequired
    @Path("{id}/deleteMetadata")
    public Response deleteVersionMetadata(@Context ContainerRequestContext crc, String jsonBody, @PathParam("id") String id) throws WrappedResponse {

        DataverseRequest req = createDataverseRequest(getRequestUser(crc));

        return processDatasetFieldDataDelete(jsonBody, id, req);
    }

    private Response processDatasetFieldDataDelete(String jsonBody, String id, DataverseRequest req) {
        try {

            Dataset ds = findDatasetOrDie(id);
            JsonObject json = JsonUtil.getJsonObject(jsonBody);
            //Get the current draft or create a new version to update
            DatasetVersion dsv = ds.getOrCreateEditVersion();
            dsv.getTermsOfUseAndAccess().setDatasetVersion(dsv);
            List<DatasetField> fields = new LinkedList<>();
            DatasetField singleField = null;

            JsonArray fieldsJson = json.getJsonArray("fields");
            if (fieldsJson == null) {
                singleField = jsonParser().parseField(json, Boolean.FALSE);
                fields.add(singleField);
            } else {
                fields = jsonParser().parseMultipleFields(json);
            }

            dsv.setVersionState(DatasetVersion.VersionState.DRAFT);

            List<ControlledVocabularyValue> controlledVocabularyItemsToRemove = new ArrayList<ControlledVocabularyValue>();
            List<DatasetFieldValue> datasetFieldValueItemsToRemove = new ArrayList<DatasetFieldValue>();
            List<DatasetFieldCompoundValue> datasetFieldCompoundValueItemsToRemove = new ArrayList<DatasetFieldCompoundValue>();

            for (DatasetField updateField : fields) {
                boolean found = false;
                for (DatasetField dsf : dsv.getDatasetFields()) {
                    if (dsf.getDatasetFieldType().equals(updateField.getDatasetFieldType())) {
                        if (dsf.getDatasetFieldType().isAllowMultiples()) {
                            if (updateField.getDatasetFieldType().isControlledVocabulary()) {
                                if (dsf.getDatasetFieldType().isAllowMultiples()) {
                                    for (ControlledVocabularyValue cvv : updateField.getControlledVocabularyValues()) {
                                        for (ControlledVocabularyValue existing : dsf.getControlledVocabularyValues()) {
                                            if (existing.getStrValue().equals(cvv.getStrValue())) {
                                                found = true;
                                                controlledVocabularyItemsToRemove.add(existing);
                                            }
                                        }
                                        if (!found) {
                                            logger.log(Level.SEVERE, "Delete metadata failed: " + updateField.getDatasetFieldType().getDisplayName() + ": " + cvv.getStrValue() + " not found.");
                                            return error(Response.Status.BAD_REQUEST, "Delete metadata failed: " + updateField.getDatasetFieldType().getDisplayName() + ": " + cvv.getStrValue() + " not found.");
                                        }
                                    }
                                    for (ControlledVocabularyValue remove : controlledVocabularyItemsToRemove) {
                                        dsf.getControlledVocabularyValues().remove(remove);
                                    }

                                } else {
                                    if (dsf.getSingleControlledVocabularyValue().getStrValue().equals(updateField.getSingleControlledVocabularyValue().getStrValue())) {
                                        found = true;
                                        dsf.setSingleControlledVocabularyValue(null);
                                    }

                                }
                            } else {
                                if (!updateField.getDatasetFieldType().isCompound()) {
                                    if (dsf.getDatasetFieldType().isAllowMultiples()) {
                                        for (DatasetFieldValue dfv : updateField.getDatasetFieldValues()) {
                                            for (DatasetFieldValue edsfv : dsf.getDatasetFieldValues()) {
                                                if (edsfv.getDisplayValue().equals(dfv.getDisplayValue())) {
                                                    found = true;
                                                    datasetFieldValueItemsToRemove.add(dfv);
                                                }
                                            }
                                            if (!found) {
                                                logger.log(Level.SEVERE, "Delete metadata failed: " + updateField.getDatasetFieldType().getDisplayName() + ": " + dfv.getDisplayValue() + " not found.");
                                                return error(Response.Status.BAD_REQUEST, "Delete metadata failed: " + updateField.getDatasetFieldType().getDisplayName() + ": " + dfv.getDisplayValue() + " not found.");
                                            }
                                        }
                                        datasetFieldValueItemsToRemove.forEach((remove) -> {
                                            dsf.getDatasetFieldValues().remove(remove);
                                        });

                                    } else {
                                        if (dsf.getSingleValue().getDisplayValue().equals(updateField.getSingleValue().getDisplayValue())) {
                                            found = true;
                                            dsf.setSingleValue(null);
                                        }

                                    }
                                } else {
                                    for (DatasetFieldCompoundValue dfcv : updateField.getDatasetFieldCompoundValues()) {
                                        String deleteVal = getCompoundDisplayValue(dfcv);
                                        for (DatasetFieldCompoundValue existing : dsf.getDatasetFieldCompoundValues()) {
                                            String existingString = getCompoundDisplayValue(existing);
                                            if (existingString.equals(deleteVal)) {
                                                found = true;
                                                datasetFieldCompoundValueItemsToRemove.add(existing);
                                            }
                                        }
                                        datasetFieldCompoundValueItemsToRemove.forEach((remove) -> {
                                            dsf.getDatasetFieldCompoundValues().remove(remove);
                                        });
                                        if (!found) {
                                            logger.log(Level.SEVERE, "Delete metadata failed: " + updateField.getDatasetFieldType().getDisplayName() + ": " + deleteVal + " not found.");
                                            return error(Response.Status.BAD_REQUEST, "Delete metadata failed: " + updateField.getDatasetFieldType().getDisplayName() + ": " + deleteVal + " not found.");
                                        }
                                    }
                                }
                            }
                        } else {
                            found = true;
                            dsf.setSingleValue(null);
                            dsf.setSingleControlledVocabularyValue(null);
                        }
                        break;
                    }
                }
                if (!found){
                    String displayValue = !updateField.getDisplayValue().isEmpty() ? updateField.getDisplayValue() : updateField.getCompoundDisplayValue();
                    logger.log(Level.SEVERE, "Delete metadata failed: " + updateField.getDatasetFieldType().getDisplayName() + ": " + displayValue + " not found." );
                    return error(Response.Status.BAD_REQUEST, "Delete metadata failed: " + updateField.getDatasetFieldType().getDisplayName() + ": " + displayValue + " not found." );
                }
            }


            DatasetVersion managedVersion = execCommand(new UpdateDatasetVersionCommand(ds, req)).getLatestVersion();
            return ok(json(managedVersion, true));

        } catch (JsonParseException ex) {
            logger.log(Level.SEVERE, "Semantic error parsing dataset update Json: " + ex.getMessage(), ex);
            return error(Response.Status.BAD_REQUEST, "Error processing metadata delete: " + ex.getMessage());

        } catch (WrappedResponse ex) {
            logger.log(Level.SEVERE, "Delete metadata error: " + ex.getMessage(), ex);
            return ex.getResponse();

        }
    
    }
    
    private String getCompoundDisplayValue (DatasetFieldCompoundValue dscv){
        String returnString = "";
        for (DatasetField dsf : dscv.getChildDatasetFields()) {
            for (String value : dsf.getValues()) {
                if (!(value == null)) {
                    returnString += (returnString.isEmpty() ? "" : "; ") + value.trim();
                }
            }
        }
        return returnString;
    }
    
    @PUT
    @AuthRequired
    @Path("{id}/editMetadata")
    public Response editVersionMetadata(@Context ContainerRequestContext crc, String jsonBody, @PathParam("id") String id, @QueryParam("replace") Boolean replace) {

        Boolean replaceData = replace != null;
        DataverseRequest req = null;
        req = createDataverseRequest(getRequestUser(crc));

        return processDatasetUpdate(jsonBody, id, req, replaceData);
    }
    
    
    private Response processDatasetUpdate(String jsonBody, String id, DataverseRequest req, Boolean replaceData){
        try {
           
            Dataset ds = findDatasetOrDie(id);
            JsonObject json = JsonUtil.getJsonObject(jsonBody);
            //Get the current draft or create a new version to update
            DatasetVersion dsv = ds.getOrCreateEditVersion();
            dsv.getTermsOfUseAndAccess().setDatasetVersion(dsv);
            List<DatasetField> fields = new LinkedList<>();
            DatasetField singleField = null;
            
            JsonArray fieldsJson = json.getJsonArray("fields");
            if (fieldsJson == null) {
                singleField = jsonParser().parseField(json, Boolean.FALSE);
                fields.add(singleField);
            } else {
                fields = jsonParser().parseMultipleFields(json);
            }
            

            String valdationErrors = validateDatasetFieldValues(fields);

            if (!valdationErrors.isEmpty()) {
                logger.log(Level.SEVERE, "Semantic error parsing dataset update Json: " + valdationErrors, valdationErrors);
                return error(Response.Status.BAD_REQUEST, "Error parsing dataset update: " + valdationErrors);
            }

            dsv.setVersionState(DatasetVersion.VersionState.DRAFT);

            //loop through the update fields     
            // and compare to the version fields  
            //if exist add/replace values
            //if not add entire dsf
            for (DatasetField updateField : fields) {
                boolean found = false;
                for (DatasetField dsf : dsv.getDatasetFields()) {
                    if (dsf.getDatasetFieldType().equals(updateField.getDatasetFieldType())) {
                        found = true;
                        if (dsf.isEmpty() || dsf.getDatasetFieldType().isAllowMultiples() || replaceData) {
                            List priorCVV = new ArrayList<>();
                            String cvvDisplay = "";

                            if (updateField.getDatasetFieldType().isControlledVocabulary()) {
                                cvvDisplay = dsf.getDisplayValue();
                                for (ControlledVocabularyValue cvvOld : dsf.getControlledVocabularyValues()) {
                                    priorCVV.add(cvvOld);
                                }
                            }

                            if (replaceData) {
                                if (dsf.getDatasetFieldType().isAllowMultiples()) {
                                    dsf.setDatasetFieldCompoundValues(new ArrayList<>());
                                    dsf.setDatasetFieldValues(new ArrayList<>());
                                    dsf.setControlledVocabularyValues(new ArrayList<>());
                                    priorCVV.clear();
                                    dsf.getControlledVocabularyValues().clear();
                                } else {
                                    dsf.setSingleValue("");
                                    dsf.setSingleControlledVocabularyValue(null);
                                }
                              cvvDisplay="";
                            }
                            if (updateField.getDatasetFieldType().isControlledVocabulary()) {
                                if (dsf.getDatasetFieldType().isAllowMultiples()) {
                                    for (ControlledVocabularyValue cvv : updateField.getControlledVocabularyValues()) {
                                        if (!cvvDisplay.contains(cvv.getStrValue())) {
                                            priorCVV.add(cvv);
                                        }
                                    }
                                    dsf.setControlledVocabularyValues(priorCVV);
                                } else {
                                    dsf.setSingleControlledVocabularyValue(updateField.getSingleControlledVocabularyValue());
                                }
                            } else {
                                if (!updateField.getDatasetFieldType().isCompound()) {
                                    if (dsf.getDatasetFieldType().isAllowMultiples()) {
                                        for (DatasetFieldValue dfv : updateField.getDatasetFieldValues()) {
                                            if (!dsf.getDisplayValue().contains(dfv.getDisplayValue())) {
                                                dfv.setDatasetField(dsf);
                                                dsf.getDatasetFieldValues().add(dfv);
                                            }
                                        }
                                    } else {
                                        dsf.setSingleValue(updateField.getValue());
                                    }
                                } else {
                                    for (DatasetFieldCompoundValue dfcv : updateField.getDatasetFieldCompoundValues()) {
                                        if (!dsf.getCompoundDisplayValue().contains(updateField.getCompoundDisplayValue())) {
                                            dfcv.setParentDatasetField(dsf);
                                            dsf.setDatasetVersion(dsv);
                                            dsf.getDatasetFieldCompoundValues().add(dfcv);
                                        }
                                    }
                                }
                            }
                        } else {
                            if (!dsf.isEmpty() && !dsf.getDatasetFieldType().isAllowMultiples() || !replaceData) {
                                return error(Response.Status.BAD_REQUEST, "You may not add data to a field that already has data and does not allow multiples. Use replace=true to replace existing data (" + dsf.getDatasetFieldType().getDisplayName() + ")");
                            }
                        }
                        break;
                    }
                }
                if (!found) {
                    updateField.setDatasetVersion(dsv);
                    dsv.getDatasetFields().add(updateField);
                }
            }
            DatasetVersion managedVersion = execCommand(new UpdateDatasetVersionCommand(ds, req)).getLatestVersion();

            return ok(json(managedVersion, true));

        } catch (JsonParseException ex) {
            logger.log(Level.SEVERE, "Semantic error parsing dataset update Json: " + ex.getMessage(), ex);
            return error(Response.Status.BAD_REQUEST, "Error parsing dataset update: " + ex.getMessage());

        } catch (WrappedResponse ex) {
            logger.log(Level.SEVERE, "Update metdata error: " + ex.getMessage(), ex);
            return ex.getResponse();

        }
    }
    
    private String validateDatasetFieldValues(List<DatasetField> fields) {
        StringBuilder error = new StringBuilder();

        for (DatasetField dsf : fields) {
            if (dsf.getDatasetFieldType().isAllowMultiples() && dsf.getControlledVocabularyValues().isEmpty()
                    && dsf.getDatasetFieldCompoundValues().isEmpty() && dsf.getDatasetFieldValues().isEmpty()) {
                error.append("Empty multiple value for field: ").append(dsf.getDatasetFieldType().getDisplayName()).append(" ");
            } else if (!dsf.getDatasetFieldType().isAllowMultiples() && dsf.getSingleValue().getValue().isEmpty()) {
                error.append("Empty value for field: ").append(dsf.getDatasetFieldType().getDisplayName()).append(" ");
            }
        }

        if (!error.toString().isEmpty()) {
            return (error.toString());
        }
        return "";
    }
    
    /**
     * @deprecated This was shipped as a GET but should have been a POST, see https://github.com/IQSS/dataverse/issues/2431
     */
    @GET
    @AuthRequired
    @Path("{id}/actions/:publish")
    @Deprecated
    public Response publishDataseUsingGetDeprecated(@Context ContainerRequestContext crc, @PathParam("id") String id, @QueryParam("type") String type ) {
        logger.info("publishDataseUsingGetDeprecated called on id " + id + ". Encourage use of POST rather than GET, which is deprecated.");
        return publishDataset(crc, id, type, false);
    }

    @POST
    @AuthRequired
    @Path("{id}/actions/:publish")
    public Response publishDataset(@Context ContainerRequestContext crc, @PathParam("id") String id, @QueryParam("type") String type, @QueryParam("assureIsIndexed") boolean mustBeIndexed) {
        try {
            if (type == null) {
                return error(Response.Status.BAD_REQUEST, "Missing 'type' parameter (either 'major','minor', or 'updatecurrent').");
            }
            boolean updateCurrent=false;
            AuthenticatedUser user = getRequestAuthenticatedUserOrDie(crc);
            type = type.toLowerCase();
            boolean isMinor=false;
            switch (type) {
                case "minor":
                    isMinor = true;
                    break;
                case "major":
                    isMinor = false;
                    break;
                case "updatecurrent":
                    if (user.isSuperuser()) {
                        updateCurrent = true;
                    } else {
                        return error(Response.Status.FORBIDDEN, "Only superusers can update the current version");
                    }
                    break;
                default:
                    return error(Response.Status.BAD_REQUEST, "Illegal 'type' parameter value '" + type + "'. It needs to be either 'major', 'minor', or 'updatecurrent'.");
            }

            Dataset ds = findDatasetOrDie(id);
            
            boolean hasValidTerms = TermsOfUseAndAccessValidator.isTOUAValid(ds.getLatestVersion().getTermsOfUseAndAccess(), null);
            if (!hasValidTerms) {
                return error(Status.CONFLICT, BundleUtil.getStringFromBundle("dataset.message.toua.invalid"));
            }
            
            if (mustBeIndexed) {
                logger.fine("IT: " + ds.getIndexTime());
                logger.fine("MT: " + ds.getModificationTime());
                logger.fine("PIT: " + ds.getPermissionIndexTime());
                logger.fine("PMT: " + ds.getPermissionModificationTime());
                if (ds.getIndexTime() != null && ds.getModificationTime() != null) {
                    logger.fine("ITMT: " + (ds.getIndexTime().compareTo(ds.getModificationTime()) <= 0));
                }
                /*
                 * Some calls, such as the /datasets/actions/:import* commands do not set the
                 * modification or permission modification times. The checks here are trying to
                 * see if indexing or permissionindexing could be pending, so they check to see
                 * if the relevant modification time is set and if so, whether the index is also
                 * set and if so, if it after the modification time. If the modification time is
                 * set and the index time is null or is before the mod time, the 409/conflict
                 * error is returned.
                 *
                 */
                if ((ds.getModificationTime()!=null && (ds.getIndexTime() == null || (ds.getIndexTime().compareTo(ds.getModificationTime()) <= 0))) ||
                        (ds.getPermissionModificationTime()!=null && (ds.getPermissionIndexTime() == null || (ds.getPermissionIndexTime().compareTo(ds.getPermissionModificationTime()) <= 0)))) {
                    return error(Response.Status.CONFLICT, "Dataset is awaiting indexing");
                }
            }
            if (updateCurrent) {
                /*
                 * Note: The code here mirrors that in the
                 * edu.harvard.iq.dataverse.DatasetPage:updateCurrentVersion method. Any changes
                 * to the core logic (i.e. beyond updating the messaging about results) should
                 * be applied to the code there as well.
                 */
                String errorMsg = null;
                String successMsg = null;
                try {
                    CuratePublishedDatasetVersionCommand cmd = new CuratePublishedDatasetVersionCommand(ds, createDataverseRequest(user));
                    ds = commandEngine.submit(cmd);
                    successMsg = BundleUtil.getStringFromBundle("datasetversion.update.success");

                    // If configured, update archive copy as well
                    String className = settingsService.get(SettingsServiceBean.Key.ArchiverClassName.toString());
                    DatasetVersion updateVersion = ds.getLatestVersion();
                    AbstractSubmitToArchiveCommand archiveCommand = ArchiverUtil.createSubmitToArchiveCommand(className, createDataverseRequest(user), updateVersion);
                    if (archiveCommand != null) {
                        // Delete the record of any existing copy since it is now out of date/incorrect
                        updateVersion.setArchivalCopyLocation(null);
                        /*
                         * Then try to generate and submit an archival copy. Note that running this
                         * command within the CuratePublishedDatasetVersionCommand was causing an error:
                         * "The attribute [id] of class
                         * [edu.harvard.iq.dataverse.DatasetFieldCompoundValue] is mapped to a primary
                         * key column in the database. Updates are not allowed." To avoid that, and to
                         * simplify reporting back to the GUI whether this optional step succeeded, I've
                         * pulled this out as a separate submit().
                         */
                        try {
                            updateVersion = commandEngine.submit(archiveCommand);
                            if (!updateVersion.getArchivalCopyLocationStatus().equals(DatasetVersion.ARCHIVAL_STATUS_FAILURE)) {
                                successMsg = BundleUtil.getStringFromBundle("datasetversion.update.archive.success");
                            } else {
                                successMsg = BundleUtil.getStringFromBundle("datasetversion.update.archive.failure");
                            }
                        } catch (CommandException ex) {
                            successMsg = BundleUtil.getStringFromBundle("datasetversion.update.archive.failure") + " - " + ex.toString();
                            logger.severe(ex.getMessage());
                        }
                    }
                } catch (CommandException ex) {
                    errorMsg = BundleUtil.getStringFromBundle("datasetversion.update.failure") + " - " + ex.toString();
                    logger.severe(ex.getMessage());
                }
                if (errorMsg != null) {
                    return error(Response.Status.INTERNAL_SERVER_ERROR, errorMsg);
                } else {
                    return Response.ok(Json.createObjectBuilder()
                            .add("status", ApiConstants.STATUS_OK)
                            .add("status_details", successMsg)
                            .add("data", json(ds)).build())
                            .type(MediaType.APPLICATION_JSON)
                            .build();
                }
            } else {
                PublishDatasetResult res = execCommand(new PublishDatasetCommand(ds,
                        createDataverseRequest(user),
                        isMinor));
                return res.isWorkflow() ? accepted(json(res.getDataset())) : ok(json(res.getDataset()));
            }
        } catch (WrappedResponse ex) {
            return ex.getResponse();
        }
    }

    @POST
    @AuthRequired
    @Path("{id}/actions/:releasemigrated")
    @Consumes("application/ld+json, application/json-ld")
    public Response publishMigratedDataset(@Context ContainerRequestContext crc, String jsonldBody, @PathParam("id") String id, @DefaultValue("false") @QueryParam ("updatepidatprovider") boolean contactPIDProvider) {
        try {
            AuthenticatedUser user = getRequestAuthenticatedUserOrDie(crc);
            if (!user.isSuperuser()) {
                return error(Response.Status.FORBIDDEN, "Only superusers can release migrated datasets");
            }

            Dataset ds = findDatasetOrDie(id);
            try {
                JsonObject metadata = JSONLDUtil.decontextualizeJsonLD(jsonldBody);
                String pubDate = metadata.getString(JsonLDTerm.schemaOrg("datePublished").getUrl());
                logger.fine("Submitted date: " + pubDate);
                LocalDateTime dateTime = null;
                if(!StringUtils.isEmpty(pubDate)) {
                    dateTime = JSONLDUtil.getDateTimeFrom(pubDate);
                    final Timestamp time = Timestamp.valueOf(dateTime);
                    //Set version release date
                    ds.getLatestVersion().setReleaseTime(new Date(time.getTime()));
                }
                // dataset.getPublicationDateFormattedYYYYMMDD())
                // Assign a version number if not set
                if (ds.getLatestVersion().getVersionNumber() == null) {

                    if (ds.getVersions().size() == 1) {
                        // First Release
                        ds.getLatestVersion().setVersionNumber(Long.valueOf(1));
                        ds.getLatestVersion().setMinorVersionNumber(Long.valueOf(0));
                    } else if (ds.getLatestVersion().isMinorUpdate()) {
                        ds.getLatestVersion().setVersionNumber(Long.valueOf(ds.getVersionNumber()));
                        ds.getLatestVersion().setMinorVersionNumber(Long.valueOf(ds.getMinorVersionNumber() + 1));
                    } else {
                        // major, non-first release
                        ds.getLatestVersion().setVersionNumber(Long.valueOf(ds.getVersionNumber() + 1));
                        ds.getLatestVersion().setMinorVersionNumber(Long.valueOf(0));
                    }
                }
                if(ds.getLatestVersion().getVersionNumber()==1 && ds.getLatestVersion().getMinorVersionNumber()==0) {
                    //Also set publication date if this is the first
                    if(dateTime != null) {
                      ds.setPublicationDate(Timestamp.valueOf(dateTime));
                    }
                    // Release User is only set in FinalizeDatasetPublicationCommand if the pub date
                    // is null, so set it here.
                    ds.setReleaseUser((AuthenticatedUser) user);
                }
            } catch (Exception e) {
                logger.fine(e.getMessage());
                throw new BadRequestException("Unable to set publication date ("
                        + JsonLDTerm.schemaOrg("datePublished").getUrl() + "): " + e.getMessage());
            }
            /*
             * Note: The code here mirrors that in the
             * edu.harvard.iq.dataverse.DatasetPage:updateCurrentVersion method. Any changes
             * to the core logic (i.e. beyond updating the messaging about results) should
             * be applied to the code there as well.
             */
            String errorMsg = null;
            Optional<Workflow> prePubWf = wfService.getDefaultWorkflow(TriggerType.PrePublishDataset);

            try {
                // ToDo - should this be in onSuccess()? May relate to todo above
                if (prePubWf.isPresent()) {
                    // Start the workflow, the workflow will call FinalizeDatasetPublication later
                    wfService.start(prePubWf.get(),
                            new WorkflowContext(createDataverseRequest(user), ds, TriggerType.PrePublishDataset, !contactPIDProvider),
                            false);
                } else {
                    FinalizeDatasetPublicationCommand cmd = new FinalizeDatasetPublicationCommand(ds,
                            createDataverseRequest(user), !contactPIDProvider);
                    ds = commandEngine.submit(cmd);
                }
            } catch (CommandException ex) {
                errorMsg = BundleUtil.getStringFromBundle("datasetversion.update.failure") + " - " + ex.toString();
                logger.severe(ex.getMessage());
            }

            if (errorMsg != null) {
                return error(Response.Status.INTERNAL_SERVER_ERROR, errorMsg);
            } else {
                return prePubWf.isPresent() ? accepted(json(ds)) : ok(json(ds));
            }

        } catch (WrappedResponse ex) {
            return ex.getResponse();
        }
    }

    @POST
    @AuthRequired
    @Path("{id}/move/{targetDataverseAlias}")
    public Response moveDataset(@Context ContainerRequestContext crc, @PathParam("id") String id, @PathParam("targetDataverseAlias") String targetDataverseAlias, @QueryParam("forceMove") Boolean force) {
        try {
            User u = getRequestUser(crc);
            Dataset ds = findDatasetOrDie(id);
            Dataverse target = dataverseService.findByAlias(targetDataverseAlias);
            if (target == null) {
                return error(Response.Status.BAD_REQUEST, BundleUtil.getStringFromBundle("datasets.api.moveDataset.error.targetDataverseNotFound"));
            }
            //Command requires Super user - it will be tested by the command
            execCommand(new MoveDatasetCommand(
                    createDataverseRequest(u), ds, target, force
            ));
            return ok(BundleUtil.getStringFromBundle("datasets.api.moveDataset.success"));
        } catch (WrappedResponse ex) {
            if (ex.getCause() instanceof UnforcedCommandException) {
                return ex.refineResponse(BundleUtil.getStringFromBundle("datasets.api.moveDataset.error.suggestForce"));
            } else {
                return ex.getResponse();
            }
        }
    }

    @POST
    @AuthRequired
    @Path("{id}/files/actions/:set-embargo")
    public Response createFileEmbargo(@Context ContainerRequestContext crc, @PathParam("id") String id, String jsonBody){

        // user is authenticated
        AuthenticatedUser authenticatedUser = null;
        try {
            authenticatedUser = getRequestAuthenticatedUserOrDie(crc);
        } catch (WrappedResponse ex) {
            return error(Status.UNAUTHORIZED, "Authentication is required.");
        }

        Dataset dataset;
        try {
            dataset = findDatasetOrDie(id);
        } catch (WrappedResponse ex) {
            return ex.getResponse();
        }
        
        boolean hasValidTerms = TermsOfUseAndAccessValidator.isTOUAValid(dataset.getLatestVersion().getTermsOfUseAndAccess(), null);
        
        if (!hasValidTerms){
            return error(Status.CONFLICT, BundleUtil.getStringFromBundle("dataset.message.toua.invalid"));
        }

        // client is superadmin or (client has EditDataset permission on these files and files are unreleased)
        /*
         * This is only a pre-test - if there's no draft version, there are clearly no
         * files that a normal user can change. The converse is not true. A draft
         * version could contain only files that have already been released. Further, we
         * haven't checked the file list yet so the user could still be trying to change
         * released files even if there are some unreleased/draft-only files. Doing this
         * check here does avoid having to do further parsing for some error cases. It
         * also checks the user can edit this dataset, so we don't have to make that
         * check later.
         */

        if ((!authenticatedUser.isSuperuser() && (dataset.getLatestVersion().getVersionState() != DatasetVersion.VersionState.DRAFT) ) || !permissionService.userOn(authenticatedUser, dataset).has(Permission.EditDataset)) {
            return error(Status.FORBIDDEN, "Either the files are released and user is not a superuser or user does not have EditDataset permissions");
        }

        // check if embargoes are allowed(:MaxEmbargoDurationInMonths), gets the :MaxEmbargoDurationInMonths setting variable, if 0 or not set(null) return 400
        long maxEmbargoDurationInMonths = 0;
        try {
            maxEmbargoDurationInMonths  = Long.parseLong(settingsService.get(SettingsServiceBean.Key.MaxEmbargoDurationInMonths.toString()));
        } catch (NumberFormatException nfe){
            if (nfe.getMessage().contains("null")) {
                return error(Status.BAD_REQUEST, "No Embargoes allowed");
            }
        }
        if (maxEmbargoDurationInMonths == 0){
            return error(Status.BAD_REQUEST, "No Embargoes allowed");
        }

        JsonObject json = JsonUtil.getJsonObject(jsonBody);

        Embargo embargo = new Embargo();


        LocalDate currentDateTime = LocalDate.now();
        LocalDate dateAvailable = LocalDate.parse(json.getString("dateAvailable"));

        // check :MaxEmbargoDurationInMonths if -1
        LocalDate maxEmbargoDateTime = maxEmbargoDurationInMonths != -1 ? LocalDate.now().plusMonths(maxEmbargoDurationInMonths) : null;
        // dateAvailable is not in the past
        if (dateAvailable.isAfter(currentDateTime)){
            embargo.setDateAvailable(dateAvailable);
        } else {
            return error(Status.BAD_REQUEST, "Date available can not be in the past");
        }

        // dateAvailable is within limits
        if (maxEmbargoDateTime != null){
            if (dateAvailable.isAfter(maxEmbargoDateTime)){
                return error(Status.BAD_REQUEST, "Date available can not exceed MaxEmbargoDurationInMonths: "+maxEmbargoDurationInMonths);
            }
        }

        embargo.setReason(json.getString("reason"));

        List<DataFile> datasetFiles = dataset.getFiles();
        List<DataFile> filesToEmbargo = new LinkedList<>();

        // extract fileIds from json, find datafiles and add to list
        if (json.containsKey("fileIds")){
            JsonArray fileIds = json.getJsonArray("fileIds");
            for (JsonValue jsv : fileIds) {
                try {
                    DataFile dataFile = findDataFileOrDie(jsv.toString());
                    filesToEmbargo.add(dataFile);
                } catch (WrappedResponse ex) {
                    return ex.getResponse();
                }
            }
        }

        List<Embargo> orphanedEmbargoes = new ArrayList<Embargo>();
        // check if files belong to dataset
        if (datasetFiles.containsAll(filesToEmbargo)) {
            JsonArrayBuilder restrictedFiles = Json.createArrayBuilder();
            boolean badFiles = false;
            for (DataFile datafile : filesToEmbargo) {
                // superuser can overrule an existing embargo, even on released files
                if (datafile.isReleased() && !authenticatedUser.isSuperuser()) {
                    restrictedFiles.add(datafile.getId());
                    badFiles = true;
                }
            }
            if (badFiles) {
                return Response.status(Status.FORBIDDEN)
                        .entity(NullSafeJsonBuilder.jsonObjectBuilder().add("status", ApiConstants.STATUS_ERROR)
                                .add("message", "You do not have permission to embargo the following files")
                                .add("files", restrictedFiles).build())
                        .type(MediaType.APPLICATION_JSON_TYPE).build();
            }
            embargo=embargoService.merge(embargo);
            // Good request, so add the embargo. Track any existing embargoes so we can
            // delete them if there are no files left that reference them.
            for (DataFile datafile : filesToEmbargo) {
                Embargo emb = datafile.getEmbargo();
                if (emb != null) {
                    emb.getDataFiles().remove(datafile);
                    if (emb.getDataFiles().isEmpty()) {
                        orphanedEmbargoes.add(emb);
                    }
                }
                // Save merges the datafile with an embargo into the context
                datafile.setEmbargo(embargo);
                fileService.save(datafile);
            }
            //Call service to get action logged
            long embargoId = embargoService.save(embargo, authenticatedUser.getIdentifier());
            if (orphanedEmbargoes.size() > 0) {
                for (Embargo emb : orphanedEmbargoes) {
                    embargoService.deleteById(emb.getId(), authenticatedUser.getIdentifier());
                }
            }
            //If superuser, report changes to any released files
            if (authenticatedUser.isSuperuser()) {
                String releasedFiles = filesToEmbargo.stream().filter(d -> d.isReleased())
                        .map(d -> d.getId().toString()).collect(Collectors.joining(","));
                if (!releasedFiles.isBlank()) {
                    actionLogSvc
                            .log(new ActionLogRecord(ActionLogRecord.ActionType.Admin, "embargoAddedTo")
                                    .setInfo("Embargo id: " + embargo.getId() + " added for released file(s), id(s) "
                                            + releasedFiles + ".")
                                    .setUserIdentifier(authenticatedUser.getIdentifier()));
                }
            }
            return ok(Json.createObjectBuilder().add("message", "Files were embargoed"));
        } else {
            return error(BAD_REQUEST, "Not all files belong to dataset");
        }
    }

    @POST
    @AuthRequired
    @Path("{id}/files/actions/:unset-embargo")
    public Response removeFileEmbargo(@Context ContainerRequestContext crc, @PathParam("id") String id, String jsonBody){

        // user is authenticated
        AuthenticatedUser authenticatedUser = null;
        try {
            authenticatedUser = getRequestAuthenticatedUserOrDie(crc);
        } catch (WrappedResponse ex) {
            return error(Status.UNAUTHORIZED, "Authentication is required.");
        }

        Dataset dataset;
        try {
            dataset = findDatasetOrDie(id);
        } catch (WrappedResponse ex) {
            return ex.getResponse();
        }

        // client is superadmin or (client has EditDataset permission on these files and files are unreleased)
        // check if files are unreleased(DRAFT?)
        //ToDo - here and below - check the release status of files and not the dataset state (draft dataset version still can have released files)
        if ((!authenticatedUser.isSuperuser() && (dataset.getLatestVersion().getVersionState() != DatasetVersion.VersionState.DRAFT) ) || !permissionService.userOn(authenticatedUser, dataset).has(Permission.EditDataset)) {
            return error(Status.FORBIDDEN, "Either the files are released and user is not a superuser or user does not have EditDataset permissions");
        }

        // check if embargoes are allowed(:MaxEmbargoDurationInMonths), gets the :MaxEmbargoDurationInMonths setting variable, if 0 or not set(null) return 400
        //Todo - is 400 right for embargoes not enabled
        //Todo - handle getting Long for duration in one place (settings getLong method? or is that only in wrapper (view scoped)?
        int maxEmbargoDurationInMonths = 0;
        try {
            maxEmbargoDurationInMonths  = Integer.parseInt(settingsService.get(SettingsServiceBean.Key.MaxEmbargoDurationInMonths.toString()));
        } catch (NumberFormatException nfe){
            if (nfe.getMessage().contains("null")) {
                return error(Status.BAD_REQUEST, "No Embargoes allowed");
            }
        }
        if (maxEmbargoDurationInMonths == 0){
            return error(Status.BAD_REQUEST, "No Embargoes allowed");
        }

        JsonObject json = JsonUtil.getJsonObject(jsonBody);

        List<DataFile> datasetFiles = dataset.getFiles();
        List<DataFile> embargoFilesToUnset = new LinkedList<>();

        // extract fileIds from json, find datafiles and add to list
        if (json.containsKey("fileIds")){
            JsonArray fileIds = json.getJsonArray("fileIds");
            for (JsonValue jsv : fileIds) {
                try {
                    DataFile dataFile = findDataFileOrDie(jsv.toString());
                    embargoFilesToUnset.add(dataFile);
                } catch (WrappedResponse ex) {
                    return ex.getResponse();
                }
            }
        }

        List<Embargo> orphanedEmbargoes = new ArrayList<Embargo>();
        // check if files belong to dataset
        if (datasetFiles.containsAll(embargoFilesToUnset)) {
            JsonArrayBuilder restrictedFiles = Json.createArrayBuilder();
            boolean badFiles = false;
            for (DataFile datafile : embargoFilesToUnset) {
                // superuser can overrule an existing embargo, even on released files
                if (datafile.getEmbargo()==null || ((datafile.isReleased() && datafile.getEmbargo() != null) && !authenticatedUser.isSuperuser())) {
                    restrictedFiles.add(datafile.getId());
                    badFiles = true;
                }
            }
            if (badFiles) {
                return Response.status(Status.FORBIDDEN)
                        .entity(NullSafeJsonBuilder.jsonObjectBuilder().add("status", ApiConstants.STATUS_ERROR)
                                .add("message", "The following files do not have embargoes or you do not have permission to remove their embargoes")
                                .add("files", restrictedFiles).build())
                        .type(MediaType.APPLICATION_JSON_TYPE).build();
            }
            // Good request, so remove the embargo from the files. Track any existing embargoes so we can
            // delete them if there are no files left that reference them.
            for (DataFile datafile : embargoFilesToUnset) {
                Embargo emb = datafile.getEmbargo();
                if (emb != null) {
                    emb.getDataFiles().remove(datafile);
                    if (emb.getDataFiles().isEmpty()) {
                        orphanedEmbargoes.add(emb);
                    }
                }
                // Save merges the datafile with an embargo into the context
                datafile.setEmbargo(null);
                fileService.save(datafile);
            }
            if (orphanedEmbargoes.size() > 0) {
                for (Embargo emb : orphanedEmbargoes) {
                    embargoService.deleteById(emb.getId(), authenticatedUser.getIdentifier());
                }
            }
            String releasedFiles = embargoFilesToUnset.stream().filter(d -> d.isReleased()).map(d->d.getId().toString()).collect(Collectors.joining(","));
            if(!releasedFiles.isBlank()) {
                ActionLogRecord removeRecord = new ActionLogRecord(ActionLogRecord.ActionType.Admin, "embargoRemovedFrom").setInfo("Embargo removed from released file(s), id(s) " + releasedFiles + ".");
                removeRecord.setUserIdentifier(authenticatedUser.getIdentifier());
                actionLogSvc.log(removeRecord);
            }
            return ok(Json.createObjectBuilder().add("message", "Embargo(es) were removed from files"));
        } else {
            return error(BAD_REQUEST, "Not all files belong to dataset");
        }
    }


    @PUT
    @AuthRequired
    @Path("{linkedDatasetId}/link/{linkingDataverseAlias}")
    public Response linkDataset(@Context ContainerRequestContext crc, @PathParam("linkedDatasetId") String linkedDatasetId, @PathParam("linkingDataverseAlias") String linkingDataverseAlias) {
        try {
            User u = getRequestUser(crc);
            Dataset linked = findDatasetOrDie(linkedDatasetId);
            Dataverse linking = findDataverseOrDie(linkingDataverseAlias);
            if (linked == null){
                return error(Response.Status.BAD_REQUEST, "Linked Dataset not found.");
            }
            if (linking == null) {
                return error(Response.Status.BAD_REQUEST, "Linking Dataverse not found.");
            }
            execCommand(new LinkDatasetCommand(
                    createDataverseRequest(u), linking, linked
            ));
            return ok("Dataset " + linked.getId() + " linked successfully to " + linking.getAlias());
        } catch (WrappedResponse ex) {
            return ex.getResponse();
        }
    }

    @GET
    @Path("{id}/versions/{versionId}/customlicense")
    public Response getCustomTermsTab(@PathParam("id") String id, @PathParam("versionId") String versionId,
            @Context UriInfo uriInfo, @Context HttpHeaders headers) {
        User user = session.getUser();
        String persistentId;
        try {
            if (DatasetUtil.getLicense(getDatasetVersionOrDie(createDataverseRequest(user), versionId, findDatasetOrDie(id), uriInfo, headers)) != null) {
                return error(Status.NOT_FOUND, "This Dataset has no custom license");
            }
            persistentId = getRequestParameter(":persistentId".substring(1));
            if (versionId.equals(DS_VERSION_DRAFT)) {
                versionId = "DRAFT";
            }
        } catch (WrappedResponse wrappedResponse) {
            return wrappedResponse.getResponse();
        }
        return Response.seeOther(URI.create(systemConfig.getDataverseSiteUrl() + "/dataset.xhtml?persistentId="
                + persistentId + "&version=" + versionId + "&selectTab=termsTab")).build();
    }


    @GET
    @AuthRequired
    @Path("{id}/links")
    public Response getLinks(@Context ContainerRequestContext crc, @PathParam("id") String idSupplied ) {
        try {
            User u = getRequestUser(crc);
            if (!u.isSuperuser()) {
                return error(Response.Status.FORBIDDEN, "Not a superuser");
            }
            Dataset dataset = findDatasetOrDie(idSupplied);

            long datasetId = dataset.getId();
            List<Dataverse> dvsThatLinkToThisDatasetId = dataverseSvc.findDataversesThatLinkToThisDatasetId(datasetId);
            JsonArrayBuilder dataversesThatLinkToThisDatasetIdBuilder = Json.createArrayBuilder();
            for (Dataverse dataverse : dvsThatLinkToThisDatasetId) {
                dataversesThatLinkToThisDatasetIdBuilder.add(dataverse.getAlias() + " (id " + dataverse.getId() + ")");
            }
            JsonObjectBuilder response = Json.createObjectBuilder();
            response.add("dataverses that link to dataset id " + datasetId, dataversesThatLinkToThisDatasetIdBuilder);
            return ok(response);
        } catch (WrappedResponse wr) {
            return wr.getResponse();
        }
    }

    /**
     * Add a given assignment to a given user or group
     * @param ra     role assignment DTO
     * @param id     dataset id
     * @param apiKey
     */
    @POST
    @AuthRequired
    @Path("{identifier}/assignments")
    public Response createAssignment(@Context ContainerRequestContext crc, RoleAssignmentDTO ra, @PathParam("identifier") String id, @QueryParam("key") String apiKey) {
        try {
            Dataset dataset = findDatasetOrDie(id);
            
            RoleAssignee assignee = findAssignee(ra.getAssignee());
            if (assignee == null) {
                return error(Response.Status.BAD_REQUEST, BundleUtil.getStringFromBundle("datasets.api.grant.role.assignee.not.found.error"));
            }
            
            DataverseRole theRole;
            Dataverse dv = dataset.getOwner();
            theRole = null;
            while ((theRole == null) && (dv != null)) {
                for (DataverseRole aRole : rolesSvc.availableRoles(dv.getId())) {
                    if (aRole.getAlias().equals(ra.getRole())) {
                        theRole = aRole;
                        break;
                    }
                }
                dv = dv.getOwner();
            }
            if (theRole == null) {
                List<String> args = Arrays.asList(ra.getRole(), dataset.getOwner().getDisplayName());
                return error(Status.BAD_REQUEST, BundleUtil.getStringFromBundle("datasets.api.grant.role.not.found.error", args));
            }

            String privateUrlToken = null;
            return ok(
                    json(execCommand(new AssignRoleCommand(assignee, theRole, dataset, createDataverseRequest(getRequestUser(crc)), privateUrlToken))));
        } catch (WrappedResponse ex) {
            List<String> args = Arrays.asList(ex.getMessage());
            logger.log(Level.WARNING, BundleUtil.getStringFromBundle("datasets.api.grant.role.cant.create.assignment.error", args));
            return ex.getResponse();
        }

    }
    
    @DELETE
    @AuthRequired
    @Path("{identifier}/assignments/{id}")
    public Response deleteAssignment(@Context ContainerRequestContext crc, @PathParam("id") long assignmentId, @PathParam("identifier") String dsId) {
        RoleAssignment ra = em.find(RoleAssignment.class, assignmentId);
        if (ra != null) {
            try {
                findDatasetOrDie(dsId);
                execCommand(new RevokeRoleCommand(ra, createDataverseRequest(getRequestUser(crc))));
                List<String> args = Arrays.asList(ra.getRole().getName(), ra.getAssigneeIdentifier(), ra.getDefinitionPoint().accept(DvObject.NamePrinter));
                return ok(BundleUtil.getStringFromBundle("datasets.api.revoke.role.success", args));
            } catch (WrappedResponse ex) {
                return ex.getResponse();
            }
        } else {
            List<String> args = Arrays.asList(Long.toString(assignmentId));
            return error(Status.NOT_FOUND, BundleUtil.getStringFromBundle("datasets.api.revoke.role.not.found.error", args));
        }
    }

    @GET
    @AuthRequired
    @Path("{identifier}/assignments")
    public Response getAssignments(@Context ContainerRequestContext crc, @PathParam("identifier") String id) {
        return response(req ->
                ok(execCommand(
                        new ListRoleAssignments(req, findDatasetOrDie(id)))
                        .stream().map(ra -> json(ra)).collect(toJsonArray())), getRequestUser(crc));
    }

    @GET
    @AuthRequired
    @Path("{id}/privateUrl")
    public Response getPrivateUrlData(@Context ContainerRequestContext crc, @PathParam("id") String idSupplied) {
        return response( req -> {
            PrivateUrl privateUrl = execCommand(new GetPrivateUrlCommand(req, findDatasetOrDie(idSupplied)));
            return (privateUrl != null) ? ok(json(privateUrl))
                    : error(Response.Status.NOT_FOUND, "Private URL not found.");
        }, getRequestUser(crc));
    }

    @POST
    @AuthRequired
    @Path("{id}/privateUrl")
    public Response createPrivateUrl(@Context ContainerRequestContext crc, @PathParam("id") String idSupplied,@DefaultValue("false") @QueryParam ("anonymizedAccess") boolean anonymizedAccess) {
        if(anonymizedAccess && settingsSvc.getValueForKey(SettingsServiceBean.Key.AnonymizedFieldTypeNames)==null) {
            throw new NotAcceptableException("Anonymized Access not enabled");
        }
        return response(req ->
                ok(json(execCommand(
                new CreatePrivateUrlCommand(req, findDatasetOrDie(idSupplied), anonymizedAccess)))), getRequestUser(crc));
    }

    @DELETE
    @AuthRequired
    @Path("{id}/privateUrl")
    public Response deletePrivateUrl(@Context ContainerRequestContext crc, @PathParam("id") String idSupplied) {
        return response( req -> {
            Dataset dataset = findDatasetOrDie(idSupplied);
            PrivateUrl privateUrl = execCommand(new GetPrivateUrlCommand(req, dataset));
            if (privateUrl != null) {
                execCommand(new DeletePrivateUrlCommand(req, dataset));
                return ok("Private URL deleted.");
            } else {
                return notFound("No Private URL to delete.");
            }
        }, getRequestUser(crc));
    }

    @GET
    @AuthRequired
    @Path("{id}/thumbnail/candidates")
    public Response getDatasetThumbnailCandidates(@Context ContainerRequestContext crc, @PathParam("id") String idSupplied) {
        try {
            Dataset dataset = findDatasetOrDie(idSupplied);
            boolean canUpdateThumbnail = false;
            canUpdateThumbnail = permissionSvc.requestOn(createDataverseRequest(getRequestUser(crc)), dataset).canIssue(UpdateDatasetThumbnailCommand.class);
            if (!canUpdateThumbnail) {
                return error(Response.Status.FORBIDDEN, "You are not permitted to list dataset thumbnail candidates.");
            }
            JsonArrayBuilder data = Json.createArrayBuilder();
            boolean considerDatasetLogoAsCandidate = true;
            for (DatasetThumbnail datasetThumbnail : DatasetUtil.getThumbnailCandidates(dataset, considerDatasetLogoAsCandidate, ImageThumbConverter.DEFAULT_CARDIMAGE_SIZE)) {
                JsonObjectBuilder candidate = Json.createObjectBuilder();
                String base64image = datasetThumbnail.getBase64image();
                if (base64image != null) {
                    logger.fine("found a candidate!");
                    candidate.add("base64image", base64image);
                }
                DataFile dataFile = datasetThumbnail.getDataFile();
                if (dataFile != null) {
                    candidate.add("dataFileId", dataFile.getId());
                }
                data.add(candidate);
            }
            return ok(data);
        } catch (WrappedResponse ex) {
            return error(Response.Status.NOT_FOUND, "Could not find dataset based on id supplied: " + idSupplied + ".");
        }
    }

    @GET
    @Produces({"image/png"})
    @Path("{id}/thumbnail")
    public Response getDatasetThumbnail(@PathParam("id") String idSupplied) {
        try {
            Dataset dataset = findDatasetOrDie(idSupplied);
            InputStream is = DatasetUtil.getThumbnailAsInputStream(dataset, ImageThumbConverter.DEFAULT_CARDIMAGE_SIZE);
            if(is == null) {
                return notFound("Thumbnail not available");
            }
            return Response.ok(is).build();
        } catch (WrappedResponse wr) {
            return notFound("Thumbnail not available");
        }
    }

    @GET
    @Produces({ "image/png" })
    @Path("{id}/logo")
    public Response getDatasetLogo(@PathParam("id") String idSupplied) {
        try {
            Dataset dataset = findDatasetOrDie(idSupplied);
            InputStream is = DatasetUtil.getLogoAsInputStream(dataset);
            if (is == null) {
                return notFound("Logo not available");
            }
            return Response.ok(is).build();
        } catch (WrappedResponse wr) {
            return notFound("Logo not available");
        }
    }

    // TODO: Rather than only supporting looking up files by their database IDs (dataFileIdSupplied), consider supporting persistent identifiers.
    @POST
    @AuthRequired
    @Path("{id}/thumbnail/{dataFileId}")
    public Response setDataFileAsThumbnail(@Context ContainerRequestContext crc, @PathParam("id") String idSupplied, @PathParam("dataFileId") long dataFileIdSupplied) {
        try {
            DatasetThumbnail datasetThumbnail = execCommand(new UpdateDatasetThumbnailCommand(createDataverseRequest(getRequestUser(crc)), findDatasetOrDie(idSupplied), UpdateDatasetThumbnailCommand.UserIntent.setDatasetFileAsThumbnail, dataFileIdSupplied, null));
            return ok("Thumbnail set to " + datasetThumbnail.getBase64image());
        } catch (WrappedResponse wr) {
            return wr.getResponse();
        }
    }

    @POST
    @AuthRequired
    @Path("{id}/thumbnail")
    @Consumes(MediaType.MULTIPART_FORM_DATA)
    public Response uploadDatasetLogo(@Context ContainerRequestContext crc, @PathParam("id") String idSupplied, @FormDataParam("file") InputStream inputStream) {
        try {
            DatasetThumbnail datasetThumbnail = execCommand(new UpdateDatasetThumbnailCommand(createDataverseRequest(getRequestUser(crc)), findDatasetOrDie(idSupplied), UpdateDatasetThumbnailCommand.UserIntent.setNonDatasetFileAsThumbnail, null, inputStream));
            return ok("Thumbnail is now " + datasetThumbnail.getBase64image());
        } catch (WrappedResponse wr) {
            return wr.getResponse();
        }
    }

    @DELETE
    @AuthRequired
    @Path("{id}/thumbnail")
    public Response removeDatasetLogo(@Context ContainerRequestContext crc, @PathParam("id") String idSupplied) {
        try {
            execCommand(new UpdateDatasetThumbnailCommand(createDataverseRequest(getRequestUser(crc)), findDatasetOrDie(idSupplied), UpdateDatasetThumbnailCommand.UserIntent.removeThumbnail, null, null));
            return ok("Dataset thumbnail removed.");
        } catch (WrappedResponse wr) {
            return wr.getResponse();
        }
    }

    @GET
    @AuthRequired
    @Path("{identifier}/dataCaptureModule/rsync")
    public Response getRsync(@Context ContainerRequestContext crc, @PathParam("identifier") String id) {
        //TODO - does it make sense to switch this to dataset identifier for consistency with the rest of the DCM APIs?
        if (!DataCaptureModuleUtil.rsyncSupportEnabled(settingsSvc.getValueForKey(SettingsServiceBean.Key.UploadMethods))) {
            return error(Response.Status.METHOD_NOT_ALLOWED, SettingsServiceBean.Key.UploadMethods + " does not contain " + SystemConfig.FileUploadMethods.RSYNC + ".");
        }
        Dataset dataset = null;
        try {
            dataset = findDatasetOrDie(id);
            AuthenticatedUser user = getRequestAuthenticatedUserOrDie(crc);
            ScriptRequestResponse scriptRequestResponse = execCommand(new RequestRsyncScriptCommand(createDataverseRequest(user), dataset));
            
            DatasetLock lock = datasetService.addDatasetLock(dataset.getId(), DatasetLock.Reason.DcmUpload, user.getId(), "script downloaded");
            if (lock == null) {
                logger.log(Level.WARNING, "Failed to lock the dataset (dataset id={0})", dataset.getId());
                return error(Response.Status.FORBIDDEN, "Failed to lock the dataset (dataset id="+dataset.getId()+")");
            }
            return ok(scriptRequestResponse.getScript(), MediaType.valueOf(MediaType.TEXT_PLAIN), null);
        } catch (WrappedResponse wr) {
            return wr.getResponse();
        } catch (EJBException ex) {
            return error(Response.Status.INTERNAL_SERVER_ERROR, "Something went wrong attempting to download rsync script: " + EjbUtil.ejbExceptionToString(ex));
        }
    }
    
    /**
     * This api endpoint triggers the creation of a "package" file in a dataset
     * after that package has been moved onto the same filesystem via the Data Capture Module.
     * The package is really just a way that Dataverse interprets a folder created by DCM, seeing it as just one file.
     * The "package" can be downloaded over RSAL.
     *
     * This endpoint currently supports both posix file storage and AWS s3 storage in Dataverse, and depending on which one is active acts accordingly.
     *
     * The initial design of the DCM/Dataverse interaction was not to use packages, but to allow import of all individual files natively into Dataverse.
     * But due to the possibly immense number of files (millions) the package approach was taken.
     * This is relevant because the posix ("file") code contains many remnants of that development work.
     * The s3 code was written later and is set to only support import as packages. It takes a lot from FileRecordWriter.
     * -MAD 4.9.1
     */
    @POST
    @AuthRequired
    @Path("{identifier}/dataCaptureModule/checksumValidation")
    public Response receiveChecksumValidationResults(@Context ContainerRequestContext crc, @PathParam("identifier") String id, JsonObject jsonFromDcm) {
        logger.log(Level.FINE, "jsonFromDcm: {0}", jsonFromDcm);
        AuthenticatedUser authenticatedUser = null;
        try {
            authenticatedUser = getRequestAuthenticatedUserOrDie(crc);
        } catch (WrappedResponse ex) {
            return error(Response.Status.BAD_REQUEST, "Authentication is required.");
        }
        if (!authenticatedUser.isSuperuser()) {
            return error(Response.Status.FORBIDDEN, "Superusers only.");
        }
        String statusMessageFromDcm = jsonFromDcm.getString("status");
        try {
            Dataset dataset = findDatasetOrDie(id);
            if ("validation passed".equals(statusMessageFromDcm)) {
                logger.log(Level.INFO, "Checksum Validation passed for DCM.");

                String storageDriver = dataset.getDataverseContext().getEffectiveStorageDriverId();
                String uploadFolder = jsonFromDcm.getString("uploadFolder");
                int totalSize = jsonFromDcm.getInt("totalSize");
                String storageDriverType = System.getProperty("dataverse.file." + storageDriver + ".type");
                
                if (storageDriverType.equals("file")) {
                    logger.log(Level.INFO, "File storage driver used for (dataset id={0})", dataset.getId());

                    ImportMode importMode = ImportMode.MERGE;
                    try {
                        JsonObject jsonFromImportJobKickoff = execCommand(new ImportFromFileSystemCommand(createDataverseRequest(getRequestUser(crc)), dataset, uploadFolder, new Long(totalSize), importMode));
                        long jobId = jsonFromImportJobKickoff.getInt("executionId");
                        String message = jsonFromImportJobKickoff.getString("message");
                        JsonObjectBuilder job = Json.createObjectBuilder();
                        job.add("jobId", jobId);
                        job.add("message", message);
                        return ok(job);
                    } catch (WrappedResponse wr) {
                        String message = wr.getMessage();
                        return error(Response.Status.INTERNAL_SERVER_ERROR, "Uploaded files have passed checksum validation but something went wrong while attempting to put the files into Dataverse. Message was '" + message + "'.");
                    }
                } else if(storageDriverType.equals(DataAccess.S3)) {
                    
                    logger.log(Level.INFO, "S3 storage driver used for DCM (dataset id={0})", dataset.getId());
                    try {
                        
                        //Where the lifting is actually done, moving the s3 files over and having dataverse know of the existance of the package
                        s3PackageImporter.copyFromS3(dataset, uploadFolder);
                        DataFile packageFile = s3PackageImporter.createPackageDataFile(dataset, uploadFolder, new Long(totalSize));
                        
                        if (packageFile == null) {
                            logger.log(Level.SEVERE, "S3 File package import failed.");
                            return error(Response.Status.INTERNAL_SERVER_ERROR, "S3 File package import failed.");
                        }
                        DatasetLock dcmLock = dataset.getLockFor(DatasetLock.Reason.DcmUpload);
                        if (dcmLock == null) {
                            logger.log(Level.WARNING, "Dataset not locked for DCM upload");
                        } else {
                            datasetService.removeDatasetLocks(dataset, DatasetLock.Reason.DcmUpload);
                            dataset.removeLock(dcmLock);
                        }
                        
                        // update version using the command engine to enforce user permissions and constraints
                        if (dataset.getVersions().size() == 1 && dataset.getLatestVersion().getVersionState() == DatasetVersion.VersionState.DRAFT) {
                            try {
                                Command<Dataset> cmd;
                                cmd = new UpdateDatasetVersionCommand(dataset, new DataverseRequest(authenticatedUser, (HttpServletRequest) null));
                                commandEngine.submit(cmd);
                            } catch (CommandException ex) {
                                return error(Response.Status.INTERNAL_SERVER_ERROR, "CommandException updating DatasetVersion from batch job: " + ex.getMessage());
                            }
                        } else {
                            String constraintError = "ConstraintException updating DatasetVersion form batch job: dataset must be a "
                                    + "single version in draft mode.";
                            logger.log(Level.SEVERE, constraintError);
                        }

                        JsonObjectBuilder job = Json.createObjectBuilder();
                        return ok(job);
                        
                    } catch (IOException e) {
                        String message = e.getMessage();
                        return error(Response.Status.INTERNAL_SERVER_ERROR, "Uploaded files have passed checksum validation but something went wrong while attempting to move the files into Dataverse. Message was '" + message + "'.");
                    }
                } else {
                    return error(Response.Status.INTERNAL_SERVER_ERROR, "Invalid storage driver in Dataverse, not compatible with dcm");
                }
            } else if ("validation failed".equals(statusMessageFromDcm)) {
                Map<String, AuthenticatedUser> distinctAuthors = permissionService.getDistinctUsersWithPermissionOn(Permission.EditDataset, dataset);
                distinctAuthors.values().forEach((value) -> {
                    userNotificationService.sendNotification((AuthenticatedUser) value, new Timestamp(new Date().getTime()), UserNotification.Type.CHECKSUMFAIL, dataset.getId());
                });
                List<AuthenticatedUser> superUsers = authenticationServiceBean.findSuperUsers();
                if (superUsers != null && !superUsers.isEmpty()) {
                    superUsers.forEach((au) -> {
                        userNotificationService.sendNotification(au, new Timestamp(new Date().getTime()), UserNotification.Type.CHECKSUMFAIL, dataset.getId());
                    });
                }
                return ok("User notified about checksum validation failure.");
            } else {
                return error(Response.Status.BAD_REQUEST, "Unexpected status cannot be processed: " + statusMessageFromDcm);
            }
        } catch (WrappedResponse ex) {
            return ex.getResponse();
        }
    }
    

    @POST
    @AuthRequired
    @Path("{id}/submitForReview")
    public Response submitForReview(@Context ContainerRequestContext crc, @PathParam("id") String idSupplied) {
        try {
            Dataset updatedDataset = execCommand(new SubmitDatasetForReviewCommand(createDataverseRequest(getRequestUser(crc)), findDatasetOrDie(idSupplied)));
            JsonObjectBuilder result = Json.createObjectBuilder();
            
            boolean inReview = updatedDataset.isLockedFor(DatasetLock.Reason.InReview);
            
            result.add("inReview", inReview);
            result.add("message", "Dataset id " + updatedDataset.getId() + " has been submitted for review.");
            return ok(result);
        } catch (WrappedResponse wr) {
            return wr.getResponse();
        }
    }

    @POST
    @AuthRequired
    @Path("{id}/returnToAuthor")
    public Response returnToAuthor(@Context ContainerRequestContext crc, @PathParam("id") String idSupplied, String jsonBody) {

        if (jsonBody == null || jsonBody.isEmpty()) {
            return error(Response.Status.BAD_REQUEST, "You must supply JSON to this API endpoint and it must contain a reason for returning the dataset (field: reasonForReturn).");
        }
        JsonObject json = JsonUtil.getJsonObject(jsonBody);
        try {
            Dataset dataset = findDatasetOrDie(idSupplied);
            String reasonForReturn = null;
            reasonForReturn = json.getString("reasonForReturn");
            // TODO: Once we add a box for the curator to type into, pass the reason for return to the ReturnDatasetToAuthorCommand and delete this check and call to setReturnReason on the API side.
            if (reasonForReturn == null || reasonForReturn.isEmpty()) {
                return error(Response.Status.BAD_REQUEST, "You must enter a reason for returning a dataset to the author(s).");
            }
            AuthenticatedUser authenticatedUser = getRequestAuthenticatedUserOrDie(crc);
            Dataset updatedDataset = execCommand(new ReturnDatasetToAuthorCommand(createDataverseRequest(authenticatedUser), dataset, reasonForReturn ));

            JsonObjectBuilder result = Json.createObjectBuilder();
            result.add("inReview", false);
            result.add("message", "Dataset id " + updatedDataset.getId() + " has been sent back to the author(s).");
            return ok(result);
        } catch (WrappedResponse wr) {
            return wr.getResponse();
        }
    }

    @GET
    @AuthRequired
    @Path("{id}/curationStatus")
    public Response getCurationStatus(@Context ContainerRequestContext crc, @PathParam("id") String idSupplied) {
        try {
            Dataset ds = findDatasetOrDie(idSupplied);
            DatasetVersion dsv = ds.getLatestVersion();
            User user = getRequestUser(crc);
            if (dsv.isDraft() && permissionSvc.requestOn(createDataverseRequest(user), ds).has(Permission.PublishDataset)) {
                return response(req -> ok(dsv.getExternalStatusLabel()==null ? "":dsv.getExternalStatusLabel()), user);
            } else {
                return error(Response.Status.FORBIDDEN, "You are not permitted to view the curation status of this dataset.");
            }
        } catch (WrappedResponse wr) {
            return wr.getResponse();
        }
    }

    @PUT
    @AuthRequired
    @Path("{id}/curationStatus")
    public Response setCurationStatus(@Context ContainerRequestContext crc, @PathParam("id") String idSupplied, @QueryParam("label") String label) {
        Dataset ds = null;
        User u = null;
        try {
            ds = findDatasetOrDie(idSupplied);
            u = getRequestUser(crc);
        } catch (WrappedResponse wr) {
            return wr.getResponse();
        }
        try {
            execCommand(new SetCurationStatusCommand(createDataverseRequest(u), ds, label));
            return ok("Curation Status updated");
        } catch (WrappedResponse wr) {
            // Just change to Bad Request and send
            return Response.fromResponse(wr.getResponse()).status(Response.Status.BAD_REQUEST).build();
        }
    }

    @DELETE
    @AuthRequired
    @Path("{id}/curationStatus")
    public Response deleteCurationStatus(@Context ContainerRequestContext crc, @PathParam("id") String idSupplied) {
        Dataset ds = null;
        User u = null;
        try {
            ds = findDatasetOrDie(idSupplied);
            u = getRequestUser(crc);
        } catch (WrappedResponse wr) {
            return wr.getResponse();
        }
        try {
            execCommand(new SetCurationStatusCommand(createDataverseRequest(u), ds, null));
            return ok("Curation Status deleted");
        } catch (WrappedResponse wr) {
            //Just change to Bad Request and send
            return Response.fromResponse(wr.getResponse()).status(Response.Status.BAD_REQUEST).build();
        }
    }

    @GET
    @AuthRequired
    @Path("{id}/uploadsid")
    @Deprecated
    public Response getUploadUrl(@Context ContainerRequestContext crc, @PathParam("id") String idSupplied) {
        try {
            Dataset dataset = findDatasetOrDie(idSupplied);

            boolean canUpdateDataset = false;
            canUpdateDataset = permissionSvc.requestOn(createDataverseRequest(getRequestUser(crc)), dataset).canIssue(UpdateDatasetVersionCommand.class);
            if (!canUpdateDataset) {
                return error(Response.Status.FORBIDDEN, "You are not permitted to upload files to this dataset.");
            }
            S3AccessIO<?> s3io = FileUtil.getS3AccessForDirectUpload(dataset);
            if (s3io == null) {
                return error(Response.Status.NOT_FOUND, "Direct upload not supported for files in this dataset: " + dataset.getId());
            }
            String url = null;
            String storageIdentifier = null;
            try {
                url = s3io.generateTemporaryS3UploadUrl();
                storageIdentifier = FileUtil.getStorageIdentifierFromLocation(s3io.getStorageLocation());
            } catch (IOException io) {
                logger.warning(io.getMessage());
                throw new WrappedResponse(io, error(Response.Status.INTERNAL_SERVER_ERROR, "Could not create process direct upload request"));
            }

            JsonObjectBuilder response = Json.createObjectBuilder()
                    .add("url", url)
                    .add("storageIdentifier", storageIdentifier);
            return ok(response);
        } catch (WrappedResponse wr) {
            return wr.getResponse();
        }
    }

    @GET
    @AuthRequired
    @Path("{id}/uploadurls")
    public Response getMPUploadUrls(@Context ContainerRequestContext crc, @PathParam("id") String idSupplied, @QueryParam("size") long fileSize) {
        try {
            Dataset dataset = findDatasetOrDie(idSupplied);

            boolean canUpdateDataset = false;
            canUpdateDataset = permissionSvc.requestOn(createDataverseRequest(getRequestUser(crc)), dataset)
                    .canIssue(UpdateDatasetVersionCommand.class);
            if (!canUpdateDataset) {
                return error(Response.Status.FORBIDDEN, "You are not permitted to upload files to this dataset.");
            }
            S3AccessIO<DataFile> s3io = FileUtil.getS3AccessForDirectUpload(dataset);
            if (s3io == null) {
                return error(Response.Status.NOT_FOUND,
                        "Direct upload not supported for files in this dataset: " + dataset.getId());
            }
            JsonObjectBuilder response = null;
            String storageIdentifier = null;
            try {
                storageIdentifier = FileUtil.getStorageIdentifierFromLocation(s3io.getStorageLocation());
                response = s3io.generateTemporaryS3UploadUrls(dataset.getGlobalId().asString(), storageIdentifier, fileSize);

            } catch (IOException io) {
                logger.warning(io.getMessage());
                throw new WrappedResponse(io,
                        error(Response.Status.INTERNAL_SERVER_ERROR, "Could not create process direct upload request"));
            }

            response.add("storageIdentifier", storageIdentifier);
            return ok(response);
        } catch (WrappedResponse wr) {
            return wr.getResponse();
        }
    }

    @DELETE
    @AuthRequired
    @Path("mpupload")
    public Response abortMPUpload(@Context ContainerRequestContext crc, @QueryParam("globalid") String idSupplied, @QueryParam("storageidentifier") String storageidentifier, @QueryParam("uploadid") String uploadId) {
        try {
            Dataset dataset = datasetSvc.findByGlobalId(idSupplied);
            //Allow the API to be used within a session (e.g. for direct upload in the UI)
            User user = session.getUser();
            if (!user.isAuthenticated()) {
                try {
                    user = getRequestAuthenticatedUserOrDie(crc);
                } catch (WrappedResponse ex) {
                    logger.info(
                            "Exception thrown while trying to figure out permissions while getting aborting upload for dataset id "
                                    + dataset.getId() + ": " + ex.getLocalizedMessage());
                    throw ex;
                }
            }
            boolean allowed = false;
            if (dataset != null) {
                allowed = permissionSvc.requestOn(createDataverseRequest(user), dataset)
                        .canIssue(UpdateDatasetVersionCommand.class);
            } else {
                /*
                 * The only legitimate case where a global id won't correspond to a dataset is
                 * for uploads during creation. Given that this call will still fail unless all
                 * three parameters correspond to an active multipart upload, it should be safe
                 * to allow the attempt for an authenticated user. If there are concerns about
                 * permissions, one could check with the current design that the user is allowed
                 * to create datasets in some dataverse that is configured to use the storage
                 * provider specified in the storageidentifier, but testing for the ability to
                 * create a dataset in a specific dataverse would requiring changing the design
                 * somehow (e.g. adding the ownerId to this call).
                 */
                allowed = true;
            }
            if (!allowed) {
                return error(Response.Status.FORBIDDEN,
                        "You are not permitted to abort file uploads with the supplied parameters.");
            }
            try {
                S3AccessIO.abortMultipartUpload(idSupplied, storageidentifier, uploadId);
            } catch (IOException io) {
                logger.warning("Multipart upload abort failed for uploadId: " + uploadId + " storageidentifier="
                        + storageidentifier + " dataset Id: " + dataset.getId());
                logger.warning(io.getMessage());
                throw new WrappedResponse(io,
                        error(Response.Status.INTERNAL_SERVER_ERROR, "Could not abort multipart upload"));
            }
            return Response.noContent().build();
        } catch (WrappedResponse wr) {
            return wr.getResponse();
        }
    }

    @PUT
    @AuthRequired
    @Path("mpupload")
    public Response completeMPUpload(@Context ContainerRequestContext crc, String partETagBody, @QueryParam("globalid") String idSupplied, @QueryParam("storageidentifier") String storageidentifier, @QueryParam("uploadid") String uploadId) {
        try {
            Dataset dataset = datasetSvc.findByGlobalId(idSupplied);
            //Allow the API to be used within a session (e.g. for direct upload in the UI)
            User user = session.getUser();
            if (!user.isAuthenticated()) {
                try {
                    user = getRequestAuthenticatedUserOrDie(crc);
                } catch (WrappedResponse ex) {
                    logger.info(
                            "Exception thrown while trying to figure out permissions to complete mpupload for dataset id "
                                    + dataset.getId() + ": " + ex.getLocalizedMessage());
                    throw ex;
                }
            }
            boolean allowed = false;
            if (dataset != null) {
                allowed = permissionSvc.requestOn(createDataverseRequest(user), dataset)
                        .canIssue(UpdateDatasetVersionCommand.class);
            } else {
                /*
                 * The only legitimate case where a global id won't correspond to a dataset is
                 * for uploads during creation. Given that this call will still fail unless all
                 * three parameters correspond to an active multipart upload, it should be safe
                 * to allow the attempt for an authenticated user. If there are concerns about
                 * permissions, one could check with the current design that the user is allowed
                 * to create datasets in some dataverse that is configured to use the storage
                 * provider specified in the storageidentifier, but testing for the ability to
                 * create a dataset in a specific dataverse would requiring changing the design
                 * somehow (e.g. adding the ownerId to this call).
                 */
                allowed = true;
            }
            if (!allowed) {
                return error(Response.Status.FORBIDDEN,
                        "You are not permitted to complete file uploads with the supplied parameters.");
            }
            List<PartETag> eTagList = new ArrayList<PartETag>();
            logger.info("Etags: " + partETagBody);
            try {
                JsonObject object = JsonUtil.getJsonObject(partETagBody);
                for (String partNo : object.keySet()) {
                    eTagList.add(new PartETag(Integer.parseInt(partNo), object.getString(partNo)));
                }
                for (PartETag et : eTagList) {
                    logger.info("Part: " + et.getPartNumber() + " : " + et.getETag());
                }
            } catch (JsonException je) {
                logger.info("Unable to parse eTags from: " + partETagBody);
                throw new WrappedResponse(je, error(Response.Status.INTERNAL_SERVER_ERROR, "Could not complete multipart upload"));
            }
            try {
                S3AccessIO.completeMultipartUpload(idSupplied, storageidentifier, uploadId, eTagList);
            } catch (IOException io) {
                logger.warning("Multipart upload completion failed for uploadId: " + uploadId + " storageidentifier=" + storageidentifier + " globalId: " + idSupplied);
                logger.warning(io.getMessage());
                try {
                    S3AccessIO.abortMultipartUpload(idSupplied, storageidentifier, uploadId);
                } catch (IOException e) {
                    logger.severe("Also unable to abort the upload (and release the space on S3 for uploadId: " + uploadId + " storageidentifier=" + storageidentifier + " globalId: " + idSupplied);
                    logger.severe(io.getMessage());
                }

                throw new WrappedResponse(io, error(Response.Status.INTERNAL_SERVER_ERROR, "Could not complete multipart upload"));
            }
            return ok("Multipart Upload completed");
        } catch (WrappedResponse wr) {
            return wr.getResponse();
        }
    }

    /**
     * Add a File to an existing Dataset
     *
     * @param idSupplied
     * @param jsonData
     * @param fileInputStream
     * @param contentDispositionHeader
     * @param formDataBodyPart
     * @return
     */
    @POST
    @AuthRequired
    @Path("{id}/add")
    @Consumes(MediaType.MULTIPART_FORM_DATA)
    public Response addFileToDataset(@Context ContainerRequestContext crc,
                    @PathParam("id") String idSupplied,
                    @FormDataParam("jsonData") String jsonData,
                    @FormDataParam("file") InputStream fileInputStream,
                    @FormDataParam("file") FormDataContentDisposition contentDispositionHeader,
                    @FormDataParam("file") final FormDataBodyPart formDataBodyPart
                    ){

        if (!systemConfig.isHTTPUpload()) {
            return error(Response.Status.SERVICE_UNAVAILABLE, BundleUtil.getStringFromBundle("file.api.httpDisabled"));
        }

        // -------------------------------------
        // (1) Get the user from the ContainerRequestContext
        // -------------------------------------
        User authUser;
        authUser = getRequestUser(crc);

        // -------------------------------------
        // (2) Get the Dataset Id
        //  
        // -------------------------------------
        Dataset dataset;
        
        try {
            dataset = findDatasetOrDie(idSupplied);
        } catch (WrappedResponse wr) {
            return wr.getResponse();
        }
        
        //------------------------------------
        // (2a) Make sure dataset does not have package file
        //
        // --------------------------------------
        
        for (DatasetVersion dv : dataset.getVersions()) {
            if (dv.isHasPackageFile()) {
                return error(Response.Status.FORBIDDEN,
                        BundleUtil.getStringFromBundle("file.api.alreadyHasPackageFile")
                );
            }
        }

        // (2a) Load up optional params via JSON
        //---------------------------------------
        OptionalFileParams optionalFileParams = null;
        msgt("(api) jsonData: " + jsonData);

        try {
            optionalFileParams = new OptionalFileParams(jsonData);
        } catch (DataFileTagException ex) {
            return error(Response.Status.BAD_REQUEST, ex.getMessage());
        }
        catch (ClassCastException | com.google.gson.JsonParseException ex) {
            return error(Response.Status.BAD_REQUEST, BundleUtil.getStringFromBundle("file.addreplace.error.parsing"));
        }
        
        // -------------------------------------
        // (3) Get the file name and content type
        // -------------------------------------
        String newFilename = null;
        String newFileContentType = null;
        String newStorageIdentifier = null;
        if (null == contentDispositionHeader) {
            if (optionalFileParams.hasStorageIdentifier()) {
                newStorageIdentifier = optionalFileParams.getStorageIdentifier();
                newStorageIdentifier = DataAccess.expandStorageIdentifierIfNeeded(newStorageIdentifier);
                
                if(!DataAccess.uploadToDatasetAllowed(dataset,  newStorageIdentifier)) {
                    return error(BAD_REQUEST,
                            "Dataset store configuration does not allow provided storageIdentifier.");
                }
                if (optionalFileParams.hasFileName()) {
                    newFilename = optionalFileParams.getFileName();
                    if (optionalFileParams.hasMimetype()) {
                        newFileContentType = optionalFileParams.getMimeType();
                    }
                }
            } else {
                return error(BAD_REQUEST,
                        "You must upload a file or provide a valid storageidentifier, filename, and mimetype.");
            }
        } else {
            newFilename = contentDispositionHeader.getFileName();
            // Let's see if the form data part has the mime (content) type specified.
            // Note that we don't want to rely on formDataBodyPart.getMediaType() -
            // because that defaults to "text/plain" when no "Content-Type:" header is
            // present. Instead we'll go through the headers, and see if "Content-Type:"
            // is there. If not, we'll default to "application/octet-stream" - the generic
            // unknown type. This will prompt the application to run type detection and
            // potentially find something more accurate.
            // newFileContentType = formDataBodyPart.getMediaType().toString();

            for (String header : formDataBodyPart.getHeaders().keySet()) {
                if (header.equalsIgnoreCase("Content-Type")) {
                    newFileContentType = formDataBodyPart.getHeaders().get(header).get(0);
                }
            }
            if (newFileContentType == null) {
                newFileContentType = FileUtil.MIME_TYPE_UNDETERMINED_DEFAULT;
            }
        }


        //-------------------
        // (3) Create the AddReplaceFileHelper object
        //-------------------
        msg("ADD!");

        DataverseRequest dvRequest2 = createDataverseRequest(authUser);
        AddReplaceFileHelper addFileHelper = new AddReplaceFileHelper(dvRequest2,
                ingestService,
                datasetService,
                fileService,
                permissionSvc,
                commandEngine,
                systemConfig);


        //-------------------
        // (4) Run "runAddFileByDatasetId"
        //-------------------
        addFileHelper.runAddFileByDataset(dataset,
                newFilename,
                newFileContentType,
                newStorageIdentifier,
                fileInputStream,
                optionalFileParams);


        if (addFileHelper.hasError()){
            //conflict response status added for 8859
            if (Response.Status.CONFLICT.equals(addFileHelper.getHttpErrorCode())){
                return conflict(addFileHelper.getErrorMessagesAsString("\n"));
            }
            return error(addFileHelper.getHttpErrorCode(), addFileHelper.getErrorMessagesAsString("\n"));
        } else {
            String successMsg = BundleUtil.getStringFromBundle("file.addreplace.success.add");
            try {
                //msgt("as String: " + addFileHelper.getSuccessResult());
                /**
                 * @todo We need a consistent, sane way to communicate a human
                 * readable message to an API client suitable for human
                 * consumption. Imagine if the UI were built in Angular or React
                 * and we want to return a message from the API as-is to the
                 * user. Human readable.
                 */
                logger.fine("successMsg: " + successMsg);
                String duplicateWarning = addFileHelper.getDuplicateFileWarning();
                if (duplicateWarning != null && !duplicateWarning.isEmpty()) {
                    return ok(addFileHelper.getDuplicateFileWarning(), addFileHelper.getSuccessResultAsJsonObjectBuilder());
                } else {
                    return ok(addFileHelper.getSuccessResultAsJsonObjectBuilder());
                }

                //"Look at that!  You added a file! (hey hey, it may have worked)");
            } catch (NoFilesException ex) {
                Logger.getLogger(Files.class.getName()).log(Level.SEVERE, null, ex);
                return error(Response.Status.BAD_REQUEST, "NoFileException!  Serious Error! See administrator!");

            }
        }
        
    } // end: addFileToDataset


    /**
     * Clean storage of a Dataset
     *
     * @param idSupplied
     * @return
     */
    @GET
    @AuthRequired
    @Path("{id}/cleanStorage")
    public Response cleanStorage(@Context ContainerRequestContext crc, @PathParam("id") String idSupplied, @QueryParam("dryrun") Boolean dryrun) {
        // get user and dataset
        User authUser = getRequestUser(crc);

        Dataset dataset;
        try {
            dataset = findDatasetOrDie(idSupplied);
        } catch (WrappedResponse wr) {
            return wr.getResponse();
        }
        
        // check permissions
        if (!permissionSvc.permissionsFor(createDataverseRequest(authUser), dataset).contains(Permission.EditDataset)) {
            return error(Response.Status.INTERNAL_SERVER_ERROR, "Access denied!");
        }

        boolean doDryRun = dryrun != null && dryrun.booleanValue();

        // check if no legacy files are present
        Set<String> datasetFilenames = getDatasetFilenames(dataset);
        if (datasetFilenames.stream().anyMatch(x -> !dataFilePattern.matcher(x).matches())) {
            logger.log(Level.WARNING, "Dataset contains legacy files not matching the naming pattern!");
        }

        Predicate<String> filter = getToDeleteFilesFilter(datasetFilenames);
        List<String> deleted;
        try {
            StorageIO<DvObject> datasetIO = DataAccess.getStorageIO(dataset);
            deleted = datasetIO.cleanUp(filter, doDryRun);
        } catch (IOException ex) {
            logger.log(Level.SEVERE, null, ex);
            return error(Response.Status.INTERNAL_SERVER_ERROR, "IOException! Serious Error! See administrator!");
        }

        return ok("Found: " + datasetFilenames.stream().collect(Collectors.joining(", ")) + "\n" + "Deleted: " + deleted.stream().collect(Collectors.joining(", ")));
        
    }

    private static Set<String> getDatasetFilenames(Dataset dataset) {
        Set<String> files = new HashSet<>();
        for (DataFile dataFile: dataset.getFiles()) {
            String storageIdentifier = dataFile.getStorageIdentifier();
            String location = storageIdentifier.substring(storageIdentifier.indexOf("://") + 3);
            String[] locationParts = location.split(":");//separate bucket, swift container, etc. from fileName
            files.add(locationParts[locationParts.length-1]);
        }
        return files;
    }

    public static Predicate<String> getToDeleteFilesFilter(Set<String> datasetFilenames) {
        return f -> {
            return dataFilePattern.matcher(f).matches() && datasetFilenames.stream().noneMatch(x -> f.startsWith(x));
        };
    }

    private void msg(String m) {
        //System.out.println(m);
        logger.fine(m);
    }

    private void dashes() {
        msg("----------------");
    }

    private void msgt(String m) {
        dashes();
        msg(m);
        dashes();
    }


    public static <T> T handleVersion(String versionId, DsVersionHandler<T> hdl)
            throws WrappedResponse {
        switch (versionId) {
            case DS_VERSION_LATEST:
                return hdl.handleLatest();
            case DS_VERSION_DRAFT:
                return hdl.handleDraft();
            case DS_VERSION_LATEST_PUBLISHED:
                return hdl.handleLatestPublished();
            default:
                try {
                    String[] versions = versionId.split("\\.");
                    switch (versions.length) {
                        case 1:
                            return hdl.handleSpecific(Long.parseLong(versions[0]), (long) 0.0);
                        case 2:
                            return hdl.handleSpecific(Long.parseLong(versions[0]), Long.parseLong(versions[1]));
                        default:
                            throw new WrappedResponse(error(Response.Status.BAD_REQUEST, "Illegal version identifier '" + versionId + "'"));
                    }
                } catch (NumberFormatException nfe) {
                    throw new WrappedResponse(error(Response.Status.BAD_REQUEST, "Illegal version identifier '" + versionId + "'"));
                }
        }
    }

    /*
     * includeDeaccessioned default to false and checkPermsWhenDeaccessioned to false. Use it only when you are sure that the you don't need to work with
     * a deaccessioned dataset.
     */
    private DatasetVersion getDatasetVersionOrDie(final DataverseRequest req, String versionNumber, final Dataset ds, UriInfo uriInfo, HttpHeaders headers) throws WrappedResponse {
        //The checkPerms was added to check the permissions ONLY when the dataset is deaccessioned.
        return getDatasetVersionOrDie(req, versionNumber, ds, uriInfo, headers, false, false);
    }
    
    /*
     * checkPermsWhenDeaccessioned default to true. Be aware that the version will be only be obtainable if the user has edit permissions.
     */
    private DatasetVersion getDatasetVersionOrDie(final DataverseRequest req, String versionNumber, final Dataset ds, UriInfo uriInfo, HttpHeaders headers, boolean includeDeaccessioned) throws WrappedResponse{
        return getDatasetVersionOrDie(req, versionNumber, ds, uriInfo, headers, includeDeaccessioned, true);
    }

    /*
     * Will allow to define when the permissions should be checked when a deaccesioned dataset is requested. If the user doesn't have edit permissions will result in an error.
     */
    private DatasetVersion getDatasetVersionOrDie(final DataverseRequest req, String versionNumber, final Dataset ds, UriInfo uriInfo, HttpHeaders headers, boolean includeDeaccessioned, boolean checkPermsWhenDeaccessioned) throws WrappedResponse {
        DatasetVersion dsv = execCommand(handleVersion(versionNumber, new DsVersionHandler<Command<DatasetVersion>>() {

            @Override
            public Command<DatasetVersion> handleLatest() {
                return new GetLatestAccessibleDatasetVersionCommand(req, ds, includeDeaccessioned, checkPermsWhenDeaccessioned);
            }

            @Override
            public Command<DatasetVersion> handleDraft() {
                return new GetDraftDatasetVersionCommand(req, ds);
            }

            @Override
            public Command<DatasetVersion> handleSpecific(long major, long minor) {
                return new GetSpecificPublishedDatasetVersionCommand(req, ds, major, minor, includeDeaccessioned, checkPermsWhenDeaccessioned);
            }

            @Override
            public Command<DatasetVersion> handleLatestPublished() {
                return new GetLatestPublishedDatasetVersionCommand(req, ds, includeDeaccessioned, checkPermsWhenDeaccessioned);
            }
        }));
        if (dsv == null || dsv.getId() == null) {
            throw new WrappedResponse(notFound("Dataset version " + versionNumber + " of dataset " + ds.getId() + " not found"));
        }
        if (dsv.isReleased()&& uriInfo!=null) {
            MakeDataCountLoggingServiceBean.MakeDataCountEntry entry = new MakeDataCountEntry(uriInfo, headers, dvRequestService, ds);
            mdcLogService.logEntry(entry);
        }
        return dsv;
    }
    
    @GET
    @Path("{identifier}/locks")
    public Response getLocksForDataset(@PathParam("identifier") String id, @QueryParam("type") DatasetLock.Reason lockType) {

        Dataset dataset = null;
        try {
            dataset = findDatasetOrDie(id);
            Set<DatasetLock> locks;
            if (lockType == null) {
                locks = dataset.getLocks();
            } else {
                // request for a specific type lock:
                DatasetLock lock = dataset.getLockFor(lockType);

                locks = new HashSet<>();
                if (lock != null) {
                    locks.add(lock);
                }
            }
            
            return ok(locks.stream().map(lock -> json(lock)).collect(toJsonArray()));

        } catch (WrappedResponse wr) {
            return wr.getResponse();
        }
    }

    @DELETE
    @AuthRequired
    @Path("{identifier}/locks")
    public Response deleteLocks(@Context ContainerRequestContext crc, @PathParam("identifier") String id, @QueryParam("type") DatasetLock.Reason lockType) {

        return response(req -> {
            try {
                AuthenticatedUser user = getRequestAuthenticatedUserOrDie(crc);
                if (!user.isSuperuser()) {
                    return error(Response.Status.FORBIDDEN, "This API end point can be used by superusers only.");
                }
                Dataset dataset = findDatasetOrDie(id);
                
                if (lockType == null) {
                    Set<DatasetLock.Reason> locks = new HashSet<>();
                    for (DatasetLock lock : dataset.getLocks()) {
                        locks.add(lock.getReason());
                    }
                    if (!locks.isEmpty()) {
                        for (DatasetLock.Reason locktype : locks) {
                            execCommand(new RemoveLockCommand(req, dataset, locktype));
                            // refresh the dataset:
                            dataset = findDatasetOrDie(id);
                        }
                        // kick of dataset reindexing, in case the locks removed 
                        // affected the search card:
                        indexService.asyncIndexDataset(dataset, true);
                        return ok("locks removed");
                    }
                    return ok("dataset not locked");
                }
                // request for a specific type lock:
                DatasetLock lock = dataset.getLockFor(lockType);
                if (lock != null) {
                    execCommand(new RemoveLockCommand(req, dataset, lock.getReason()));
                    // refresh the dataset:
                    dataset = findDatasetOrDie(id);
                    // ... and kick of dataset reindexing, in case the lock removed 
                    // affected the search card:
                    indexService.asyncIndexDataset(dataset, true);
                    return ok("lock type " + lock.getReason() + " removed");
                }
                return ok("no lock type " + lockType + " on the dataset");
            } catch (WrappedResponse wr) {
                return wr.getResponse();
            }

        }, getRequestUser(crc));

    }
    
    @POST
    @AuthRequired
    @Path("{identifier}/lock/{type}")
    public Response lockDataset(@Context ContainerRequestContext crc, @PathParam("identifier") String id, @PathParam("type") DatasetLock.Reason lockType) {
        return response(req -> {
            try {
                AuthenticatedUser user = getRequestAuthenticatedUserOrDie(crc);
                if (!user.isSuperuser()) {
                    return error(Response.Status.FORBIDDEN, "This API end point can be used by superusers only.");
                }
                Dataset dataset = findDatasetOrDie(id);
                DatasetLock lock = dataset.getLockFor(lockType);
                if (lock != null) {
                    return error(Response.Status.FORBIDDEN, "dataset already locked with lock type " + lockType);
                }
                lock = new DatasetLock(lockType, user);
                execCommand(new AddLockCommand(req, dataset, lock));
                // refresh the dataset:
                dataset = findDatasetOrDie(id);
                // ... and kick of dataset reindexing:
                indexService.asyncIndexDataset(dataset, true);

                return ok("dataset locked with lock type " + lockType);
            } catch (WrappedResponse wr) {
                return wr.getResponse();
            }

        }, getRequestUser(crc));
    }
    
    @GET
    @AuthRequired
    @Path("locks")
    public Response listLocks(@Context ContainerRequestContext crc, @QueryParam("type") String lockType, @QueryParam("userIdentifier") String userIdentifier) { //DatasetLock.Reason lockType) {
        // This API is here, under /datasets, and not under /admin, because we
        // likely want it to be accessible to admin users who may not necessarily 
        // have localhost access, that would be required to get to /api/admin in 
        // most installations. It is still reasonable however to limit access to
        // this api to admin users only.
        AuthenticatedUser apiUser;
        try {
            apiUser = getRequestAuthenticatedUserOrDie(crc);
        } catch (WrappedResponse ex) {
            return error(Response.Status.UNAUTHORIZED, "Authentication is required.");
        }
        if (!apiUser.isSuperuser()) {
            return error(Response.Status.FORBIDDEN, "Superusers only.");
        }
        
        // Locks can be optinally filtered by type, user or both.
        DatasetLock.Reason lockTypeValue = null;
        AuthenticatedUser user = null; 
        
        // For the lock type, we use a QueryParam of type String, instead of 
        // DatasetLock.Reason; that would be less code to write, but this way 
        // we can check if the value passed matches a valid lock type ("reason") 
        // and provide a helpful error message if it doesn't. If you use a 
        // QueryParam of an Enum type, trying to pass an invalid value to it 
        // results in a potentially confusing "404/NOT FOUND - requested 
        // resource is not available".
        if (lockType != null && !lockType.isEmpty()) {
            try {
                lockTypeValue = DatasetLock.Reason.valueOf(lockType);
            } catch (IllegalArgumentException iax) {
                StringJoiner reasonJoiner = new StringJoiner(", ");
                for (Reason r: Reason.values()) {
                    reasonJoiner.add(r.name());
                };
                String errorMessage = "Invalid lock type value: " + lockType + 
                        "; valid lock types: " + reasonJoiner.toString();
                return error(Response.Status.BAD_REQUEST, errorMessage);
            }
        }
        
        if (userIdentifier != null && !userIdentifier.isEmpty()) {
            user = authSvc.getAuthenticatedUser(userIdentifier);
            if (user == null) {
                return error(Response.Status.BAD_REQUEST, "Unknown user identifier: "+userIdentifier);
            }
        }
        
        //List<DatasetLock> locks = datasetService.getDatasetLocksByType(lockType);
        List<DatasetLock> locks = datasetService.listLocks(lockTypeValue, user);
                            
        return ok(locks.stream().map(lock -> json(lock)).collect(toJsonArray()));
    }   
    
    
    @GET
    @Path("{id}/makeDataCount/citations")
    public Response getMakeDataCountCitations(@PathParam("id") String idSupplied) {
        
        try {
            Dataset dataset = findDatasetOrDie(idSupplied);
            JsonArrayBuilder datasetsCitations = Json.createArrayBuilder();
            List<DatasetExternalCitations> externalCitations = datasetExternalCitationsService.getDatasetExternalCitationsByDataset(dataset);
            for (DatasetExternalCitations citation : externalCitations) {
                JsonObjectBuilder candidateObj = Json.createObjectBuilder();
                /**
                 * In the future we can imagine storing and presenting more
                 * information about the citation such as the title of the paper
                 * and the names of the authors. For now, we'll at least give
                 * the URL of the citation so people can click and find out more
                 * about the citation.
                 */
                candidateObj.add("citationUrl", citation.getCitedByUrl());
                datasetsCitations.add(candidateObj);
            }
            return ok(datasetsCitations);

        } catch (WrappedResponse wr) {
            return wr.getResponse();
        }

    }

    @GET
    @Path("{id}/makeDataCount/{metric}")
    public Response getMakeDataCountMetricCurrentMonth(@PathParam("id") String idSupplied, @PathParam("metric") String metricSupplied, @QueryParam("country") String country) {
        String nullCurrentMonth = null;
        return getMakeDataCountMetric(idSupplied, metricSupplied, nullCurrentMonth, country);
    }

    @GET
    @AuthRequired
    @Path("{identifier}/storagesize")
    public Response getStorageSize(@Context ContainerRequestContext crc, @PathParam("identifier") String dvIdtf, @QueryParam("includeCached") boolean includeCached) {
        return response(req -> ok(MessageFormat.format(BundleUtil.getStringFromBundle("datasets.api.datasize.storage"),
                execCommand(new GetDatasetStorageSizeCommand(req, findDatasetOrDie(dvIdtf), includeCached, GetDatasetStorageSizeCommand.Mode.STORAGE, null)))), getRequestUser(crc));
    }

    @GET
    @AuthRequired
    @Path("{identifier}/versions/{versionId}/downloadsize")
    public Response getDownloadSize(@Context ContainerRequestContext crc,
                                    @PathParam("identifier") String dvIdtf,
                                    @PathParam("versionId") String version,
                                    @QueryParam("contentType") String contentType,
                                    @QueryParam("accessStatus") String accessStatus,
                                    @QueryParam("categoryName") String categoryName,
                                    @QueryParam("tabularTagName") String tabularTagName,
                                    @QueryParam("searchText") String searchText,
                                    @QueryParam("mode") String mode,
                                    @QueryParam("includeDeaccessioned") boolean includeDeaccessioned,
                                    @Context UriInfo uriInfo,
                                    @Context HttpHeaders headers) {

        return response(req -> {
            FileSearchCriteria fileSearchCriteria;
            try {
                fileSearchCriteria = new FileSearchCriteria(
                        contentType,
                        accessStatus != null ? FileSearchCriteria.FileAccessStatus.valueOf(accessStatus) : null,
                        categoryName,
                        tabularTagName,
                        searchText
                );
            } catch (IllegalArgumentException e) {
                return badRequest(BundleUtil.getStringFromBundle("datasets.api.version.files.invalid.access.status", List.of(accessStatus)));
            }
            DatasetVersionFilesServiceBean.FileDownloadSizeMode fileDownloadSizeMode;
            try {
                fileDownloadSizeMode = mode != null ? DatasetVersionFilesServiceBean.FileDownloadSizeMode.valueOf(mode) : DatasetVersionFilesServiceBean.FileDownloadSizeMode.All;
            } catch (IllegalArgumentException e) {
                return error(Response.Status.BAD_REQUEST, "Invalid mode: " + mode);
            }
            DatasetVersion datasetVersion = getDatasetVersionOrDie(req, version, findDatasetOrDie(dvIdtf), uriInfo, headers, includeDeaccessioned);
            long datasetStorageSize = datasetVersionFilesServiceBean.getFilesDownloadSize(datasetVersion, fileSearchCriteria, fileDownloadSizeMode);
            String message = MessageFormat.format(BundleUtil.getStringFromBundle("datasets.api.datasize.download"), datasetStorageSize);
            JsonObjectBuilder jsonObjectBuilder = Json.createObjectBuilder();
            jsonObjectBuilder.add("message", message);
            jsonObjectBuilder.add("storageSize", datasetStorageSize);
            return ok(jsonObjectBuilder);
        }, getRequestUser(crc));
    }

    @GET
    @Path("{id}/makeDataCount/{metric}/{yyyymm}")
    public Response getMakeDataCountMetric(@PathParam("id") String idSupplied, @PathParam("metric") String metricSupplied, @PathParam("yyyymm") String yyyymm, @QueryParam("country") String country) {
        try {
            Dataset dataset = findDatasetOrDie(idSupplied);
            NullSafeJsonBuilder jsonObjectBuilder = jsonObjectBuilder();
            MakeDataCountUtil.MetricType metricType = null;
            try {
                metricType = MakeDataCountUtil.MetricType.fromString(metricSupplied);
            } catch (IllegalArgumentException ex) {
                return error(Response.Status.BAD_REQUEST, ex.getMessage());
            }
            String monthYear = null;
            if (yyyymm != null) {
                // We add "-01" because we store "2018-05-01" rather than "2018-05" in the "monthyear" column.
                // Dates come to us as "2018-05-01" in the SUSHI JSON ("begin-date") and we decided to store them as-is.
                monthYear = MetricsUtil.sanitizeYearMonthUserInput(yyyymm) + "-01";
            }
            if (country != null) {
                country = country.toLowerCase();
                if (!MakeDataCountUtil.isValidCountryCode(country)) {
                    return error(Response.Status.BAD_REQUEST, "Country must be one of the ISO 1366 Country Codes");
                }
            }
            DatasetMetrics datasetMetrics = datasetMetricsSvc.getDatasetMetricsByDatasetForDisplay(dataset, monthYear, country);
            if (datasetMetrics == null) {
                return ok("No metrics available for dataset " + dataset.getId() + " for " + yyyymm + " for country code " + country + ".");
            } else if (datasetMetrics.getDownloadsTotal() + datasetMetrics.getViewsTotal() == 0) {
                return ok("No metrics available for dataset " + dataset.getId() + " for " + yyyymm + " for country code " + country + ".");
            }
            Long viewsTotalRegular = null;
            Long viewsUniqueRegular = null;
            Long downloadsTotalRegular = null;
            Long downloadsUniqueRegular = null;
            Long viewsTotalMachine = null;
            Long viewsUniqueMachine = null;
            Long downloadsTotalMachine = null;
            Long downloadsUniqueMachine = null;
            Long viewsTotal = null;
            Long viewsUnique = null;
            Long downloadsTotal = null;
            Long downloadsUnique = null;
            switch (metricSupplied) {
                case "viewsTotal":
                    viewsTotal = datasetMetrics.getViewsTotal();
                    break;
                case "viewsTotalRegular":
                    viewsTotalRegular = datasetMetrics.getViewsTotalRegular();
                    break;
                case "viewsTotalMachine":
                    viewsTotalMachine = datasetMetrics.getViewsTotalMachine();
                    break;
                case "viewsUnique":
                    viewsUnique = datasetMetrics.getViewsUnique();
                    break;
                case "viewsUniqueRegular":
                    viewsUniqueRegular = datasetMetrics.getViewsUniqueRegular();
                    break;
                case "viewsUniqueMachine":
                    viewsUniqueMachine = datasetMetrics.getViewsUniqueMachine();
                    break;
                case "downloadsTotal":
                    downloadsTotal = datasetMetrics.getDownloadsTotal();
                    break;
                case "downloadsTotalRegular":
                    downloadsTotalRegular = datasetMetrics.getDownloadsTotalRegular();
                    break;
                case "downloadsTotalMachine":
                    downloadsTotalMachine = datasetMetrics.getDownloadsTotalMachine();
                    break;
                case "downloadsUnique":
                    downloadsUnique = datasetMetrics.getDownloadsUnique();
                    break;
                case "downloadsUniqueRegular":
                    downloadsUniqueRegular = datasetMetrics.getDownloadsUniqueRegular();
                    break;
                case "downloadsUniqueMachine":
                    downloadsUniqueMachine = datasetMetrics.getDownloadsUniqueMachine();
                    break;
                default:
                    break;
            }
            /**
             * TODO: Think more about the JSON output and the API design.
             * getDatasetMetricsByDatasetMonthCountry returns a single row right
             * now, by country. We could return multiple metrics (viewsTotal,
             * viewsUnique, downloadsTotal, and downloadsUnique) by country.
             */
            jsonObjectBuilder.add("viewsTotalRegular", viewsTotalRegular);
            jsonObjectBuilder.add("viewsUniqueRegular", viewsUniqueRegular);
            jsonObjectBuilder.add("downloadsTotalRegular", downloadsTotalRegular);
            jsonObjectBuilder.add("downloadsUniqueRegular", downloadsUniqueRegular);
            jsonObjectBuilder.add("viewsTotalMachine", viewsTotalMachine);
            jsonObjectBuilder.add("viewsUniqueMachine", viewsUniqueMachine);
            jsonObjectBuilder.add("downloadsTotalMachine", downloadsTotalMachine);
            jsonObjectBuilder.add("downloadsUniqueMachine", downloadsUniqueMachine);
            jsonObjectBuilder.add("viewsTotal", viewsTotal);
            jsonObjectBuilder.add("viewsUnique", viewsUnique);
            jsonObjectBuilder.add("downloadsTotal", downloadsTotal);
            jsonObjectBuilder.add("downloadsUnique", downloadsUnique);
            return ok(jsonObjectBuilder);
        } catch (WrappedResponse wr) {
            return wr.getResponse();
        } catch (Exception e) {
            //bad date - caught in sanitize call
            return error(BAD_REQUEST, e.getMessage());
        }
    }
    
    @GET
    @AuthRequired
    @Path("{identifier}/storageDriver")
    public Response getFileStore(@Context ContainerRequestContext crc, @PathParam("identifier") String dvIdtf,
            @Context UriInfo uriInfo, @Context HttpHeaders headers) throws WrappedResponse { 
        
        Dataset dataset; 
        
        try {
            dataset = findDatasetOrDie(dvIdtf);
        } catch (WrappedResponse ex) {
            return error(Response.Status.NOT_FOUND, "No such dataset");
        }
        
        return response(req -> ok(dataset.getEffectiveStorageDriverId()), getRequestUser(crc));
    }
    
    @PUT
    @AuthRequired
    @Path("{identifier}/storageDriver")
    public Response setFileStore(@Context ContainerRequestContext crc, @PathParam("identifier") String dvIdtf,
            String storageDriverLabel,
            @Context UriInfo uriInfo, @Context HttpHeaders headers) throws WrappedResponse {
        
        // Superuser-only:
        AuthenticatedUser user;
        try {
            user = getRequestAuthenticatedUserOrDie(crc);
        } catch (WrappedResponse ex) {
            return error(Response.Status.BAD_REQUEST, "Authentication is required.");
        }
        if (!user.isSuperuser()) {
            return error(Response.Status.FORBIDDEN, "Superusers only.");
        }

        Dataset dataset;

        try {
            dataset = findDatasetOrDie(dvIdtf);
        } catch (WrappedResponse ex) {
            return error(Response.Status.NOT_FOUND, "No such dataset");
        }
        
        // We don't want to allow setting this to a store id that does not exist: 
        for (Entry<String, String> store : DataAccess.getStorageDriverLabels().entrySet()) {
            if (store.getKey().equals(storageDriverLabel)) {
                dataset.setStorageDriverId(store.getValue());
                datasetService.merge(dataset);
                return ok("Storage driver set to: " + store.getKey() + "/" + store.getValue());
            }
        }
        return error(Response.Status.BAD_REQUEST,
                "No Storage Driver found for : " + storageDriverLabel);
    }
    
    @DELETE
    @AuthRequired
    @Path("{identifier}/storageDriver")
    public Response resetFileStore(@Context ContainerRequestContext crc, @PathParam("identifier") String dvIdtf,
            @Context UriInfo uriInfo, @Context HttpHeaders headers) throws WrappedResponse {
        
        // Superuser-only:
        AuthenticatedUser user;
        try {
            user = getRequestAuthenticatedUserOrDie(crc);
        } catch (WrappedResponse ex) {
            return error(Response.Status.BAD_REQUEST, "Authentication is required.");
        }
        if (!user.isSuperuser()) {
            return error(Response.Status.FORBIDDEN, "Superusers only.");
        }

        Dataset dataset;

        try {
            dataset = findDatasetOrDie(dvIdtf);
        } catch (WrappedResponse ex) {
            return error(Response.Status.NOT_FOUND, "No such dataset");
        }
        
        dataset.setStorageDriverId(null);
        datasetService.merge(dataset);
        return ok("Storage reset to default: " + DataAccess.DEFAULT_STORAGE_DRIVER_IDENTIFIER);
    }

    @GET
    @AuthRequired
    @Path("{identifier}/curationLabelSet")
    public Response getCurationLabelSet(@Context ContainerRequestContext crc, @PathParam("identifier") String dvIdtf,
            @Context UriInfo uriInfo, @Context HttpHeaders headers) throws WrappedResponse {

        try {
            AuthenticatedUser user = getRequestAuthenticatedUserOrDie(crc);
            if (!user.isSuperuser()) {
                return error(Response.Status.FORBIDDEN, "Superusers only.");
            }
        } catch (WrappedResponse wr) {
            return wr.getResponse();
        }

        Dataset dataset;

        try {
            dataset = findDatasetOrDie(dvIdtf);
        } catch (WrappedResponse ex) {
            return ex.getResponse();
        }

        return response(req -> ok(dataset.getEffectiveCurationLabelSetName()), getRequestUser(crc));
    }

    @PUT
    @AuthRequired
    @Path("{identifier}/curationLabelSet")
    public Response setCurationLabelSet(@Context ContainerRequestContext crc,
                                        @PathParam("identifier") String dvIdtf,
                                        @QueryParam("name") String curationLabelSet,
                                        @Context UriInfo uriInfo,
                                        @Context HttpHeaders headers) throws WrappedResponse {

        // Superuser-only:
        AuthenticatedUser user;
        try {
            user = getRequestAuthenticatedUserOrDie(crc);
        } catch (WrappedResponse ex) {
            return error(Response.Status.UNAUTHORIZED, "Authentication is required.");
        }
        if (!user.isSuperuser()) {
            return error(Response.Status.FORBIDDEN, "Superusers only.");
        }

        Dataset dataset;

        try {
            dataset = findDatasetOrDie(dvIdtf);
        } catch (WrappedResponse ex) {
            return ex.getResponse();
        }
        if (SystemConfig.CURATIONLABELSDISABLED.equals(curationLabelSet) || SystemConfig.DEFAULTCURATIONLABELSET.equals(curationLabelSet)) {
            dataset.setCurationLabelSetName(curationLabelSet);
            datasetService.merge(dataset);
            return ok("Curation Label Set Name set to: " + curationLabelSet);
        } else {
            for (String setName : systemConfig.getCurationLabels().keySet()) {
                if (setName.equals(curationLabelSet)) {
                    dataset.setCurationLabelSetName(curationLabelSet);
                    datasetService.merge(dataset);
                    return ok("Curation Label Set Name set to: " + setName);
                }
            }
        }
        return error(Response.Status.BAD_REQUEST,
            "No Such Curation Label Set");
    }

    @DELETE
    @AuthRequired
    @Path("{identifier}/curationLabelSet")
    public Response resetCurationLabelSet(@Context ContainerRequestContext crc, @PathParam("identifier") String dvIdtf,
            @Context UriInfo uriInfo, @Context HttpHeaders headers) throws WrappedResponse {

        // Superuser-only:
        AuthenticatedUser user;
        try {
            user = getRequestAuthenticatedUserOrDie(crc);
        } catch (WrappedResponse ex) {
            return error(Response.Status.BAD_REQUEST, "Authentication is required.");
        }
        if (!user.isSuperuser()) {
            return error(Response.Status.FORBIDDEN, "Superusers only.");
        }

        Dataset dataset;

        try {
            dataset = findDatasetOrDie(dvIdtf);
        } catch (WrappedResponse ex) {
            return ex.getResponse();
        }

        dataset.setCurationLabelSetName(SystemConfig.DEFAULTCURATIONLABELSET);
        datasetService.merge(dataset);
        return ok("Curation Label Set reset to default: " + SystemConfig.DEFAULTCURATIONLABELSET);
    }

    @GET
    @AuthRequired
    @Path("{identifier}/allowedCurationLabels")
    public Response getAllowedCurationLabels(@Context ContainerRequestContext crc,
                                             @PathParam("identifier") String dvIdtf,
                                             @Context UriInfo uriInfo,
                                             @Context HttpHeaders headers) throws WrappedResponse {
        AuthenticatedUser user = null;
        try {
            user = getRequestAuthenticatedUserOrDie(crc);
        } catch (WrappedResponse wr) {
            return wr.getResponse();
        }

        Dataset dataset;

        try {
            dataset = findDatasetOrDie(dvIdtf);
        } catch (WrappedResponse ex) {
            return ex.getResponse();
        }
        if (permissionSvc.requestOn(createDataverseRequest(user), dataset).has(Permission.PublishDataset)) {
            String[] labelArray = systemConfig.getCurationLabels().get(dataset.getEffectiveCurationLabelSetName());
            return response(req -> ok(String.join(",", labelArray)), getRequestUser(crc));
        } else {
            return error(Response.Status.FORBIDDEN, "You are not permitted to view the allowed curation labels for this dataset.");
        }
    }

    @GET
    @AuthRequired
    @Path("{identifier}/timestamps")
    @Produces(MediaType.APPLICATION_JSON)
    public Response getTimestamps(@Context ContainerRequestContext crc, @PathParam("identifier") String id) {

        Dataset dataset = null;
        DateTimeFormatter formatter = DateTimeFormatter.ISO_LOCAL_DATE_TIME;
        try {
            dataset = findDatasetOrDie(id);
            User u = getRequestUser(crc);
            Set<Permission> perms = new HashSet<Permission>();
            perms.add(Permission.ViewUnpublishedDataset);
            boolean canSeeDraft = permissionSvc.hasPermissionsFor(u, dataset, perms);
            JsonObjectBuilder timestamps = Json.createObjectBuilder();
            logger.fine("CSD: " + canSeeDraft);
            logger.fine("IT: " + dataset.getIndexTime());
            logger.fine("MT: " + dataset.getModificationTime());
            logger.fine("PIT: " + dataset.getPermissionIndexTime());
            logger.fine("PMT: " + dataset.getPermissionModificationTime());
            // Basic info if it's released
            if (dataset.isReleased() || canSeeDraft) {
                timestamps.add("createTime", formatter.format(dataset.getCreateDate().toLocalDateTime()));
                if (dataset.getPublicationDate() != null) {
                    timestamps.add("publicationTime", formatter.format(dataset.getPublicationDate().toLocalDateTime()));
                }

                if (dataset.getLastExportTime() != null) {
                    timestamps.add("lastMetadataExportTime",
                            formatter.format(dataset.getLastExportTime().toInstant().atZone(ZoneId.systemDefault())));

                }

                if (dataset.getMostRecentMajorVersionReleaseDate() != null) {
                    timestamps.add("lastMajorVersionReleaseTime", formatter.format(
                            dataset.getMostRecentMajorVersionReleaseDate().toInstant().atZone(ZoneId.systemDefault())));
                }
                // If the modification/permissionmodification time is
                // set and the index time is null or is before the mod time, the relevant index is stale
                timestamps.add("hasStaleIndex",
                        (dataset.getModificationTime() != null && (dataset.getIndexTime() == null
                                || (dataset.getIndexTime().compareTo(dataset.getModificationTime()) <= 0))) ? true
                                : false);
                timestamps.add("hasStalePermissionIndex",
                        (dataset.getPermissionModificationTime() != null && (dataset.getIndexTime() == null
                                || (dataset.getIndexTime().compareTo(dataset.getModificationTime()) <= 0))) ? true
                                : false);
            }
            // More detail if you can see a draft
            if (canSeeDraft) {
                timestamps.add("lastUpdateTime", formatter.format(dataset.getModificationTime().toLocalDateTime()));
                if (dataset.getIndexTime() != null) {
                    timestamps.add("lastIndexTime", formatter.format(dataset.getIndexTime().toLocalDateTime()));
                }
                if (dataset.getPermissionModificationTime() != null) {
                    timestamps.add("lastPermissionUpdateTime",
                            formatter.format(dataset.getPermissionModificationTime().toLocalDateTime()));
                }
                if (dataset.getPermissionIndexTime() != null) {
                    timestamps.add("lastPermissionIndexTime",
                            formatter.format(dataset.getPermissionIndexTime().toLocalDateTime()));
                }
                if (dataset.getGlobalIdCreateTime() != null) {
                    timestamps.add("globalIdCreateTime", formatter
                            .format(dataset.getGlobalIdCreateTime().toInstant().atZone(ZoneId.systemDefault())));
                }

            }
            return ok(timestamps);
        } catch (WrappedResponse wr) {
            return wr.getResponse();
        }
    }


/****************************
 * Globus Support Section:
 * 
 * Globus transfer in (upload) and out (download) involve three basic steps: The
 * app is launched and makes a callback to the
 * globusUploadParameters/globusDownloadParameters method to get all of the info
 * needed to set up it's display.
 * 
 * At some point after that, the user will make a selection as to which files to
 * transfer and the app will call requestGlobusUploadPaths/requestGlobusDownload
 * to indicate a transfer is about to start. In addition to providing the
 * details of where to transfer the files to/from, Dataverse also grants the
 * Globus principal involved the relevant rw or r permission for the dataset.
 * 
 * Once the transfer is started, the app records the task id and sends it to
 * Dataverse in the addGlobusFiles/monitorGlobusDownload call. Dataverse then
 * monitors the transfer task and when it ultimately succeeds for fails it
 * revokes the principal's permission and, for the transfer in case, adds the
 * files to the dataset. (The dataset is locked until the transfer completes.)
 * 
 * (If no transfer is started within a specified timeout, permissions will
 * automatically be revoked - see the GlobusServiceBean for details.)
 *
 * The option to reference a file at a remote endpoint (rather than transfer it)
 * follows the first two steps of the process above but completes with a call to
 * the normal /addFiles endpoint (as there is no transfer to monitor and the
 * files can be added to the dataset immediately.)
 */

    /**
     * Retrieve the parameters and signed URLs required to perform a globus
     * transfer. This api endpoint is expected to be called as a signed callback
     * after the globus-dataverse app/other app is launched, but it will accept
     * other forms of authentication.
     * 
     * @param crc
     * @param datasetId
     */
    @GET
    @AuthRequired
    @Path("{id}/globusUploadParameters")
    @Produces(MediaType.APPLICATION_JSON)
    public Response getGlobusUploadParams(@Context ContainerRequestContext crc, @PathParam("id") String datasetId,
            @QueryParam(value = "locale") String locale) {
        // -------------------------------------
        // (1) Get the user from the ContainerRequestContext
        // -------------------------------------
        AuthenticatedUser authUser;
        try {
            authUser = getRequestAuthenticatedUserOrDie(crc);
        } catch (WrappedResponse e) {
            return e.getResponse();
        }
        // -------------------------------------
        // (2) Get the Dataset Id
        // -------------------------------------
        Dataset dataset;

        try {
            dataset = findDatasetOrDie(datasetId);
        } catch (WrappedResponse wr) {
            return wr.getResponse();
        }
        String storeId = dataset.getEffectiveStorageDriverId();
        // acceptsGlobusTransfers should only be true for an S3 or globus store
        if (!GlobusAccessibleStore.acceptsGlobusTransfers(storeId)
                && !GlobusAccessibleStore.allowsGlobusReferences(storeId)) {
            return badRequest(BundleUtil.getStringFromBundle("datasets.api.globusuploaddisabled"));
        }

        URLTokenUtil tokenUtil = new URLTokenUtil(dataset, authSvc.findApiTokenByUser(authUser), locale);

        boolean managed = GlobusAccessibleStore.isDataverseManaged(storeId);
        String transferEndpoint = null;
        JsonArray referenceEndpointsWithPaths = null;
        if (managed) {
            transferEndpoint = GlobusAccessibleStore.getTransferEndpointId(storeId);
        } else {
            referenceEndpointsWithPaths = GlobusAccessibleStore.getReferenceEndpointsWithPaths(storeId);
        }

        JsonObjectBuilder queryParams = Json.createObjectBuilder();
        queryParams.add("queryParameters",
                Json.createArrayBuilder().add(Json.createObjectBuilder().add("datasetId", "{datasetId}"))
                        .add(Json.createObjectBuilder().add("siteUrl", "{siteUrl}"))
                        .add(Json.createObjectBuilder().add("datasetVersion", "{datasetVersion}"))
                        .add(Json.createObjectBuilder().add("dvLocale", "{localeCode}"))
                        .add(Json.createObjectBuilder().add("datasetPid", "{datasetPid}")));
        JsonObject substitutedParams = tokenUtil.getParams(queryParams.build());
        JsonObjectBuilder params = Json.createObjectBuilder();
        substitutedParams.keySet().forEach((key) -> {
            params.add(key, substitutedParams.get(key));
        });
        params.add("managed", Boolean.toString(managed));
        if (transferEndpoint != null) {
            params.add("endpoint", transferEndpoint);
        } else {
            params.add("referenceEndpointsWithPaths", referenceEndpointsWithPaths);
        }
        int timeoutSeconds = JvmSettings.GLOBUS_CACHE_MAXAGE.lookup(Integer.class);
        JsonArrayBuilder allowedApiCalls = Json.createArrayBuilder();
        String requestCallName = managed ? "requestGlobusTransferPaths" : "requestGlobusReferencePaths";
        allowedApiCalls.add(
                Json.createObjectBuilder().add(URLTokenUtil.NAME, requestCallName).add(URLTokenUtil.HTTP_METHOD, "POST")
                        .add(URLTokenUtil.URL_TEMPLATE, "/api/v1/datasets/{datasetId}/requestGlobusUploadPaths")
                        .add(URLTokenUtil.TIMEOUT, timeoutSeconds));
        if(managed) {
        allowedApiCalls.add(Json.createObjectBuilder().add(URLTokenUtil.NAME, "addGlobusFiles")
                .add(URLTokenUtil.HTTP_METHOD, "POST")
                .add(URLTokenUtil.URL_TEMPLATE, "/api/v1/datasets/{datasetId}/addGlobusFiles")
                .add(URLTokenUtil.TIMEOUT, timeoutSeconds));
        } else {
            allowedApiCalls.add(Json.createObjectBuilder().add(URLTokenUtil.NAME, "addFiles")
                    .add(URLTokenUtil.HTTP_METHOD, "POST")
                    .add(URLTokenUtil.URL_TEMPLATE, "/api/v1/datasets/{datasetId}/addFiles")
                    .add(URLTokenUtil.TIMEOUT, timeoutSeconds));
        }
        allowedApiCalls.add(Json.createObjectBuilder().add(URLTokenUtil.NAME, "getDatasetMetadata")
                .add(URLTokenUtil.HTTP_METHOD, "GET")
                .add(URLTokenUtil.URL_TEMPLATE, "/api/v1/datasets/{datasetId}/versions/{datasetVersion}")
                .add(URLTokenUtil.TIMEOUT, 5));
        allowedApiCalls.add(
                Json.createObjectBuilder().add(URLTokenUtil.NAME, "getFileListing").add(URLTokenUtil.HTTP_METHOD, "GET")
                        .add(URLTokenUtil.URL_TEMPLATE, "/api/v1/datasets/{datasetId}/versions/{datasetVersion}/files")
                        .add(URLTokenUtil.TIMEOUT, 5));

        return ok(tokenUtil.createPostBody(params.build(), allowedApiCalls.build()));
    }

    /**
     * Provides specific storageIdentifiers to use for each file amd requests permissions for a given globus user to upload to the dataset
     * 
     * @param crc
     * @param datasetId
     * @param jsonData - an object that must include the id of the globus "principal" involved and the "numberOfFiles" that will be transferred.
     * @return
     * @throws IOException
     * @throws ExecutionException
     * @throws InterruptedException
     */
    @POST
    @AuthRequired
    @Path("{id}/requestGlobusUploadPaths")
    @Consumes(MediaType.APPLICATION_JSON)
    @Produces(MediaType.APPLICATION_JSON)
    public Response requestGlobusUpload(@Context ContainerRequestContext crc, @PathParam("id") String datasetId,
            String jsonBody) throws IOException, ExecutionException, InterruptedException {

        logger.info(" ====  (api allowGlobusUpload) jsonBody   ====== " + jsonBody);

        if (!systemConfig.isGlobusUpload()) {
            return error(Response.Status.SERVICE_UNAVAILABLE,
                    BundleUtil.getStringFromBundle("datasets.api.globusdownloaddisabled"));
        }

        // -------------------------------------
        // (1) Get the user from the ContainerRequestContext
        // -------------------------------------
        AuthenticatedUser authUser;
        try {
            authUser = getRequestAuthenticatedUserOrDie(crc);
        } catch (WrappedResponse e) {
            return e.getResponse();
        }

        // -------------------------------------
        // (2) Get the Dataset Id
        // -------------------------------------
        Dataset dataset;

        try {
            dataset = findDatasetOrDie(datasetId);
        } catch (WrappedResponse wr) {
            return wr.getResponse();
        }
        if (permissionSvc.requestOn(createDataverseRequest(authUser), dataset)
                .canIssue(UpdateDatasetVersionCommand.class)) {

            JsonObject params = JsonUtil.getJsonObject(jsonBody);
            if (!GlobusAccessibleStore.isDataverseManaged(dataset.getEffectiveStorageDriverId())) {
                try {
                    JsonArray referencedFiles = params.getJsonArray("referencedFiles");
                    if (referencedFiles == null || referencedFiles.size() == 0) {
                        return badRequest("No referencedFiles specified");
                    }
                    JsonObject fileMap = globusService.requestReferenceFileIdentifiers(dataset, referencedFiles);
                    return (ok(fileMap));
                } catch (Exception e) {
                    return badRequest(e.getLocalizedMessage());
                }
            } else {
                try {
                    String principal = params.getString("principal");
                    int numberOfPaths = params.getInt("numberOfFiles");
                    if (numberOfPaths <= 0) {
                        return badRequest("numberOfFiles must be positive");
                    }

                    JsonObject response = globusService.requestAccessiblePaths(principal, dataset, numberOfPaths);
                    switch (response.getInt("status")) {
                    case 201:
                        return ok(response.getJsonObject("paths"));
                    case 400:
                        return badRequest("Unable to grant permission");
                    case 409:
                        return conflict("Permission already exists");
                    default:
                        return error(null, "Unexpected error when granting permission");
                    }

                } catch (NullPointerException | ClassCastException e) {
                    return badRequest("Error retrieving principal and numberOfFiles from JSON request body");

                }
            }
        } else {
            return forbidden("User doesn't have permission to upload to this dataset");
        }

    }

    /** A method analogous to /addFiles that must also include the taskIdentifier of the transfer-in-progress to monitor
     * 
     * @param crc
     * @param datasetId
     * @param jsonData - see /addFiles documentation, aditional "taskIdentifier" key in the main object is required.
     * @param uriInfo
     * @return
     * @throws IOException
     * @throws ExecutionException
     * @throws InterruptedException
     */
    @POST
    @AuthRequired
    @Path("{id}/addGlobusFiles")
    @Consumes(MediaType.MULTIPART_FORM_DATA)
    public Response addGlobusFilesToDataset(@Context ContainerRequestContext crc,
                                            @PathParam("id") String datasetId,
                                            @FormDataParam("jsonData") String jsonData,
                                            @Context UriInfo uriInfo
    ) throws IOException, ExecutionException, InterruptedException {

        logger.info(" ====  (api addGlobusFilesToDataset) jsonData   ====== " + jsonData);

        if (!systemConfig.isHTTPUpload()) {
            return error(Response.Status.SERVICE_UNAVAILABLE, BundleUtil.getStringFromBundle("file.api.httpDisabled"));
        }

        // -------------------------------------
        // (1) Get the user from the API key
        // -------------------------------------
        AuthenticatedUser authUser;
        try {
            authUser = getRequestAuthenticatedUserOrDie(crc);
        } catch (WrappedResponse ex) {
            return error(Response.Status.FORBIDDEN, BundleUtil.getStringFromBundle("file.addreplace.error.auth")
            );
        }

        // -------------------------------------
        // (2) Get the Dataset Id
        // -------------------------------------
        Dataset dataset;

        try {
            dataset = findDatasetOrDie(datasetId);
        } catch (WrappedResponse wr) {
            return wr.getResponse();
        }
        
        JsonObject jsonObject = null;
        try {
            jsonObject = JsonUtil.getJsonObject(jsonData);
        } catch (Exception ex) {
            logger.fine("Error parsing json: " + jsonData + " " + ex.getMessage());
            return badRequest("Error parsing json body");

        }

        //------------------------------------
        // (2b) Make sure dataset does not have package file
        // --------------------------------------

        for (DatasetVersion dv : dataset.getVersions()) {
            if (dv.isHasPackageFile()) {
                return error(Response.Status.FORBIDDEN, BundleUtil.getStringFromBundle("file.api.alreadyHasPackageFile")
                );
            }
        }


        String lockInfoMessage = "Globus Upload API started ";
        DatasetLock lock = datasetService.addDatasetLock(dataset.getId(), DatasetLock.Reason.GlobusUpload,
                (authUser).getId(), lockInfoMessage);
        if (lock != null) {
            dataset.addLock(lock);
        } else {
            logger.log(Level.WARNING, "Failed to lock the dataset (dataset id={0})", dataset.getId());
        }


        ApiToken token = authSvc.findApiTokenByUser(authUser);

        if(uriInfo != null) {
            logger.info(" ====  (api uriInfo.getRequestUri()) jsonData   ====== " + uriInfo.getRequestUri().toString());
        }


        String requestUrl = SystemConfig.getDataverseSiteUrlStatic();
        
        // Async Call
        globusService.globusUpload(jsonObject, token, dataset, requestUrl, authUser);

        return ok("Async call to Globus Upload started ");

    }
    
/**
 * Retrieve the parameters and signed URLs required to perform a globus
 * transfer/download. This api endpoint is expected to be called as a signed
 * callback after the globus-dataverse app/other app is launched, but it will
 * accept other forms of authentication.
 * 
 * @param crc
 * @param datasetId
 * @param locale
 * @param downloadId - an id to a cached object listing the files involved. This is generated via Dataverse and provided to the dataverse-globus app in a signedURL.
 * @return - JSON containing the parameters and URLs needed by the dataverse-globus app. The format is analogous to that for external tools. 
 */
    @GET
    @AuthRequired
    @Path("{id}/globusDownloadParameters")
    @Produces(MediaType.APPLICATION_JSON)
    public Response getGlobusDownloadParams(@Context ContainerRequestContext crc, @PathParam("id") String datasetId,
            @QueryParam(value = "locale") String locale, @QueryParam(value = "downloadId") String downloadId) {
        // -------------------------------------
        // (1) Get the user from the ContainerRequestContext
        // -------------------------------------
        AuthenticatedUser authUser;
        try {
            authUser = getRequestAuthenticatedUserOrDie(crc);
        } catch (WrappedResponse e) {
            return e.getResponse();
        }
        // -------------------------------------
        // (2) Get the Dataset Id
        // -------------------------------------
        Dataset dataset;

        try {
            dataset = findDatasetOrDie(datasetId);
        } catch (WrappedResponse wr) {
            return wr.getResponse();
        }
        String storeId = dataset.getEffectiveStorageDriverId();
        // acceptsGlobusTransfers should only be true for an S3 or globus store
        if (!(GlobusAccessibleStore.acceptsGlobusTransfers(storeId)
                || GlobusAccessibleStore.allowsGlobusReferences(storeId))) {
            return badRequest(BundleUtil.getStringFromBundle("datasets.api.globusdownloaddisabled"));
        }

        JsonObject files = globusService.getFilesForDownload(downloadId);
        if (files == null) {
            return notFound(BundleUtil.getStringFromBundle("datasets.api.globusdownloadnotfound"));
        }

        URLTokenUtil tokenUtil = new URLTokenUtil(dataset, authSvc.findApiTokenByUser(authUser), locale);

        boolean managed = GlobusAccessibleStore.isDataverseManaged(storeId);
        String transferEndpoint = null;

        JsonObjectBuilder queryParams = Json.createObjectBuilder();
        queryParams.add("queryParameters",
                Json.createArrayBuilder().add(Json.createObjectBuilder().add("datasetId", "{datasetId}"))
                        .add(Json.createObjectBuilder().add("siteUrl", "{siteUrl}"))
                        .add(Json.createObjectBuilder().add("datasetVersion", "{datasetVersion}"))
                        .add(Json.createObjectBuilder().add("dvLocale", "{localeCode}"))
                        .add(Json.createObjectBuilder().add("datasetPid", "{datasetPid}")));
        JsonObject substitutedParams = tokenUtil.getParams(queryParams.build());
        JsonObjectBuilder params = Json.createObjectBuilder();
        substitutedParams.keySet().forEach((key) -> {
            params.add(key, substitutedParams.get(key));
        });
        params.add("managed", Boolean.toString(managed));
        if (managed) {
            transferEndpoint = GlobusAccessibleStore.getTransferEndpointId(storeId);
            params.add("endpoint", transferEndpoint);
        }
        params.add("files", files);
        int timeoutSeconds = JvmSettings.GLOBUS_CACHE_MAXAGE.lookup(Integer.class);
        JsonArrayBuilder allowedApiCalls = Json.createArrayBuilder();
        allowedApiCalls.add(Json.createObjectBuilder().add(URLTokenUtil.NAME, "monitorGlobusDownload")
                .add(URLTokenUtil.HTTP_METHOD, "POST")
                .add(URLTokenUtil.URL_TEMPLATE, "/api/v1/datasets/{datasetId}/monitorGlobusDownload")
                .add(URLTokenUtil.TIMEOUT, timeoutSeconds));
        allowedApiCalls.add(Json.createObjectBuilder().add(URLTokenUtil.NAME, "requestGlobusDownload")
                .add(URLTokenUtil.HTTP_METHOD, "POST")
                .add(URLTokenUtil.URL_TEMPLATE,
                        "/api/v1/datasets/{datasetId}/requestGlobusDownload?downloadId=" + downloadId)
                .add(URLTokenUtil.TIMEOUT, timeoutSeconds));
        allowedApiCalls.add(Json.createObjectBuilder().add(URLTokenUtil.NAME, "getDatasetMetadata")
                .add(URLTokenUtil.HTTP_METHOD, "GET")
                .add(URLTokenUtil.URL_TEMPLATE, "/api/v1/datasets/{datasetId}/versions/{datasetVersion}")
                .add(URLTokenUtil.TIMEOUT, 5));
        allowedApiCalls.add(
                Json.createObjectBuilder().add(URLTokenUtil.NAME, "getFileListing").add(URLTokenUtil.HTTP_METHOD, "GET")
                        .add(URLTokenUtil.URL_TEMPLATE, "/api/v1/datasets/{datasetId}/versions/{datasetVersion}/files")
                        .add(URLTokenUtil.TIMEOUT, 5));

        return ok(tokenUtil.createPostBody(params.build(), allowedApiCalls.build()));
    }

    /**
     * Requests permissions for a given globus user to download the specified files
     * the dataset and returns information about the paths to transfer from.
     * 
     * When called directly rather than in response to being given a downloadId, the jsonData can include a "fileIds" key with an array of file ids to transfer.
     * 
     * @param crc
     * @param datasetId
     * @param jsonData - a JSON object that must include the id of the  Globus "principal" that will be transferring the files in the case where Dataverse manages the Globus endpoint. For remote endpoints, the principal is not required.
     * @return - a JSON object containing a map of file ids to Globus endpoint/path
     * @throws IOException
     * @throws ExecutionException
     * @throws InterruptedException
     */
    @POST
    @AuthRequired
    @Path("{id}/requestGlobusDownload")
    @Consumes(MediaType.APPLICATION_JSON)
    @Produces(MediaType.APPLICATION_JSON)
    public Response requestGlobusDownload(@Context ContainerRequestContext crc, @PathParam("id") String datasetId,
            @QueryParam(value = "downloadId") String downloadId, String jsonBody)
            throws IOException, ExecutionException, InterruptedException {

        logger.info(" ====  (api allowGlobusDownload) jsonBody   ====== " + jsonBody);

        if (!systemConfig.isGlobusDownload()) {
            return error(Response.Status.SERVICE_UNAVAILABLE,
                    BundleUtil.getStringFromBundle("datasets.api.globusdownloaddisabled"));
        }

        // -------------------------------------
        // (1) Get the user from the ContainerRequestContext
        // -------------------------------------
        User user = getRequestUser(crc);

        // -------------------------------------
        // (2) Get the Dataset Id
        // -------------------------------------
        Dataset dataset;

        try {
            dataset = findDatasetOrDie(datasetId);
        } catch (WrappedResponse wr) {
            return wr.getResponse();
        }
        JsonObject body = null;
        if (jsonBody != null) {
            body = JsonUtil.getJsonObject(jsonBody);
        }
        Set<String> fileIds = null;
        if (downloadId != null) {
            JsonObject files = globusService.getFilesForDownload(downloadId);
            if (files != null) {
                fileIds = files.keySet();
            }
        } else {
            if ((body!=null) && body.containsKey("fileIds")) {
                Collection<JsonValue> fileVals = body.getJsonArray("fileIds").getValuesAs(JsonValue.class);
                fileIds = new HashSet<String>(fileVals.size());
                for (JsonValue fileVal : fileVals) {
                    String id = null;
                    switch (fileVal.getValueType()) {
                    case STRING:
                        id = ((JsonString) fileVal).getString();
                        break;
                    case NUMBER:
                        id = ((JsonNumber) fileVal).toString();
                        break;
                    default:
                        return badRequest("fileIds must be numeric or string (ids/PIDs)");
                    }
                    ;
                    fileIds.add(id);
                }
            } else {
                return badRequest("fileIds JsonArray of file ids/PIDs required in POST body");
            }
        }

        if (fileIds.isEmpty()) {
            return notFound(BundleUtil.getStringFromBundle("datasets.api.globusdownloadnotfound"));
        }
        ArrayList<DataFile> dataFiles = new ArrayList<DataFile>(fileIds.size());
        for (String id : fileIds) {
            boolean published = false;
            logger.info("File id: " + id);

            DataFile df = null;
            try {
                df = findDataFileOrDie(id);
            } catch (WrappedResponse wr) {
                return wr.getResponse();
            }
            if (!df.getOwner().equals(dataset)) {
                return badRequest("All files must be in the dataset");
            }
            dataFiles.add(df);

            for (FileMetadata fm : df.getFileMetadatas()) {
                if (fm.getDatasetVersion().isPublished()) {
                    published = true;
                    break;
                }
            }

            if (!published) {
                // If the file is not published, they can still download the file, if the user
                // has the permission to view unpublished versions:

                if (!permissionService.hasPermissionsFor(user, df.getOwner(),
                        EnumSet.of(Permission.ViewUnpublishedDataset))) {
                    return forbidden("User doesn't have permission to download file: " + id);
                }
            } else { // published and restricted and/or embargoed
                if (df.isRestricted() || FileUtil.isActivelyEmbargoed(df))
                    // This line also handles all three authenticated session user, token user, and
                    // guest cases.
                    if (!permissionService.hasPermissionsFor(user, df, EnumSet.of(Permission.DownloadFile))) {
                        return forbidden("User doesn't have permission to download file: " + id);
                    }

            }
        }
        // Allowed to download all requested files
        JsonObject files = GlobusUtil.getFilesMap(dataFiles, dataset);
        if (GlobusAccessibleStore.isDataverseManaged(dataset.getEffectiveStorageDriverId())) {
            // If managed, give the principal read permissions
            int status = globusService.setPermissionForDownload(dataset, body.getString("principal"));
            switch (status) {
            case 201:
                return ok(files);
            case 400:
                return badRequest("Unable to grant permission");
            case 409:
                return conflict("Permission already exists");
            default:
                return error(null, "Unexpected error when granting permission");
            }

        }

        return ok(files);
    }

    /**
     * Monitors a globus download and removes permissions on the dir/dataset when
     * the specified transfer task is completed.
     * 
     * @param crc
     * @param datasetId
     * @param jsonData  - a JSON Object containing the key "taskIdentifier" with the
     *                  Globus task to monitor.
     * @return
     * @throws IOException
     * @throws ExecutionException
     * @throws InterruptedException
     */
    @POST
    @AuthRequired
    @Path("{id}/monitorGlobusDownload")
    @Consumes(MediaType.APPLICATION_JSON)
    public Response monitorGlobusDownload(@Context ContainerRequestContext crc, @PathParam("id") String datasetId,
            String jsonData) throws IOException, ExecutionException, InterruptedException {

        logger.info(" ====  (api deleteglobusRule) jsonData   ====== " + jsonData);

        if (!systemConfig.isGlobusDownload()) {
            return error(Response.Status.SERVICE_UNAVAILABLE,
                    BundleUtil.getStringFromBundle("datasets.api.globusdownloaddisabled"));
        }

        // -------------------------------------
        // (1) Get the user from the ContainerRequestContext
        // -------------------------------------
        User authUser;
        authUser = getRequestUser(crc);

        // -------------------------------------
        // (2) Get the Dataset Id
        // -------------------------------------
        Dataset dataset;

        try {
            dataset = findDatasetOrDie(datasetId);
        } catch (WrappedResponse wr) {
            return wr.getResponse();
        }

        // Async Call
        globusService.globusDownload(jsonData, dataset, authUser);

        return ok("Async call to Globus Download started");

    }

    /**
     * Add multiple Files to an existing Dataset
     *
     * @param idSupplied
     * @param jsonData
     * @return
     */
    @POST
    @AuthRequired
    @Path("{id}/addFiles")
    @Consumes(MediaType.MULTIPART_FORM_DATA)
    public Response addFilesToDataset(@Context ContainerRequestContext crc, @PathParam("id") String idSupplied,
            @FormDataParam("jsonData") String jsonData) {

        if (!systemConfig.isHTTPUpload()) {
            return error(Response.Status.SERVICE_UNAVAILABLE, BundleUtil.getStringFromBundle("file.api.httpDisabled"));
        }

        // -------------------------------------
        // (1) Get the user from the ContainerRequestContext
        // -------------------------------------
        User authUser;
        authUser = getRequestUser(crc);

        // -------------------------------------
        // (2) Get the Dataset Id
        // -------------------------------------
        Dataset dataset;

        try {
            dataset = findDatasetOrDie(idSupplied);
        } catch (WrappedResponse wr) {
            return wr.getResponse();
        }

        dataset.getLocks().forEach(dl -> {
            logger.info(dl.toString());
        });

        //------------------------------------
        // (2a) Make sure dataset does not have package file
        // --------------------------------------

        for (DatasetVersion dv : dataset.getVersions()) {
            if (dv.isHasPackageFile()) {
                return error(Response.Status.FORBIDDEN,
                        BundleUtil.getStringFromBundle("file.api.alreadyHasPackageFile")
                );
            }
        }

        DataverseRequest dvRequest = createDataverseRequest(authUser);

        AddReplaceFileHelper addFileHelper = new AddReplaceFileHelper(
                dvRequest,
                this.ingestService,
                this.datasetService,
                this.fileService,
                this.permissionSvc,
                this.commandEngine,
                this.systemConfig
        );

        return addFileHelper.addFiles(jsonData, dataset, authUser);

    }

    /**
     * Replace multiple Files to an existing Dataset
     *
     * @param idSupplied
     * @param jsonData
     * @return
     */
    @POST
    @AuthRequired
    @Path("{id}/replaceFiles")
    @Consumes(MediaType.MULTIPART_FORM_DATA)
    public Response replaceFilesInDataset(@Context ContainerRequestContext crc,
                                          @PathParam("id") String idSupplied,
                                          @FormDataParam("jsonData") String jsonData) {

        if (!systemConfig.isHTTPUpload()) {
            return error(Response.Status.SERVICE_UNAVAILABLE, BundleUtil.getStringFromBundle("file.api.httpDisabled"));
        }

        // -------------------------------------
        // (1) Get the user from the ContainerRequestContext
        // -------------------------------------
        User authUser;
        authUser = getRequestUser(crc);

        // -------------------------------------
        // (2) Get the Dataset Id
        // -------------------------------------
        Dataset dataset;

        try {
            dataset = findDatasetOrDie(idSupplied);
        } catch (WrappedResponse wr) {
            return wr.getResponse();
        }

        dataset.getLocks().forEach(dl -> {
            logger.info(dl.toString());
        });

        //------------------------------------
        // (2a) Make sure dataset does not have package file
        // --------------------------------------

        for (DatasetVersion dv : dataset.getVersions()) {
            if (dv.isHasPackageFile()) {
                return error(Response.Status.FORBIDDEN,
                        BundleUtil.getStringFromBundle("file.api.alreadyHasPackageFile")
                );
            }
        }

        DataverseRequest dvRequest = createDataverseRequest(authUser);

        AddReplaceFileHelper addFileHelper = new AddReplaceFileHelper(
                dvRequest,
                this.ingestService,
                this.datasetService,
                this.fileService,
                this.permissionSvc,
                this.commandEngine,
                this.systemConfig
        );

        return addFileHelper.replaceFiles(jsonData, dataset, authUser);

    }

    /**
     * API to find curation assignments and statuses
     *
     * @return
     * @throws WrappedResponse
     */
    @GET
    @AuthRequired
    @Path("/listCurationStates")
    @Produces("text/csv")
    public Response getCurationStates(@Context ContainerRequestContext crc) throws WrappedResponse {

        try {
            AuthenticatedUser user = getRequestAuthenticatedUserOrDie(crc);
            if (!user.isSuperuser()) {
                return error(Response.Status.FORBIDDEN, "Superusers only.");
            }
        } catch (WrappedResponse wr) {
            return wr.getResponse();
        }

        List<DataverseRole> allRoles = dataverseRoleService.findAll();
        List<DataverseRole> curationRoles = new ArrayList<DataverseRole>();
        allRoles.forEach(r -> {
            if (r.permissions().contains(Permission.PublishDataset))
                curationRoles.add(r);
        });
        HashMap<String, HashSet<String>> assignees = new HashMap<String, HashSet<String>>();
        curationRoles.forEach(r -> {
            assignees.put(r.getAlias(), null);
        });

        StringBuilder csvSB = new StringBuilder(String.join(",",
                BundleUtil.getStringFromBundle("dataset"),
                BundleUtil.getStringFromBundle("datasets.api.creationdate"),
                BundleUtil.getStringFromBundle("datasets.api.modificationdate"),
                BundleUtil.getStringFromBundle("datasets.api.curationstatus"),
                String.join(",", assignees.keySet())));
        for (Dataset dataset : datasetSvc.findAllWithDraftVersion()) {
            List<RoleAssignment> ras = permissionService.assignmentsOn(dataset);
            curationRoles.forEach(r -> {
                assignees.put(r.getAlias(), new HashSet<String>());
            });
            for (RoleAssignment ra : ras) {
                if (curationRoles.contains(ra.getRole())) {
                    assignees.get(ra.getRole().getAlias()).add(ra.getAssigneeIdentifier());
                }
            }
            DatasetVersion dsv = dataset.getLatestVersion();
            String name = "\"" + dataset.getCurrentName().replace("\"", "\"\"") + "\"";
            String status = dsv.getExternalStatusLabel();
            String url = systemConfig.getDataverseSiteUrl() + dataset.getTargetUrl() + dataset.getGlobalId().asString();
            String date = new SimpleDateFormat("yyyy-MM-dd").format(dsv.getCreateTime());
            String modDate = new SimpleDateFormat("yyyy-MM-dd").format(dsv.getLastUpdateTime());
            String hyperlink = "\"=HYPERLINK(\"\"" + url + "\"\",\"\"" + name + "\"\")\"";
            List<String> sList = new ArrayList<String>();
            assignees.entrySet().forEach(e -> sList.add(e.getValue().size() == 0 ? "" : String.join(";", e.getValue())));
            csvSB.append("\n").append(String.join(",", hyperlink, date, modDate, status == null ? "" : status, String.join(",", sList)));
        }
        csvSB.append("\n");
        return ok(csvSB.toString(), MediaType.valueOf(FileUtil.MIME_TYPE_CSV), "datasets.status.csv");
    }

    // APIs to manage archival status

    @GET
    @AuthRequired
    @Produces(MediaType.APPLICATION_JSON)
    @Path("/{id}/{version}/archivalStatus")
    public Response getDatasetVersionArchivalStatus(@Context ContainerRequestContext crc,
                                                    @PathParam("id") String datasetId,
                                                    @PathParam("version") String versionNumber,
                                                    @Context UriInfo uriInfo,
                                                    @Context HttpHeaders headers) {

        try {
            AuthenticatedUser au = getRequestAuthenticatedUserOrDie(crc);
            if (!au.isSuperuser()) {
                return error(Response.Status.FORBIDDEN, "Superusers only.");
            }
            DataverseRequest req = createDataverseRequest(au);
            DatasetVersion dsv = getDatasetVersionOrDie(req, versionNumber, findDatasetOrDie(datasetId), uriInfo,
                    headers);

            if (dsv.getArchivalCopyLocation() == null) {
                return error(Status.NOT_FOUND, "This dataset version has not been archived");
            } else {
                JsonObject status = JsonUtil.getJsonObject(dsv.getArchivalCopyLocation());
                return ok(status);
            }
        } catch (WrappedResponse wr) {
            return wr.getResponse();
        }
    }

    @PUT
    @AuthRequired
    @Consumes(MediaType.APPLICATION_JSON)
    @Path("/{id}/{version}/archivalStatus")
    public Response setDatasetVersionArchivalStatus(@Context ContainerRequestContext crc,
                                                    @PathParam("id") String datasetId,
                                                    @PathParam("version") String versionNumber,
                                                    String newStatus,
                                                    @Context UriInfo uriInfo,
                                                    @Context HttpHeaders headers) {

        logger.fine(newStatus);
        try {
            AuthenticatedUser au = getRequestAuthenticatedUserOrDie(crc);

            if (!au.isSuperuser()) {
                return error(Response.Status.FORBIDDEN, "Superusers only.");
            }
            
            //Verify we have valid json after removing any HTML tags (the status gets displayed in the UI, so we want plain text).
            JsonObject update= JsonUtil.getJsonObject(MarkupChecker.stripAllTags(newStatus));
            
            if (update.containsKey(DatasetVersion.ARCHIVAL_STATUS) && update.containsKey(DatasetVersion.ARCHIVAL_STATUS_MESSAGE)) {
                String status = update.getString(DatasetVersion.ARCHIVAL_STATUS);
                if (status.equals(DatasetVersion.ARCHIVAL_STATUS_PENDING) || status.equals(DatasetVersion.ARCHIVAL_STATUS_FAILURE)
                        || status.equals(DatasetVersion.ARCHIVAL_STATUS_SUCCESS)) {

                    DataverseRequest req = createDataverseRequest(au);
                    DatasetVersion dsv = getDatasetVersionOrDie(req, versionNumber, findDatasetOrDie(datasetId),
                            uriInfo, headers);

                    if (dsv == null) {
                        return error(Status.NOT_FOUND, "Dataset version not found");
                    }
                    if (isSingleVersionArchiving()) {
                        for (DatasetVersion version : dsv.getDataset().getVersions()) {
                            if ((!dsv.equals(version)) && (version.getArchivalCopyLocation() != null)) {
                                return error(Status.CONFLICT, "Dataset already archived.");
                            }
                        }
                    }

                    dsv.setArchivalCopyLocation(JsonUtil.prettyPrint(update));
                    dsv = datasetversionService.merge(dsv);
                    logger.fine("status now: " + dsv.getArchivalCopyLocationStatus());
                    logger.fine("message now: " + dsv.getArchivalCopyLocationMessage());

                    return ok("Status updated");
                }
            }
        } catch (WrappedResponse wr) {
            return wr.getResponse();
        } catch (JsonException| IllegalStateException ex) {
            return error(Status.BAD_REQUEST, "Unable to parse provided JSON");
        }
        return error(Status.BAD_REQUEST, "Unacceptable status format");
    }
    
    @DELETE
    @AuthRequired
    @Produces(MediaType.APPLICATION_JSON)
    @Path("/{id}/{version}/archivalStatus")
    public Response deleteDatasetVersionArchivalStatus(@Context ContainerRequestContext crc,
                                                       @PathParam("id") String datasetId,
                                                       @PathParam("version") String versionNumber,
                                                       @Context UriInfo uriInfo,
                                                       @Context HttpHeaders headers) {

        try {
            AuthenticatedUser au = getRequestAuthenticatedUserOrDie(crc);
            if (!au.isSuperuser()) {
                return error(Response.Status.FORBIDDEN, "Superusers only.");
            }

            DataverseRequest req = createDataverseRequest(au);
            DatasetVersion dsv = getDatasetVersionOrDie(req, versionNumber, findDatasetOrDie(datasetId), uriInfo,
                    headers);
            if (dsv == null) {
                return error(Status.NOT_FOUND, "Dataset version not found");
            }
            dsv.setArchivalCopyLocation(null);
            dsv = datasetversionService.merge(dsv);

            return ok("Status deleted");

        } catch (WrappedResponse wr) {
            return wr.getResponse();
        }
    }
    
    private boolean isSingleVersionArchiving() {
        String className = settingsService.getValueForKey(SettingsServiceBean.Key.ArchiverClassName, null);
        if (className != null) {
            Class<? extends AbstractSubmitToArchiveCommand> clazz;
            try {
                clazz =  Class.forName(className).asSubclass(AbstractSubmitToArchiveCommand.class);
                return ArchiverUtil.onlySingleVersionArchiving(clazz, settingsService);
            } catch (ClassNotFoundException e) {
                logger.warning(":ArchiverClassName does not refer to a known Archiver");
            } catch (ClassCastException cce) {
                logger.warning(":ArchiverClassName does not refer to an Archiver class");
            }
        }
        return false;
    }
    
    // This method provides a callback for an external tool to retrieve it's
    // parameters/api URLs. If the request is authenticated, e.g. by it being
    // signed, the api URLs will be signed. If a guest request is made, the URLs
    // will be plain/unsigned.
    // This supports the cases where a tool is accessing a restricted resource (e.g.
    // for a draft dataset), or public case.
    @GET
    @AuthRequired
    @Path("{id}/versions/{version}/toolparams/{tid}")
    public Response getExternalToolDVParams(@Context ContainerRequestContext crc,
                                            @PathParam("tid") long externalToolId,
                                            @PathParam("id") String datasetId,
                                            @PathParam("version") String version,
                                            @QueryParam(value = "locale") String locale) {
        try {
            DataverseRequest req = createDataverseRequest(getRequestUser(crc));
            DatasetVersion target = getDatasetVersionOrDie(req, version, findDatasetOrDie(datasetId), null, null);
            if (target == null) {
                return error(BAD_REQUEST, "DatasetVersion not found.");
            }
            
            ExternalTool externalTool = externalToolService.findById(externalToolId);
            if(externalTool==null) {
                return error(BAD_REQUEST, "External tool not found.");
            }
            if (!ExternalTool.Scope.DATASET.equals(externalTool.getScope())) {
                return error(BAD_REQUEST, "External tool does not have dataset scope.");
            }
            ApiToken apiToken = null;
            User u = getRequestUser(crc);
            apiToken = authSvc.getValidApiTokenForUser(u);

            URLTokenUtil eth = new ExternalToolHandler(externalTool, target.getDataset(), apiToken, locale);
            return ok(eth.createPostBody(eth.getParams(JsonUtil.getJsonObject(externalTool.getToolParameters())), JsonUtil.getJsonArray(externalTool.getAllowedApiCalls())));
        } catch (WrappedResponse wr) {
            return wr.getResponse();
        }
    }

    @GET
    @Path("summaryFieldNames")
    public Response getDatasetSummaryFieldNames() {
        String customFieldNames = settingsService.getValueForKey(SettingsServiceBean.Key.CustomDatasetSummaryFields);
        String[] fieldNames = DatasetUtil.getDatasetSummaryFieldNames(customFieldNames);
        JsonArrayBuilder fieldNamesArrayBuilder = Json.createArrayBuilder();
        for (String fieldName : fieldNames) {
            fieldNamesArrayBuilder.add(fieldName);
        }
        return ok(fieldNamesArrayBuilder);
    }

    @GET
    @Path("privateUrlDatasetVersion/{privateUrlToken}")
    public Response getPrivateUrlDatasetVersion(@PathParam("privateUrlToken") String privateUrlToken) {
        PrivateUrlUser privateUrlUser = privateUrlService.getPrivateUrlUserFromToken(privateUrlToken);
        if (privateUrlUser == null) {
            return notFound("Private URL user not found");
        }
        boolean isAnonymizedAccess = privateUrlUser.hasAnonymizedAccess();
        String anonymizedFieldTypeNames = settingsSvc.getValueForKey(SettingsServiceBean.Key.AnonymizedFieldTypeNames);
        if(isAnonymizedAccess && anonymizedFieldTypeNames == null) {
            throw new NotAcceptableException("Anonymized Access not enabled");
        }
        DatasetVersion dsv = privateUrlService.getDraftDatasetVersionFromToken(privateUrlToken);
        if (dsv == null || dsv.getId() == null) {
            return notFound("Dataset version not found");
        }
        JsonObjectBuilder responseJson;
        if (isAnonymizedAccess) {
            List<String> anonymizedFieldTypeNamesList = new ArrayList<>(Arrays.asList(anonymizedFieldTypeNames.split(",\\s")));
            responseJson = json(dsv, anonymizedFieldTypeNamesList, true);
        } else {
            responseJson = json(dsv, true);
        }
        return ok(responseJson);
    }

    @GET
    @Path("privateUrlDatasetVersion/{privateUrlToken}/citation")
    public Response getPrivateUrlDatasetVersionCitation(@PathParam("privateUrlToken") String privateUrlToken) {
        PrivateUrlUser privateUrlUser = privateUrlService.getPrivateUrlUserFromToken(privateUrlToken);
        if (privateUrlUser == null) {
            return notFound("Private URL user not found");
        }
        DatasetVersion dsv = privateUrlService.getDraftDatasetVersionFromToken(privateUrlToken);
        return (dsv == null || dsv.getId() == null) ? notFound("Dataset version not found")
                : ok(dsv.getCitation(true, privateUrlUser.hasAnonymizedAccess()));
    }

    @GET
    @AuthRequired
    @Path("{id}/versions/{versionId}/citation")
    public Response getDatasetVersionCitation(@Context ContainerRequestContext crc,
                                              @PathParam("id") String datasetId,
                                              @PathParam("versionId") String versionId,
                                              @QueryParam("includeDeaccessioned") boolean includeDeaccessioned,
                                              @Context UriInfo uriInfo,
                                              @Context HttpHeaders headers) {
        return response(req -> ok(
                getDatasetVersionOrDie(req, versionId, findDatasetOrDie(datasetId), uriInfo, headers, includeDeaccessioned, false).getCitation(true, false)), getRequestUser(crc));
    }

    @POST
    @AuthRequired
    @Path("{id}/versions/{versionId}/deaccession")
    public Response deaccessionDataset(@Context ContainerRequestContext crc, @PathParam("id") String datasetId, @PathParam("versionId") String versionId, String jsonBody, @Context UriInfo uriInfo, @Context HttpHeaders headers) {
        if (DS_VERSION_DRAFT.equals(versionId) || DS_VERSION_LATEST.equals(versionId)) {
            return badRequest(BundleUtil.getStringFromBundle("datasets.api.deaccessionDataset.invalid.version.identifier.error", List.of(DS_VERSION_LATEST_PUBLISHED)));
        }
        return response(req -> {
            DatasetVersion datasetVersion = getDatasetVersionOrDie(req, versionId, findDatasetOrDie(datasetId), uriInfo, headers);
            try {
                JsonObject jsonObject = JsonUtil.getJsonObject(jsonBody);
                datasetVersion.setVersionNote(jsonObject.getString("deaccessionReason"));
                String deaccessionForwardURL = jsonObject.getString("deaccessionForwardURL", null);
                if (deaccessionForwardURL != null) {
                    try {
                        datasetVersion.setArchiveNote(deaccessionForwardURL);
                    } catch (IllegalArgumentException iae) {
                        return badRequest(BundleUtil.getStringFromBundle("datasets.api.deaccessionDataset.invalid.forward.url", List.of(iae.getMessage())));
                    }
                }
                execCommand(new DeaccessionDatasetVersionCommand(req, datasetVersion, false));
                return ok("Dataset " + datasetId + " deaccessioned for version " + versionId);
            } catch (JsonParsingException jpe) {
                return error(Response.Status.BAD_REQUEST, "Error parsing Json: " + jpe.getMessage());
            }
        }, getRequestUser(crc));
    }

    @GET
    @AuthRequired
    @Path("{identifier}/guestbookEntryAtRequest")
    public Response getGuestbookEntryOption(@Context ContainerRequestContext crc, @PathParam("identifier") String dvIdtf,
                                            @Context UriInfo uriInfo, @Context HttpHeaders headers) throws WrappedResponse {

        Dataset dataset;

        try {
            dataset = findDatasetOrDie(dvIdtf);
        } catch (WrappedResponse ex) {
            return error(Response.Status.NOT_FOUND, "No such dataset");
        }
        String gbAtRequest = dataset.getGuestbookEntryAtRequest();
        if(gbAtRequest == null || gbAtRequest.equals(DvObjectContainer.UNDEFINED_CODE)) {
            return ok("Not set on dataset, using the default: " + dataset.getEffectiveGuestbookEntryAtRequest());
        }
        return ok(dataset.getEffectiveGuestbookEntryAtRequest());
    }

    @PUT
    @AuthRequired
    @Path("{identifier}/guestbookEntryAtRequest")
    public Response setguestbookEntryAtRequest(@Context ContainerRequestContext crc, @PathParam("identifier") String dvIdtf,
                                               boolean gbAtRequest,
                                               @Context UriInfo uriInfo, @Context HttpHeaders headers) throws WrappedResponse {

        // Superuser-only:
        AuthenticatedUser user;
        try {
            user = getRequestAuthenticatedUserOrDie(crc);
        } catch (WrappedResponse ex) {
            return error(Response.Status.BAD_REQUEST, "Authentication is required.");
        }
        if (!user.isSuperuser()) {
            return error(Response.Status.FORBIDDEN, "Superusers only.");
        }

        Dataset dataset;

        try {
            dataset = findDatasetOrDie(dvIdtf);
        } catch (WrappedResponse ex) {
            return error(Response.Status.NOT_FOUND, "No such dataset");
        }
        Optional<Boolean> gbAtRequestOpt = JvmSettings.GUESTBOOK_AT_REQUEST.lookupOptional(Boolean.class);
        if (!gbAtRequestOpt.isPresent()) {
            return error(Response.Status.FORBIDDEN, "Guestbook Entry At Request cannot be set. This server is not configured to allow it.");
        }
        String choice = Boolean.valueOf(gbAtRequest).toString();
        dataset.setGuestbookEntryAtRequest(choice);
        datasetService.merge(dataset);
        return ok("Guestbook Entry At Request set to: " + choice);
    }

    @DELETE
    @AuthRequired
    @Path("{identifier}/guestbookEntryAtRequest")
    public Response resetGuestbookEntryAtRequest(@Context ContainerRequestContext crc, @PathParam("identifier") String dvIdtf,
                                                 @Context UriInfo uriInfo, @Context HttpHeaders headers) throws WrappedResponse {

        // Superuser-only:
        AuthenticatedUser user;
        try {
            user = getRequestAuthenticatedUserOrDie(crc);
        } catch (WrappedResponse ex) {
            return error(Response.Status.BAD_REQUEST, "Authentication is required.");
        }
        if (!user.isSuperuser()) {
            return error(Response.Status.FORBIDDEN, "Superusers only.");
        }

        Dataset dataset;

        try {
            dataset = findDatasetOrDie(dvIdtf);
        } catch (WrappedResponse ex) {
            return error(Response.Status.NOT_FOUND, "No such dataset");
        }

        dataset.setGuestbookEntryAtRequest(DvObjectContainer.UNDEFINED_CODE);
        datasetService.merge(dataset);
        return ok("Guestbook Entry At Request reset to default: " + dataset.getEffectiveGuestbookEntryAtRequest());
    }

    @GET
    @AuthRequired
    @Path("{id}/userPermissions")
    public Response getUserPermissionsOnDataset(@Context ContainerRequestContext crc, @PathParam("id") String datasetId) {
        Dataset dataset;
        try {
            dataset = findDatasetOrDie(datasetId);
        } catch (WrappedResponse wr) {
            return wr.getResponse();
        }
        User requestUser = getRequestUser(crc);
        JsonObjectBuilder jsonObjectBuilder = Json.createObjectBuilder();
        jsonObjectBuilder.add("canViewUnpublishedDataset", permissionService.userOn(requestUser, dataset).has(Permission.ViewUnpublishedDataset));
        jsonObjectBuilder.add("canEditDataset", permissionService.userOn(requestUser, dataset).has(Permission.EditDataset));
        jsonObjectBuilder.add("canPublishDataset", permissionService.userOn(requestUser, dataset).has(Permission.PublishDataset));
        jsonObjectBuilder.add("canManageDatasetPermissions", permissionService.userOn(requestUser, dataset).has(Permission.ManageDatasetPermissions));
        jsonObjectBuilder.add("canDeleteDatasetDraft", permissionService.userOn(requestUser, dataset).has(Permission.DeleteDatasetDraft));
        return ok(jsonObjectBuilder);
    }

    @GET
    @AuthRequired
    @Path("{id}/versions/{versionId}/canDownloadAtLeastOneFile")
    public Response getCanDownloadAtLeastOneFile(@Context ContainerRequestContext crc,
                                                 @PathParam("id") String datasetId,
                                                 @PathParam("versionId") String versionId,
                                                 @QueryParam("includeDeaccessioned") boolean includeDeaccessioned,
                                                 @Context UriInfo uriInfo,
                                                 @Context HttpHeaders headers) {
        return response(req -> {
            DatasetVersion datasetVersion = getDatasetVersionOrDie(req, versionId, findDatasetOrDie(datasetId), uriInfo, headers, includeDeaccessioned);
            return ok(permissionService.canDownloadAtLeastOneFile(req, datasetVersion));
        }, getRequestUser(crc));
    }
}<|MERGE_RESOLUTION|>--- conflicted
+++ resolved
@@ -206,11 +206,7 @@
     // WORKS on published datasets, which are open to the world. -- L.A. 4.5
     @GET
     @Path("/export")
-<<<<<<< HEAD
     @Produces({"application/xml", "application/json", "application/html", "*/*" })
-=======
-    @Produces({"application/xml", "application/json", "application/html", "application/ld+json" })
->>>>>>> dc8a03f8
     public Response exportDataset(@QueryParam("persistentId") String persistentId, @QueryParam("exporter") String exporter, @Context UriInfo uriInfo, @Context HttpHeaders headers, @Context HttpServletResponse response) {
 
         try {
