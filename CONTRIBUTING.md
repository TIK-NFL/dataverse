--- conflicted
+++ resolved
@@ -6,11 +6,7 @@
 
 ## Ideas/Feature Requests
 
-<<<<<<< HEAD
-Your idea or feature request might already be captured in the Dataverse [issue tracker] on GitHub but if not, the best way to bring it to the community's attention is by posting on the [dataverse-community Google Group][]. You're also welcome make some noise in the [#dataverse IRC channel][] (which is [logged][]) or cram your idea into a tweet and mention [@dataverseorg][] on Twitter. To discuss your idea privately, please email it to support@dataverse.org
-=======
 Your idea or feature request might already be captured in the Dataverse [issue tracker] on GitHub but if not, the best way to bring it to the community's attention is by posting on the [dataverse-community Google Group][] or bringing it up on a [Community Call][]. You're also welcome make some noise in the [#dataverse IRC channel][] (which is [logged][]) or cram your idea into 280 characters and mention [@dataverseorg][] on Twitter. To discuss your idea privately, please email it to support@dataverse.org
->>>>>>> ef6b5ace
 
 There's a chance your idea is already on our roadmap, which is available at http://dataverse.org/goals-roadmap-and-releases
 
