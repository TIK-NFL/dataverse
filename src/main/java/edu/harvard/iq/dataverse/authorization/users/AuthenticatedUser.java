--- conflicted
+++ resolved
@@ -266,7 +266,49 @@
     public String getSortByString() {
         return this.getLastName() + " " + this.getFirstName() + " " + this.getUserIdentifier();
     }
-<<<<<<< HEAD
+    
+    /**
+     * 
+     * @param lastLoginTime 
+     */
+    public void setLastLoginTime(Timestamp lastLoginTime){
+        
+        this.lastLoginTime = lastLoginTime;
+    }
+    
+    /**
+     * @param lastLoginTime
+     */
+    public Timestamp getLastLoginTime(){
+        return this.lastLoginTime;
+    }
+    
+    
+    public void setCreatedTime(Timestamp createdTime){
+        this.createdTime = createdTime;
+    }
+    
+    public Timestamp getCreatedTime(){
+        return this.createdTime;
+    }
+
+    
+    /**
+     * 
+     * @param lastApiUseTime 
+     */
+    public void setLastApiUseTime(Timestamp lastApiUseTime){        
+        this.lastApiUseTime = lastApiUseTime;
+    }
+    
+    /**
+     * 
+     * @param lastApiUseTime
+     */
+    public Timestamp getLastApiUseTime(){
+        
+        return this.lastApiUseTime;
+    }
 
     public String getOrcidId() {
         String authProviderId = getAuthenticatedUserLookup().getAuthenticationProviderId();
@@ -274,50 +316,6 @@
             return getAuthenticatedUserLookup().getPersistentUserId();
         }
         return null;
-=======
-    
-    /**
-     * 
-     * @param lastLoginTime 
-     */
-    public void setLastLoginTime(Timestamp lastLoginTime){
-        
-        this.lastLoginTime = lastLoginTime;
-    }
-    
-    /**
-     * @param lastLoginTime
-     */
-    public Timestamp getLastLoginTime(){
-        return this.lastLoginTime;
-    }
-    
-    
-    public void setCreatedTime(Timestamp createdTime){
-        this.createdTime = createdTime;
-    }
-    
-    public Timestamp getCreatedTime(){
-        return this.createdTime;
-    }
-
-    
-    /**
-     * 
-     * @param lastApiUseTime 
-     */
-    public void setLastApiUseTime(Timestamp lastApiUseTime){        
-        this.lastApiUseTime = lastApiUseTime;
-    }
-    
-    /**
-     * 
-     * @param lastApiUseTime
-     */
-    public Timestamp getLastApiUseTime(){
-        
-        return this.lastApiUseTime;
->>>>>>> 982b9dbf
     }
 
 }