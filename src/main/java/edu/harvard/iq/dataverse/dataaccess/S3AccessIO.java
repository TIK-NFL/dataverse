package edu.harvard.iq.dataverse.dataaccess;

import com.amazonaws.AmazonClientException;
import com.amazonaws.ClientConfiguration;
import com.amazonaws.HttpMethod;
import com.amazonaws.SdkClientException;
import com.amazonaws.auth.profile.ProfileCredentialsProvider;
import com.amazonaws.client.builder.AwsClientBuilder;
import com.amazonaws.services.s3.AmazonS3;
import com.amazonaws.services.s3.AmazonS3ClientBuilder;
import com.amazonaws.services.s3.Headers;
import com.amazonaws.services.s3.model.ObjectMetadata;
import com.amazonaws.services.s3.model.PartETag;
import com.amazonaws.services.s3.model.PutObjectRequest;
import com.amazonaws.services.s3.model.AbortMultipartUploadRequest;
import com.amazonaws.services.s3.model.CompleteMultipartUploadRequest;
import com.amazonaws.services.s3.model.CopyObjectRequest;
import com.amazonaws.services.s3.model.DeleteObjectRequest;
import com.amazonaws.services.s3.model.DeleteObjectTaggingRequest;
import com.amazonaws.services.s3.model.DeleteObjectsRequest;
import com.amazonaws.services.s3.model.DeleteObjectsRequest.KeyVersion;
import com.amazonaws.services.s3.model.GeneratePresignedUrlRequest;
import com.amazonaws.services.s3.model.GetObjectRequest;
import com.amazonaws.services.s3.model.InitiateMultipartUploadRequest;
import com.amazonaws.services.s3.model.InitiateMultipartUploadResult;
import com.amazonaws.services.s3.model.ListObjectsRequest;
import com.amazonaws.services.s3.model.ObjectListing;
import com.amazonaws.services.s3.model.ResponseHeaderOverrides;
import com.amazonaws.services.s3.model.S3Object;
import com.amazonaws.services.s3.model.S3ObjectSummary;
import com.amazonaws.services.s3.transfer.TransferManager;
import com.amazonaws.services.s3.transfer.TransferManagerBuilder;
import edu.harvard.iq.dataverse.DataFile;
import edu.harvard.iq.dataverse.Dataset;
import edu.harvard.iq.dataverse.Dataverse;
import edu.harvard.iq.dataverse.DvObject;
import edu.harvard.iq.dataverse.datavariable.DataVariable;
import edu.harvard.iq.dataverse.util.FileUtil;
import opennlp.tools.util.StringUtil;

import java.io.File;
import java.io.FileNotFoundException;
import java.io.FileOutputStream;
import java.io.IOException;
import java.io.InputStream;
import java.io.OutputStream;
import java.net.URL;
import java.net.URLEncoder;
import java.nio.channels.Channel;
import java.nio.channels.Channels;
import java.nio.channels.ReadableByteChannel;
import java.nio.channels.WritableByteChannel;
import java.nio.file.Path;
import java.nio.file.Paths;
import java.util.ArrayList;
import java.util.Date;
import java.util.HashMap;
import java.util.List;
import java.util.Random;
import java.util.logging.Logger;
import org.apache.commons.io.IOUtils;

import javax.json.Json;
import javax.json.JsonObjectBuilder;
import javax.validation.constraints.NotNull;

/**
 *
 * @author Matthew A Dunlap
 * @author Sarah Ferry
 * @author Rohit Bhattacharjee
 * @author Brian Silverstein
 * @param <T> what it stores
 */
/* 
    Amazon AWS S3 driver
 */
public class S3AccessIO<T extends DvObject> extends StorageIO<T> {

    private static final Logger logger = Logger.getLogger("edu.harvard.iq.dataverse.dataaccess.S3AccessIO");
    
    private boolean mainDriver = true;

    private static HashMap<String, AmazonS3> driverClientMap = new HashMap<String,AmazonS3>();
    private static HashMap<String, TransferManager> driverTMMap = new HashMap<String,TransferManager>();

    public S3AccessIO(T dvObject, DataAccessRequest req, String driverId) {
        super(dvObject, req, driverId);
        this.setIsLocalFile(false);
        
        try {
            bucketName=getBucketName(driverId);
            minPartSize = getMinPartSize(driverId);
            s3=getClient(driverId);
            tm=getTransferManager(driverId);
            endpoint = System.getProperty("dataverse.files." + driverId + ".custom-endpoint-url", "");
            proxy = System.getProperty("dataverse.files." + driverId + ".proxy-url", "");
            if(!StringUtil.isEmpty(proxy)&&StringUtil.isEmpty(endpoint)) {
                logger.severe(driverId + " config error: Must specify a custom-endpoint-url if proxy-url is specified");
            }
            //Not sure this is needed but moving it from the open method for now since it definitely doesn't need to run every time an object is opened.
            try {
                if (bucketName == null || !s3.doesBucketExistV2(bucketName)) {
                    throw new IOException("ERROR: S3AccessIO - You must create and configure a bucket before creating datasets.");
                }
            } catch (SdkClientException sce) {
                throw new IOException("ERROR: S3AccessIO - Failed to look up bucket "+bucketName+" (is AWS properly configured?): " + sce.getMessage());
            }
        } catch (Exception e) {
            throw new AmazonClientException(
                        "Cannot instantiate a S3 client; check your AWS credentials and region",
                        e);
        }
    }
    
    public S3AccessIO(String storageLocation, String driverId) {
        this(null, null, driverId);
        // TODO: validate the storage location supplied
		logger.fine("Instantiating with location: " + storageLocation);
        bucketName = storageLocation.substring(0,storageLocation.indexOf('/'));
        minPartSize = getMinPartSize(driverId);
        key = storageLocation.substring(storageLocation.indexOf('/')+1);
    }
    
    //Used for tests only
    public S3AccessIO(T dvObject, DataAccessRequest req, @NotNull AmazonS3 s3client, String driverId) {
        super(dvObject, req, driverId);
        bucketName = getBucketName(driverId);
        this.setIsLocalFile(false);
        this.s3 = s3client;
    }
    
    private AmazonS3 s3 = null;
    private TransferManager tm = null;
    private String bucketName = null;
    private String key = null;
    private long minPartSize;
    private String endpoint = null;
    private String proxy= null;

    @Override
    public void open(DataAccessOption... options) throws IOException {
        if (s3 == null) {
            throw new IOException("ERROR: s3 not initialised. ");
        }

        DataAccessRequest req = this.getRequest();

        if (isWriteAccessRequested(options)) {
            isWriteAccess = true;
            isReadAccess = false;
        } else {
            isWriteAccess = false;
            isReadAccess = true;
        }

        if (dvObject instanceof DataFile) {
            String storageIdentifier = dvObject.getStorageIdentifier();

            DataFile dataFile = this.getDataFile();

            if (req != null && req.getParameter("noVarHeader") != null) {
                this.setNoVarHeader(true);
            }

            if (storageIdentifier == null || "".equals(storageIdentifier)) {
                throw new FileNotFoundException("Data Access: No local storage identifier defined for this datafile.");
            }
            
            
            //Fix new DataFiles: DataFiles that have not yet been saved may use this method when they don't have their storageidentifier in the final <driverId>://<bucketname>:<id> form
            // So we fix it up here. ToDo: refactor so that storageidentifier is generated by the appropriate StorageIO class and is final from the start.
            String newStorageIdentifier = null;
            if (storageIdentifier.startsWith(this.driverId + "://")) {
                if(!storageIdentifier.substring((this.driverId + "://").length()).contains(":")) {
                    //Driver id but no bucket
                    if(bucketName!=null) {
                        newStorageIdentifier=this.driverId + "://" + bucketName + ":" + storageIdentifier.substring((this.driverId + "://").length()); 
                    } else {
                        throw new IOException("S3AccessIO: DataFile (storage identifier " + storageIdentifier + ") is not associated with a bucket.");
                    }
                } // else we're OK (assumes bucket name in storageidentifier matches the driver's bucketname)
            } else {
                if(!storageIdentifier.substring((this.driverId + "://").length()).contains(":")) {
                    //No driver id or bucket 
                    newStorageIdentifier= this.driverId + "://" + bucketName + ":" + storageIdentifier;
                } else {
                    //Just the bucketname
                    newStorageIdentifier= this.driverId + "://" + storageIdentifier;
                }
            }
            if(newStorageIdentifier != null) {
                //Fixup needed:
                storageIdentifier = newStorageIdentifier;
                dvObject.setStorageIdentifier(newStorageIdentifier);
            }

            
            if (isReadAccess) {
                key = getMainFileKey();
                ObjectMetadata objectMetadata = null; 
                try {
                    objectMetadata = s3.getObjectMetadata(bucketName, key);
                } catch (SdkClientException sce) {
                    throw new IOException("Cannot get S3 object " + key + " ("+sce.getMessage()+")");
                }
                this.setSize(objectMetadata.getContentLength());

                if (dataFile.getContentType() != null
                        && dataFile.getContentType().equals("text/tab-separated-values")
                        && dataFile.isTabularData()
                        && dataFile.getDataTable() != null
                        && (!this.noVarHeader())) {

                    List<DataVariable> datavariables = dataFile.getDataTable().getDataVariables();
                    String varHeaderLine = generateVariableHeader(datavariables);
                    this.setVarHeader(varHeaderLine);
                }

            } else if (isWriteAccess) {
                key = dataFile.getOwner().getAuthorityForFileStorage() + "/" + this.getDataFile().getOwner().getIdentifierForFileStorage();
                key += "/" + storageIdentifier.substring(storageIdentifier.lastIndexOf(":") + 1);
            }

            this.setMimeType(dataFile.getContentType());

            try {
                this.setFileName(dataFile.getFileMetadata().getLabel());
            } catch (Exception ex) {
                this.setFileName("unknown");
            }
        } else if (dvObject instanceof Dataset) {
            Dataset dataset = this.getDataset();
            key = dataset.getAuthorityForFileStorage() + "/" + dataset.getIdentifierForFileStorage();
            dataset.setStorageIdentifier(this.driverId + "://" + key);
        } else if (dvObject instanceof Dataverse) {
            throw new IOException("Data Access: Storage driver does not support dvObject type Dataverse yet");
        } else {
            if (isMainDriver()) {
                // Direct access, e.g. for external upload - no associated DVobject yet, but we
                // want to be able to get the size
                // With small files, it looks like we may call before S3 says it exists, so try
                // some retries before failing
                if (key != null) {
                    ObjectMetadata objectMetadata = null;
                    int retries = 20;
                    while (retries > 0) {
                        try {
                            objectMetadata = s3.getObjectMetadata(bucketName, key);
                            if (retries != 20) {
                                logger.warning(
                                        "Success for key: " + key + " after " + ((20 - retries) * 3) + " seconds");
                            }
                            retries = 0;
                        } catch (SdkClientException sce) {
                            if (retries > 1) {
                                retries--;
                                try {
                                    Thread.sleep(3000);
                                } catch (InterruptedException e) {
                                    e.printStackTrace();
                                }
                                logger.warning("Retrying after: " + sce.getMessage());
                            } else {
                                throw new IOException("Cannot get S3 object " + key + " (" + sce.getMessage() + ")");
                            }
                        }
                    }
                    this.setSize(objectMetadata.getContentLength());
                } else {
                    throw new IOException("Data Access: Invalid DvObject type");
                }
            }
        }
    }

    @Override
    public InputStream getInputStream() throws IOException {
        if(super.getInputStream()==null) {
            try {
                setInputStream(s3.getObject(new GetObjectRequest(bucketName, key)).getObjectContent());
            } catch (SdkClientException sce) {
                throw new IOException("Cannot get S3 object " + key + " ("+sce.getMessage()+")");
            }
        }

        if (super.getInputStream() == null) {
            throw new IOException("Cannot get InputStream for S3 Object" + key);
        }

        setChannel(Channels.newChannel(super.getInputStream()));

        return super.getInputStream();
    }
    
    @Override
    public Channel getChannel() throws IOException {
        if(super.getChannel()==null) {
            getInputStream();
        }
        return channel;
    }
    
    @Override
    public ReadableByteChannel getReadChannel() throws IOException {
        //Make sure StorageIO.channel variable exists
        getChannel();
        return super.getReadChannel();
    }

    // StorageIO method for copying a local Path (for ex., a temp file), into this DataAccess location:
    @Override
    public void savePath(Path fileSystemPath) throws IOException {
        long newFileSize = -1;

        if (!this.canWrite()) {
            open(DataAccessOption.WRITE_ACCESS);
        }

        try {
            File inputFile = fileSystemPath.toFile();
            if (dvObject instanceof DataFile) {
                tm.upload(new PutObjectRequest(bucketName, key, inputFile)).waitForCompletion();
                newFileSize = inputFile.length();
            } else {
                throw new IOException("DvObject type other than datafile is not yet supported");
            }

        } catch (SdkClientException | InterruptedException ioex ) {
            String failureMsg = ioex.getMessage();
            if (failureMsg == null) {
                failureMsg = "S3AccessIO: Unknown exception occured while uploading a local file into S3Object "+key;
            }

            throw new IOException(failureMsg);
        }


        // if it has uploaded successfully, we can reset the size
        // of the object:
        setSize(newFileSize);
    }

    /**
     * Implements the StorageIO saveInputStream() method. 
     * This implementation is somewhat problematic, because S3 cannot save an object of 
     * an unknown length. This effectively nullifies any benefits of streaming; 
     * as we cannot start saving until we have read the entire stream. 
     * One way of solving this would be to buffer the entire stream as byte[], 
     * in memory, then save it... Which of course would be limited by the amount 
     * of memory available, and thus would not work for streams larger than that. 
     * So we have eventually decided to save save the stream to a temp file, then 
     * save to S3. This is slower, but guaranteed to work on any size stream. 
     * An alternative we may want to consider is to not implement this method 
     * in the S3 driver, and make it throw the UnsupportedDataAccessOperationException, 
     * similarly to how we handle attempts to open OutputStreams, in this and the 
     * Swift driver. 
     * 
     * @param inputStream InputStream we want to save
     * @param filesize Long representing the filesize
     * @throws IOException if anything goes wrong.
    */
    @Override
    public void saveInputStream(InputStream inputStream, Long filesize) throws IOException {
        if (filesize == null || filesize < 0) {
            saveInputStream(inputStream);
        } else {
            if (!this.canWrite()) {
                open(DataAccessOption.WRITE_ACCESS);
            }

            ObjectMetadata metadata = new ObjectMetadata();
            metadata.setContentLength(filesize);
            try {
                s3.putObject(bucketName, key, inputStream, metadata);
            } catch (SdkClientException ioex) {
                String failureMsg = ioex.getMessage();
                if (failureMsg == null) {
                    failureMsg = "S3AccessIO: Unknown exception occured while uploading a local file into S3 Storage.";
                }

                throw new IOException(failureMsg);
            }
            setSize(filesize);  
        }
    }
    
    @Override
    public void saveInputStream(InputStream inputStream) throws IOException {
        if (!this.canWrite()) {
            open(DataAccessOption.WRITE_ACCESS);
        }
        String directoryString = FileUtil.getFilesTempDirectory();

        Random rand = new Random();
        Path tempPath = Paths.get(directoryString, Integer.toString(rand.nextInt(Integer.MAX_VALUE)));
        File tempFile = createTempFile(tempPath, inputStream);
        
        try {
            s3.putObject(bucketName, key, tempFile);
        } catch (SdkClientException ioex) {
            String failureMsg = ioex.getMessage();
            if (failureMsg == null) {
                failureMsg = "S3AccessIO: Unknown exception occured while uploading a local file into S3 Storage.";
            }
            tempFile.delete();
            throw new IOException(failureMsg);
        }
        tempFile.delete();
        ObjectMetadata objectMetadata = s3.getObjectMetadata(bucketName, key);
        if (objectMetadata != null) {
            setSize(objectMetadata.getContentLength());
        }
    }
    
    @Override
    public void delete() throws IOException {
        if (!isDirectAccess()) {
            throw new IOException("Direct Access IO must be used to permanently delete stored file objects");
        }
        if (key == null) {
            throw new IOException("Delete called with null key");
        }        
        // Verify that it exists, before we attempt to delete it?
        // (probably unnecessary - attempting to delete it will fail if it doesn't exist - ?)
        try {
            DeleteObjectRequest deleteObjRequest = new DeleteObjectRequest(bucketName, key);
            s3.deleteObject(deleteObjRequest);
        } catch (AmazonClientException ase) {
            logger.warning("Caught an AmazonClientException in S3AccessIO.delete(): " + ase.getMessage());
            throw new IOException("Failed to delete storage location " + getStorageLocation());
        }
        
        // Delete all the cached aux files as well:
        deleteAllAuxObjects();

    }

    @Override
    public Channel openAuxChannel(String auxItemTag, DataAccessOption... options) throws IOException {
        if (isWriteAccessRequested(options)) {
            //Need size to write to S3
            throw new UnsupportedDataAccessOperationException("S3AccessIO: write mode openAuxChannel() not yet implemented in this storage driver.");
        }

        InputStream fin = getAuxFileAsInputStream(auxItemTag);

        if (fin == null) {
            throw new IOException("Failed to open auxilary file " + auxItemTag + " for S3 file");
        }

        return Channels.newChannel(fin);
    }

    @Override
    public boolean isAuxObjectCached(String auxItemTag) throws IOException {
        open();
        logger.fine("Inside isAuxObjectCached");
        String destinationKey = getDestinationKey(auxItemTag);
        try {
            return s3.doesObjectExist(bucketName, destinationKey);
        } catch (AmazonClientException ase) {
            logger.warning("Caught an AmazonClientException in S3AccessIO.isAuxObjectCached:    " + ase.getMessage());
            throw new IOException("S3AccessIO: Failed to cache auxilary object : " + auxItemTag);
        }
    }

    @Override
    public long getAuxObjectSize(String auxItemTag) throws IOException {
        open();
        String destinationKey = getDestinationKey(auxItemTag);
        try {
            return s3.getObjectMetadata(bucketName, destinationKey).getContentLength();
        } catch (AmazonClientException ase) {
            logger.warning("Caught an AmazonClientException in S3AccessIO.getAuxObjectSize:    " + ase.getMessage());
        }
        return -1;
    }

    @Override
    public Path getAuxObjectAsPath(String auxItemTag) throws UnsupportedDataAccessOperationException {
        throw new UnsupportedDataAccessOperationException("S3AccessIO: this is a remote DataAccess IO object, its Aux objects have no local filesystem Paths associated with it.");
    }

    @Override
    public void backupAsAux(String auxItemTag) throws IOException {
        String destinationKey = getDestinationKey(auxItemTag);
        try {
            s3.copyObject(new CopyObjectRequest(bucketName, key, bucketName, destinationKey));
        } catch (AmazonClientException ase) {
            logger.warning("Caught an AmazonClientException in S3AccessIO.backupAsAux:    " + ase.getMessage());
            throw new IOException("S3AccessIO: Unable to backup original auxiliary object");
        }
    }
    
    
    @Override
    public void revertBackupAsAux(String auxItemTag) throws IOException {
        String destinationKey = getDestinationKey(auxItemTag);
        try {
            s3.copyObject(new CopyObjectRequest(bucketName, destinationKey,  bucketName, key));
            deleteAuxObject(auxItemTag);
        } catch (AmazonClientException ase) {
            logger.warning("Caught an AmazonServiceException in S3AccessIO.backupAsAux:    " + ase.getMessage());
            throw new IOException("S3AccessIO: Unable to revert backup auxiliary object");
        }
    }

    @Override
    // this method copies a local filesystem Path into this DataAccess Auxiliary location:
    public void savePathAsAux(Path fileSystemPath, String auxItemTag) throws IOException {
        if (!this.canWrite()) {
            open(DataAccessOption.WRITE_ACCESS);
        }
        String destinationKey = getDestinationKey(auxItemTag);
        try {
            File inputFile = fileSystemPath.toFile();
            s3.putObject(new PutObjectRequest(bucketName, destinationKey, inputFile));            
        } catch (AmazonClientException ase) {
            logger.warning("Caught an AmazonClientException in S3AccessIO.savePathAsAux():    " + ase.getMessage());
            throw new IOException("S3AccessIO: Failed to save path as an auxiliary object.");
        }
    }

    @Override
    public void saveInputStreamAsAux(InputStream inputStream, String auxItemTag, Long filesize) throws IOException {
        if (filesize == null || filesize < 0) {
            saveInputStreamAsAux(inputStream, auxItemTag);
        } else {
            if (!this.canWrite()) {
                open(DataAccessOption.WRITE_ACCESS);
            }
            String destinationKey = getDestinationKey(auxItemTag);
            ObjectMetadata metadata = new ObjectMetadata();
            metadata.setContentLength(filesize);
            try {
                s3.putObject(bucketName, destinationKey, inputStream, metadata);
            } catch (SdkClientException ioex) {
                String failureMsg = ioex.getMessage();

                if (failureMsg == null) {
                    failureMsg = "S3AccessIO: SdkClientException occured while saving a local InputStream as S3Object";
                }
                throw new IOException(failureMsg);
            }
        }
    }
    
    /**
     * Implements the StorageIO saveInputStreamAsAux() method. 
     * This implementation is problematic, because S3 cannot save an object of 
     * an unknown length. This effectively nullifies any benefits of streaming; 
     * as we cannot start saving until we have read the entire stream. 
     * One way of solving this would be to buffer the entire stream as byte[], 
     * in memory, then save it... Which of course would be limited by the amount 
     * of memory available, and thus would not work for streams larger than that. 
     * So we have eventually decided to save save the stream to a temp file, then 
     * save to S3. This is slower, but guaranteed to work on any size stream. 
     * An alternative we may want to consider is to not implement this method 
     * in the S3 driver, and make it throw the UnsupportedDataAccessOperationException, 
     * similarly to how we handle attempts to open OutputStreams, in this and the 
     * Swift driver. 
     * 
     * @param inputStream InputStream we want to save
     * @param auxItemTag String representing this Auxiliary type ("extension")
     * @throws IOException if anything goes wrong.
    */
    @Override
    public void saveInputStreamAsAux(InputStream inputStream, String auxItemTag) throws IOException {
        if (!this.canWrite()) {
            open(DataAccessOption.WRITE_ACCESS);
        }

        String directoryString = FileUtil.getFilesTempDirectory();

        Random rand = new Random();
        String pathNum = Integer.toString(rand.nextInt(Integer.MAX_VALUE));
        Path tempPath = Paths.get(directoryString, pathNum);
        File tempFile = createTempFile(tempPath, inputStream);
        
        String destinationKey = getDestinationKey(auxItemTag);
        
        try {
            s3.putObject(bucketName, destinationKey, tempFile);
        } catch (SdkClientException ioex) {
            String failureMsg = ioex.getMessage();

            if (failureMsg == null) {
                failureMsg = "S3AccessIO: SdkClientException occured while saving a local InputStream as S3Object";
            }
            tempFile.delete();
            throw new IOException(failureMsg);
        }
        tempFile.delete();
    }
    
    //Helper method for supporting saving streams with unknown length to S3
    //We save those streams to a file and then upload the file
    private File createTempFile(Path path, InputStream inputStream) throws IOException {

        File targetFile = new File(path.toUri()); // File needs a name
        try (OutputStream outStream = new FileOutputStream(targetFile);) {

            byte[] buffer = new byte[8 * 1024];
            int bytesRead;
            while ((bytesRead = inputStream.read(buffer)) != -1) {
                outStream.write(buffer, 0, bytesRead);
            }

        } finally {
            IOUtils.closeQuietly(inputStream);
        }
        return targetFile;
    } 
    
    @Override
    public List<String> listAuxObjects() throws IOException {
        if (!this.canWrite()) {
            open();
        }
        String prefix = getDestinationKey("");

        List<String> ret = new ArrayList<>();
        ListObjectsRequest req = new ListObjectsRequest().withBucketName(bucketName).withPrefix(prefix);
        ObjectListing storedAuxFilesList = null; 
        try {
            storedAuxFilesList = s3.listObjects(req);
        } catch (SdkClientException sce) {
            throw new IOException ("S3 listAuxObjects: failed to get a listing for "+prefix);
        }
        if (storedAuxFilesList == null) {
            return ret;
        }
        List<S3ObjectSummary> storedAuxFilesSummary = storedAuxFilesList.getObjectSummaries();
        try {
            while (storedAuxFilesList.isTruncated()) {
                logger.fine("S3 listAuxObjects: going to next page of list");
                storedAuxFilesList = s3.listNextBatchOfObjects(storedAuxFilesList);
                if (storedAuxFilesList != null) {
                    storedAuxFilesSummary.addAll(storedAuxFilesList.getObjectSummaries());
                }
            }
        } catch (AmazonClientException ase) {
            //logger.warning("Caught an AmazonServiceException in S3AccessIO.listAuxObjects():    " + ase.getMessage());
            throw new IOException("S3AccessIO: Failed to get aux objects for listing.");
        }

        for (S3ObjectSummary item : storedAuxFilesSummary) {
            String destinationKey = item.getKey();
            String fileName = destinationKey.substring(destinationKey.lastIndexOf(".") + 1);
            logger.fine("S3 cached aux object fileName: " + fileName);
            ret.add(fileName);
        }
        return ret;
    }

    @Override
    public void deleteAuxObject(String auxItemTag) throws IOException {
        if (!this.canWrite()) {
            open(DataAccessOption.WRITE_ACCESS);
        }
        String destinationKey = getDestinationKey(auxItemTag);
        try {
            DeleteObjectRequest dor = new DeleteObjectRequest(bucketName, destinationKey);
            s3.deleteObject(dor);
        } catch (AmazonClientException ase) {
            logger.warning("S3AccessIO: Unable to delete object    " + ase.getMessage());
        }
    }

    @Override
    public void deleteAllAuxObjects() throws IOException {
        if (!isDirectAccess() && !this.canWrite()) {
            open(DataAccessOption.WRITE_ACCESS);
        }
        
        String prefix = getDestinationKey("");

        List<S3ObjectSummary> storedAuxFilesSummary = null;
        try {
            ListObjectsRequest req = new ListObjectsRequest().withBucketName(bucketName).withPrefix(prefix);
            ObjectListing storedAuxFilesList = s3.listObjects(req);
            if (storedAuxFilesList == null) {
                // nothing to delete
                return; 
            }
            storedAuxFilesSummary = storedAuxFilesList.getObjectSummaries();
            while (storedAuxFilesList.isTruncated()) {
                storedAuxFilesList = s3.listNextBatchOfObjects(storedAuxFilesList);
                if (storedAuxFilesList != null) {
                    storedAuxFilesSummary.addAll(storedAuxFilesList.getObjectSummaries());
                }
            }
        } catch (AmazonClientException ase) {
            throw new IOException("S3AccessIO: Failed to get aux objects for listing to delete.");
        }

        DeleteObjectsRequest multiObjectDeleteRequest = new DeleteObjectsRequest(bucketName);
        List<KeyVersion> keys = new ArrayList<>();

        for (S3ObjectSummary item : storedAuxFilesSummary) {
            String destinationKey = item.getKey();
            keys.add(new KeyVersion(destinationKey));
        }
        //Check if the list of auxiliary files for a data file is empty
        if (keys.isEmpty()) {
            logger.fine("S3AccessIO: No auxiliary objects to delete.");
            return;
        }
        multiObjectDeleteRequest.setKeys(keys);

        logger.fine("Trying to delete auxiliary files...");
        try {
            s3.deleteObjects(multiObjectDeleteRequest);
        } catch (SdkClientException e) {
            throw new IOException("S3AccessIO: Failed to delete one or more auxiliary objects.");
        }
    }

    //TODO: Do we need this? - Answer: yes! 
    @Override
    public String getStorageLocation() throws IOException {
        String locationKey = getMainFileKey(); 
        
        if (locationKey == null) {
            throw new IOException("Failed to obtain the S3 key for the file");
        }
        
        return this.driverId + "://" + bucketName + "/" + locationKey; 
    }

    @Override
    public Path getFileSystemPath() throws UnsupportedDataAccessOperationException {
        throw new UnsupportedDataAccessOperationException("S3AccessIO: this is a remote DataAccess IO object, it has no local filesystem path associated with it.");
    }

    @Override
    public boolean exists() {
        String destinationKey = null;
        if (dvObject instanceof DataFile) {
            destinationKey = key;
        } else if((dvObject==null) && (key !=null)) {
            //direct access
            destinationKey = key;
        } else {
            logger.warning("Trying to check if a path exists is only supported for a data file.");
        }
        try {
            return s3.doesObjectExist(bucketName, destinationKey);
        } catch (AmazonClientException ase) {
            logger.warning("Caught an AmazonClientException in S3AccessIO.exists():    " + ase.getMessage());
            return false;
        }
    }

    @Override
    public WritableByteChannel getWriteChannel() throws UnsupportedDataAccessOperationException {
        throw new UnsupportedDataAccessOperationException("S3AccessIO: there are no write Channels associated with S3 objects.");
    }

    @Override
    public OutputStream getOutputStream() throws UnsupportedDataAccessOperationException {
        throw new UnsupportedDataAccessOperationException("S3AccessIO: there are no output Streams associated with S3 objects.");
    }

    @Override
    public InputStream getAuxFileAsInputStream(String auxItemTag) throws IOException {
        String destinationKey = getDestinationKey(auxItemTag);
        try {
            S3Object s3object = s3.getObject(new GetObjectRequest(bucketName, destinationKey));
            if (s3object != null) {
                return s3object.getObjectContent();
            } 
            return null; 
        } catch (AmazonClientException ase) {
            logger.fine("Caught an AmazonClientException in S3AccessIO.getAuxFileAsInputStream() (object not cached?):    " + ase.getMessage());
            return null;
        }
    }

    // Rename this getAuxiliaryKey(), maybe? 
    String getDestinationKey(String auxItemTag) throws IOException {
        if (isDirectAccess() || dvObject instanceof DataFile) {
            return getMainFileKey() + "." + auxItemTag;
        } else if (dvObject instanceof Dataset) {
            if (key == null) {
                open();
            }
            return key + "/" + auxItemTag;
        } else {
            throw new IOException("S3AccessIO: This operation is only supported for Datasets and DataFiles.");
        }
    }
    
    /**
     * TODO: this function is not side effect free (sets instance variables key and bucketName).
     *       Is this good or bad? Need to ask @landreev
     *
     * Extract the file key from a file stored on S3.
     * Follows template: "owner authority name"/"owner identifier"/"storage identifier without bucketname and protocol"
     * @return Main File Key
     * @throws IOException
     */
    String getMainFileKey() throws IOException {
        if (key == null) {
            DataFile df = this.getDataFile();
            // TODO: (?) - should we worry here about the datafile having null for the owner here? 
            key = getMainFileKey(df.getOwner(), df.getStorageIdentifier(), driverId);
        }
        return key;
    }
    
    static String getMainFileKey(Dataset owner, String storageIdentifier, String driverId) throws IOException {
             
        // or about the owner dataset having null for the authority and/or identifier?
        // we should probably check for that and throw an exception. (unless we are 
        // super positive that this condition would have been intercepted by now)
        String baseKey = owner.getAuthorityForFileStorage() + "/" + owner.getIdentifierForFileStorage();
        return getMainFileKey(baseKey, storageIdentifier, driverId);
    }
    
    private static String getMainFileKey(String baseKey, String storageIdentifier, String driverId) throws IOException {
        String key = null;
        if (storageIdentifier == null || "".equals(storageIdentifier)) {
            throw new FileNotFoundException("Data Access: No local storage identifier defined for this datafile.");
        }

        if (storageIdentifier.indexOf(driverId + "://")>=0) {
            //String driverId = storageIdentifier.substring(0, storageIdentifier.indexOf("://")+3);
            //As currently implemented (v4.20), the bucket is part of the identifier and we could extract it and compare it with getBucketName() as a check - 
            //Only one bucket per driver is supported (though things might work if the profile creds work with multiple buckets, then again it's not clear when logic is reading from the driver property or from the DataFile).
            //String bucketName = storageIdentifier.substring(driverId.length() + 3, storageIdentifier.lastIndexOf(":"));
            key = baseKey + "/" + storageIdentifier.substring(storageIdentifier.lastIndexOf(":") + 1);    
        } else {
            throw new IOException("S3AccessIO: DataFile (storage identifier " + storageIdentifier + ") does not appear to be an S3 object associated with driver: " + driverId);
        }
        return key;
    }

    @Override
    public boolean downloadRedirectEnabled() {
        String optionValue = System.getProperty("dataverse.files." + this.driverId + ".download-redirect");
        if ("true".equalsIgnoreCase(optionValue)) {
            return true;
        }
        return false;
    }
<<<<<<< HEAD

    public String generateTemporaryDownloadUrl() throws IOException {
=======
    
    /**
     * Generates a temporary URL for a direct S3 download; 
     * either for the main physical file, or (optionally) for an auxiliary. 
     * @param auxiliaryTag (optional) 
     * @param auxiliaryType (optional) - aux. mime type, if different from the main type
     * @param auxiliaryFileName (optional) - file name, if different from the main file label. 
     * @return redirect url
     * @throws IOException.
     */
    public String generateTemporaryS3Url(String auxiliaryTag, String auxiliaryType, String auxiliaryFileName) throws IOException {
>>>>>>> b95ba347
        //Questions:
        // Q. Should this work for private and public?
        // A. Yes! Since the URL has a limited, short life span. -- L.A. 
        // Q. how long should the download url work?
        // A. 1 hour by default seems like an OK number. Making it configurable seems like a good idea too. -- L.A.
        if (s3 == null) {
            throw new IOException("ERROR: s3 not initialised. ");
        }
        if (dvObject instanceof DataFile) {
            String key = auxiliaryTag == null ? getMainFileKey() : getDestinationKey(auxiliaryTag);
            java.util.Date expiration = new java.util.Date();
            long msec = expiration.getTime();
            msec += 60 * 1000 * getUrlExpirationMinutes();
            expiration.setTime(msec);

            GeneratePresignedUrlRequest generatePresignedUrlRequest = 
                          new GeneratePresignedUrlRequest(bucketName, key);
            generatePresignedUrlRequest.setMethod(HttpMethod.GET); // Default.
            generatePresignedUrlRequest.setExpiration(expiration);
            ResponseHeaderOverrides responseHeaders = new ResponseHeaderOverrides();
            //responseHeaders.setContentDisposition("attachment; filename="+this.getDataFile().getDisplayName());
            // Encode the file name explicitly specifying the encoding as UTF-8:
            // (otherwise S3 may not like non-ASCII characters!)
            // Most browsers are happy with just "filename="+URLEncoder.encode(this.getDataFile().getDisplayName(), "UTF-8") 
            // in the header. But Firefox appears to require that "UTF8" is 
            // specified explicitly, as below:
            String fileName = auxiliaryFileName == null ? this.getDataFile().getDisplayName() : auxiliaryFileName; 
            responseHeaders.setContentDisposition("attachment; filename*=UTF-8''" + URLEncoder.encode(fileName, "UTF-8")
                    .replaceAll("\\+", "%20"));
            // - without it, download will work, but Firefox will leave the special
            // characters in the file name encoded. For example, the file name 
            // will look like "1976%E2%80%932016.txt" instead of "1976–2016.txt", 
            // where the dash is the "long dash", represented by a 3-byte UTF8 
            // character "\xE2\x80\x93"
            
            String contentType = auxiliaryType == null ? this.getDataFile().getContentType() : auxiliaryType; 
            responseHeaders.setContentType(contentType);
            generatePresignedUrlRequest.setResponseHeaders(responseHeaders);

            URL s; 
            try {
                s = s3.generatePresignedUrl(generatePresignedUrlRequest);
            } catch (SdkClientException sce) {
                //throw new IOException("SdkClientException generating temporary S3 url for "+key+" ("+sce.getMessage()+")");
                s = null; 
            }

            if (s != null) {
                if(!StringUtil.isEmpty(proxy)) {
                    /*
                     * AWS actually uses two URLs for its endpoint - for example
                     *   https://s3.amazonaws.com is what's used to configure the custom-endpoint-url
                     *     in Dataverse, but presigned URLs are of the form
                     *   https://<bucketname>.s3.amazonaws.com
                     * 
                     * Since we only record the first form, we'll use a regexp to match endpoints
                     * that have an additional 'bucket prefix' in the servername.
                     * 
                     * Institutional S3 servers, e.g. based on MinIO, don't need to do this (i.e.
                     * it's just AWS network setup, not part of the S3 protocol itself), so
                     * supporting this may only be used in testing.
                     * 
                     * Further, since the signatures only validate for the correct URLs, the risk in
                     * a bad match appears to be limited to breaking things, but if the potential
                     * for substitutions gets more complex, it might be better to just add another
                     * config setting.
                     */
                    // endpoint-urls for AWS don't have to have the protocol, so while we expect
                    // them for some servers, we check whether the protocol is in the url and then
                    // normalizing to use the part without the protocol
                    String endpointServer = endpoint;
                    int protocolEnd = endpoint.indexOf("://");
                    if (protocolEnd >=0 ) {
                        endpointServer = endpoint.substring(protocolEnd + 3);
                    }
                    logger.fine("Endpoint: " + endpointServer);
                    // We're then replacing 
                    //    http or https followed by :// and an optional <bucketname>. before the normalized endpoint url
                    // with the proxy info (which is protocol + machine name and optional port)
                    logger.fine("Original Url: " + s.toString());
                    String finalUrl = s.toString().replaceFirst("http[s]*:\\/\\/([^\\/]+\\.)"+endpointServer, proxy);
                    logger.fine("ProxiedURL: " + finalUrl);
                    return finalUrl; 
                } else {
                    return s.toString();
                }
            }
            
            //throw new IOException("Failed to generate temporary S3 url for "+key);
            return null;
        } else if (dvObject instanceof Dataset) {
            throw new IOException("Data Access: GenerateTemporaryS3Url: Invalid DvObject type : Dataset");
        } else if (dvObject instanceof Dataverse) {
            throw new IOException("Data Access: GenerateTemporaryS3Url: Invalid DvObject type : Dataverse");
        } else {
            throw new IOException("Data Access: GenerateTemporaryS3Url: Unknown DvObject type");
        }
    }
    
    @Deprecated
    public String generateTemporaryS3UploadUrl() throws IOException {
        
        key = getMainFileKey();
        Date expiration = new Date();
        long msec = expiration.getTime();
        msec += 60 * 1000 * getUrlExpirationMinutes();
        expiration.setTime(msec);

        return generateTemporaryS3UploadUrl(key, expiration);
    }
    
    private String generateTemporaryS3UploadUrl(String key, Date expiration) throws IOException {
        GeneratePresignedUrlRequest generatePresignedUrlRequest = 
                new GeneratePresignedUrlRequest(bucketName, key).withMethod(HttpMethod.PUT).withExpiration(expiration);
        //Require user to add this header to indicate a temporary file
        generatePresignedUrlRequest.putCustomRequestHeader(Headers.S3_TAGGING, "dv-state=temp");
        
        URL presignedUrl; 
        try {
            presignedUrl = s3.generatePresignedUrl(generatePresignedUrlRequest);
        } catch (SdkClientException sce) {
            logger.warning("SdkClientException generating temporary S3 url for "+key+" ("+sce.getMessage()+")");
            presignedUrl = null; 
        }
        String urlString = null;
        if (presignedUrl != null) {
            if(!StringUtil.isEmpty(proxy)) {
                //See discussion in getTemporaryS3Url
                // endpoint-urls for AWS don't have to have the protocol, so while we expect
                // them for some servers, we check whether the protocol is in the url and then
                // normalizing to use the part without the protocol
                String endpointServer = endpoint;
                int protocolEnd = endpoint.indexOf("://");
                if (protocolEnd >=0 ) {
                    endpointServer = endpoint.substring(protocolEnd + 3);
                }
                logger.fine("Endpoint: " + endpointServer);
                // We're then replacing 
                //    http or https followed by :// and an optional <bucketname>. before the normalized endpoint url
                // with the proxy info (which is protocol + machine name and optional port)
                urlString = presignedUrl.toString().replaceFirst("http[s]*:\\/\\/([^\\/]+\\.)"+endpointServer, proxy);
                logger.fine("ProxiedURL: " + urlString);
            } else {
                urlString = presignedUrl.toString();
            }
        }

        return urlString;
    }
    
    public JsonObjectBuilder generateTemporaryS3UploadUrls(String globalId, String storageIdentifier, long fileSize) throws IOException {

        JsonObjectBuilder response = Json.createObjectBuilder();
        key = getMainFileKey();
        java.util.Date expiration = new java.util.Date();
        long msec = expiration.getTime();
        msec += 60 * 1000 * getUrlExpirationMinutes();
        expiration.setTime(msec);
        
        if (fileSize <= minPartSize) {
            response.add("url", generateTemporaryS3UploadUrl(key, expiration));
        } else {
            JsonObjectBuilder urls = Json.createObjectBuilder();
            InitiateMultipartUploadRequest initiationRequest = new InitiateMultipartUploadRequest(bucketName, key);
            initiationRequest.putCustomRequestHeader(Headers.S3_TAGGING, "dv-state=temp");
            InitiateMultipartUploadResult initiationResponse = s3.initiateMultipartUpload(initiationRequest);
            String uploadId = initiationResponse.getUploadId();
            for (int i = 1; i <= (fileSize / minPartSize) + (fileSize % minPartSize > 0 ? 1 : 0); i++) {
                GeneratePresignedUrlRequest uploadPartUrlRequest = new GeneratePresignedUrlRequest(bucketName, key)
                        .withMethod(HttpMethod.PUT).withExpiration(expiration);
                uploadPartUrlRequest.addRequestParameter("uploadId", uploadId);
                uploadPartUrlRequest.addRequestParameter("partNumber", Integer.toString(i));
                URL presignedUrl;
                try {
                    presignedUrl = s3.generatePresignedUrl(uploadPartUrlRequest);
                } catch (SdkClientException sce) {
                    logger.warning("SdkClientException generating temporary S3 url for " + key + " (" + sce.getMessage()
                            + ")");
                    presignedUrl = null;
                }
                String urlString = null;
                if (presignedUrl != null) {
                    if(!StringUtil.isEmpty(proxy)) {
                        urlString = presignedUrl.toString().replace(endpoint, proxy);
                    } else {
                        urlString = presignedUrl.toString();
                    }
                }
                urls.add(Integer.toString(i), urlString);
            }
            response.add("urls", urls);
            response.add("abort", "/api/datasets/mpupload?globalid=" + globalId + "&uploadid=" + uploadId
                    + "&storageidentifier=" + storageIdentifier);
            response.add("complete", "/api/datasets/mpupload?globalid=" + globalId + "&uploadid=" + uploadId
                    + "&storageidentifier=" + storageIdentifier);

        }
        response.add("partSize", minPartSize);

        return response;
    }
    
    int getUrlExpirationMinutes() {
        String optionValue = System.getProperty("dataverse.files." + this.driverId + ".url-expiration-minutes"); 
        if (optionValue != null) {
            Integer num; 
            try {
                num = Integer.parseInt(optionValue);
            } catch (NumberFormatException ex) {
                num = null; 
            }
            if (num != null) {
                return num;
            }
        }
        return 60; 
    }
    
    private static String getBucketName(String driverId) {
        return System.getProperty("dataverse.files." + driverId + ".bucket-name");
    }
    
    private static long getMinPartSize(String driverId) {
        // as a default, pick 1 GB minimum part size for AWS S3 
        // (minimum allowed is 5*1024**2 but it probably isn't worth the complexity starting at ~5MB. Also -  confirmed that they use base 2 definitions)
        long min = 5 * 1024 * 1024l; 

        String partLength = System.getProperty("dataverse.files." + driverId + ".min-part-size");
        try {
            if (partLength != null) {
                long val = Long.parseLong(partLength);
                if(val>=min) {
                    min=val;
                } else {
                    logger.warning(min + " is the minimum part size allowed for jvm option dataverse.files." + driverId + ".min-part-size" );
                }
            } else {
                min = 1024 * 1024 * 1024l;
            }
        } catch (NumberFormatException nfe) {
            logger.warning("Unable to parse dataverse.files." + driverId + ".min-part-size as long: " + partLength);
        }
        return min;
    }


    private static TransferManager getTransferManager(String driverId) {
        if(driverTMMap.containsKey(driverId)) {
            return driverTMMap.get(driverId);
        } else {
            // building a TransferManager instance to support multipart uploading for files over 4gb.
            TransferManager manager = TransferManagerBuilder.standard()
                    .withS3Client(getClient(driverId))
                    .build();
            driverTMMap.put(driverId,  manager);
            return manager;
        }
    }


    private static AmazonS3 getClient(String driverId) {
        if(driverClientMap.containsKey(driverId)) {
            return driverClientMap.get(driverId);
        } else {
            // get a standard client, using the standard way of configuration the credentials, etc.
            AmazonS3ClientBuilder s3CB = AmazonS3ClientBuilder.standard();

            ClientConfiguration cc = new ClientConfiguration();
            Integer poolSize = Integer.getInteger("dataverse.files." + driverId + ".connection-pool-size", 256);
            cc.setMaxConnections(poolSize);
            s3CB.setClientConfiguration(cc);
            
            /**
             * Pass in a URL pointing to your S3 compatible storage.
             * For possible values see https://docs.aws.amazon.com/AWSJavaSDK/latest/javadoc/com/amazonaws/client/builder/AwsClientBuilder.EndpointConfiguration.html
             */
            String s3CEUrl = System.getProperty("dataverse.files." + driverId + ".custom-endpoint-url", "");
            /**
             * Pass in a region to use for SigV4 signing of requests.
             * Defaults to "dataverse" as it is not relevant for custom S3 implementations.
             */
            String s3CERegion = System.getProperty("dataverse.files." + driverId + ".custom-endpoint-region", "dataverse");

            // if the admin has set a system property (see below) we use this endpoint URL instead of the standard ones.
            if (!s3CEUrl.isEmpty()) {
                s3CB.setEndpointConfiguration(new AwsClientBuilder.EndpointConfiguration(s3CEUrl, s3CERegion));
            }
            /**
             * Pass in a boolean value if path style access should be used within the S3 client.
             * Anything but case-insensitive "true" will lead to value of false, which is default value, too.
             */
            Boolean s3pathStyleAccess = Boolean.parseBoolean(System.getProperty("dataverse.files." + driverId + ".path-style-access", "false"));
            // some custom S3 implementations require "PathStyleAccess" as they us a path, not a subdomain. default = false
            s3CB.withPathStyleAccessEnabled(s3pathStyleAccess);

            /**
             * Pass in a boolean value if payload signing should be used within the S3 client.
             * Anything but case-insensitive "true" will lead to value of false, which is default value, too.
             */
            Boolean s3payloadSigning = Boolean.parseBoolean(System.getProperty("dataverse.files." + driverId + ".payload-signing","false"));
            /**
             * Pass in a boolean value if chunked encoding should not be used within the S3 client.
             * Anything but case-insensitive "false" will lead to value of true, which is default value, too.
             */
            Boolean s3chunkedEncoding = Boolean.parseBoolean(System.getProperty("dataverse.files." + driverId + ".chunked-encoding","true"));
            // Openstack SWIFT S3 implementations require "PayloadSigning" set to true. default = false
            s3CB.setPayloadSigningEnabled(s3payloadSigning);
            // Openstack SWIFT S3 implementations require "ChunkedEncoding" set to false. default = true
            // Boolean is inverted, otherwise setting dataverse.files.<id>.chunked-encoding=false would result in leaving Chunked Encoding enabled
            s3CB.setChunkedEncodingDisabled(!s3chunkedEncoding);

            /**
             * Pass in a string value if this storage driver should use a non-default AWS S3 profile.
             * The default is "default" which should work when only one profile exists.
             */
            String s3profile = System.getProperty("dataverse.files." + driverId + ".profile","default");

            s3CB.setCredentials(new ProfileCredentialsProvider(s3profile));
            // let's build the client :-)
            AmazonS3 client =  s3CB.build();
            driverClientMap.put(driverId,  client);
            return client;
        }
    }

    public void removeTempTag() throws IOException {
        if (!(dvObject instanceof DataFile)) {
            logger.warning("Attempt to remove tag from non-file DVObject id: " + dvObject.getId());
            throw new IOException("Attempt to remove temp tag from non-file S3 Object");
        }
        try {
            
            key = getMainFileKey();
            DeleteObjectTaggingRequest deleteObjectTaggingRequest = new DeleteObjectTaggingRequest(bucketName, key);
            //NOte - currently we only use one tag so delete is the fastest and cheapest way to get rid of that one tag 
            //Otherwise you have to get tags, remove the one you don't want and post new tags and get charged for the operations
            s3.deleteObjectTagging(deleteObjectTaggingRequest);
         } catch (SdkClientException sce) {
             if(sce.getMessage().contains("Status Code: 501")) {
                 // In this case, it's likely that tags are not implemented at all (e.g. by Minio) so no tag was set either and it's just something to be aware of
                 logger.warning("Temp tag not deleted: Object tags not supported by storage: " + driverId);
             } else {
               // In this case, the assumption is that adding tags has worked, so not removing it is a problem that should be looked into.
               logger.severe("Unable to remove temp tag from : " + bucketName + " : " + key);
             }
         } catch (IOException e) {
            logger.warning("Could not create key for S3 object." );
            e.printStackTrace();
        }
        
    }

    public static void abortMultipartUpload(String globalId, String storageIdentifier, String uploadId)
            throws IOException {
        String baseKey = null;
        int index = globalId.indexOf(":");
        if (index >= 0) {
            baseKey = globalId.substring(index + 1);
        } else {
            throw new IOException("Invalid Global ID (expected form with '<type>:' prefix)");
        }
        String[] info = DataAccess.getDriverIdAndStorageLocation(storageIdentifier);
        String driverId = info[0];
        AmazonS3 s3Client = getClient(driverId);
        String bucketName = getBucketName(driverId);
        String key = getMainFileKey(baseKey, storageIdentifier, driverId);
        AbortMultipartUploadRequest req = new AbortMultipartUploadRequest(bucketName, key, uploadId);
        s3Client.abortMultipartUpload(req);
    }

    public static void completeMultipartUpload(String globalId, String storageIdentifier, String uploadId,
            List<PartETag> etags) throws IOException {
        String baseKey = null;
        int index = globalId.indexOf(":");
        if (index >= 0) {
            baseKey = globalId.substring(index + 1);
        } else {
            throw new IOException("Invalid Global ID (expected form with '<type>:' prefix)");
        }

        String[] info = DataAccess.getDriverIdAndStorageLocation(storageIdentifier);
        String driverId = info[0];
        AmazonS3 s3Client = getClient(driverId);
        String bucketName = getBucketName(driverId);
        String key = getMainFileKey(baseKey, storageIdentifier, driverId);
        CompleteMultipartUploadRequest req = new CompleteMultipartUploadRequest(bucketName, key, uploadId, etags);
        s3Client.completeMultipartUpload(req);
    }

    public boolean isMainDriver() {
        return mainDriver;
    }

    public void setMainDriver(boolean mainDriver) {
        this.mainDriver = mainDriver;
    }

}<|MERGE_RESOLUTION|>--- conflicted
+++ resolved
@@ -845,11 +845,7 @@
         }
         return false;
     }
-<<<<<<< HEAD
-
-    public String generateTemporaryDownloadUrl() throws IOException {
-=======
-    
+
     /**
      * Generates a temporary URL for a direct S3 download; 
      * either for the main physical file, or (optionally) for an auxiliary. 
@@ -859,8 +855,7 @@
      * @return redirect url
      * @throws IOException.
      */
-    public String generateTemporaryS3Url(String auxiliaryTag, String auxiliaryType, String auxiliaryFileName) throws IOException {
->>>>>>> b95ba347
+    public String generateTemporaryDownloadUrl(String auxiliaryTag, String auxiliaryType, String auxiliaryFileName) throws IOException {
         //Questions:
         // Q. Should this work for private and public?
         // A. Yes! Since the URL has a limited, short life span. -- L.A. 
