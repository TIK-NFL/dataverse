--- conflicted
+++ resolved
@@ -1868,16 +1868,9 @@
         TermsOfUseAndAccess terms = this.getTermsOfUseAndAccess();
         if (terms != null) {
             JsonObjectBuilder license = Json.createObjectBuilder().add("@type", "Dataset");
-<<<<<<< HEAD
-
-// TODO: FIX FOR MULTI-LICENSE (CHECK IF THIS SOLUTION IS OK)
+
             if (terms.getLicense() != null) {
                 license.add("name", terms.getLicense().getName()).add("url", terms.getLicense().getUri().toString());
-=======
-            
-            if (TermsOfUseAndAccess.License.CC0.equals(terms.getLicense())) {
-                license.add("text", "CC0").add("url", TermsOfUseAndAccess.CC0_URI);
->>>>>>> 41f610d8
             } else {
                 String termsOfUse = terms.getTermsOfUse();
                 // Terms of use can be null if you create the dataset with JSON.
@@ -1963,10 +1956,10 @@
             job.add("distribution", fileArray);
         }
         jsonLd = job.build().toString();
-        
+
         //Most fields above should be stripped/sanitized but, since this is output in the dataset page as header metadata, do a final sanitize step to make sure
         jsonLd = MarkupChecker.stripAllTags(jsonLd);
-        
+
         return jsonLd;
     }
 
