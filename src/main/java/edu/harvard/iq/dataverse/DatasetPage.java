package edu.harvard.iq.dataverse;

import edu.harvard.iq.dataverse.authorization.AuthenticationServiceBean;
import edu.harvard.iq.dataverse.authorization.Permission;
import edu.harvard.iq.dataverse.authorization.providers.builtin.BuiltinUserServiceBean;
import edu.harvard.iq.dataverse.authorization.users.ApiToken;
import edu.harvard.iq.dataverse.authorization.users.User;
import edu.harvard.iq.dataverse.authorization.users.AuthenticatedUser;
import edu.harvard.iq.dataverse.authorization.users.PrivateUrlUser;
import edu.harvard.iq.dataverse.authorization.users.GuestUser;
import edu.harvard.iq.dataverse.datavariable.VariableServiceBean;
import edu.harvard.iq.dataverse.engine.command.Command;
import edu.harvard.iq.dataverse.engine.command.exception.CommandException;
import edu.harvard.iq.dataverse.engine.command.impl.CreateDatasetCommand;
import edu.harvard.iq.dataverse.engine.command.impl.CreateGuestbookResponseCommand;
import edu.harvard.iq.dataverse.engine.command.impl.CreatePrivateUrlCommand;
import edu.harvard.iq.dataverse.engine.command.impl.DeaccessionDatasetVersionCommand;
import edu.harvard.iq.dataverse.engine.command.impl.DeleteDatasetVersionCommand;
import edu.harvard.iq.dataverse.engine.command.impl.DeletePrivateUrlCommand;
import edu.harvard.iq.dataverse.engine.command.impl.DestroyDatasetCommand;
import edu.harvard.iq.dataverse.engine.command.impl.GetPrivateUrlCommand;
import edu.harvard.iq.dataverse.engine.command.impl.LinkDatasetCommand;
import edu.harvard.iq.dataverse.engine.command.impl.PublishDatasetCommand;
import edu.harvard.iq.dataverse.engine.command.impl.PublishDataverseCommand;
import edu.harvard.iq.dataverse.engine.command.impl.UpdateDatasetCommand;
import edu.harvard.iq.dataverse.export.ExportException;
import edu.harvard.iq.dataverse.export.ExportService;
import edu.harvard.iq.dataverse.export.spi.Exporter;
import edu.harvard.iq.dataverse.ingest.IngestRequest;
import edu.harvard.iq.dataverse.ingest.IngestServiceBean;
import edu.harvard.iq.dataverse.metadataimport.ForeignMetadataImportServiceBean;
import edu.harvard.iq.dataverse.privateurl.PrivateUrl;
import edu.harvard.iq.dataverse.privateurl.PrivateUrlServiceBean;
import edu.harvard.iq.dataverse.privateurl.PrivateUrlUtil;
import edu.harvard.iq.dataverse.search.SearchFilesServiceBean;
import edu.harvard.iq.dataverse.search.SortBy;
import edu.harvard.iq.dataverse.settings.SettingsServiceBean;
import edu.harvard.iq.dataverse.util.BundleUtil;
import edu.harvard.iq.dataverse.util.FileSortFieldAndOrder;
import edu.harvard.iq.dataverse.util.JsfHelper;
import static edu.harvard.iq.dataverse.util.JsfHelper.JH;
import edu.harvard.iq.dataverse.util.StringUtil;
import edu.harvard.iq.dataverse.util.SystemConfig;
import java.io.File;
import java.io.FileOutputStream;
import java.io.IOException;
import java.io.InputStream;
import java.nio.file.Files;
import java.nio.file.Paths;
import java.sql.Timestamp;
import java.text.SimpleDateFormat;
import java.util.ArrayList;
import java.util.Date;
import java.util.HashMap;
import java.util.Iterator;
import java.util.List;
import java.util.Map;
import java.util.Set;
import java.util.logging.Logger;
import javax.ejb.EJB;
import javax.ejb.EJBException;
import javax.faces.application.FacesMessage;
import javax.faces.context.FacesContext;
import javax.faces.event.ActionEvent;
import javax.faces.event.ValueChangeEvent;
import javax.faces.view.ViewScoped;
import javax.inject.Inject;
import javax.inject.Named;
import org.primefaces.event.FileUploadEvent;
import org.primefaces.model.UploadedFile;
import javax.servlet.ServletOutputStream;
import javax.servlet.http.HttpServletResponse;
import javax.validation.ConstraintViolation;
import org.apache.commons.httpclient.HttpClient;
import org.primefaces.context.RequestContext;
import java.text.DateFormat;
import java.util.Arrays;
import java.util.HashSet;
import javax.faces.model.SelectItem;
import java.util.logging.Level;
import edu.harvard.iq.dataverse.datasetutility.TwoRavensHelper;
import edu.harvard.iq.dataverse.datasetutility.WorldMapPermissionHelper;
import javax.faces.component.UIComponent;
import javax.faces.component.UIInput;

import javax.faces.event.AjaxBehaviorEvent;

import javax.faces.context.ExternalContext;
import org.apache.commons.lang.StringEscapeUtils;

import org.primefaces.component.tabview.TabView;
import org.primefaces.event.TabChangeEvent;

/**
 *
 * @author gdurand
 */
@ViewScoped
@Named("DatasetPage")
public class DatasetPage implements java.io.Serializable {

    private static final Logger logger = Logger.getLogger(DatasetPage.class.getCanonicalName());

    public enum EditMode {

        CREATE, INFO, FILE, METADATA, LICENSE
    };

    public enum DisplayMode {

        INIT, SAVE
    };
    

    @EJB
    DatasetServiceBean datasetService;
    @EJB
    DatasetVersionServiceBean datasetVersionService;
    @EJB
    DataFileServiceBean datafileService;
    @EJB
    PermissionServiceBean permissionService;
    @EJB
    DataverseServiceBean dataverseService;
    @EJB
    DatasetFieldServiceBean fieldService;
    @EJB
    VariableServiceBean variableService;
    @EJB
    IngestServiceBean ingestService;
    @EJB
    ForeignMetadataImportServiceBean metadataImportService;
    @EJB
    EjbDataverseEngine commandEngine;
    @Inject
    DataverseSession session;
    @EJB
    UserNotificationServiceBean userNotificationService;
    @EJB
    MapLayerMetadataServiceBean mapLayerMetadataService;
    @EJB
    BuiltinUserServiceBean builtinUserService;
    @EJB
    DataverseFieldTypeInputLevelServiceBean dataverseFieldTypeInputLevelService;
    @EJB
    SettingsServiceBean settingsService;
    @EJB
    AuthenticationServiceBean authService;
    @EJB
    SystemConfig systemConfig;
    @EJB
    GuestbookResponseServiceBean guestbookResponseService;
    @EJB
    FileDownloadServiceBean fileDownloadService;
    @EJB
    DataverseLinkingServiceBean dvLinkingService;
    @EJB
    DatasetLinkingServiceBean dsLinkingService;
    @EJB
    SearchFilesServiceBean searchFilesService;
    @EJB
    DataverseRoleServiceBean dataverseRoleService;
    @EJB
    PrivateUrlServiceBean privateUrlService;
    @Inject
    DataverseRequestServiceBean dvRequestService;
    @Inject
    DatasetVersionUI datasetVersionUI;
    @Inject PermissionsWrapper permissionsWrapper;
    @Inject FileDownloadHelper fileDownloadHelper;
    @Inject TwoRavensHelper twoRavensHelper;
    @Inject WorldMapPermissionHelper worldMapPermissionHelper;



    private Dataset dataset = new Dataset();
    private EditMode editMode;

    private Long ownerId;
    private Long versionId;
    private int selectedTabIndex;
    private List<DataFile> newFiles = new ArrayList();
    private DatasetVersion workingVersion;
    private int releaseRadio = 1;
    private int deaccessionRadio = 0;
    private int deaccessionReasonRadio = 0;
    private String datasetNextMajorVersion = "1.0";
    private String datasetNextMinorVersion = "";
    private String dropBoxSelection = "";
    private String deaccessionReasonText = "";
    private String displayCitation;
    private String deaccessionForwardURLFor = "";
    private String showVersionList = "false";
    private List<Template> dataverseTemplates = new ArrayList();
    private Template defaultTemplate;
    private Template selectedTemplate;
    private String globalId;
    private String persistentId;
    private String version;
    private String protocol = "";
    private String authority = "";
    private String separator = "";

    private boolean noDVsAtAll = false;

    private boolean noDVsRemaining = false;
    
    private boolean stateChanged = false;

    private List<Dataverse> dataversesForLinking = new ArrayList();
    private Long linkingDataverseId;
    private List<SelectItem> linkingDVSelectItems;
    private Dataverse linkingDataverse;
    
    // Version tab lists
    private List<DatasetVersion> versionTabList = new ArrayList();
    private List<DatasetVersion> versionTabListForPostLoad = new ArrayList();

    
    // Used to store results of permissions checks
    private final Map<String, Boolean> datasetPermissionMap = new HashMap<>(); // { Permission human_name : Boolean }
    

    
    private DataFile selectedDownloadFile;

    private Long maxFileUploadSizeInBytes = null;
    
    private String dataverseSiteUrl = ""; 
    
    private boolean removeUnusedTags;

    public boolean isRemoveUnusedTags() {
        return removeUnusedTags;
    }

    public void setRemoveUnusedTags(boolean removeUnusedTags) {
        this.removeUnusedTags = removeUnusedTags;
    }

    private List<FileMetadata> fileMetadatas;
    private String fileSortField;
    private String fileSortOrder;

    private LazyFileMetadataDataModel lazyModel;

    public LazyFileMetadataDataModel getLazyModel() {
        return lazyModel;
    }

    public void setLazyModel(LazyFileMetadataDataModel lazyModel) {
        this.lazyModel = lazyModel;
    }
    
    private String fileLabelSearchTerm;

    public String getFileLabelSearchTerm() {
        return fileLabelSearchTerm;
    }

    public void setFileLabelSearchTerm(String fileLabelSearchTerm) {
        this.fileLabelSearchTerm = fileLabelSearchTerm;
    }
    
    private List<FileMetadata> fileMetadatasSearch;
    
    public List<FileMetadata> getFileMetadatasSearch() {
        return fileMetadatasSearch;
    }

    public void setFileMetadatasSearch(List<FileMetadata> fileMetadatasSearch) {
        this.fileMetadatasSearch = fileMetadatasSearch;
    }
    
    public void updateFileSearch(){  
        logger.info("updating file search list");
        if (readOnly) {
            this.fileMetadatasSearch = selectFileMetadatasForDisplay(this.fileLabelSearchTerm); 
        } else {
            this.fileMetadatasSearch = datafileService.findFileMetadataByDatasetVersionIdLabelSearchTerm(workingVersion.getId(), this.fileLabelSearchTerm, "", "");
        }
    }
    
        private Long numberOfFilesToShow = new Long(25);

    public Long getNumberOfFilesToShow() {
        return numberOfFilesToShow;
    }

    public void setNumberOfFilesToShow(Long numberOfFilesToShow) {
        this.numberOfFilesToShow = numberOfFilesToShow;
    }
    
    public void showAll(){
        setNumberOfFilesToShow(new Long(fileMetadatasSearch.size()));
    }
    
    private List<FileMetadata> selectFileMetadatasForDisplay(String searchTerm) {
        Set<Long> searchResultsIdSet = null; 
        
        if (searchTerm != null && !searchTerm.equals("")) {
            List<Integer> searchResultsIdList = datafileService.findFileMetadataIdsByDatasetVersionIdLabelSearchTerm(workingVersion.getId(), searchTerm, "", "");
            searchResultsIdSet = new HashSet<>();
            for (Integer id : searchResultsIdList) {
                searchResultsIdSet.add(id.longValue());
            }
        }
        
        List<FileMetadata> retList = new ArrayList<>(); 
        
        for (FileMetadata fileMetadata : workingVersion.getFileMetadatasSorted()) {
            if (searchResultsIdSet == null || searchResultsIdSet.contains(fileMetadata.getId())) {
                retList.add(fileMetadata);
            }
        }
        
        return retList;
    }
    
    /*
        Save the setting locally so db isn't hit repeatedly
    
        This may be "null", signifying unlimited download size
    */
    public Long getMaxFileUploadSizeInBytes(){
        return this.maxFileUploadSizeInBytes;
    }
    
    public boolean isUnlimitedUploadFileSize(){
        
        if (this.maxFileUploadSizeInBytes == null){
            return true;
        }
        return false;
    }

    public boolean isMetadataExportEnabled() {
        return metadataExportEnabled;
    }

    public String getDataverseSiteUrl() {
        return this.dataverseSiteUrl;
    }
    
    public void setDataverseSiteUrl(String dataverseSiteUrl) {
        this.dataverseSiteUrl = dataverseSiteUrl;
    }
    
    public DataFile getSelectedDownloadFile() {
        return selectedDownloadFile;
    }

    public void setSelectedDownloadFile(DataFile selectedDownloadFile) {
        this.selectedDownloadFile = selectedDownloadFile;
    }
    
    public List<DataFile> getNewFiles() {
        return newFiles;
    }
    
    public void setNewFiles(List<DataFile> newFiles) {
        this.newFiles = newFiles;
    }
    
    public Dataverse getLinkingDataverse() {
        return linkingDataverse;
    }

    public void setLinkingDataverse(Dataverse linkingDataverse) {
        this.linkingDataverse = linkingDataverse;
    }

    public List<SelectItem> getLinkingDVSelectItems() {
        return linkingDVSelectItems;
    }

    public void setLinkingDVSelectItems(List<SelectItem> linkingDVSelectItems) {
        this.linkingDVSelectItems = linkingDVSelectItems;
    }

    public Long getLinkingDataverseId() {
        return linkingDataverseId;
    }

    public void setLinkingDataverseId(Long linkingDataverseId) {
        this.linkingDataverseId = linkingDataverseId;
    }

    public List<Dataverse> getDataversesForLinking() {
        return dataversesForLinking;
    }

    public void setDataversesForLinking(List<Dataverse> dataversesForLinking) {
        this.dataversesForLinking = dataversesForLinking;
    }
    
    public void updateReleasedVersions(){
        
        setReleasedVersionTabList(resetReleasedVersionTabList());
        
    }

    public void updateLinkableDataverses() {
        dataversesForLinking = new ArrayList();
        linkingDVSelectItems = new ArrayList();
        
        //Since this is a super user we are getting all dataverses
        dataversesForLinking = dataverseService.findAll();
        if (dataversesForLinking.isEmpty()) {
            setNoDVsAtAll(true);
            return;
        }
        
        dataversesForLinking.remove(dataset.getOwner());
        Dataverse testDV = dataset.getOwner();
        while(testDV.getOwner() != null){
            dataversesForLinking.remove(testDV.getOwner());
            testDV = testDV.getOwner();
        }                      
        
        for (Dataverse removeLinked : dsLinkingService.findLinkingDataverses(dataset.getId())) {
            dataversesForLinking.remove(removeLinked);
        }
        for (Dataverse removeLinked : dvLinkingService.findLinkingDataverses(dataset.getOwner().getId())) {
            dataversesForLinking.remove(removeLinked);
        }

        if (dataversesForLinking.isEmpty()) {
            setNoDVsRemaining(true);            
            return;
        }

        for (Dataverse selectDV : dataversesForLinking) {
            linkingDVSelectItems.add(new SelectItem(selectDV.getId(), selectDV.getDisplayName()));
        }

        if (!dataversesForLinking.isEmpty() && dataversesForLinking.size() == 1 && dataversesForLinking.get(0) != null) {
            linkingDataverse = dataversesForLinking.get(0);
            linkingDataverseId = linkingDataverse.getId();
        }
    }

    public void updateSelectedLinkingDV(ValueChangeEvent event) {
        linkingDataverseId = (Long) event.getNewValue();
    }

    public boolean isNoDVsAtAll() {
        return noDVsAtAll;
    }

    public void setNoDVsAtAll(boolean noDVsAtAll) {
        this.noDVsAtAll = noDVsAtAll;
    }

    public boolean isNoDVsRemaining() {
        return noDVsRemaining;
    }
    


    public boolean isThumbnailAvailable(FileMetadata fileMetadata) {
        // new and optimized logic: 
        // - check download permission here (should be cached - so it's free!)
        // - only then ask the file service if the thumbnail is available/exists.
        // the service itself no longer checks download permissions.  
        
        if (!this.fileDownloadHelper.canDownloadFile(fileMetadata)) {
            return false;
        }
     
        return datafileService.isThumbnailAvailable(fileMetadata.getDataFile());
    }
    
    // Another convenience method - to cache Update Permission on the dataset: 
    public boolean canUpdateDataset() {
        return permissionsWrapper.canUpdateDataset(dvRequestService.getDataverseRequest(), this.dataset);
    }
    public boolean canPublishDataverse() {
        return permissionsWrapper.canIssuePublishDataverseCommand(dataset.getOwner());
    }

    public boolean canViewUnpublishedDataset() {
        return permissionsWrapper.canViewUnpublishedDataset( dvRequestService.getDataverseRequest(), dataset);
    }
        
    /* 
     * 4.2.1 optimization. 
     * HOWEVER, this doesn't appear to be saving us anything! 
     * i.e., it's just as cheap to use session.getUser().isAuthenticated() 
     * every time; it doesn't do any new db lookups. 
    */
    public boolean isSessionUserAuthenticated() {
        return session.getUser().isAuthenticated();
    }
    
    /**
     * For use in the Dataset page
     * @return 
     */
    public boolean isSuperUser(){
        
        if (!this.isSessionUserAuthenticated()){
            return false;
        }
        
        if (this.session.getUser().isSuperuser()){
            return true;
        }
        return false;
    }
    /* 
       TODO/OPTIMIZATION: This is still costing us N SELECT FROM GuestbookResponse queries, 
       where N is the number of files. This could of course be replaced by a query that'll 
       look up all N at once... Not sure if it's worth it; especially now that N
       will always be 10, for the initial page load. -- L.A. 4.2.1
     */
    public Long getGuestbookResponseCount(FileMetadata fileMetadata) {
        return guestbookResponseService.getCountGuestbookResponsesByDataFileId(fileMetadata.getDataFile().getId());
    }
    /**
     * Check Dataset related permissions
     * 
     * @param permissionToCheck
     * @return 
     */
    public boolean doesSessionUserHaveDataSetPermission(Permission permissionToCheck){
        if (permissionToCheck == null){
            return false;
        }
               
        String permName = permissionToCheck.getHumanName();
       
        // Has this check already been done? 
        // 
        if (this.datasetPermissionMap.containsKey(permName)){
            // Yes, return previous answer
            return this.datasetPermissionMap.get(permName);
        }
        
        // Check the permission
        //
        boolean hasPermission = this.permissionService.userOn(this.session.getUser(), this.dataset).has(permissionToCheck);

        // Save the permission
        this.datasetPermissionMap.put(permName, hasPermission);
        
        // return true/false
        return hasPermission;
    }
    
    public void setNoDVsRemaining(boolean noDVsRemaining) {
        this.noDVsRemaining = noDVsRemaining;
    }

    private final Map<Long, MapLayerMetadata> mapLayerMetadataLookup = new HashMap<>();

    private GuestbookResponse guestbookResponse;
    private Guestbook selectedGuestbook;

    public GuestbookResponse getGuestbookResponse() {
        return guestbookResponse;
    }

    public void setGuestbookResponse(GuestbookResponse guestbookResponse) {
        this.guestbookResponse = guestbookResponse;
    }

    public Guestbook getSelectedGuestbook() {
        return selectedGuestbook;
    }

    public void setSelectedGuestbook(Guestbook selectedGuestbook) {
        this.selectedGuestbook = selectedGuestbook;
    }

    public void viewSelectedGuestbook(Guestbook selectedGuestbook) {
        this.selectedGuestbook = selectedGuestbook;
    }

    public void reset() {
        dataset.setGuestbook(null);
    }
    


    public String getGlobalId() {
        return persistentId;
    }
        
    public String getPersistentId() {
        return persistentId;
    }

    public void setPersistentId(String persistentId) {
        this.persistentId = persistentId;
    }
    public String getVersion() {
        return version;
    }

    public void setVersion(String version) {
        this.version = version;
    }    

    public String getShowVersionList() {
        return showVersionList;
    }

    public void setShowVersionList(String showVersionList) {
        this.showVersionList = showVersionList;
    }

    public String getShowOtherText() {
        return showOtherText;
    }

    public void setShowOtherText(String showOtherText) {
        this.showOtherText = showOtherText;
    }
    private String showOtherText = "false";

    public String getDeaccessionForwardURLFor() {
        return deaccessionForwardURLFor;
    }

    public void setDeaccessionForwardURLFor(String deaccessionForwardURLFor) {
        this.deaccessionForwardURLFor = deaccessionForwardURLFor;
    }
    private DatasetVersionDifference datasetVersionDifference;

    public String getDeaccessionReasonText() {
        return deaccessionReasonText;
    }

    public void setDeaccessionReasonText(String deaccessionReasonText) {
        this.deaccessionReasonText = deaccessionReasonText;
    }

    public String getDisplayCitation() {
        //displayCitation = dataset.getCitation(false, workingVersion);
        return displayCitation;
    }

    public void setDisplayCitation(String displayCitation) {
        this.displayCitation = displayCitation;
    }

    public String getDropBoxSelection() {
        return dropBoxSelection;
    }

    public String getDropBoxKey() {
        // Site-specific DropBox application registration key is configured 
        // via a JVM option under glassfish.
        //if (true)return "some-test-key";  // for debugging

        String configuredDropBoxKey = System.getProperty("dataverse.dropbox.key");
        if (configuredDropBoxKey != null) {
            return configuredDropBoxKey;
        }
        return "";
    }

    public void setDropBoxSelection(String dropBoxSelection) {
        this.dropBoxSelection = dropBoxSelection;
    }

    public Dataset getDataset() {
        return dataset;
    }

    public void setDataset(Dataset dataset) {
        this.dataset = dataset;
    }

    public DatasetVersion getWorkingVersion() {
        return workingVersion;
    }

    public EditMode getEditMode() {
        return editMode;
    }

    public void setEditMode(EditMode editMode) {
        this.editMode = editMode;
    }

    public Long getOwnerId() {
        return ownerId;
    }

    public void setOwnerId(Long ownerId) {
        this.ownerId = ownerId;
    }

    public Long getVersionId() {
        return versionId;
    }

    public void setVersionId(Long versionId) {
        this.versionId = versionId;
    }

    public int getSelectedTabIndex() {
        return selectedTabIndex;
    }

    public void setSelectedTabIndex(int selectedTabIndex) {
        this.selectedTabIndex = selectedTabIndex;
    }

    public int getReleaseRadio() {
        return releaseRadio;
    }

    public void setReleaseRadio(int releaseRadio) {
        this.releaseRadio = releaseRadio;
    }

    public String getDatasetNextMajorVersion() {
        return datasetNextMajorVersion;
    }

    public void setDatasetNextMajorVersion(String datasetNextMajorVersion) {
        this.datasetNextMajorVersion = datasetNextMajorVersion;
    }

    public String getDatasetNextMinorVersion() {
        return datasetNextMinorVersion;
    }

    public void setDatasetNextMinorVersion(String datasetNextMinorVersion) {
        this.datasetNextMinorVersion = datasetNextMinorVersion;
    }

    public int getDeaccessionReasonRadio() {
        return deaccessionReasonRadio;
    }

    public void setDeaccessionReasonRadio(int deaccessionReasonRadio) {
        this.deaccessionReasonRadio = deaccessionReasonRadio;
    }

    public int getDeaccessionRadio() {
        return deaccessionRadio;
    }

    public void setDeaccessionRadio(int deaccessionRadio) {
        this.deaccessionRadio = deaccessionRadio;
    }

    public List<Template> getDataverseTemplates() {
        return dataverseTemplates;
    }

    public void setDataverseTemplates(List<Template> dataverseTemplates) {
        this.dataverseTemplates = dataverseTemplates;
    }

    public Template getDefaultTemplate() {
        return defaultTemplate;
    }

    public void setDefaultTemplate(Template defaultTemplate) {
        this.defaultTemplate = defaultTemplate;
    }

    public Template getSelectedTemplate() {
        return selectedTemplate;
    }

    public void setSelectedTemplate(Template selectedTemplate) {
        this.selectedTemplate = selectedTemplate;
    }

    public void updateSelectedTemplate(ValueChangeEvent event) {
        
        selectedTemplate = (Template) event.getNewValue();
        if (selectedTemplate != null) {
            //then create new working version from the selected template
            workingVersion.updateDefaultValuesFromTemplate(selectedTemplate); 
            updateDatasetFieldInputLevels();
        } else { 
            workingVersion.initDefaultValues();
            updateDatasetFieldInputLevels();
        }
        resetVersionUI();
    }

    
    
    /*
    // Original
    private void updateDatasetFieldInputLevels() {
        Long dvIdForInputLevel = ownerId;

        if (!dataverseService.find(ownerId).isMetadataBlockRoot()) {
            dvIdForInputLevel = dataverseService.find(ownerId).getMetadataRootId();
        }
        for (DatasetField dsf : workingVersion.getFlatDatasetFields()) {
            DataverseFieldTypeInputLevel dsfIl = dataverseFieldTypeInputLevelService.findByDataverseIdDatasetFieldTypeId(dvIdForInputLevel, dsf.getDatasetFieldType().getId());
            if (dsfIl != null) {
                dsf.setInclude(dsfIl.isInclude());
            } else {
                dsf.setInclude(true);
            }
        }
    }*/

    /***
     *
     * Note: Updated to retrieve DataverseFieldTypeInputLevel objects in single query
     *
     */    
     private void updateDatasetFieldInputLevels() {
         Long dvIdForInputLevel = ownerId;
        
         // OPTIMIZATION (?): replaced "dataverseService.find(ownerId)" with 
         // simply dataset.getOwner()... saves us a few lookups.
         // TODO: could there possibly be any reason we want to look this 
         // dataverse up by the id here?? -- L.A. 4.2.1
         if (!dataset.getOwner().isMetadataBlockRoot()) {
             dvIdForInputLevel = dataset.getOwner().getMetadataRootId();
         }        
        
        /* ---------------------------------------------------------
            Map to hold DatasetFields  
            Format:  {  DatasetFieldType.id : DatasetField }
         --------------------------------------------------------- */
        // Initialize Map
        Map<Long, DatasetField> mapDatasetFields = new HashMap<>();   

        // Populate Map
         for (DatasetField dsf : workingVersion.getFlatDatasetFields()) {
            if (dsf.getDatasetFieldType().getId() != null){
                mapDatasetFields.put(dsf.getDatasetFieldType().getId(), dsf);
            }
        }      
        
        /* ---------------------------------------------------------
            Retrieve List of DataverseFieldTypeInputLevel objects
            Use the DatasetFieldType id's which are the Map's keys
         --------------------------------------------------------- */
        List<Long> idList = new ArrayList<Long>(mapDatasetFields.keySet());
        List<DataverseFieldTypeInputLevel> dsFieldTypeInputLevels = dataverseFieldTypeInputLevelService.findByDataverseIdAndDatasetFieldTypeIdList(dvIdForInputLevel, idList);
        
        /* ---------------------------------------------------------
            Iterate through List of DataverseFieldTypeInputLevel objects
            Call "setInclude" on its related DatasetField object
         --------------------------------------------------------- */
        for (DataverseFieldTypeInputLevel oneDSFieldTypeInputLevel : dsFieldTypeInputLevels){
            
            if (oneDSFieldTypeInputLevel != null) {
                // Is the DatasetField in the hash?    hash format: {  DatasetFieldType.id : DatasetField }
                DatasetField dsf = mapDatasetFields.get(oneDSFieldTypeInputLevel.getDatasetFieldType().getId());  
                if (dsf != null){
                    // Yes, call "setInclude"
                    dsf.setInclude(oneDSFieldTypeInputLevel.isInclude());
                    // remove from hash                
                    mapDatasetFields.remove(oneDSFieldTypeInputLevel.getDatasetFieldType().getId());    
                }
            }
        }  // end: updateDatasetFieldInputLevels
        
        /* ---------------------------------------------------------
            Iterate through any DatasetField objects remaining in the hash
            Call "setInclude(true) on each one
         --------------------------------------------------------- */
        for ( DatasetField dsf  : mapDatasetFields.values()) {
               if (dsf != null){
                   dsf.setInclude(true);
               }
        }
     }

    public void handleChange() {
        logger.fine("handle change");
        logger.fine("new value " + selectedTemplate.getId());
    }

    public void handleChangeButton() {

    }

    public boolean isShapefileType(FileMetadata fm) {
        if (fm == null) {
            return false;
        }
        if (fm.getDataFile() == null) {
            return false;
        }

        return fm.getDataFile().isShapefileType();
    }

    /*
     Check if the FileMetadata.dataFile has an associated MapLayerMetadata object
    
     The MapLayerMetadata objects have been fetched at page inception by "loadMapLayerMetadataLookup()" 
     */
    public boolean hasMapLayerMetadata(FileMetadata fm) {
        if (fm == null) {
            return false;
        }
        if (fm.getDataFile() == null) {
            return false;
        }
        return doesDataFileHaveMapLayerMetadata(fm.getDataFile());
    }

    /**
     * Check if a DataFile has an associated MapLayerMetadata object
     *
     * The MapLayerMetadata objects have been fetched at page inception by
     * "loadMapLayerMetadataLookup()"
     */
    private boolean doesDataFileHaveMapLayerMetadata(DataFile df) {
        if (df == null) {
            return false;
        }
        if (df.getId() == null) {
            return false;
        }
        return this.mapLayerMetadataLookup.containsKey(df.getId());
    }

    /**
     * Using a DataFile id, retrieve an associated MapLayerMetadata object
     *
     * The MapLayerMetadata objects have been fetched at page inception by
     * "loadMapLayerMetadataLookup()"
     */
    public MapLayerMetadata getMapLayerMetadata(DataFile df) {
        if (df == null) {
            return null;
        }
        return this.mapLayerMetadataLookup.get(df.getId());
    }

    private void msg(String s){
        // System.out.println(s);
    }
    
    /**
     * For development
     * 
     * Flag for whether to show sample insert statements for Geoconnect Debug
     * 
     * Conditions to meet: Person is superuser and GeoconnectDebug active 
     * 
     * @return 
     */
    public boolean isGeoconnectDebugAvailable(){

        if (!this.isSuperUser()){
            return false;
        }

        if (settingsService.isTrueForKey(SettingsServiceBean.Key.GeoconnectDebug, false)){
            return true;
        }    
        return false;
      
    }

    /**
     * Create a hashmap consisting of { DataFile.id : MapLayerMetadata object}
     *
     * Very few DataFiles will have associated MapLayerMetadata objects so only
     * use 1 query to get them
     */
    private void loadMapLayerMetadataLookup() {
        if (this.dataset == null) {
        }
        if (this.dataset.getId() == null) {
            return;
        }
        List<MapLayerMetadata> mapLayerMetadataList = mapLayerMetadataService.getMapLayerMetadataForDataset(this.dataset);
        if (mapLayerMetadataList == null) {
            return;
        }
        for (MapLayerMetadata layer_metadata : mapLayerMetadataList) {
            mapLayerMetadataLookup.put(layer_metadata.getDataFile().getId(), layer_metadata);
        }

    }// A DataFile may have a related MapLayerMetadata object

    
    
    private List<FileMetadata> displayFileMetadata;

    public List<FileMetadata> getDisplayFileMetadata() {
        return displayFileMetadata;
    }

    public void setDisplayFileMetadata(List<FileMetadata> displayFileMetadata) {
        this.displayFileMetadata = displayFileMetadata;
    }
    
    private boolean readOnly = true; 
    private boolean metadataExportEnabled;
    private String originalSourceUrl = null;

    public String getOriginalSourceUrl() {
        return originalSourceUrl; 
    }
    
    public void setOriginalSourceUrl(String originalSourceUrl) {
        this.originalSourceUrl = originalSourceUrl;
    }
    
    public String init() {
        return init(true);
    }
    
    public String initCitation() {
        return init(false);
    }     
    
    private String init(boolean initFull) {
        //System.out.println("_YE_OLDE_QUERY_COUNTER_");  // for debug purposes
               
        this.maxFileUploadSizeInBytes = systemConfig.getMaxFileUploadSize();
        setDataverseSiteUrl(systemConfig.getDataverseSiteUrl());
        /**
         * For now having DDI export enabled is a proxy for having any metadata
         * export enabled (JSON, Dublin Core, etc.).
         */
        metadataExportEnabled = systemConfig.isDdiExportEnabled();

        guestbookResponse = new GuestbookResponse();
        
        String nonNullDefaultIfKeyNotFound = "";
        protocol = settingsService.getValueForKey(SettingsServiceBean.Key.Protocol, nonNullDefaultIfKeyNotFound);
        authority = settingsService.getValueForKey(SettingsServiceBean.Key.Authority, nonNullDefaultIfKeyNotFound);
        separator = settingsService.getValueForKey(SettingsServiceBean.Key.DoiSeparator, nonNullDefaultIfKeyNotFound);
        
        if (dataset.getId() != null || versionId != null || persistentId != null) { // view mode for a dataset     

            DatasetVersionServiceBean.RetrieveDatasetVersionResponse retrieveDatasetVersionResponse = null;

            // ---------------------------------------
            // Set the workingVersion and Dataset
            // ---------------------------------------           
            if (persistentId != null) {
                logger.fine("initializing DatasetPage with persistent ID " + persistentId);
                // Set Working Version and Dataset by PersistentID
                dataset = datasetService.findByGlobalId(persistentId);
                if (dataset == null) {
                    logger.warning("No such dataset: "+persistentId);
                    return permissionsWrapper.notFound();
                }
                logger.fine("retrived dataset, id="+dataset.getId());
                
                retrieveDatasetVersionResponse = datasetVersionService.selectRequestedVersion(dataset.getVersions(), version);
                //retrieveDatasetVersionResponse = datasetVersionService.retrieveDatasetVersionByPersistentId(persistentId, version);
                this.workingVersion = retrieveDatasetVersionResponse.getDatasetVersion();
                logger.info("retreived version: id: " + workingVersion.getId() + ", state: " + this.workingVersion.getVersionState());

            } else if (dataset.getId() != null) {
                // Set Working Version and Dataset by Datasaet Id and Version
                dataset = datasetService.find(dataset.getId());
                if (dataset == null) {
                    logger.warning("No such dataset: "+dataset);
                    return permissionsWrapper.notFound();
                }
                //retrieveDatasetVersionResponse = datasetVersionService.retrieveDatasetVersionById(dataset.getId(), version);
                retrieveDatasetVersionResponse = datasetVersionService.selectRequestedVersion(dataset.getVersions(), version);
                this.workingVersion = retrieveDatasetVersionResponse.getDatasetVersion();
                logger.info("retreived version: id: " + workingVersion.getId() + ", state: " + this.workingVersion.getVersionState());

            } else if (versionId != null) {
                // TODO: 4.2.1 - this method is broken as of now!
                // Set Working Version and Dataset by DatasaetVersion Id
                //retrieveDatasetVersionResponse = datasetVersionService.retrieveDatasetVersionByVersionId(versionId);

            } 

            if (retrieveDatasetVersionResponse == null) {
                return permissionsWrapper.notFound();
            }

            
            //this.dataset = this.workingVersion.getDataset();

            // end: Set the workingVersion and Dataset
            // ---------------------------------------
            // Is the DatasetVersion or Dataset null?
            //
            if (workingVersion == null || this.dataset == null) {
                return permissionsWrapper.notFound();
            }

            // Is the Dataset harvested?
            if (dataset.isHarvested()) {
                // if so, we'll simply forward to the remote URL for the original
                // source of this harvested dataset:
                String originalSourceURL = dataset.getRemoteArchiveURL();
                if (originalSourceURL != null && !originalSourceURL.equals("")) {
                    logger.fine("redirecting to "+originalSourceURL);
                    try {
                        FacesContext.getCurrentInstance().getExternalContext().redirect(originalSourceURL);
                    } catch (IOException ioex) {
                        // must be a bad URL...
                        // we don't need to do anything special here - we'll redirect
                        // to the local 404 page, below.
                        logger.warning("failed to issue a redirect to "+originalSourceURL);
                    }
                    return originalSourceURL;
                }

                return permissionsWrapper.notFound();
            }

            // Check permisisons           
            if (!(workingVersion.isReleased() || workingVersion.isDeaccessioned()) && !this.canViewUnpublishedDataset()) {
                return permissionsWrapper.notAuthorized();
            }

            if (!retrieveDatasetVersionResponse.wasRequestedVersionRetrieved()) {
                //msg("checkit " + retrieveDatasetVersionResponse.getDifferentVersionMessage());
                JsfHelper.addWarningMessage(retrieveDatasetVersionResponse.getDifferentVersionMessage());//JH.localize("dataset.message.metadataSuccess"));
            }
            
            // init the citation
            displayCitation = dataset.getCitation(true, workingVersion);
            

            if (initFull) {
                // init the list of FileMetadatas
                if (workingVersion.isDraft() && canUpdateDataset()) {
                    readOnly = false;
                } else {
                    // an attempt to retreive both the filemetadatas and datafiles early on, so that 
                    // we don't have to do so later (possibly, many more times than necessary):
                    datafileService.findFileMetadataOptimizedExperimental(dataset);
                }
                fileMetadatasSearch = workingVersion.getFileMetadatasSorted();

                ownerId = dataset.getOwner().getId();
                datasetNextMajorVersion = this.dataset.getNextMajorVersionString();
                datasetNextMinorVersion = this.dataset.getNextMinorVersionString();
                datasetVersionUI = datasetVersionUI.initDatasetVersionUI(workingVersion, false);
                updateDatasetFieldInputLevels();
                
                setExistReleasedVersion(resetExistRealeaseVersion());
                        //moving setVersionTabList to tab change event
                //setVersionTabList(resetVersionTabList());
                //setReleasedVersionTabList(resetReleasedVersionTabList());
                //SEK - lazymodel may be needed for datascroller in future release
                // lazyModel = new LazyFileMetadataDataModel(workingVersion.getId(), datafileService );
                // populate MapLayerMetadata
                this.loadMapLayerMetadataLookup();  // A DataFile may have a related MapLayerMetadata object
                this.guestbookResponse = guestbookResponseService.initGuestbookResponseForFragment(dataset, null, session);
                
            }
        } else if (ownerId != null) {
            // create mode for a new child dataset
            readOnly = false; 
            editMode = EditMode.CREATE;
            dataset.setOwner(dataverseService.find(ownerId));
            dataset.setProtocol(protocol);
            dataset.setAuthority(authority);
            dataset.setDoiSeparator(separator);
            dataset.setIdentifier(datasetService.generateIdentifierSequence(protocol, authority, separator));

            if (dataset.getOwner() == null) {
                return permissionsWrapper.notFound();
            } else if (!permissionService.on(dataset.getOwner()).has(Permission.AddDataset)) {
                return permissionsWrapper.notAuthorized(); 
            }

            dataverseTemplates = dataverseService.find(ownerId).getTemplates();
            if (!dataverseService.find(ownerId).isTemplateRoot()) {
                dataverseTemplates.addAll(dataverseService.find(ownerId).getParentTemplates());
            }
            defaultTemplate = dataverseService.find(ownerId).getDefaultTemplate();
            if (defaultTemplate != null) {
                selectedTemplate = defaultTemplate;
                for (Template testT : dataverseTemplates) {
                    if (defaultTemplate.getId().equals(testT.getId())) {
                        selectedTemplate = testT;
                    }
                }
                workingVersion = dataset.getEditVersion(selectedTemplate);
                updateDatasetFieldInputLevels();
            } else {
                workingVersion = dataset.getCreateVersion();
                updateDatasetFieldInputLevels();
            }

            resetVersionUI();

            // FacesContext.getCurrentInstance().addMessage(null, new FacesMessage(FacesMessage.SEVERITY_INFO, "Add New Dataset", " - Enter metadata to create the dataset's citation. You can add more metadata about this dataset after it's created."));
        } else {
            return permissionsWrapper.notFound();
        }

        try {
            privateUrl = commandEngine.submit(new GetPrivateUrlCommand(dvRequestService.getDataverseRequest(), dataset));
            if (privateUrl != null) {
                JH.addMessage(FacesMessage.SEVERITY_INFO, BundleUtil.getStringFromBundle("dataset.privateurl.infoMessageAuthor", Arrays.asList(getPrivateUrlLink(privateUrl))));
            }
        } catch (CommandException ex) {
            // No big deal. The user simply doesn't have access to create or delete a Private URL.
        }
        if (session.getUser() instanceof PrivateUrlUser) {
            PrivateUrlUser privateUrlUser = (PrivateUrlUser) session.getUser();
            if (dataset != null && dataset.getId().equals(privateUrlUser.getDatasetId())) {
                JH.addMessage(FacesMessage.SEVERITY_INFO, BundleUtil.getStringFromBundle("dataset.privateurl.infoMessageReviewer"));
            }
        }
        return null;
    }
    
    public boolean isReadOnly() {
        return readOnly; 
    }

    private void resetVersionUI() {
        
        datasetVersionUI = datasetVersionUI.initDatasetVersionUI(workingVersion, true);
        if (isSessionUserAuthenticated()) {
            AuthenticatedUser au = (AuthenticatedUser) session.getUser();

            //On create set pre-populated fields
            for (DatasetField dsf : dataset.getEditVersion().getDatasetFields()) {
                if (dsf.getDatasetFieldType().getName().equals(DatasetFieldConstant.depositor) && dsf.isEmpty()) {
                    dsf.getDatasetFieldValues().get(0).setValue(au.getLastName() + ", " + au.getFirstName());
                }
                if (dsf.getDatasetFieldType().getName().equals(DatasetFieldConstant.dateOfDeposit) && dsf.isEmpty()) {
                    dsf.getDatasetFieldValues().get(0).setValue(new SimpleDateFormat("yyyy-MM-dd").format(new Timestamp(new Date().getTime())));
                }

                if (dsf.getDatasetFieldType().getName().equals(DatasetFieldConstant.datasetContact) && dsf.isEmpty()) {
                    for (DatasetFieldCompoundValue contactValue : dsf.getDatasetFieldCompoundValues()) {
                        for (DatasetField subField : contactValue.getChildDatasetFields()) {
                            if (subField.getDatasetFieldType().getName().equals(DatasetFieldConstant.datasetContactName)) {
                                subField.getDatasetFieldValues().get(0).setValue(au.getLastName() + ", " + au.getFirstName());
                            }
                            if (subField.getDatasetFieldType().getName().equals(DatasetFieldConstant.datasetContactAffiliation)) {
                                subField.getDatasetFieldValues().get(0).setValue(au.getAffiliation());
                            }
                            if (subField.getDatasetFieldType().getName().equals(DatasetFieldConstant.datasetContactEmail)) {
                                subField.getDatasetFieldValues().get(0).setValue(au.getEmail());
                            }
                        }
                    }
                }

                if (dsf.getDatasetFieldType().getName().equals(DatasetFieldConstant.author) && dsf.isEmpty()) {
                    for (DatasetFieldCompoundValue authorValue : dsf.getDatasetFieldCompoundValues()) {
                        for (DatasetField subField : authorValue.getChildDatasetFields()) {
                            if (subField.getDatasetFieldType().getName().equals(DatasetFieldConstant.authorName)) {
                                subField.getDatasetFieldValues().get(0).setValue(au.getLastName() + ", " + au.getFirstName());
                            }
                            if (subField.getDatasetFieldType().getName().equals(DatasetFieldConstant.authorAffiliation)) {
                                subField.getDatasetFieldValues().get(0).setValue(au.getAffiliation());
                            }
                        }
                    }
                }
            }
        }
    }
    
    private boolean bulkUpdateCheckVersion(){
        return workingVersion.isReleased();
    }
    
    private void refreshSelectedFiles(){
        if (readOnly) {
            dataset = datasetService.find(dataset.getId());
        }
        String termsOfAccess = workingVersion.getTermsOfUseAndAccess().getTermsOfAccess();
        boolean requestAccess = workingVersion.getTermsOfUseAndAccess().isFileAccessRequest();
        workingVersion = dataset.getEditVersion();
        workingVersion.getTermsOfUseAndAccess().setTermsOfAccess(termsOfAccess);
        workingVersion.getTermsOfUseAndAccess().setFileAccessRequest(requestAccess);
        List <FileMetadata> newSelectedFiles = new ArrayList();
        for (FileMetadata fmd : selectedFiles){
            for (FileMetadata fmdn: workingVersion.getFileMetadatas()){
                if (fmd.getDataFile().equals(fmdn.getDataFile())){
                    newSelectedFiles.add(fmdn);
                }
            }
        }
        
        selectedFiles.clear();
        for (FileMetadata fmdn : newSelectedFiles ){
            selectedFiles.add(fmdn);
        }
        readOnly = false;
    }
    
    private Integer chunkSize = 25;

    public Integer getChunkSize() {
        return chunkSize;
    }

    public void setChunkSize(Integer chunkSize) {
        this.chunkSize = chunkSize;
    }
    
    public void viewAllButtonPress(){
        setChunkSize(fileMetadatasSearch.size());
    }
    
     private int activeTabIndex;

    public int getActiveTabIndex() {
        return activeTabIndex;
    }

    public void setActiveTabIndex(int activeTabIndex) {
        this.activeTabIndex = activeTabIndex;
    }
    
    public void tabChanged(TabChangeEvent event) {
        TabView tv = (TabView) event.getComponent();
        this.activeTabIndex = tv.getActiveIndex();
        if (this.activeTabIndex == 3) {
            setVersionTabList(resetVersionTabList());
            setReleasedVersionTabList(resetReleasedVersionTabList());
        } else {
            releasedVersionTabList = new ArrayList();
            versionTabList = new ArrayList();
            if(this.activeTabIndex == 0) {
                 init();
            }          
        }
    }

    public void edit(EditMode editMode) {
        this.editMode = editMode;
        if (this.readOnly) {
            dataset = datasetService.find(dataset.getId());
        }
        workingVersion = dataset.getEditVersion();

        if (editMode == EditMode.INFO) {
            // ?
        } else if (editMode == EditMode.FILE) {
            // JH.addMessage(FacesMessage.SEVERITY_INFO, JH.localize("dataset.message.editFiles"));
            // FacesContext.getCurrentInstance().addMessage(null, new FacesMessage(FacesMessage.SEVERITY_INFO, "Upload + Edit Dataset Files", " - You can drag and drop your files from your desktop, directly into the upload widget."));
        } else if (editMode.equals(EditMode.METADATA)) {
            datasetVersionUI = datasetVersionUI.initDatasetVersionUI(workingVersion, true);
            updateDatasetFieldInputLevels();
            JH.addMessage(FacesMessage.SEVERITY_INFO, JH.localize("dataset.message.editMetadata"));
            //FacesContext.getCurrentInstance().addMessage(null, new FacesMessage(FacesMessage.SEVERITY_INFO, "Edit Dataset Metadata", " - Add more metadata about your dataset to help others easily find it."));
        } else if (editMode.equals(EditMode.LICENSE)){
            JH.addMessage(FacesMessage.SEVERITY_INFO, JH.localize("dataset.message.editTerms"));
            //FacesContext.getCurrentInstance().addMessage(null, new FacesMessage(FacesMessage.SEVERITY_INFO, "Edit Dataset License and Terms", " - Update your dataset's license and terms of use."));
        }
        this.readOnly = false;
    }

    public String releaseDraft() {
        if (releaseRadio == 1) {
            return releaseDataset(true);
        } else {
            return releaseDataset(false);
        }
    }

    public String releaseMajor() {
        return releaseDataset(false);
    }

    public String sendBackToContributor() {
        Command<Dataset> cmd;
        workingVersion = dataset.getEditVersion();
        workingVersion.setInReview(false);
        try {
            cmd = new UpdateDatasetCommand(dataset, dvRequestService.getDataverseRequest());
            ((UpdateDatasetCommand) cmd).setValidateLenient(true); 
            dataset = commandEngine.submit(cmd);
        } catch (CommandException ex) {
            FacesContext.getCurrentInstance().addMessage(null, new FacesMessage(FacesMessage.SEVERITY_WARN, "Dataset Submission Failed", " - " + ex.toString()));
            logger.severe(ex.getMessage());
            return "";
        }
        List<AuthenticatedUser> authUsers = permissionService.getUsersWithPermissionOn(Permission.PublishDataset, dataset);
        List<AuthenticatedUser> editUsers = permissionService.getUsersWithPermissionOn(Permission.EditDataset, dataset);
        for (AuthenticatedUser au : authUsers) {
            editUsers.remove(au);
        }
        for (AuthenticatedUser au : editUsers) {
            userNotificationService.sendNotification(au, new Timestamp(new Date().getTime()), UserNotification.Type.RETURNEDDS, dataset.getLatestVersion().getId());
        }

        FacesMessage message = new FacesMessage(FacesMessage.SEVERITY_INFO, "DatasetSubmitted", "This dataset has been sent back to the contributor.");
        FacesContext.getCurrentInstance().addMessage(null, message);
        return  returnToLatestVersion();
    }

    public String submitDataset() {
        Command<Dataset> cmd;
        workingVersion = dataset.getEditVersion();
        workingVersion.setInReview(true);
        try {
            cmd = new UpdateDatasetCommand(dataset, dvRequestService.getDataverseRequest());
            ((UpdateDatasetCommand) cmd).setValidateLenient(true); 
            dataset = commandEngine.submit(cmd);
        } catch (CommandException ex) {
            FacesContext.getCurrentInstance().addMessage(null, new FacesMessage(FacesMessage.SEVERITY_WARN, "Dataset Submission Failed", " - " + ex.toString()));
            logger.severe(ex.getMessage());
            return "";
        }
        List<AuthenticatedUser> authUsers = permissionService.getUsersWithPermissionOn(Permission.PublishDataset, dataset);
        for (AuthenticatedUser au : authUsers) {
            userNotificationService.sendNotification(au, new Timestamp(new Date().getTime()), UserNotification.Type.SUBMITTEDDS, dataset.getLatestVersion().getId());
        }

        FacesMessage message = new FacesMessage(FacesMessage.SEVERITY_INFO, "DatasetSubmitted", "Your dataset has been submitted for review.");
        FacesContext.getCurrentInstance().addMessage(null, message);
        return  returnToLatestVersion();
    }
    
    public String releaseParentDVAndDataset(){
        releaseParentDV();
        return releaseDataset(false);
    }

    public String releaseDataset() {
        return releaseDataset(false);
    }
    
    private void releaseParentDV(){
        if (session.getUser() instanceof AuthenticatedUser) {
            PublishDataverseCommand cmd = new PublishDataverseCommand(dvRequestService.getDataverseRequest(), dataset.getOwner());
            try {
                commandEngine.submit(cmd);
                JsfHelper.addSuccessMessage(JH.localize("dataverse.publish.success"));

            } catch (Exception ex) {
                logger.log(Level.SEVERE, "Unexpected Exception calling  publish dataverse command", ex);
                JsfHelper.addErrorMessage(JH.localize("dataverse.publish.failure"));

            }
        } else {
            FacesMessage message = new FacesMessage(FacesMessage.SEVERITY_INFO, "DataverseNotReleased", "Only authenticated users can release a dataverse.");
            FacesContext.getCurrentInstance().addMessage(null, message);
        }
        
    }

    public String deaccessionVersions() {
        Command<DatasetVersion> cmd;
        try {
            if (selectedDeaccessionVersions == null) {
                for (DatasetVersion dv : this.dataset.getVersions()) {
                    if (dv.isReleased()) {
                        DatasetVersion deaccession = datasetVersionService.find(dv.getId());
                        cmd = new DeaccessionDatasetVersionCommand(dvRequestService.getDataverseRequest(), setDatasetVersionDeaccessionReasonAndURL(deaccession), true);
                        DatasetVersion datasetv = commandEngine.submit(cmd);
                    }
                }
            } else {
                for (DatasetVersion dv : selectedDeaccessionVersions) {
                    DatasetVersion deaccession = datasetVersionService.find(dv.getId());
                    cmd = new DeaccessionDatasetVersionCommand(dvRequestService.getDataverseRequest(), setDatasetVersionDeaccessionReasonAndURL(deaccession), false);
                    DatasetVersion datasetv = commandEngine.submit(cmd);
                }
            }
        } catch (CommandException ex) {
            logger.severe(ex.getMessage());
            JH.addMessage(FacesMessage.SEVERITY_FATAL, JH.localize("dataset.message.deaccessionFailure"));
        }
        JsfHelper.addSuccessMessage(JH.localize("datasetVersion.message.deaccessionSuccess"));
        return returnToDatasetOnly();
    }

    private DatasetVersion setDatasetVersionDeaccessionReasonAndURL(DatasetVersion dvIn) {
        int deaccessionReasonCode = getDeaccessionReasonRadio();
        String deacessionReasonDetail = getDeaccessionReasonText() != null ? ( getDeaccessionReasonText()).trim() : "";
        switch (deaccessionReasonCode) {
            case 1:
                dvIn.setVersionNote("There is identifiable data in one or more files.");
                break;
            case 2:
                dvIn.setVersionNote("The research article has been retracted.");
                break;
            case 3:
                dvIn.setVersionNote("The dataset has been transferred to another repository.");
                break;
            case 4:
                dvIn.setVersionNote("IRB request.");
                break;
            case 5:
                dvIn.setVersionNote("Legal issue or Data Usage Agreement.");
                break;
            case 6:
                dvIn.setVersionNote("Not a valid dataset.");
                break;
            case 7:
                break;
        }
        if (!deacessionReasonDetail.isEmpty()){
            if (!StringUtil.isEmpty(dvIn.getVersionNote())){
                dvIn.setVersionNote(dvIn.getVersionNote() + " " + deacessionReasonDetail);
            } else {
                dvIn.setVersionNote(deacessionReasonDetail);
            }
        }
        
        dvIn.setArchiveNote(getDeaccessionForwardURLFor());
        return dvIn;
    }

    private String releaseDataset(boolean minor) {
        Command<Dataset> cmd;
        //SEK we want to notify concerned users if a DS in review has been published.
        boolean notifyPublish = workingVersion.isInReview();
        if (session.getUser() instanceof AuthenticatedUser) {
            try {
                if (editMode == EditMode.CREATE) {
                    cmd = new PublishDatasetCommand(dataset, dvRequestService.getDataverseRequest(), minor);
                } else {
                    cmd = new PublishDatasetCommand(dataset, dvRequestService.getDataverseRequest(), minor);
                }
                dataset = commandEngine.submit(cmd);
                JsfHelper.addSuccessMessage(BundleUtil.getStringFromBundle("dataset.message.publishSuccess"));
                if (notifyPublish) {
                    List<AuthenticatedUser> authUsers = permissionService.getUsersWithPermissionOn(Permission.PublishDataset, dataset);
                    List<AuthenticatedUser> editUsers = permissionService.getUsersWithPermissionOn(Permission.EditDataset, dataset);
                    for (AuthenticatedUser au : authUsers) {
                        editUsers.remove(au);
                    }
                    for (AuthenticatedUser au : editUsers) {
                        userNotificationService.sendNotification(au, new Timestamp(new Date().getTime()), UserNotification.Type.PUBLISHEDDS, dataset.getLatestVersion().getId());
                    }
                }
            } catch (CommandException ex) {
                
                JsfHelper.addErrorMessage(ex.getLocalizedMessage());
                logger.severe(ex.getMessage());
            }
        } else {
            
            JsfHelper.addErrorMessage(BundleUtil.getStringFromBundle("dataset.message.only.authenticatedUsers"));
        }
        return returnToDatasetOnly();
    }

    public String registerDataset() {
        Command<Dataset> cmd;
        try {
            cmd = new UpdateDatasetCommand(dataset, dvRequestService.getDataverseRequest());
            ((UpdateDatasetCommand) cmd).setValidateLenient(true); 
            dataset = commandEngine.submit(cmd);
        } catch (CommandException ex) {
            FacesContext.getCurrentInstance().addMessage(null, new FacesMessage(FacesMessage.SEVERITY_WARN, "Dataset Registration Failed", " - " + ex.toString()));
            logger.severe(ex.getMessage());
        }
        FacesMessage message = new FacesMessage(FacesMessage.SEVERITY_INFO, "DatasetRegistered", "Your dataset is now registered.");
        FacesContext.getCurrentInstance().addMessage(null, message);
        return returnToDatasetOnly();
    }

    public void refresh(ActionEvent e) {
        refresh();
    }
    
    public void refresh() {
        logger.fine("refreshing");

        //dataset = datasetService.find(dataset.getId());
        dataset = null;

        logger.fine("refreshing working version");

        DatasetVersionServiceBean.RetrieveDatasetVersionResponse retrieveDatasetVersionResponse = null;

        if (persistentId != null) {
            //retrieveDatasetVersionResponse = datasetVersionService.retrieveDatasetVersionByPersistentId(persistentId, version);
            dataset = datasetService.findByGlobalId(persistentId);
            retrieveDatasetVersionResponse = datasetVersionService.selectRequestedVersion(dataset.getVersions(), version);
        } else if (versionId != null) {
            retrieveDatasetVersionResponse = datasetVersionService.retrieveDatasetVersionByVersionId(versionId);
        } else if (dataset.getId() != null) {
            //retrieveDatasetVersionResponse = datasetVersionService.retrieveDatasetVersionById(dataset.getId(), version);
            dataset = datasetService.find(dataset.getId());
            retrieveDatasetVersionResponse = datasetVersionService.selectRequestedVersion(dataset.getVersions(), version);
        }

        if (retrieveDatasetVersionResponse == null) {
            // TODO: 
            // should probably redirect to the 404 page, if we can't find 
            // this version anymore. 
            // -- L.A. 4.2.3 
            return;
        }
        this.workingVersion = retrieveDatasetVersionResponse.getDatasetVersion();

        if (this.workingVersion == null) {
            // TODO: 
            // same as the above

            return;
        }


        if (dataset == null) {
            // this would be the case if we were retrieving the version by 
            // the versionId, above.
            this.dataset = this.workingVersion.getDataset();
        }

        

        if (readOnly) {
            datafileService.findFileMetadataOptimizedExperimental(dataset);
        } 
        fileMetadatasSearch = workingVersion.getFileMetadatasSorted();

        displayCitation = dataset.getCitation(true, workingVersion);
        stateChanged = false;
    }
    
    public String deleteDataset() {

        Command cmd;
        try {
            cmd = new DestroyDatasetCommand(dataset, dvRequestService.getDataverseRequest());
            commandEngine.submit(cmd);
            /* - need to figure out what to do 
             Update notification in Delete Dataset Method
             for (UserNotification und : userNotificationService.findByDvObject(dataset.getId())){
             userNotificationService.delete(und);
             } */
        } catch (CommandException ex) {
            JH.addMessage(FacesMessage.SEVERITY_FATAL, JH.localize("dataset.message.deleteFailure"));
            logger.severe(ex.getMessage());
        }
            JsfHelper.addSuccessMessage(JH.localize("dataset.message.deleteSuccess"));
        return "/dataverse.xhtml?alias=" + dataset.getOwner().getAlias() + "&faces-redirect=true";
    }
    
    public String editFileMetadata(){
        // If there are no files selected, return an empty string - which 
        // means, do nothing, don't redirect anywhere, stay on this page. 
        // The dialogue telling the user to select at least one file will 
        // be shown to them by an onclick javascript method attached to the 
        // filemetadata edit button on the page.
        // -- L.A. 4.2.1
        if (this.selectedFiles == null || this.selectedFiles.size() < 1) {
            return "";
        } 
        return "/editdatafiles.xhtml?selectedFileIds=" + getSelectedFilesIdsString() + "&datasetId=" + dataset.getId() +"&faces-redirect=true";
    }

    public String deleteDatasetVersion() {
        Command cmd;
        try {
            cmd = new DeleteDatasetVersionCommand(dvRequestService.getDataverseRequest(), dataset);
            commandEngine.submit(cmd);
            JsfHelper.addSuccessMessage(JH.localize("datasetVersion.message.deleteSuccess"));
        } catch (CommandException ex) {
            JH.addMessage(FacesMessage.SEVERITY_FATAL, JH.localize("dataset.message.deleteFailure"));
            logger.severe(ex.getMessage());
        }

        return returnToDatasetOnly();
    }

    private List<FileMetadata> selectedFiles = new ArrayList<>();

    public List<FileMetadata> getSelectedFiles() {
        return selectedFiles;
    }

    public void setSelectedFiles(List<FileMetadata> selectedFiles) {
        this.selectedFiles = selectedFiles;
    }
    
    private List<FileMetadata> selectedRestrictedFiles; // = new ArrayList<>();

    public List<FileMetadata> getSelectedRestrictedFiles() {
        return selectedRestrictedFiles;
    }

    public void setSelectedRestrictedFiles(List<FileMetadata> selectedRestrictedFiles) {
        this.selectedRestrictedFiles = selectedRestrictedFiles;
    }
    
    private List<FileMetadata> selectedUnrestrictedFiles; // = new ArrayList<>();

    public List<FileMetadata> getSelectedUnrestrictedFiles() {
        return selectedUnrestrictedFiles;
    }

    public void setSelectedUnrestrictedFiles(List<FileMetadata> selectedUnrestrictedFiles) {
        this.selectedUnrestrictedFiles = selectedUnrestrictedFiles;
    }
    
    private List<FileMetadata> selectedDownloadableFiles;

    public List<FileMetadata> getSelectedDownloadableFiles() {
        return selectedDownloadableFiles;
    }

    public void setSelectedDownloadableFiles(List<FileMetadata> selectedDownloadableFiles) {
        this.selectedDownloadableFiles = selectedDownloadableFiles;
    }
    
    private List<FileMetadata> selectedNonDownloadableFiles;

    public List<FileMetadata> getSelectedNonDownloadableFiles() {
        return selectedNonDownloadableFiles;
    }

    public void setSelectedNonDownloadableFiles(List<FileMetadata> selectedNonDownloadableFiles) {
        this.selectedNonDownloadableFiles = selectedNonDownloadableFiles;
    }
    
            
    public void validateFilesForDownload(boolean guestbookRequired){
        setSelectedDownloadableFiles(new ArrayList<>());
        setSelectedNonDownloadableFiles(new ArrayList<>());
        
        if (this.selectedFiles.isEmpty()) {
            RequestContext requestContext = RequestContext.getCurrentInstance();
            requestContext.execute("PF('selectFilesForDownload').show()");
            return;
        }
        
        
        for (FileMetadata fmd : this.selectedFiles){
            if(this.fileDownloadHelper.canDownloadFile(fmd)){
                getSelectedDownloadableFiles().add(fmd);
            } else {
                getSelectedNonDownloadableFiles().add(fmd);
            }
        }
        
        if(!getSelectedDownloadableFiles().isEmpty() && getSelectedNonDownloadableFiles().isEmpty()){
            if (guestbookRequired){
                modifyGuestbookMultipleResponse();
            } else{
                startMultipleFileDownload(false);
            }        
        }

        if(getSelectedDownloadableFiles().isEmpty() && !getSelectedNonDownloadableFiles().isEmpty()){
            RequestContext requestContext = RequestContext.getCurrentInstance();
            requestContext.execute("PF('downloadInvalid').show()");
            return;
        } 
        
        if(!getSelectedDownloadableFiles().isEmpty() && !getSelectedNonDownloadableFiles().isEmpty()){
            RequestContext requestContext = RequestContext.getCurrentInstance();
            requestContext.execute("PF('downloadMixed').show()");
        }       

    }
    
    private boolean selectAllFiles;

    public boolean isSelectAllFiles() {
        return selectAllFiles;
    }

    public void setSelectAllFiles(boolean selectAllFiles) {
        this.selectAllFiles = selectAllFiles;
    }
    
    public void toggleSelectedFiles(){
        //method for when user clicks (de-)select all files
        this.selectedFiles = new ArrayList();
        if(this.selectAllFiles){
            for (FileMetadata fmd : workingVersion.getFileMetadatas()) {
                this.selectedFiles.add(fmd);
                fmd.setSelected(true);
            }
        } else {
            for (FileMetadata fmd : workingVersion.getFileMetadatas()) {
                fmd.setSelected(false);
            }           
        }
        updateFileCounts();
    }
       
    
    public void updateSelectedFiles(FileMetadata fmd){
        if(fmd.isSelected()){
            this.selectedFiles.add(fmd);
        } else{
            this.selectedFiles.remove(fmd);
        }
        updateFileCounts();
    }

    // helper Method
    public String getSelectedFilesIdsString() {        
        String downloadIdString = "";
        for (FileMetadata fmd : this.selectedFiles){
            if (!StringUtil.isEmpty(downloadIdString)) {
                downloadIdString += ",";
            }
            downloadIdString += fmd.getDataFile().getId();
        }
        return downloadIdString;     
    }
    
        // helper Method
    public String getSelectedDownloadableFilesIdsString() {        
        String downloadIdString = "";
        for (FileMetadata fmd : this.selectedDownloadableFiles){
            if (!StringUtil.isEmpty(downloadIdString)) {
                downloadIdString += ",";
            }
            downloadIdString += fmd.getDataFile().getId();
        }
        return downloadIdString;     
    }
    
        // helper Method
    public String getSelectedFilesIdsStringForDownload() {        
        String downloadIdString = "";
        for (FileMetadata fmd : this.selectedFiles){
            if (!StringUtil.isEmpty(downloadIdString)) {
                downloadIdString += ",";
            }
            downloadIdString += fmd.getDataFile().getId();
        }
        return downloadIdString;     
    }
    
    public String getDownloadableFilesIdsString() {        
        String downloadIdString = "";
        for (FileMetadata fmd : this.selectedDownloadableFiles){
            if (!StringUtil.isEmpty(downloadIdString)) {
                downloadIdString += ",";
            }
            downloadIdString += fmd.getDataFile().getId();
        }
        return downloadIdString;
      
    }
    
    public void updateFileCounts(){
        setSelectedUnrestrictedFiles(new ArrayList<FileMetadata>());
        setSelectedRestrictedFiles(new ArrayList<FileMetadata>());
        setTabularDataSelected(false);
        for (FileMetadata fmd : this.selectedFiles){
            if(fmd.isRestricted()){
                getSelectedRestrictedFiles().add(fmd);
            } else {
                getSelectedUnrestrictedFiles().add(fmd);
            }
            if(fmd.getDataFile().isTabularData()){
                setTabularDataSelected(true);
            }
        }
    }
    

        private List<String> getSuccessMessageArguments() {
        List<String> arguments = new ArrayList<>();
        arguments.add(StringEscapeUtils.escapeHtml(dataset.getDisplayName()));
        String linkString = "<a href=\"/dataverse/" + linkingDataverse.getAlias() + "\">" + StringEscapeUtils.escapeHtml(linkingDataverse.getDisplayName()) + "</a>";
        arguments.add(linkString);
        return arguments;
    }
    
    public String saveLinkedDataset() {
        if (linkingDataverseId == null) {
            JsfHelper.addFlashMessage("You must select a linking dataverse.");
            return "";
        }
        linkingDataverse = dataverseService.find(linkingDataverseId);
        if (readOnly) {
            // Pass a "real", non-readonly dataset the the LinkDatasetCommand: 
            dataset = datasetService.find(dataset.getId());
        }
        LinkDatasetCommand cmd = new LinkDatasetCommand(dvRequestService.getDataverseRequest(), linkingDataverse, dataset);
        try {
            commandEngine.submit(cmd);
            JsfHelper.addSuccessMessage(BundleUtil.getStringFromBundle("dataset.message.linkSuccess", getSuccessMessageArguments()));
        } catch (CommandException ex) {
            String msg = "There was a problem linking this dataset to yours: " + ex;
            logger.severe(msg);
            /**
             * @todo how do we get this message to show up in the GUI?
             */
            FacesMessage message = new FacesMessage(FacesMessage.SEVERITY_INFO, "DatasetNotLinked", msg);
            FacesContext.getCurrentInstance().addMessage(null, message);
        }
        return returnToLatestVersion();
    }

    List<FileMetadata> previouslyRestrictedFiles = null;
    
    public boolean isShowAccessPopup() {
        
        for (FileMetadata fmd : workingVersion.getFileMetadatas()) {

            if (fmd.isRestricted()) {
            
                if (editMode == EditMode.CREATE) {
                    // if this is a brand new file, it's definitely not 
                    // of a previously restricted kind!
                    return true; 
                }
            
                if (previouslyRestrictedFiles != null) {
                    // We've already checked whether we are in the CREATE mode, 
                    // above; and that means we can safely assume this filemetadata
                    // has an existing db id. So it is safe to use the .contains()
                    // method below:
                    if (!previouslyRestrictedFiles.contains(fmd)) {
                        return true;
                    }
                }
            }
        }
        
        return false;
    }
    
    public void setShowAccessPopup(boolean showAccessPopup) {} // dummy set method
    
    
    
        
    public String restrictSelectedFiles(boolean restricted){
        
        RequestContext requestContext = RequestContext.getCurrentInstance();
        if (selectedFiles.isEmpty()) {
            if (restricted) {
                requestContext.execute("PF('selectFilesForRestrict').show()");
            } else {
                requestContext.execute("PF('selectFilesForUnRestrict').show()");
            }
            return "";
        } else {
            boolean validSelection = false;
            for (FileMetadata fmd : selectedFiles) {
                if ((fmd.isRestricted() && !restricted) || (!fmd.isRestricted() && restricted)) {
                    validSelection = true;
                }
            }
            if (!validSelection) {
                if (restricted) {
                    requestContext.execute("PF('selectFilesForRestrict').show()");
                }
                if (!restricted) {
                    requestContext.execute("PF('selectFilesForUnRestrict').show()");
                }
                return "";
            }
        }
        
        if (editMode != EditMode.CREATE) {
            if (bulkUpdateCheckVersion()) {
                refreshSelectedFiles();
            }
            restrictFiles(restricted);
        }
        
        save();
        
        return  returnToDraftVersion();
    }

    public void restrictFiles(boolean restricted) {

        //if (previouslyRestrictedFiles == null) {
        // we don't need to buther with this "previously restricted" business 
        // when in Create mode... because all the files are new, so none could 
        // have been restricted previously;
        // (well, it looks like the code below should never be called in the 
        // CREATE mode in the first place... the edit files fragment uses
        // its own restrictFiles() method there; also, the fmd.getDataFile().equals(fmw.getDataFile()))
        // line is not going to work on a new file... so be mindful of all this
        // when the code between the 2 beans is merged in 4.3.
        if (editMode != EditMode.CREATE) {
            previouslyRestrictedFiles = new ArrayList();
            for (FileMetadata fmd : workingVersion.getFileMetadatas()) {
                if (fmd.isRestricted()) {
                    previouslyRestrictedFiles.add(fmd);
                }
            }

            String fileNames = null;
            for (FileMetadata fmw : workingVersion.getFileMetadatas()) {
                for (FileMetadata fmd : this.getSelectedFiles()) {
                    if (restricted && !fmw.isRestricted()) {
                    // collect the names of the newly-restrticted files, 
                        // to show in the success message:
                        // I don't think this does the right thing: 
                        // (adds too many files to the message; good thing this 
                        // message isn't used, normally)
                        if (fileNames == null) {
                            fileNames = fmd.getLabel();
                        } else {
                            fileNames = fileNames.concat(fmd.getLabel());
                        }
                    }
                    if (fmd.getDataFile().equals(fmw.getDataFile())) {
                        fmw.setRestricted(restricted);
                        if (workingVersion.isDraft() && !fmw.getDataFile().isReleased()) {
                            // We do not really need to check that the working version is 
                            // a draft here - it must be a draft, if we've gotten this
                            // far. But just in case. -- L.A. 4.2.1
                            fmw.getDataFile().setRestricted(restricted);
                        }
                    }
                }
            }
            if (fileNames != null) {
                String successMessage = JH.localize("file.restricted.success");
                logger.fine(successMessage);
                successMessage = successMessage.replace("{0}", fileNames);
                JsfHelper.addFlashMessage(successMessage);
            }
        }
    }

    public int getRestrictedFileCount() {
        int restrictedFileCount = 0;
        for (FileMetadata fmd : workingVersion.getFileMetadatas()) {
            if (fmd.isRestricted()) {
                restrictedFileCount++;
            }
        }

        return restrictedFileCount;
    }

    private List<FileMetadata> filesToBeDeleted = new ArrayList();
    
    public String  deleteFilesAndSave(){
        if (bulkUpdateCheckVersion()){
           refreshSelectedFiles(); 
        }
        deleteFiles();
        return save();       
    }
    
    public void deleteFiles() {
        
        String fileNames = null;
        for (FileMetadata fmd : this.getSelectedFiles()) {
            // collect the names of the newly-restrticted files, 
            // to show in the success message:
            if (fileNames == null) {
                fileNames = fmd.getLabel();
            } else {
                fileNames = fileNames.concat(fmd.getLabel());
            }
        }

        for (FileMetadata markedForDelete : selectedFiles) {
            // TODO: 
            // the code below needs to be rewritten: 
            // markedForDelete.getId() == null DOES NOT mean that this file 
            // has just been uploaded! (markedForDelete is a FileMetadata, not 
            // a DataFile!! so this maybe an existing file, but a brand new
            // DRAFT version and a brand new filemetadata that hasn't been saved 
            // yet) -- L.A. 4.2, Sep. 15 
            if (markedForDelete.getId() != null) {
                dataset.getEditVersion().getFileMetadatas().remove(markedForDelete);
                filesToBeDeleted.add(markedForDelete);
            } else {
                // the file was just added during this step, so in addition to 
                // removing it from the fileMetadatas (for display), we also remove it from 
                // the newFiles list and the dataset's files, so it won't get uploaded at all
                Iterator fmit = dataset.getEditVersion().getFileMetadatas().iterator();
                while (fmit.hasNext()) {
                    FileMetadata fmd = (FileMetadata) fmit.next();
                    if (markedForDelete.getDataFile().getStorageIdentifier().equals(fmd.getDataFile().getStorageIdentifier())) {
                        fmit.remove();
                        break;
                    }
                }
                
                Iterator<DataFile> dfIt = dataset.getFiles().iterator();
                while (dfIt.hasNext()) {
                    DataFile dfn = dfIt.next();
                    if (markedForDelete.getDataFile().getStorageIdentifier().equals(dfn.getStorageIdentifier())) {
                        
                        // Before we remove the file from the list and forget about 
                        // it:
                        // The physical uploaded file is still sitting in the temporary
                        // directory. If it were saved, it would be moved into its 
                        // permanent location. But since the user chose not to save it,
                        // we have to delete the temp file too. 
                        // 
                        // Eventually, we will likely add a dedicated mechanism
                        // for managing temp files, similar to (or part of) the storage 
                        // access framework, that would allow us to handle specialized
                        // configurations - highly sensitive/private data, that 
                        // has to be kept encrypted even in temp files, and such. 
                        // But for now, we just delete the file directly on the 
                        // local filesystem: 

                        try {
                            Files.delete(Paths.get(ingestService.getFilesTempDirectory() + "/" + dfn.getStorageIdentifier()));
                        } catch (IOException ioEx) {
                            // safe to ignore - it's just a temp file. 
                            logger.warning("Failed to delete temporary file " + ingestService.getFilesTempDirectory() + "/" + dfn.getStorageIdentifier());
                        }
                        
                        dfIt.remove();

                    }
                }
                
                Iterator<DataFile> nfIt = newFiles.iterator();
                while (nfIt.hasNext()) {
                    DataFile dfn = nfIt.next();
                    if (markedForDelete.getDataFile().getStorageIdentifier().equals(dfn.getStorageIdentifier())) {
                        nfIt.remove();
                    }
                }                
                
            }
        }

     
        if (fileNames != null) {
            String successMessage = JH.localize("file.deleted.success");
            logger.fine(successMessage);
            successMessage = successMessage.replace("{0}", fileNames);
            JsfHelper.addFlashMessage(successMessage);
        }
        
        /* 
           Do note that if we are deleting any files that have UNFs (i.e., 
           tabular files), we DO NEED TO RECALCULATE the UNF of the version!
           - but we will do this inside the UpdateDatasetCommand.
        */
    }

    public String save() {
        // Validate
        Set<ConstraintViolation> constraintViolations = workingVersion.validate();
        if (!constraintViolations.isEmpty()) {
             //JsfHelper.addFlashMessage(JH.localize("dataset.message.validationError"));
             JH.addMessage(FacesMessage.SEVERITY_ERROR, JH.localize("dataset.message.validationError"));
            //FacesContext.getCurrentInstance().addMessage(null, new FacesMessage(FacesMessage.SEVERITY_ERROR, "Validation Error", "See below for details."));
            return "";
        }
               


        // One last check before we save the files - go through the newly-uploaded 
        // ones and modify their names so that there are no duplicates. 
        // (but should we really be doing it here? - maybe a better approach to do it
        // in the ingest service bean, when the files get uploaded.)
        // Finally, save the files permanently: 
        ingestService.addFiles(workingVersion, newFiles);

        // Use the API to save the dataset: 
        Command<Dataset> cmd;
        try {
            if (editMode == EditMode.CREATE) {
                if ( selectedTemplate != null ) {
                    if ( isSessionUserAuthenticated() ) {
                        cmd = new CreateDatasetCommand(dataset, dvRequestService.getDataverseRequest(), false, null, selectedTemplate); 
                    } else {
                        JH.addMessage(FacesMessage.SEVERITY_FATAL, JH.localize("dataset.create.authenticatedUsersOnly"));
                        return null;
                    }
                } else {
                   cmd = new CreateDatasetCommand(dataset, dvRequestService.getDataverseRequest());
                }
                
            } else {
                cmd = new UpdateDatasetCommand(dataset, dvRequestService.getDataverseRequest(), filesToBeDeleted);
                ((UpdateDatasetCommand) cmd).setValidateLenient(true);  
            }
            dataset = commandEngine.submit(cmd);
            if (editMode == EditMode.CREATE) {
                if (session.getUser() instanceof AuthenticatedUser) {
                    userNotificationService.sendNotification((AuthenticatedUser) session.getUser(), dataset.getCreateDate(), UserNotification.Type.CREATEDS, dataset.getLatestVersion().getId());
                }
            }
        } catch (EJBException ex) {
            StringBuilder error = new StringBuilder();
            error.append(ex).append(" ");
            error.append(ex.getMessage()).append(" ");
            Throwable cause = ex;
            while (cause.getCause()!= null) {
                cause = cause.getCause();
                error.append(cause).append(" ");
                error.append(cause.getMessage()).append(" ");
            }
            logger.log(Level.FINE, "Couldn''t save dataset: {0}", error.toString());
            populateDatasetUpdateFailureMessage();
            return null;
        } catch (CommandException ex) {
            FacesContext.getCurrentInstance().addMessage(null, new FacesMessage(FacesMessage.SEVERITY_ERROR, "Dataset Save Failed", " - " + ex.toString()));
            logger.severe(ex.getMessage());
            populateDatasetUpdateFailureMessage();
            return null;
        }
        newFiles.clear();
        if (editMode != null){
                    if(editMode.equals(EditMode.CREATE)){
            JsfHelper.addSuccessMessage(JH.localize("dataset.message.createSuccess"));
        }
        if(editMode.equals(EditMode.METADATA)){
            JsfHelper.addSuccessMessage(JH.localize("dataset.message.metadataSuccess"));
        }
        if(editMode.equals(EditMode.LICENSE)){
            JsfHelper.addSuccessMessage(JH.localize("dataset.message.termsSuccess"));
        }
        if(editMode.equals(EditMode.FILE)){
            JsfHelper.addSuccessMessage(JH.localize("dataset.message.filesSuccess"));
        }
            
        } else {
             JsfHelper.addSuccessMessage(JH.localize("dataset.message.bulkFileUpdateSuccess"));
        }

        editMode = null;

        // Call Ingest Service one more time, to 
        // queue the data ingest jobs for asynchronous execution: 
        ingestService.startIngestJobs(dataset, (AuthenticatedUser) session.getUser());

        return returnToDraftVersion();
    }
    
    private void populateDatasetUpdateFailureMessage(){
            // null check would help here. :) -- L.A. 
            if (editMode == null) {
                JH.addMessage(FacesMessage.SEVERITY_FATAL, "mystery failure");
                return;
            }
            if (editMode.equals(EditMode.CREATE)) {
                JH.addMessage(FacesMessage.SEVERITY_FATAL, JH.localize("dataset.message.createFailure"));
            }
            if (editMode.equals(EditMode.METADATA)) {
                JH.addMessage(FacesMessage.SEVERITY_FATAL, JH.localize("dataset.message.metadataFailure"));
            }
            if (editMode.equals(EditMode.LICENSE)) {
                JH.addMessage(FacesMessage.SEVERITY_FATAL, JH.localize("dataset.message.termsFailure"));
            }
            if (editMode.equals(EditMode.FILE)) {
                JH.addMessage(FacesMessage.SEVERITY_FATAL, JH.localize("dataset.message.filesFailure"));
            }
    }
    
    private String returnToLatestVersion(){
         dataset = datasetService.find(dataset.getId());
         workingVersion = dataset.getLatestVersion();
         if (workingVersion.isDeaccessioned() && dataset.getReleasedVersion() != null) {
         workingVersion = dataset.getReleasedVersion();
         }
         setVersionTabList(resetVersionTabList()); 
         setReleasedVersionTabList(resetReleasedVersionTabList());
         newFiles.clear();
         editMode = null;         
         return "/dataset.xhtml?persistentId=" + dataset.getGlobalId() + "&version="+ workingVersion.getFriendlyVersionNumber() +  "&faces-redirect=true";       
    }
    
    private String returnToDatasetOnly(){
         dataset = datasetService.find(dataset.getId());
         editMode = null;         
         return "/dataset.xhtml?persistentId=" + dataset.getGlobalId()  +  "&faces-redirect=true";       
    }
    
    private String returnToDraftVersion(){      
         return "/dataset.xhtml?persistentId=" + dataset.getGlobalId() + "&version=DRAFT" + "&faces-redirect=true";    
    }

    public String cancel() {
        return  returnToLatestVersion();
    }

    private HttpClient getClient() {
        // TODO: 
        // cache the http client? -- L.A. 4.0 alpha
        return new HttpClient();
    }

    public void refreshLock() {
        //RequestContext requestContext = RequestContext.getCurrentInstance();
        logger.fine("checking lock");
        if (isStillLocked()) {
            logger.fine("(still locked)");
        
        } else {
            // OK, the dataset is no longer locked. 
            // let's tell the page to refresh:
            logger.fine("no longer locked!");
            stateChanged = true;
            //requestContext.execute("refreshPage();");
        }
    }

    /* 
    */

    public boolean isLockedInProgress() {
        if (dataset != null) {
            logger.fine("checking lock status of dataset " + dataset.getId());
            if (dataset.isLocked()) {
                return true;
            }
        }
        return false;
    }
    

    public boolean isStillLocked() {
        if (dataset != null && dataset.getId() != null) {
            logger.fine("checking lock status of dataset " + dataset.getId());
            if (datasetService.checkDatasetLock(dataset.getId())) {
                return true;
            }
        }
        return false;
    }
    
    public boolean isLocked() {
        if (stateChanged) {
            return false; 
        }
        
        if (dataset != null) {

            if (dataset.isLocked()) {
                return true;
            }
        }
        return false;
    }
    
    public void setLocked(boolean locked) {
        // empty method, so that we can use DatasetPage.locked in a hidden 
        // input on the page. 
    }
    
    public boolean isStateChanged() {
        return stateChanged;
    }
    
    public void setStateChanged(boolean stateChanged) {
        // empty method, so that we can use DatasetPage.stateChanged in a hidden 
        // input on the page. 
    }

    public DatasetVersionUI getDatasetVersionUI() {
        return datasetVersionUI;
    }

    
    public List<DatasetVersion> getVersionTabList() {
        return versionTabList;
    }
    
    public List<DatasetVersion> getVersionTabListForPostLoad(){
        return this.versionTabListForPostLoad;
    }

    public void setVersionTabListForPostLoad(List<DatasetVersion> versionTabListForPostLoad) {

        this.versionTabListForPostLoad = versionTabListForPostLoad;
    }
    
    public Integer getCompareVersionsCount() {
        Integer retVal = 0;
        for (DatasetVersion dvTest : dataset.getVersions()) {
            if (!dvTest.isDeaccessioned()) {
                retVal++;
            }
        }
        return retVal;
    }
    
    /**
     * To improve performance, Version Differences
     * are retrieved/calculated after the page load
     * 
     * See: dataset-versions.xhtml, remoteCommand 'postLoadVersionTablList'
    */
    public void postLoadSetVersionTabList(){
<<<<<<< HEAD

        if (this.getVersionTabList().isEmpty() && workingVersion.isDeaccessioned()){
            setVersionTabList(resetVersionTabList());
        }
=======
        
        if (this.getVersionTabList().isEmpty()){
            setVersionTabList(resetVersionTabList());
        }
        
>>>>>>> d3e70c1c
        this.setVersionTabListForPostLoad(this.getVersionTabList());
        

        //this.versionTabList = this.resetVersionTabList();        
    }

    /**
     * 
     * 
     * @param versionTabList 
     */
    public void setVersionTabList(List<DatasetVersion> versionTabList) {
        
        this.versionTabList = versionTabList;
    }

    private List<DatasetVersion> releasedVersionTabList = new ArrayList();

    public List<DatasetVersion> getReleasedVersionTabList() {
        return releasedVersionTabList;
    }

    public void setReleasedVersionTabList(List<DatasetVersion> releasedVersionTabList) {
        this.releasedVersionTabList = releasedVersionTabList;
    }

    private List<DatasetVersion> selectedVersions;

    public List<DatasetVersion> getSelectedVersions() {
        return selectedVersions;
    }

    public void setSelectedVersions(List<DatasetVersion> selectedVersions) {
        this.selectedVersions = selectedVersions;
    }

    private List<DatasetVersion> selectedDeaccessionVersions;

    public List<DatasetVersion> getSelectedDeaccessionVersions() {
        return selectedDeaccessionVersions;
    }

    public void setSelectedDeaccessionVersions(List<DatasetVersion> selectedDeaccessionVersions) {
        this.selectedDeaccessionVersions = selectedDeaccessionVersions;
    }

    public DatasetVersionDifference getDatasetVersionDifference() {
        return datasetVersionDifference;
    }

    public void setDatasetVersionDifference(DatasetVersionDifference datasetVersionDifference) {
        this.datasetVersionDifference = datasetVersionDifference;
    }
        
    public void startMultipleFileDownload (Boolean writeGuestbook){

        fileDownloadService.callDownloadServlet(getDownloadableFilesIdsString(), writeGuestbook);

    }
 
    private String downloadType = "";

    public String getDownloadType() {
        return downloadType;
    }

    public void setDownloadType(String downloadType) {
        this.downloadType = downloadType;
    }
    
    
    public void modifyGuestbookMultipleResponse(){
        if (this.selectedFiles.isEmpty()) {
            RequestContext requestContext = RequestContext.getCurrentInstance();
            requestContext.execute("PF('selectFilesForDownload').show()");
            return;
        }
        
         this.guestbookResponse = this.guestbookResponseService.modifySelectedFileIds(guestbookResponse, getSelectedDownloadableFilesIdsString());
         this.guestbookResponse.setDownloadtype("Download");
         this.guestbookResponse.setFileFormat("Download");
        RequestContext requestContext = RequestContext.getCurrentInstance();
        requestContext.execute("PF('downloadPopup').show();handleResizeDialog('downloadPopup');");
    }
    
    public void initGuestbookMultipleResponse(String selectedFileIds){
         initGuestbookResponse(null, "download", selectedFileIds);
    }

    public void initGuestbookResponse(FileMetadata fileMetadata, String downloadFormat, String selectedFileIds) {
        
        this.guestbookResponse = guestbookResponseService.initGuestbookResponse(fileMetadata, downloadFormat, selectedFileIds, session);
    }



    public void compareVersionDifferences() {
        RequestContext requestContext = RequestContext.getCurrentInstance();
        if (this.selectedVersions.size() != 2) {
            requestContext.execute("openCompareTwo();");
        } else {
            //order depends on order of selection - needs to be chronological order
            if (this.selectedVersions.get(0).getId().intValue() > this.selectedVersions.get(1).getId().intValue()) {
                updateVersionDifferences(this.selectedVersions.get(0), this.selectedVersions.get(1));
            } else {
                updateVersionDifferences(this.selectedVersions.get(1), this.selectedVersions.get(0));
            }
        }
    }

    public void updateVersionDifferences(DatasetVersion newVersion, DatasetVersion originalVersion) {
        if (originalVersion == null) {
            setDatasetVersionDifference(newVersion.getDefaultVersionDifference());
        } else {
            setDatasetVersionDifference(new DatasetVersionDifference(newVersion, originalVersion));
        }
    }
    
    
    

    private List<DatasetVersion> resetVersionTabList() {
        //if (true)return null;
        List<DatasetVersion> retList = new ArrayList();

        if (permissionService.on(dataset).has(Permission.ViewUnpublishedDataset)) {
            for (DatasetVersion version : dataset.getVersions()) {
                version.setContributorNames(getContributorsNames(version));
                retList.add(version);
            }

        } else {
            for (DatasetVersion version : dataset.getVersions()) {
                if (version.isReleased() || version.isDeaccessioned()) {
                    version.setContributorNames(getContributorsNames(version));
                    retList.add(version);
                }
            }
        }
        return retList;
    }

    private String getContributorsNames(DatasetVersion version) {
        String contNames = "";
        for (String id : version.getVersionContributorIdentifiers()) {
            id = id.startsWith("@") ? id.substring(1) : id;
            AuthenticatedUser au = authService.getAuthenticatedUser(id);
            if (au != null) {
                if (contNames.isEmpty()) {
                    contNames = au.getName();
                } else {
                    contNames = contNames + ", " + au.getName();
                }
            }
        }
        return contNames;
    }
    
    private boolean existReleasedVersion;

    public boolean isExistReleasedVersion() {
        return existReleasedVersion;
    }

    public void setExistReleasedVersion(boolean existReleasedVersion) {
        this.existReleasedVersion = existReleasedVersion;
    }
    
    private boolean resetExistRealeaseVersion(){

        for (DatasetVersion version : dataset.getVersions()) {
            if (version.isReleased() || version.isArchived()) {
                return true;
            }
        }
        return false;
        
    }

    private List<DatasetVersion> resetReleasedVersionTabList() {
        List<DatasetVersion> retList = new ArrayList();
        for (DatasetVersion version : dataset.getVersions()) {
            if (version.isReleased() || version.isArchived()) {
                retList.add(version);
            }
        }
        return retList;
    }

    public String getDatasetPublishCustomText(){
        String datasetPublishCustomText = settingsService.getValueForKey(SettingsServiceBean.Key.DatasetPublishPopupCustomText);
        if( datasetPublishCustomText!= null && !datasetPublishCustomText.isEmpty()){
            return datasetPublishCustomText;
            
        }
        return "";
    }
    
    public Boolean isDatasetPublishPopupCustomTextOnAllVersions(){
        return  settingsService.isTrueForKey(SettingsServiceBean.Key.DatasetPublishPopupCustomTextOnAllVersions, false);
    }

    public String getVariableMetadataURL(Long fileid) {
        String myHostURL = getDataverseSiteUrl();
        String metaURL = myHostURL + "/api/meta/datafile/" + fileid;

        return metaURL;
    }

    public String getTabularDataFileURL(Long fileid) {
        String myHostURL = getDataverseSiteUrl();
        String dataURL = myHostURL + "/api/access/datafile/" + fileid;

        return dataURL;
    }

    public String getMetadataAsJsonUrl() {
        if (dataset != null) {
            Long datasetId = dataset.getId();
            if (datasetId != null) {
                String myHostURL = getDataverseSiteUrl();
                String metadataAsJsonUrl = myHostURL + "/api/datasets/" + datasetId;
                return metadataAsJsonUrl;
            }
        }
        return null;
    }
    
    public List< String[]> getExporters(){
        List<String[]> retList = new ArrayList();
        String myHostURL = getDataverseSiteUrl();
        for (String [] provider : ExportService.getInstance().getExportersLabels() ){
            String formatName = provider[1];
            String formatDisplayName = provider[0];
            
            Exporter exporter = null; 
            try {
                exporter = ExportService.getInstance().getExporter(formatName);
            } catch (ExportException ex) {
                exporter = null;
            }
            if (exporter != null && exporter.isAvailableToUsers()) {
                // Not all metadata exports should be presented to the web users!
                // Some are only for harvesting clients.
                
                String[] temp = new String[2];            
                temp[0] = formatDisplayName;
                temp[1] = myHostURL + "/api/datasets/export?exporter=" + formatName + "&persistentId=" + dataset.getGlobalId();
                retList.add(temp);
            }
        }
        return retList;  
    }
    

    private FileMetadata fileMetadataSelected = null;

    public void  setFileMetadataSelected(FileMetadata fm){
       setFileMetadataSelected(fm, null); 
    }
    
    public void setFileMetadataSelected(FileMetadata fm, String guestbook) {
        if (guestbook != null) {
            if (guestbook.equals("create")) {
                //
                /*
                FIX ME guestbook entry for subsetting
                */
                
                
                
                
               // guestbookResponseService.createSilentGuestbookEntry(fm, "Subset");
            } else {
                initGuestbookResponse(fm, "Subset", null);
            }
        }

        fileMetadataSelected = fm;
        logger.fine("set the file for the advanced options popup (" + fileMetadataSelected.getLabel() + ")");
    }

    public FileMetadata getFileMetadataSelected() {
        if (fileMetadataSelected != null) {
            logger.fine("returning file metadata for the advanced options popup (" + fileMetadataSelected.getLabel() + ")");
        } else {
            logger.fine("file metadata for the advanced options popup is null.");
        }
        return fileMetadataSelected;
    }

    public void clearFileMetadataSelected() {
        fileMetadataSelected = null;
    }
    
    public boolean isDesignatedDatasetThumbnail (FileMetadata fileMetadata) {
        if (fileMetadata != null) {
            if (fileMetadata.getDataFile() != null) {
                if (fileMetadata.getDataFile().getId() != null) {
                    if (fileMetadata.getDataFile().getOwner() != null) {
                        if (fileMetadata.getDataFile().equals(fileMetadata.getDataFile().getOwner().getThumbnailFile())) {
                            return true;
                        }
                    }
                }
            }
        }
        return false;
    }
    
    /* 
     * Items for the "Designated this image as the Dataset thumbnail: 
     */
    
    private FileMetadata fileMetadataSelectedForThumbnailPopup = null; 

    public void  setFileMetadataSelectedForThumbnailPopup(FileMetadata fm){
       fileMetadataSelectedForThumbnailPopup = fm; 
       alreadyDesignatedAsDatasetThumbnail = getUseAsDatasetThumbnail();

    }
    
    public FileMetadata getFileMetadataSelectedForThumbnailPopup() {
        return fileMetadataSelectedForThumbnailPopup;
    }
    
    public void clearFileMetadataSelectedForThumbnailPopup() {
        fileMetadataSelectedForThumbnailPopup = null;
    }
    
    private boolean alreadyDesignatedAsDatasetThumbnail = false; 
    
    public boolean getUseAsDatasetThumbnail() {

        if (fileMetadataSelectedForThumbnailPopup != null) {
            if (fileMetadataSelectedForThumbnailPopup.getDataFile() != null) {
                if (fileMetadataSelectedForThumbnailPopup.getDataFile().getId() != null) {
                    if (fileMetadataSelectedForThumbnailPopup.getDataFile().getOwner() != null) {
                        if (fileMetadataSelectedForThumbnailPopup.getDataFile().equals(fileMetadataSelectedForThumbnailPopup.getDataFile().getOwner().getThumbnailFile())) {
                            return true;
                        }
                    }
                }
            }
        }
        return false;
    }

    
    
    public void setUseAsDatasetThumbnail(boolean useAsThumbnail) {
        if (fileMetadataSelectedForThumbnailPopup != null) {
            if (fileMetadataSelectedForThumbnailPopup.getDataFile() != null) {
                if (fileMetadataSelectedForThumbnailPopup.getDataFile().getId() != null) { // ?
                    if (fileMetadataSelectedForThumbnailPopup.getDataFile().getOwner() != null) {
                        if (useAsThumbnail) {
                            fileMetadataSelectedForThumbnailPopup.getDataFile().getOwner().setThumbnailFile(fileMetadataSelectedForThumbnailPopup.getDataFile());
                        } else if (getUseAsDatasetThumbnail()) {
                            fileMetadataSelectedForThumbnailPopup.getDataFile().getOwner().setThumbnailFile(null);
                        }
                    }
                }
            }
        }
    }

    public void saveAsDesignatedThumbnail() {
        // We don't need to do anything specific to save this setting, because
        // the setUseAsDatasetThumbnail() method, above, has already updated the
        // file object appropriately. 
        // However, once the "save" button is pressed, we want to show a success message, if this is 
        // a new image has been designated as such:
        if (getUseAsDatasetThumbnail() && !alreadyDesignatedAsDatasetThumbnail) {
            String successMessage = JH.localize("file.assignedDataverseImage.success");
            logger.fine(successMessage);
            successMessage = successMessage.replace("{0}", fileMetadataSelectedForThumbnailPopup.getLabel());
            JsfHelper.addFlashMessage(successMessage);
        }
        
        // And reset the selected fileMetadata:
        
        fileMetadataSelectedForThumbnailPopup = null;
    }
    
    /* 
     * Items for the "Tags (Categories)" popup.
     *
     */
    private FileMetadata fileMetadataSelectedForTagsPopup = null; 
    
    public void  setFileMetadataSelectedForTagsPopup(){

    }

    public void  setFileMetadataSelectedForTagsPopup(FileMetadata fm){
       fileMetadataSelectedForTagsPopup = fm; 
    }
    
    public FileMetadata getFileMetadataSelectedForTagsPopup() {
        return fileMetadataSelectedForTagsPopup;
    }
    
    public void clearFileMetadataSelectedForTagsPopup() {
        fileMetadataSelectedForTagsPopup = null;
    }
    
    public List <FileMetadata> getListFileMetadataSelectedForTagsPopup(){
        List<FileMetadata> retList = new ArrayList();
        for (FileMetadata fm : selectedFiles){
            retList.add(fm);
        }
        return retList;       
    }
    
    private List<String> categoriesByName;
    
    public void setCategoriesByName(List<String>  dummy){
        categoriesByName = dummy;
    }
    
    public void refreshTagsPopUp(){
        if (bulkUpdateCheckVersion()){
           refreshSelectedFiles();           
        }  
        updateFileCounts();
        refreshCategoriesByName();
        refreshTabFileTagsByName();
    }
    
    private List<String> tabFileTagsByName;

    public List<String> getTabFileTagsByName() {
        return tabFileTagsByName;
    }

    public void setTabFileTagsByName(List<String> tabFileTagsByName) {
        this.tabFileTagsByName = tabFileTagsByName;
    }
    
    private void refreshCategoriesByName(){
        categoriesByName= new ArrayList<>();
        for (String category: dataset.getCategoriesByName() ){
            categoriesByName.add(category);
        }
        refreshSelectedTags();
    }
    
    
    
    
    public List<String> getCategoriesByName() {
            return categoriesByName;
    }
    
    /*
     * 1. Tabular File Tags: 
     */
    
    private List<String> tabFileTags = null;

    public List<String> getTabFileTags() {
        if (tabFileTags == null) {
            tabFileTags = DataFileTag.listTags();
        }
        return tabFileTags;
    }

    public void setTabFileTags(List<String> tabFileTags) {
        this.tabFileTags = tabFileTags;
    }
    
    private String[] selectedTabFileTags = {};

    public String[] getSelectedTabFileTags() {
        return selectedTabFileTags;
    }

    public void setSelectedTabFileTags(String[] selectedTabFileTags) {
        this.selectedTabFileTags = selectedTabFileTags;
    }

    private String[] selectedTags = {};
    
    public void handleSelection(final AjaxBehaviorEvent event) {
        if (selectedTags != null) {
            selectedTags = selectedTags.clone();
        }
    }
        

    
    private void refreshTabFileTagsByName(){
        
        tabFileTagsByName= new ArrayList<>();
        for (FileMetadata fm : selectedFiles) {
            if (fm.getDataFile().getTags() != null) {
                for (int i = 0; i < fm.getDataFile().getTags().size(); i++) {
                    if (!tabFileTagsByName.contains(fm.getDataFile().getTags().get(i).getTypeLabel())) {
                        tabFileTagsByName.add(fm.getDataFile().getTags().get(i).getTypeLabel());
                    }
                }
            }
        }
        refreshSelectedTabFileTags();
    }
    
    private void refreshSelectedTabFileTags() {
        selectedTabFileTags = null;
        selectedTabFileTags = new String[0];
        if (tabFileTagsByName.size() > 0) {
            selectedTabFileTags = new String[tabFileTagsByName.size()];
            for (int i = 0; i < tabFileTagsByName.size(); i++) {
                selectedTabFileTags[i] = tabFileTagsByName.get(i);
            }
        }
        Arrays.sort(selectedTabFileTags);
    }
    
    private boolean tabularDataSelected = false;

    public boolean isTabularDataSelected() {
        return tabularDataSelected;
    }

    public void setTabularDataSelected(boolean tabularDataSelected) {
        this.tabularDataSelected = tabularDataSelected;
    }

    public String[] getSelectedTags() {    

        return selectedTags;
    }

    public void setSelectedTags(String[] selectedTags) {
        this.selectedTags = selectedTags;
    }

    /*
     * "File Tags" (aka "File Categories"): 
    */
    
    private String newCategoryName = null;

    public String getNewCategoryName() {
        return newCategoryName;
    }

    public void setNewCategoryName(String newCategoryName) {
        this.newCategoryName = newCategoryName;
    }

    public String saveNewCategory() {
        if (newCategoryName != null && !newCategoryName.isEmpty()) {
            categoriesByName.add(newCategoryName);
        }
        //Now increase size of selectedTags and add new category
        String[] temp = new String[selectedTags.length + 1];
        System.arraycopy(selectedTags, 0, temp, 0, selectedTags.length);
        selectedTags = temp;
        selectedTags[selectedTags.length - 1] = newCategoryName;
        //Blank out added category
        newCategoryName = "";
        return "";
    }
    
    private void refreshSelectedTags() {
        selectedTags = null;
        selectedTags = new String[0];
        
        List selectedCategoriesByName= new ArrayList<>();
        for (FileMetadata fm : selectedFiles) {
            if (fm.getCategories() != null) {
                for (int i = 0; i < fm.getCategories().size(); i++) {
                    if (!selectedCategoriesByName.contains(fm.getCategories().get(i).getName())) {
                    selectedCategoriesByName.add(fm.getCategories().get(i).getName());
                    }

                }

            }
        }

        if (selectedCategoriesByName.size() > 0) {
            selectedTags = new String[selectedCategoriesByName.size()];
            for (int i = 0; i < selectedCategoriesByName.size(); i++) {
                selectedTags[i] = (String) selectedCategoriesByName.get(i);
            }
        }
        Arrays.sort(selectedTags);
    }
        
    /* This method handles saving both "tabular file tags" and 
     * "file categories" (which are also considered "tags" in 4.0)
    */
    public String saveFileTagsAndCategories() {
        // 1. New Category name:
        // With we don't need to do anything for the file categories that the user
        // selected from the pull down list; that was done directly from the 
        // page with the FileMetadata.setCategoriesByName() method. 
        // So here we only need to take care of the new, custom category
        // name, if entered: 
        if (bulkUpdateCheckVersion()) {
            refreshSelectedFiles();
        }
        for (FileMetadata fmd : workingVersion.getFileMetadatas()) {
            if (selectedFiles != null && selectedFiles.size() > 0) {
                for (FileMetadata fm : selectedFiles) {
                    if (fm.getDataFile().equals(fmd.getDataFile())) {
                        fmd.setCategories(new ArrayList());
                        if (newCategoryName != null) {
                            fmd.addCategoryByName(newCategoryName);
                        }
                        // 2. Tabular DataFile Tags: 
                        if (selectedTags != null) {
                            for (int i = 0; i < selectedTags.length; i++) {
                                fmd.addCategoryByName(selectedTags[i]);
                            }
                        }
                        if (fmd.getDataFile().isTabularData()) {
                            fmd.getDataFile().setTags(null);
                            for (int i = 0; i < selectedTabFileTags.length; i++) {

                                DataFileTag tag = new DataFileTag();
                                try {
                                    tag.setTypeByLabel(selectedTabFileTags[i]);
                                    tag.setDataFile(fmd.getDataFile());
                                    fmd.getDataFile().addTag(tag);

                                } catch (IllegalArgumentException iax) {
                                    // ignore 
                                }
                            }
                        }
                    }
                }
            }
        }
               // success message: 
                String successMessage = JH.localize("file.assignedTabFileTags.success");
                logger.fine(successMessage);
                successMessage = successMessage.replace("{0}", "Selected Files");
                JsfHelper.addFlashMessage(successMessage);
         selectedTags = null;

        logger.fine("New category name: " + newCategoryName);

        newCategoryName = null;
        
        if (removeUnusedTags){
            removeUnusedFileTagsFromDataset();
        }
        save();
        return  returnToDraftVersion();
    }
    
    /*
    Remove unused file tags
    When updating datafile tags see if any custom tags are not in use.
    Remove them
    
    */
    private void removeUnusedFileTagsFromDataset() {
        categoriesByName = new ArrayList<>();
        for (FileMetadata fm : workingVersion.getFileMetadatas()) {
            if (fm.getCategories() != null) {
                for (int i = 0; i < fm.getCategories().size(); i++) {
                    if (!categoriesByName.contains(fm.getCategories().get(i).getName())) {
                        categoriesByName.add(fm.getCategories().get(i).getName());
                    }
                }
            }
        }
        List<DataFileCategory> datasetFileCategoriesToRemove = new ArrayList();

        for (DataFileCategory test : dataset.getCategories()) {
            boolean remove = true;
            for (String catByName : categoriesByName) {
                if (catByName.equals(test.getName())) {
                    remove = false;
                    break;
                }
            }
            if (remove) {
                datasetFileCategoriesToRemove.add(test);
            }
        }

        if (!datasetFileCategoriesToRemove.isEmpty()) {
            for (DataFileCategory remove : datasetFileCategoriesToRemove) {
                dataset.getCategories().remove(remove);
            }

        }

    }

    
    /* 
     * Items for the "Advanced (Ingest) Options" popup. 
     * 
     */
    private FileMetadata fileMetadataSelectedForIngestOptionsPopup = null; 

    public void  setFileMetadataSelectedForIngestOptionsPopup(FileMetadata fm){
       fileMetadataSelectedForIngestOptionsPopup = fm; 
    }
    
    public FileMetadata getFileMetadataSelectedForIngestOptionsPopup() {
        return fileMetadataSelectedForIngestOptionsPopup;
    }
    
    public void clearFileMetadataSelectedForIngestOptionsPopup() {
        fileMetadataSelectedForIngestOptionsPopup = null;
    }
    
    private String ingestLanguageEncoding = null;

    public String getIngestLanguageEncoding() {
        if (ingestLanguageEncoding == null) {
            return "UTF8 (default)";
        }
        return ingestLanguageEncoding;
    }

    public void setIngestLanguageEncoding(String ingestLanguageEncoding) {
        this.ingestLanguageEncoding = ingestLanguageEncoding;
    }

    public void setIngestEncoding(String ingestEncoding) {
        ingestLanguageEncoding = ingestEncoding;
    }

    private String savedLabelsTempFile = null;

    public void handleLabelsFileUpload(FileUploadEvent event) {
        logger.fine("entering handleUpload method.");
        UploadedFile file = event.getFile();

        if (file != null) {

            InputStream uploadStream = null;
            try {
                uploadStream = file.getInputstream();
            } catch (IOException ioex) {
                logger.warning("the file " + file.getFileName() + " failed to upload!");
                FacesMessage message = new FacesMessage(FacesMessage.SEVERITY_WARN, "upload failure", "the file " + file.getFileName() + " failed to upload!");
                FacesContext.getCurrentInstance().addMessage(null, message);
                return;
            }

            savedLabelsTempFile = saveTempFile(uploadStream);

            logger.fine(file.getFileName() + " is successfully uploaded.");
            FacesMessage message = new FacesMessage("Succesful", file.getFileName() + " is uploaded.");
            FacesContext.getCurrentInstance().addMessage(null, message);
        }

        // process file (i.e., just save it in a temp location; for now):
    }

    private String saveTempFile(InputStream input) {
        if (input == null) {
            return null;
        }
        byte[] buffer = new byte[8192];
        int bytesRead = 0;
        File labelsFile = null;
        FileOutputStream output = null;
        try {
            labelsFile = File.createTempFile("tempIngestLabels.", ".txt");
            output = new FileOutputStream(labelsFile);
            while ((bytesRead = input.read(buffer)) > -1) {
                output.write(buffer, 0, bytesRead);
            }
        } catch (IOException ioex) {
            if (input != null) {
                try {
                    input.close();
                } catch (IOException e) {
                }
            }
            if (output != null) {
                try {
                    output.close();
                } catch (IOException e) {
                }
            }
            return null;
        }

        if (labelsFile != null) {
            return labelsFile.getAbsolutePath();
        }
        return null;
    }

    public void saveAdvancedOptions() {
        
        // Language encoding for SPSS SAV (and, possibly, other tabular ingests:) 
        if (ingestLanguageEncoding != null) {
            if (fileMetadataSelectedForIngestOptionsPopup != null && fileMetadataSelectedForIngestOptionsPopup.getDataFile() != null) {
                if (fileMetadataSelectedForIngestOptionsPopup.getDataFile().getIngestRequest() == null) {
                    IngestRequest ingestRequest = new IngestRequest();
                    ingestRequest.setDataFile(fileMetadataSelectedForIngestOptionsPopup.getDataFile());
                    fileMetadataSelectedForIngestOptionsPopup.getDataFile().setIngestRequest(ingestRequest);

                }
                fileMetadataSelectedForIngestOptionsPopup.getDataFile().getIngestRequest().setTextEncoding(ingestLanguageEncoding);
            }
        }
        ingestLanguageEncoding = null;

        // Extra labels for SPSS POR (and, possibly, other tabular ingests:)
        // (we are adding this parameter to the IngestRequest now, instead of back
        // when it was uploaded. This is because we want the user to be able to 
        // hit cancel and bail out, until they actually click 'save' in the 
        // "advanced options" popup) -- L.A. 4.0 beta 11
        if (savedLabelsTempFile != null) {
            if (fileMetadataSelectedForIngestOptionsPopup != null && fileMetadataSelectedForIngestOptionsPopup.getDataFile() != null) {
                if (fileMetadataSelectedForIngestOptionsPopup.getDataFile().getIngestRequest() == null) {
                    IngestRequest ingestRequest = new IngestRequest();
                    ingestRequest.setDataFile(fileMetadataSelectedForIngestOptionsPopup.getDataFile());
                    fileMetadataSelectedForIngestOptionsPopup.getDataFile().setIngestRequest(ingestRequest);
                }
                fileMetadataSelectedForIngestOptionsPopup.getDataFile().getIngestRequest().setLabelsFile(savedLabelsTempFile);
            }
        }
        savedLabelsTempFile = null;

        fileMetadataSelectedForIngestOptionsPopup = null;
    }

    
    public boolean isDownloadButtonAvailable(){
        for (FileMetadata fmd : workingVersion.getFileMetadatas()) {
            if (this.fileDownloadHelper.canDownloadFile(fmd)) {
                return true;
            }
        }
        return false;
    }
    
    public boolean isFileAccessRequestMultiButtonRequired(){
        if (!isSessionUserAuthenticated() || !dataset.isFileAccessRequest()){
            return false;
        }
        if (workingVersion == null) {
            return false;
        }
        if (!workingVersion.getTermsOfUseAndAccess().isFileAccessRequest()){
           // return false;
        }
        for (FileMetadata fmd : workingVersion.getFileMetadatas()){
            if (!this.fileDownloadHelper.canDownloadFile(fmd)){
                return true;               
            }
        }
        return false;
    }

    public boolean isFileAccessRequestMultiButtonEnabled(){
        if (!isSessionUserAuthenticated() || !dataset.isFileAccessRequest()){
            return false;
        }
        if( this.selectedRestrictedFiles == null || this.selectedRestrictedFiles.isEmpty() ){
            return false;
        }
        for (FileMetadata fmd : this.selectedRestrictedFiles){
            if (!this.fileDownloadHelper.canDownloadFile(fmd)){
                return true;               
            }
        }
        return false;
    } 
    
    private Boolean downloadButtonAllEnabled = null;

    public boolean isDownloadAllButtonEnabled() {

        if (downloadButtonAllEnabled == null) {
            for (FileMetadata fmd : workingVersion.getFileMetadatas()) {
                if (!this.fileDownloadHelper.canDownloadFile(fmd)) {
                    downloadButtonAllEnabled = false;
                    break;
                }
            }
            downloadButtonAllEnabled = true;
        }
        return downloadButtonAllEnabled;
    }

    public boolean isDownloadSelectedButtonEnabled(){

        if( this.selectedFiles == null || this.selectedFiles.isEmpty() ){
            return false;
        }
        for (FileMetadata fmd : this.selectedFiles){
            if (this.fileDownloadHelper.canDownloadFile(fmd)){
                return true;               
            }
        }
        return false;
    } 
    
    public boolean isFileAccessRequestMultiSignUpButtonRequired(){
        if (isSessionUserAuthenticated()){
            return false;
        }
        // only show button if dataset allows an access request
        if (!dataset.isFileAccessRequest()){
            return false;
        }
        for (FileMetadata fmd : workingVersion.getFileMetadatas()){
            if (!this.fileDownloadHelper.canDownloadFile(fmd)){
                return true;               
            }
        }
        return false;
    }

    public boolean isFileAccessRequestMultiSignUpButtonEnabled(){
        if (isSessionUserAuthenticated()){
            return false;
        }
        if( this.selectedRestrictedFiles == null || this.selectedRestrictedFiles.isEmpty() ){
            return false;
        }
        // only show button if dataset allows an access request
        if (!dataset.isFileAccessRequest()){
            return false;
        }
        for (FileMetadata fmd : this.selectedRestrictedFiles){
            if (!this.fileDownloadHelper.canDownloadFile(fmd)){
                return true;               
            }
        }
        return false;
    }

    public boolean isDownloadPopupRequired() {
        return fileDownloadService.isDownloadPopupRequired(workingVersion);
    }
    
   public String requestAccessMultipleFiles(String fileIdString) {
            if (fileIdString.isEmpty()) {
            RequestContext requestContext = RequestContext.getCurrentInstance();
            requestContext.execute("PF('selectFilesForRequestAccess').show()");
            return "";
        }
       
        Long idForNotification = new Long(0);
        if (fileIdString != null) {
            String[] ids = fileIdString.split(",");
            for (String id : ids) {
                Long test = null;
                try {
                    test = new Long(id);
                } catch (NumberFormatException nfe) {
                    // do nothing...
                    test = null;
                }
                if (test != null) {
                    DataFile request = datafileService.find(test);
                    idForNotification = test;
                    requestAccess(request, false);
                }
            }
        }
        if (idForNotification.intValue() > 0) {
            sendRequestFileAccessNotification(idForNotification);
        }
        return returnToDatasetOnly();
    }

    public void requestAccess(DataFile file, boolean sendNotification) {       
        if (!file.getFileAccessRequesters().contains((AuthenticatedUser) session.getUser())) {
            file.getFileAccessRequesters().add((AuthenticatedUser) session.getUser());
            datafileService.save(file);

            // create notifications
            if (sendNotification) {
                sendRequestFileAccessNotification(file.getId());

            }
        }
    }

    private void sendRequestFileAccessNotification(Long fileId) {
        for (AuthenticatedUser au : permissionService.getUsersWithPermissionOn(Permission.ManageDatasetPermissions, dataset)) {
            userNotificationService.sendNotification(au, new Timestamp(new Date().getTime()), UserNotification.Type.REQUESTFILEACCESS, fileId);
        }

    }

    public boolean isSortButtonEnabled() {
        /**
         * @todo The "Sort" Button seems to stop responding to mouse clicks
         * after a while so it can't be shipped in 4.2 and will be deferred, to
         * be picked up in https://github.com/IQSS/dataverse/issues/2506
         */
        return false;
    }

    public void updateFileListing(String fileSortField, String fileSortOrder) {
        this.fileSortField = fileSortField;
        this.fileSortOrder = fileSortOrder;
        fileMetadatas = populateFileMetadatas();
    }

    private List<FileMetadata> populateFileMetadatas() {
        if (isSortButtonEnabled()) {
            List<FileMetadata> fileMetadatasToSet = new ArrayList<>();
            Long datasetVersion = workingVersion.getId();
            if (datasetVersion != null) {
                int unlimited = 0;
                int maxResults = unlimited;
                List<FileMetadata> dataFilesNew = datafileService.findFileMetadataByDatasetVersionId(datasetVersion, maxResults, fileSortField, fileSortOrder);
                fileMetadatasToSet.addAll(dataFilesNew);
            }
            return fileMetadatasToSet;
        } else {
            return new ArrayList<>();
        }
    }

    public String getFileSortField() {
        return fileSortField;
    }

    public void setFileSortField(String fileSortField) {
        this.fileSortField = fileSortField;
    }

    public String getFileSortOrder() {
        return fileSortOrder;
    }

    public void setFileSortOrder(String fileSortOrder) {
        this.fileSortOrder = fileSortOrder;
    }

    public List<FileMetadata> getFileMetadatas() {
        if (isSortButtonEnabled()) {
            return fileMetadatas;
        } else {
            return new ArrayList<>();
        }
    }

    public String getFileSortFieldName() {
        return FileSortFieldAndOrder.label;
    }

    public String getFileSortFieldDate() {
        return FileSortFieldAndOrder.createDate;
    }

    public String getFileSortFieldSize() {
        return FileSortFieldAndOrder.size;
    }

    public String getFileSortFieldType() {
        return FileSortFieldAndOrder.type;
    }

    public String getSortByAscending() {
        return SortBy.ASCENDING;
    }

    public String getSortByDescending() {
        return SortBy.DESCENDING;
    }

    PrivateUrl privateUrl;

    public PrivateUrl getPrivateUrl() {
        return privateUrl;
    }

    public void setPrivateUrl(PrivateUrl privateUrl) {
        this.privateUrl = privateUrl;
    }

    public void initPrivateUrlPopUp() {
        if (privateUrl != null) {
            setPrivateUrlJustCreatedToFalse();
        }
    }

    boolean privateUrlWasJustCreated;

    public boolean isPrivateUrlWasJustCreated() {
        return privateUrlWasJustCreated;
    }

    public void setPrivateUrlJustCreatedToFalse() {
        privateUrlWasJustCreated = false;
    }

    public void createPrivateUrl() {
        try {
            PrivateUrl createdPrivateUrl = commandEngine.submit(new CreatePrivateUrlCommand(dvRequestService.getDataverseRequest(), dataset));
            privateUrl = createdPrivateUrl;
            JH.addMessage(FacesMessage.SEVERITY_INFO, BundleUtil.getStringFromBundle("dataset.privateurl.infoMessageAuthor", Arrays.asList(getPrivateUrlLink(privateUrl))));
            privateUrlWasJustCreated = true;
        } catch (CommandException ex) {
            String msg = BundleUtil.getStringFromBundle("dataset.privateurl.noPermToCreate", PrivateUrlUtil.getRequiredPermissions(ex));
            logger.info("Unable to create a Private URL for dataset id " + dataset.getId() + ". Message to user: " + msg + " Exception: " + ex);
            JH.addErrorMessage(msg);
        }
    }

    public void disablePrivateUrl() {
        try {
            commandEngine.submit(new DeletePrivateUrlCommand(dvRequestService.getDataverseRequest(), dataset));
            privateUrl = null;
            JH.addSuccessMessage(BundleUtil.getStringFromBundle("dataset.privateurl.disabledSuccess"));
        } catch (CommandException ex) {
            logger.info("CommandException caught calling DeletePrivateUrlCommand: " + ex);
        }
    }

    public boolean isUserCanCreatePrivateURL() {
        return dataset.getLatestVersion().isDraft();
    }

    public String getPrivateUrlLink(PrivateUrl privateUrl) {
        return privateUrl.getLink();
    }
    
    
    public FileDownloadHelper getFileDownloadHelper() {
        return fileDownloadHelper;
    }

    public void setFileDownloadHelper(FileDownloadHelper fileDownloadHelper) {
        this.fileDownloadHelper = fileDownloadHelper;
    }
    
    
    public FileDownloadServiceBean getFileDownloadService() {
        return fileDownloadService;
    }

    public void setFileDownloadService(FileDownloadServiceBean fileDownloadService) {
        this.fileDownloadService = fileDownloadService;
    }
    
    
    public GuestbookResponseServiceBean getGuestbookResponseService() {
        return guestbookResponseService;
    }

    public void setGuestbookResponseService(GuestbookResponseServiceBean guestbookResponseService) {
        this.guestbookResponseService = guestbookResponseService;
    }
    
    
    public WorldMapPermissionHelper getWorldMapPermissionHelper() {
        return worldMapPermissionHelper;
    }

    public void setWorldMapPermissionHelper(WorldMapPermissionHelper worldMapPermissionHelper) {
        this.worldMapPermissionHelper = worldMapPermissionHelper;
    }

    public TwoRavensHelper getTwoRavensHelper() {
        return twoRavensHelper;
    }

    public void setTwoRavensHelper(TwoRavensHelper twoRavensHelper) {
        this.twoRavensHelper = twoRavensHelper;
    }

}<|MERGE_RESOLUTION|>--- conflicted
+++ resolved
@@ -2381,18 +2381,10 @@
      * See: dataset-versions.xhtml, remoteCommand 'postLoadVersionTablList'
     */
     public void postLoadSetVersionTabList(){
-<<<<<<< HEAD
 
         if (this.getVersionTabList().isEmpty() && workingVersion.isDeaccessioned()){
             setVersionTabList(resetVersionTabList());
         }
-=======
-        
-        if (this.getVersionTabList().isEmpty()){
-            setVersionTabList(resetVersionTabList());
-        }
-        
->>>>>>> d3e70c1c
         this.setVersionTabListForPostLoad(this.getVersionTabList());
         
 
