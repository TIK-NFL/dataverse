--- conflicted
+++ resolved
@@ -35,12 +35,9 @@
 import jakarta.json.JsonObjectBuilder;
 
 import static jakarta.ws.rs.core.Response.Status.*;
-<<<<<<< HEAD
-import java.time.Year;
-=======
 import java.security.MessageDigest;
 import java.security.NoSuchAlgorithmException;
->>>>>>> 57e83168
+import java.time.Year;
 import org.hamcrest.CoreMatchers;
 import org.hamcrest.Matchers;
 import org.junit.jupiter.api.AfterAll;
@@ -2491,113 +2488,6 @@
         
         UtilIT.deleteSetting(SettingsServiceBean.Key.UseStorageQuotas);
     }
-<<<<<<< HEAD
-
-    @Test
-    public void testFileCitationByVersion() throws IOException {
-        Response createUser = UtilIT.createRandomUser();
-        createUser.then().assertThat().statusCode(OK.getStatusCode());
-        String apiToken = UtilIT.getApiTokenFromResponse(createUser);
-
-        Response createDataverseResponse = UtilIT.createRandomDataverse(apiToken);
-        createDataverseResponse.then().assertThat().statusCode(CREATED.getStatusCode());
-        String dataverseAlias = UtilIT.getAliasFromResponse(createDataverseResponse);
-
-        Response createDatasetResponse = UtilIT.createRandomDatasetViaNativeApi(dataverseAlias, apiToken);
-        createDatasetResponse.prettyPrint();
-        createDatasetResponse.then().assertThat().statusCode(CREATED.getStatusCode());
-        Integer datasetId = JsonPath.from(createDatasetResponse.body().asString()).getInt("data.id");
-        String datasetPid = JsonPath.from(createDatasetResponse.body().asString()).getString("data.persistentId");
-
-        String pathToTestFile = "src/test/resources/images/coffeeshop.png";
-        Response uploadFile = UtilIT.uploadFileViaNative(datasetId.toString(), pathToTestFile, Json.createObjectBuilder().build(), apiToken);
-        uploadFile.then().assertThat().statusCode(OK.getStatusCode());
-
-        Integer fileId = JsonPath.from(uploadFile.body().asString()).getInt("data.files[0].dataFile.id");
-
-        String pidAsUrl = "https://doi.org/" + datasetPid.split("doi:")[1];
-        int currentYear = Year.now().getValue();
-
-        Response draftUnauthNoApitoken = UtilIT.getFileCitation(fileId, DS_VERSION_DRAFT, null);
-        draftUnauthNoApitoken.prettyPrint();
-        draftUnauthNoApitoken.then().assertThat().statusCode(UNAUTHORIZED.getStatusCode());
-
-        Response createNoPermsUser = UtilIT.createRandomUser();
-        createNoPermsUser.then().assertThat().statusCode(OK.getStatusCode());
-        String noPermsApiToken = UtilIT.getApiTokenFromResponse(createNoPermsUser);
-
-        Response draftUnauthNoPermsApiToken = UtilIT.getFileCitation(fileId, DS_VERSION_DRAFT, noPermsApiToken);
-        draftUnauthNoPermsApiToken.prettyPrint();
-        draftUnauthNoPermsApiToken.then().assertThat().statusCode(UNAUTHORIZED.getStatusCode());
-
-        Response getFileCitationDraft = UtilIT.getFileCitation(fileId, DS_VERSION_DRAFT, apiToken);
-        getFileCitationDraft.prettyPrint();
-        getFileCitationDraft.then().assertThat()
-                .statusCode(OK.getStatusCode())
-                .body("data.message", equalTo("Finch, Fiona, " + currentYear + ", \"Darwin's Finches\", <a href=\"" + pidAsUrl + "\" target=\"_blank\">" + pidAsUrl + "</a>, Root, DRAFT VERSION; coffeeshop.png [fileName]"));
-
-        Response publishDataverseResponse = UtilIT.publishDataverseViaNativeApi(dataverseAlias, apiToken);
-        publishDataverseResponse.then().assertThat().statusCode(OK.getStatusCode());
-
-        Response publishDatasetResponse = UtilIT.publishDatasetViaNativeApi(datasetId, "major", apiToken);
-        publishDatasetResponse.then().assertThat().statusCode(OK.getStatusCode());
-
-        Response publishedNoApiTokenNeeded = UtilIT.getFileCitation(fileId, "1.0", null);
-        publishedNoApiTokenNeeded.then().assertThat().statusCode(OK.getStatusCode());
-
-        Response publishedNoPermsApiTokenAllowed = UtilIT.getFileCitation(fileId, "1.0", noPermsApiToken);
-        publishedNoPermsApiTokenAllowed.then().assertThat().statusCode(OK.getStatusCode());
-
-        String updateJsonString = """
-{
-    "label": "foo.png"
-}
-""";
-
-        Response updateMetadataResponse = UtilIT.updateFileMetadata(fileId.toString(), updateJsonString, apiToken);
-        updateMetadataResponse.prettyPrint();
-        assertEquals(OK.getStatusCode(), updateMetadataResponse.getStatusCode());
-
-        Response getFileCitationPostV1Draft = UtilIT.getFileCitation(fileId, DS_VERSION_DRAFT, apiToken);
-        getFileCitationPostV1Draft.prettyPrint();
-        getFileCitationPostV1Draft.then().assertThat()
-                .statusCode(OK.getStatusCode())
-                .body("data.message", equalTo("Finch, Fiona, " + currentYear + ", \"Darwin's Finches\", <a href=\"" + pidAsUrl + "\" target=\"_blank\">" + pidAsUrl + "</a>, Root, DRAFT VERSION; foo.png [fileName]"));
-
-        Response getFileCitationV1OldFilename = UtilIT.getFileCitation(fileId, "1.0", apiToken);
-        getFileCitationV1OldFilename.prettyPrint();
-        getFileCitationV1OldFilename.then().assertThat()
-                .statusCode(OK.getStatusCode())
-                .body("data.message", equalTo("Finch, Fiona, " + currentYear + ", \"Darwin's Finches\", <a href=\"" + pidAsUrl + "\" target=\"_blank\">" + pidAsUrl + "</a>, Root, V1; coffeeshop.png [fileName]"));
-
-        UtilIT.publishDatasetViaNativeApi(datasetId, "major", apiToken)
-                .then().assertThat().statusCode(OK.getStatusCode());
-
-        Response deaccessionDataset = UtilIT.deaccessionDataset(datasetId, "1.0", "just because", "http://example.com", apiToken);
-        deaccessionDataset.prettyPrint();
-        deaccessionDataset.then().assertThat().statusCode(OK.getStatusCode());
-
-        Response getFileCitationV1PostDeaccessionAuthor = UtilIT.getFileCitation(fileId, "1.0", apiToken);
-        getFileCitationV1PostDeaccessionAuthor.prettyPrint();
-        getFileCitationV1PostDeaccessionAuthor.then().assertThat()
-                .statusCode(OK.getStatusCode())
-                .body("data.message", equalTo("Finch, Fiona, " + currentYear + ", \"Darwin's Finches\", <a href=\"" + pidAsUrl + "\" target=\"_blank\">" + pidAsUrl + "</a>, Root, V1, DEACCESSIONED VERSION; coffeeshop.png [fileName]"));
-
-        Response getFileCitationV1PostDeaccessionNoApiToken = UtilIT.getFileCitation(fileId, "1.0", null);
-        getFileCitationV1PostDeaccessionNoApiToken.prettyPrint();
-        getFileCitationV1PostDeaccessionNoApiToken.then().assertThat()
-                .statusCode(UNAUTHORIZED.getStatusCode())
-                .body("message", equalTo("Dataset version cannot be found or unauthorized."));
-
-        Response getFileCitationV1PostDeaccessionNoPermsUser = UtilIT.getFileCitation(fileId, "1.0", noPermsApiToken);
-        getFileCitationV1PostDeaccessionNoPermsUser.prettyPrint();
-        getFileCitationV1PostDeaccessionNoPermsUser.then().assertThat()
-                .statusCode(UNAUTHORIZED.getStatusCode())
-                .body("message", equalTo("Dataset version cannot be found or unauthorized."));
-
-    }
-
-=======
     
     @Test
     public void testIngestWithAndWithoutVariableHeader() throws NoSuchAlgorithmException {
@@ -2723,5 +2613,109 @@
         // @todo: cleanup? 
     }
     
->>>>>>> 57e83168
+
+    @Test
+    public void testFileCitationByVersion() throws IOException {
+        Response createUser = UtilIT.createRandomUser();
+        createUser.then().assertThat().statusCode(OK.getStatusCode());
+        String apiToken = UtilIT.getApiTokenFromResponse(createUser);
+
+        Response createDataverseResponse = UtilIT.createRandomDataverse(apiToken);
+        createDataverseResponse.then().assertThat().statusCode(CREATED.getStatusCode());
+        String dataverseAlias = UtilIT.getAliasFromResponse(createDataverseResponse);
+
+        Response createDatasetResponse = UtilIT.createRandomDatasetViaNativeApi(dataverseAlias, apiToken);
+        createDatasetResponse.prettyPrint();
+        createDatasetResponse.then().assertThat().statusCode(CREATED.getStatusCode());
+        Integer datasetId = JsonPath.from(createDatasetResponse.body().asString()).getInt("data.id");
+        String datasetPid = JsonPath.from(createDatasetResponse.body().asString()).getString("data.persistentId");
+
+        String pathToTestFile = "src/test/resources/images/coffeeshop.png";
+        Response uploadFile = UtilIT.uploadFileViaNative(datasetId.toString(), pathToTestFile, Json.createObjectBuilder().build(), apiToken);
+        uploadFile.then().assertThat().statusCode(OK.getStatusCode());
+
+        Integer fileId = JsonPath.from(uploadFile.body().asString()).getInt("data.files[0].dataFile.id");
+
+        String pidAsUrl = "https://doi.org/" + datasetPid.split("doi:")[1];
+        int currentYear = Year.now().getValue();
+
+        Response draftUnauthNoApitoken = UtilIT.getFileCitation(fileId, DS_VERSION_DRAFT, null);
+        draftUnauthNoApitoken.prettyPrint();
+        draftUnauthNoApitoken.then().assertThat().statusCode(UNAUTHORIZED.getStatusCode());
+
+        Response createNoPermsUser = UtilIT.createRandomUser();
+        createNoPermsUser.then().assertThat().statusCode(OK.getStatusCode());
+        String noPermsApiToken = UtilIT.getApiTokenFromResponse(createNoPermsUser);
+
+        Response draftUnauthNoPermsApiToken = UtilIT.getFileCitation(fileId, DS_VERSION_DRAFT, noPermsApiToken);
+        draftUnauthNoPermsApiToken.prettyPrint();
+        draftUnauthNoPermsApiToken.then().assertThat().statusCode(UNAUTHORIZED.getStatusCode());
+
+        Response getFileCitationDraft = UtilIT.getFileCitation(fileId, DS_VERSION_DRAFT, apiToken);
+        getFileCitationDraft.prettyPrint();
+        getFileCitationDraft.then().assertThat()
+                .statusCode(OK.getStatusCode())
+                .body("data.message", equalTo("Finch, Fiona, " + currentYear + ", \"Darwin's Finches\", <a href=\"" + pidAsUrl + "\" target=\"_blank\">" + pidAsUrl + "</a>, Root, DRAFT VERSION; coffeeshop.png [fileName]"));
+
+        Response publishDataverseResponse = UtilIT.publishDataverseViaNativeApi(dataverseAlias, apiToken);
+        publishDataverseResponse.then().assertThat().statusCode(OK.getStatusCode());
+
+        Response publishDatasetResponse = UtilIT.publishDatasetViaNativeApi(datasetId, "major", apiToken);
+        publishDatasetResponse.then().assertThat().statusCode(OK.getStatusCode());
+
+        Response publishedNoApiTokenNeeded = UtilIT.getFileCitation(fileId, "1.0", null);
+        publishedNoApiTokenNeeded.then().assertThat().statusCode(OK.getStatusCode());
+
+        Response publishedNoPermsApiTokenAllowed = UtilIT.getFileCitation(fileId, "1.0", noPermsApiToken);
+        publishedNoPermsApiTokenAllowed.then().assertThat().statusCode(OK.getStatusCode());
+
+        String updateJsonString = """
+{
+    "label": "foo.png"
+}
+""";
+
+        Response updateMetadataResponse = UtilIT.updateFileMetadata(fileId.toString(), updateJsonString, apiToken);
+        updateMetadataResponse.prettyPrint();
+        assertEquals(OK.getStatusCode(), updateMetadataResponse.getStatusCode());
+
+        Response getFileCitationPostV1Draft = UtilIT.getFileCitation(fileId, DS_VERSION_DRAFT, apiToken);
+        getFileCitationPostV1Draft.prettyPrint();
+        getFileCitationPostV1Draft.then().assertThat()
+                .statusCode(OK.getStatusCode())
+                .body("data.message", equalTo("Finch, Fiona, " + currentYear + ", \"Darwin's Finches\", <a href=\"" + pidAsUrl + "\" target=\"_blank\">" + pidAsUrl + "</a>, Root, DRAFT VERSION; foo.png [fileName]"));
+
+        Response getFileCitationV1OldFilename = UtilIT.getFileCitation(fileId, "1.0", apiToken);
+        getFileCitationV1OldFilename.prettyPrint();
+        getFileCitationV1OldFilename.then().assertThat()
+                .statusCode(OK.getStatusCode())
+                .body("data.message", equalTo("Finch, Fiona, " + currentYear + ", \"Darwin's Finches\", <a href=\"" + pidAsUrl + "\" target=\"_blank\">" + pidAsUrl + "</a>, Root, V1; coffeeshop.png [fileName]"));
+
+        UtilIT.publishDatasetViaNativeApi(datasetId, "major", apiToken)
+                .then().assertThat().statusCode(OK.getStatusCode());
+
+        Response deaccessionDataset = UtilIT.deaccessionDataset(datasetId, "1.0", "just because", "http://example.com", apiToken);
+        deaccessionDataset.prettyPrint();
+        deaccessionDataset.then().assertThat().statusCode(OK.getStatusCode());
+
+        Response getFileCitationV1PostDeaccessionAuthor = UtilIT.getFileCitation(fileId, "1.0", apiToken);
+        getFileCitationV1PostDeaccessionAuthor.prettyPrint();
+        getFileCitationV1PostDeaccessionAuthor.then().assertThat()
+                .statusCode(OK.getStatusCode())
+                .body("data.message", equalTo("Finch, Fiona, " + currentYear + ", \"Darwin's Finches\", <a href=\"" + pidAsUrl + "\" target=\"_blank\">" + pidAsUrl + "</a>, Root, V1, DEACCESSIONED VERSION; coffeeshop.png [fileName]"));
+
+        Response getFileCitationV1PostDeaccessionNoApiToken = UtilIT.getFileCitation(fileId, "1.0", null);
+        getFileCitationV1PostDeaccessionNoApiToken.prettyPrint();
+        getFileCitationV1PostDeaccessionNoApiToken.then().assertThat()
+                .statusCode(UNAUTHORIZED.getStatusCode())
+                .body("message", equalTo("Dataset version cannot be found or unauthorized."));
+
+        Response getFileCitationV1PostDeaccessionNoPermsUser = UtilIT.getFileCitation(fileId, "1.0", noPermsApiToken);
+        getFileCitationV1PostDeaccessionNoPermsUser.prettyPrint();
+        getFileCitationV1PostDeaccessionNoPermsUser.then().assertThat()
+                .statusCode(UNAUTHORIZED.getStatusCode())
+                .body("message", equalTo("Dataset version cannot be found or unauthorized."));
+
+    }
+
 }