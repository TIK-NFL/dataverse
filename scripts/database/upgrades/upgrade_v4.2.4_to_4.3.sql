--- conflicted
+++ resolved
@@ -8,6 +8,8 @@
  * Created: Mar 4, 2016
  */
 
+
+-- remove non used columns from datasetversion
 alter table
 datasetversion
 drop column availabilitystatus, 
@@ -26,16 +28,36 @@
 drop column studycompletion, 
 drop column termsofaccess, 
 drop column termsofuse;
-<<<<<<< HEAD
 
--- Add new foreign ket to dataset for citation date (from datasetfieldtype)
+
+-- Add new foreign key to dataset for citation date (from datasetfieldtype)
 ALTER TABLE dataset ADD COLUMN citationdatedatasetfieldtype_id bigint;
 
 ALTER TABLE dataset
   ADD CONSTRAINT fk_dataset_citationdatedatasetfieldtype_id FOREIGN KEY (citationdatedatasetfieldtype_id)
       REFERENCES datasetfieldtype (id) MATCH SIMPLE
       ON UPDATE NO ACTION ON DELETE NO ACTION;
-=======
+
+
+-- Add new indices for case insensitive e-mails
 CREATE UNIQUE INDEX index_authenticateduser_lower_email ON authenticateduser (lower(email));
 CREATE UNIQUE INDEX index_builtinuser_lower_email ON builtinuser (lower(email));
->>>>>>> 9316c968
+
+
+/*
+ For ticket #2957, additional columns for mapping of tabular data
+*/
+--   > Distinguishes a mapped Tabular file from a shapefile
+ALTER TABLE maplayermetadata ADD COLUMN isjoinlayer BOOLEAN default false;
+--   > Description of the tabular join.  e.g. joined to layer XYZ on column TRACT, etc
+ALTER TABLE maplayermetadata ADD COLUMN joindescription TEXT default NULL;
+--   > For all maps, store the WorldMap links to generate alternative versions,
+--      e.g. PNG, zipped shapefile, GeoJSON, Excel, etc
+ALTER TABLE maplayermetadata ADD COLUMN maplayerlinks TEXT default NULL;
+
+
+/*
+ For ticket #2135, activate TwoRavens.
+ e.g., Show the TwoRavens Explore button next to Tabular files
+*/
+INSERT INTO setting (name, content) VALUES (':TwoRavensTabularView', true);