--- conflicted
+++ resolved
@@ -134,15 +134,7 @@
 
         GuestbookResponse gbr = null;
         
-<<<<<<< HEAD
         DataFile df = findDataFileOrDieWrapper(fileId);
-=======
-        if (df == null) {
-            String errorMessage = "Datafile " + fileId + ": no such object in the database";
-            logger.warning(errorMessage);
-            throw new NotFoundException(errorMessage);
-        }
->>>>>>> c46cca58
         
         if (apiToken == null || apiToken.equals("")) {
             apiToken = headers.getHeaderString(API_KEY_HEADER);
@@ -196,18 +188,11 @@
         
         DataFile df = null;
         
-<<<<<<< HEAD
         try {
             df = findDataFileOrDie(fileId);
         } catch (WrappedResponse ex) {
             logger.warning("Access: datafile service could not locate a DataFile object for id "+fileId+"!");
             throw new NotFoundException();
-=======
-        if (df == null) {
-            String errorMessage = "Datafile " + fileId + ": no such object in the database";
-            logger.warning(errorMessage);
-            throw new NotFoundException(errorMessage);
->>>>>>> c46cca58
         }
          return df;
     }
@@ -362,15 +347,7 @@
         //httpHeaders.add("Content-Type", "application/zip; name=\"dataverse_files.zip\"");
         response.setHeader("Content-disposition", "attachment; filename=\"dataverse_files.zip\"");
         
-<<<<<<< HEAD
         dataFile = findDataFileOrDieWrapper(fileId);
-=======
-        dataFile = dataFileService.find(fileId);
-        if (dataFile == null) {
-            String errorMessage = "Datafile " + fileId + ": no such object in the database";
-            throw new NotFoundException(errorMessage);
-        }
->>>>>>> c46cca58
         
         String fileName = dataFile.getFileMetadata().getLabel().replaceAll("\\.tab$", "-ddi.xml");
         response.setHeader("Content-disposition", "attachment; filename=\""+fileName+"\"");
@@ -441,17 +418,7 @@
     
     public DownloadInstance tabularDatafileMetadataPreprocessed(@PathParam("fileId") String fileId, @QueryParam("key") String apiToken, @Context UriInfo uriInfo, @Context HttpHeaders headers, @Context HttpServletResponse response) throws ServiceUnavailableException {
     
-<<<<<<< HEAD
         DataFile df = findDataFileOrDieWrapper(fileId);
-=======
-        DataFile df = dataFileService.find(fileId);
-        
-        if (df == null) {
-            String errorMessage = "Datafile " + fileId + ": no such object in the database";
-            logger.warning(errorMessage);
-            throw new NotFoundException(errorMessage);
-        }
->>>>>>> c46cca58
         
         if (apiToken == null || apiToken.equals("")) {
             apiToken = headers.getHeaderString(API_KEY_HEADER);
