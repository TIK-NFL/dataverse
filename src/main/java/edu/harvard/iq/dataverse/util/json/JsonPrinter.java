package edu.harvard.iq.dataverse.util.json;

import edu.harvard.iq.dataverse.ControlledVocabularyValue;
import edu.harvard.iq.dataverse.DataFile;
import edu.harvard.iq.dataverse.Dataset;
import edu.harvard.iq.dataverse.DatasetDistributor;
import edu.harvard.iq.dataverse.DatasetFieldType;
import edu.harvard.iq.dataverse.DatasetField;
import edu.harvard.iq.dataverse.DatasetFieldCompoundValue;
import edu.harvard.iq.dataverse.DatasetFieldValue;
import edu.harvard.iq.dataverse.DatasetVersion;
import edu.harvard.iq.dataverse.Dataverse;
import edu.harvard.iq.dataverse.DataverseContact;
import edu.harvard.iq.dataverse.DataverseFacet;
import edu.harvard.iq.dataverse.authorization.DataverseRole;
import edu.harvard.iq.dataverse.authorization.providers.builtin.BuiltinUser;
import edu.harvard.iq.dataverse.FileMetadata;
import edu.harvard.iq.dataverse.MetadataBlock;
import edu.harvard.iq.dataverse.RoleAssignment;
import edu.harvard.iq.dataverse.api.Util;
import edu.harvard.iq.dataverse.authorization.Permission;
import edu.harvard.iq.dataverse.authorization.RoleAssigneeDisplayInfo;
import edu.harvard.iq.dataverse.authorization.groups.impl.explicit.ExplicitGroup;
import edu.harvard.iq.dataverse.authorization.groups.impl.ipaddress.IpGroup;
import edu.harvard.iq.dataverse.authorization.groups.impl.ipaddress.ip.IpAddress;
import edu.harvard.iq.dataverse.authorization.groups.impl.ipaddress.ip.IpAddressRange;
import edu.harvard.iq.dataverse.authorization.groups.impl.shib.ShibGroup;
import edu.harvard.iq.dataverse.authorization.providers.AuthenticationProviderRow;
import edu.harvard.iq.dataverse.authorization.users.AuthenticatedUser;
import edu.harvard.iq.dataverse.authorization.users.User;
import edu.harvard.iq.dataverse.privateurl.PrivateUrl;
import edu.harvard.iq.dataverse.search.SolrSearchResult;
import edu.harvard.iq.dataverse.util.DatasetFieldWalker;
import static edu.harvard.iq.dataverse.util.json.NullSafeJsonBuilder.jsonObjectBuilder;
import java.util.Set;
import javax.json.Json;
import javax.json.JsonArrayBuilder;
import javax.json.JsonObjectBuilder;
import java.util.Date;
import java.util.List;
import java.util.TreeSet;

import java.util.Arrays;
import java.util.Collection;
import java.util.Deque;
import java.util.EnumSet;
import java.util.LinkedList;
import java.util.Map;
import java.util.function.BiConsumer;
import java.util.function.BinaryOperator;
import java.util.function.Function;
import java.util.function.Supplier;
import java.util.stream.Collector;
import static java.util.stream.Collectors.toList;
import javax.json.JsonArray;
import javax.json.JsonObject;
import javax.json.JsonValue;

/**
 * Convert objects to Json.
 * @author michael
 */
public class JsonPrinter {
	
    	
	public static final BriefJsonPrinter brief = new BriefJsonPrinter();
	
    public static JsonArrayBuilder asJsonArray( Collection<String> strings ) {
        JsonArrayBuilder arr = Json.createArrayBuilder();
        for ( String s : strings ) {
            arr.add(s);
        }
        return arr;
    }
    
	public static JsonObjectBuilder json( User u ) {
        RoleAssigneeDisplayInfo displayInfo = u.getDisplayInfo();
        return jsonObjectBuilder()
                .add("identifier", u.getIdentifier() )
                .add("displayInfo", jsonObjectBuilder()
                           .add("Title", displayInfo.getTitle())
                           .add("email", displayInfo.getEmailAddress()));
    }

    /**
     * @todo Rename this to just "json" to match the other methods once "json(
     * Dataverse dv )" is reviewed since in calls the "json( User u )" version
     * and we want to keep it that way rather than calling this method.
     */
    public static JsonObjectBuilder jsonForAuthUser(AuthenticatedUser authenticatedUser) {
        return jsonObjectBuilder()
                .add("id", authenticatedUser.getId())
                .add("identifier", authenticatedUser.getIdentifier())
                .add("displayName", authenticatedUser.getDisplayInfo().getTitle())
                .add("firstName", authenticatedUser.getFirstName())
                .add("lastName", authenticatedUser.getLastName())
                .add("email", authenticatedUser.getEmail())
                .add("superuser", authenticatedUser.isSuperuser())
                .add("affiliation", authenticatedUser.getAffiliation())
                .add("position", authenticatedUser.getPosition())
                .add("persistentUserId", authenticatedUser.getAuthenticatedUserLookup().getPersistentUserId())
                .add("emailLastConfirmed", authenticatedUser.getEmailConfirmed())
                .add("authenticationProviderId", authenticatedUser.getAuthenticatedUserLookup().getAuthenticationProviderId());
    }
    
    public static JsonObjectBuilder json( RoleAssignment ra ) {
		return jsonObjectBuilder()
				.add("id", ra.getId())
				.add("assignee", ra.getAssigneeIdentifier() )
				.add("roleId", ra.getRole().getId() )
				.add("_roleAlias", ra.getRole().getAlias())
				.add("privateUrlToken", ra.getPrivateUrlToken())
				.add("definitionPointId", ra.getDefinitionPoint().getId() );
	}
	
	public static JsonArrayBuilder json( Set<Permission> permissions ) {
		JsonArrayBuilder bld = Json.createArrayBuilder();
		for ( Permission p : permissions ) {
			bld.add( p.name() );
		}
		return bld;
	}
    
    public static JsonObjectBuilder json( RoleAssigneeDisplayInfo d ) {
        return jsonObjectBuilder()
                .add( "title", d.getTitle() )
                .add( "email", d.getEmailAddress() )
                .add( "affiliation", d.getAffiliation() );
    }

    public static JsonObjectBuilder json(IpGroup grp) {
         // collect single addresses
        List<String> singles = grp.getRanges().stream().filter( IpAddressRange::isSingleAddress )
                                .map( IpAddressRange::getBottom )
                                .map( IpAddress::toString ).collect(toList());
        // collect "real" ranges
        List<List<String>> ranges = grp.getRanges().stream().filter( rng -> !rng.isSingleAddress() )
                                .map( rng -> Arrays.asList(rng.getBottom().toString(), rng.getTop().toString()) )
                                .collect(toList());

        JsonObjectBuilder bld = jsonObjectBuilder()
                .add("alias", grp.getPersistedGroupAlias() )
                .add("identifier", grp.getIdentifier())
                .add("id", grp.getId() )
                .add("name", grp.getDisplayName() )
                .add("description", grp.getDescription() );
       
        if ( ! singles.isEmpty() ) {
            bld.add("addresses", asJsonArray(singles) );
        }
        
        if ( ! ranges.isEmpty() ) {
            JsonArrayBuilder rangesBld = Json.createArrayBuilder();
            ranges.forEach( r -> rangesBld.add( Json.createArrayBuilder().add(r.get(0)).add(r.get(1))) );
            bld.add("ranges", rangesBld );
        }
        
        return bld;
    }

        public static JsonObjectBuilder json(ShibGroup grp) {
        return jsonObjectBuilder()
                .add("name", grp.getName())
                .add("attribute", grp.getAttribute())
                .add("pattern", grp.getPattern())
                .add("id", grp.getId());
    }
    
	public static JsonArrayBuilder rolesToJson( List<DataverseRole> role ) {
        JsonArrayBuilder bld = Json.createArrayBuilder();
        for ( DataverseRole r : role ) {
            bld.add( json(r) );
        }
        return bld;
    }
<<<<<<< HEAD
    
	public static JsonObjectBuilder json( DataverseRole role ) {
		JsonObjectBuilder bld = jsonObjectBuilder()
				.add("alias", role.getAlias()) 
				.add("name", role.getName())
				.add("permissions", json(role.permissions()))
				.add("description", role.getDescription());
		if ( role.getId() != null ) bld.add("id", role.getId() );
		if ( role.getOwner()!=null && role.getOwner().getId()!=null ) bld.add("ownerId", role.getOwner().getId());
		
		return bld;
	}
	
	public static JsonObjectBuilder json( Dataverse dv ) {
		JsonObjectBuilder bld = jsonObjectBuilder()
						.add("id", dv.getId() )
						.add("alias", dv.getAlias()) 
						.add("name", dv.getName())
                                                .add("affiliation", dv.getAffiliation())
                                                .add("dataverseContacts", json(dv.getDataverseContacts()))
						.add("permissionRoot", dv.isPermissionRoot())
						.add("description", dv.getDescription());
		if ( dv.getOwner() != null ) {
			bld.add("ownerId", dv.getOwner().getId());
		}
		if ( dv.getCreateDate() != null ) {
			bld.add("creationDate", Util.getDateTimeFormat().format(dv.getCreateDate()));
		}
                if ( dv.getCreator() != null ) {
                    bld.add("creator",json(dv.getCreator()));
                }
		
		return bld;
	}
=======

    public static JsonObjectBuilder json(DataverseRole role) {
        JsonObjectBuilder bld = jsonObjectBuilder()
                .add("alias", role.getAlias())
                .add("name", role.getName())
                .add("permissions", json(role.permissions()))
                .add("description", role.getDescription());
        if (role.getId() != null) {
            bld.add("id", role.getId());
        }
        if (role.getOwner() != null && role.getOwner().getId() != null) {
            bld.add("ownerId", role.getOwner().getId());
        }

        return bld;
    }

    public static JsonObjectBuilder json(Dataverse dv) {
        JsonObjectBuilder bld = jsonObjectBuilder()
                .add("id", dv.getId())
                .add("alias", dv.getAlias())
                .add("name", dv.getName())
                .add("affiliation", dv.getAffiliation())
                .add("dataverseContacts", json(dv.getDataverseContacts()))
                .add("permissionRoot", dv.isPermissionRoot())
                .add("description", dv.getDescription())
                .add("dataverseType", dv.getDataverseType().name());
        if (dv.getOwner() != null) {
            bld.add("ownerId", dv.getOwner().getId());
        }
        if (dv.getCreateDate() != null) {
            bld.add("creationDate", Util.getDateTimeFormat().format(dv.getCreateDate()));
        }
        if (dv.getCreator() != null) {
            bld.add("creator", json(dv.getCreator()));
        }
        if (dv.getDataverseTheme() != null) {
            bld.add("theme", json(dv.getDataverseTheme()));
        }

        return bld;
    }
>>>>>>> 8ad3431e

    public static JsonArrayBuilder json(List<DataverseContact> dataverseContacts) {
        JsonArrayBuilder bld = Json.createArrayBuilder();
        for (DataverseContact dc : dataverseContacts) {
            bld.add( jsonObjectBuilder()
                .add( "displayOrder",dc.getDisplayOrder())
                .add( "contactEmail",dc.getContactEmail())
            );
        }
        return bld;
    }       
      
	
	public static JsonObjectBuilder json( BuiltinUser user ) {
		return (user == null ) 
				? null 
				: jsonObjectBuilder()
					.add( "id", user.getId() )
					.add( "firstName", user.getFirstName())
					.add( "lastName",  user.getLastName())
					.add( "userName",  user.getUserName())
					.add( "affiliation", user.getAffiliation())
					.add( "position",  user.getPosition())
					.add( "email",     user.getEmail());
	}
	
	public static JsonObjectBuilder json( Dataset ds ) {
		return jsonObjectBuilder()
				.add( "id", ds.getId() )
				.add( "identifier", ds.getIdentifier() )
				.add( "persistentUrl", ds.getPersistentURL() )
				.add( "protocol", ds.getProtocol() )
				.add( "authority", ds.getAuthority() );
	}
	
	public static JsonObjectBuilder json( DatasetVersion dsv ) {
		JsonObjectBuilder bld = jsonObjectBuilder()
				.add("id", dsv.getId())
				.add("versionNumber", dsv.getVersionNumber())
				.add("versionMinorNumber", dsv.getMinorVersionNumber())
				.add("versionState", dsv.getVersionState().name() )
				.add("versionNote", dsv.getVersionNote())
				.add("archiveNote", dsv.getArchiveNote())
				.add("deaccessionLink", dsv.getDeaccessionLink())
				.add("distributionDate", dsv.getDistributionDate())
				.add("productionDate", dsv.getProductionDate())
				.add("UNF", dsv.getUNF())
				.add("archiveTime", format(dsv.getArchiveTime()) )
				.add("lastUpdateTime", format(dsv.getLastUpdateTime()) )
				.add("releaseTime", format(dsv.getReleaseTime()) )
				.add("createTime", format(dsv.getCreateTime()) )
				;
                
		bld.add("metadataBlocks", jsonByBlocks(dsv.getDatasetFields()));
        
        bld.add( "files", jsonFileMetadatas(dsv.getFileMetadatas()) );
		
		return bld;
	}

    /**
     * Export formats such as DDI require the citation to be included. See
     * https://github.com/IQSS/dataverse/issues/2579 for more on DDI export.
     *
     * @todo Instead of having this separate method, should "citation" be added
     * to the regular `json` method for DatasetVersion? Will anything break?
     * Unit tests for that method could not be found.
     */
    public static JsonObjectBuilder jsonWithCitation(DatasetVersion dsv) {
        JsonObjectBuilder dsvWithCitation = json(dsv);
        dsvWithCitation.add("citation", dsv.getCitation());
        return dsvWithCitation;
    }

    /**
     * Export formats such as DDI require the persistent identifier components
     * such as "protocol", "authority" and "identifier" to be included so we
     * create a JSON object we can convert to a DatasetDTO which can include a
     * DatasetVersionDTO, which has all the metadata fields we need to export.
     * See https://github.com/IQSS/dataverse/issues/2579 for more on DDI export.
     *
     * @todo Instead of having this separate method, should "datasetVersion" be
     * added to the regular `json` method for Dataset? Will anything break? Unit
     * tests for that method could not be found. If we keep this method as-is
     * should the method be renamed?
     */
    public static JsonObjectBuilder jsonAsDatasetDto(DatasetVersion dsv) {
        JsonObjectBuilder datasetDtoAsJson = json(dsv.getDataset());
        datasetDtoAsJson.add("datasetVersion", jsonWithCitation(dsv));
        return datasetDtoAsJson;
    }

    public static JsonArrayBuilder jsonFileMetadatas( Collection<FileMetadata> fmds ) {
        JsonArrayBuilder filesArr = Json.createArrayBuilder();
        for ( FileMetadata fmd : fmds ) {
            filesArr.add(json(fmd));
        }
        return filesArr;
    }
    
    public static JsonObjectBuilder json( DatasetDistributor dist ) {
        return jsonObjectBuilder()
                .add( "displayOrder",dist.getDisplayOrder())
                .add( "version",dist.getVersion())
                .add( "abbreviation", json(dist.getAbbreviation()) )
                .add( "affiliation", json(dist.getAffiliation()) )
                .add( "logo", json(dist.getLogo()) )
                .add( "name", json(dist.getName()) )
                .add( "url", json(dist.getUrl()) )
                ;
    }
    
    public static JsonObjectBuilder jsonByBlocks( List<DatasetField> fields ) {
        JsonObjectBuilder blocksBld = jsonObjectBuilder();
		
		for ( Map.Entry<MetadataBlock, List<DatasetField>> blockAndFields : DatasetField.groupByBlock(fields).entrySet() ) {
            MetadataBlock block = blockAndFields.getKey();
            blocksBld.add( block.getName(), json( block, blockAndFields.getValue()) );
		}
        return blocksBld;
    }
    
    /**
     * Create a JSON object for the block and its fields. The fields are
     * assumed to belong to the block - there's no checking of that in the
     * method.
     * 
     * @param block
     * @param fields
     * @return JSON Object builder with the block and fields information.
     */
    public static JsonObjectBuilder json( MetadataBlock block, List<DatasetField> fields ) {
        JsonObjectBuilder blockBld = jsonObjectBuilder();
			
        blockBld.add("displayName", block.getDisplayName());
        final JsonArrayBuilder fieldsArray = Json.createArrayBuilder();

        DatasetFieldWalker.walk(fields, new DatasetFieldsToJson(fieldsArray));

        blockBld.add("fields", fieldsArray);
        return blockBld;
    }
	
    public static String typeClassString( DatasetFieldType typ ) {
        if ( typ.isControlledVocabulary()) return "controlledVocabulary";
        if ( typ.isCompound()) return "compound";
        return "primitive";
    }
    
    public static JsonObject json( DatasetField dfv ) {
		if ( dfv.isEmpty() ) {
			return null;
        } else {
            JsonArrayBuilder fieldArray = Json.createArrayBuilder();
            DatasetFieldWalker.walk(dfv, new DatasetFieldsToJson(fieldArray));
            JsonArray out = fieldArray.build();
            return out.getJsonObject(0);
		}
	}
	
	public static JsonObjectBuilder json( MetadataBlock blk ) {
		JsonObjectBuilder bld = jsonObjectBuilder();
		bld.add("id", blk.getId());
		bld.add("name", blk.getName());
		bld.add("displayName", blk.getDisplayName());
		
		JsonObjectBuilder fieldsBld = jsonObjectBuilder();
		for ( DatasetFieldType df : new TreeSet<>(blk.getDatasetFieldTypes()) ) {
			fieldsBld.add( df.getName(), json(df) );
		}
		
		bld.add("fields", fieldsBld );
		
		return bld;
	}
	
	public static JsonObjectBuilder json( DatasetFieldType fld ) {
		JsonObjectBuilder fieldsBld = jsonObjectBuilder();
		fieldsBld.add( "name", fld.getName() );
		fieldsBld.add( "displayName", fld.getDisplayName());
		fieldsBld.add( "title", fld.getTitle());
		fieldsBld.add( "type", fld.getFieldType().toString());
		fieldsBld.add( "watermark", fld.getWatermark());
		fieldsBld.add( "description", fld.getDescription());
		if ( ! fld.getChildDatasetFieldTypes().isEmpty() ) {
			JsonObjectBuilder subFieldsBld = jsonObjectBuilder();
			for ( DatasetFieldType subFld : fld.getChildDatasetFieldTypes() ) {
				subFieldsBld.add( subFld.getName(), json(subFld) );
			}
			fieldsBld.add("childFields", subFieldsBld);
		}
		
		return fieldsBld;
	}

    public static JsonObjectBuilder json(FileMetadata fmd) {
        return jsonObjectBuilder()
                // deprecated: .add("category", fmd.getCategory())
                // TODO: uh, figure out what to do here... it's deprecated 
                // in a sense that there's no longer the category field in the 
                // fileMetadata object; but there are now multiple, oneToMany file 
                // categories - and we probably need to export them too!) -- L.A. 4.5
                .add("description", fmd.getDescription())
                .add("label", fmd.getLabel()) // "label" is the filename
                .add("version", fmd.getVersion())
                .add("datasetVersionId", fmd.getDatasetVersion().getId())
                .add("dataFile", json(fmd.getDataFile(), fmd));
    }
	
    public static JsonObjectBuilder json(DataFile df) {
        return json(df, null);
    }
    
    public static JsonObjectBuilder json(DataFile df, FileMetadata fileMetadata) {
        // File names are no longer stored in the DataFile entity; 
        // (they are instead in the FileMetadata (as "labels") - this way 
        // the filename can change between versions... 
        // It does appear that for some historical purpose we still need the
        // filename in the file DTO (?)... We rely on it to be there for the 
        // DDI export, for example. So we need to make sure this is is the 
        // *correct* file name - i.e., that it comes from the right version. 
        // (TODO...? L.A. 4.5, Aug 7 2016)
        String fileName = null;
        
        if (fileMetadata != null) {
            fileName = fileMetadata.getLabel();
        } else if (df.getFileMetadata() != null) {
            // Note that this may not necessarily grab the file metadata from the 
            // version *you want*! (L.A.)
            fileName = df.getFileMetadata().getLabel();
        }
        
        return jsonObjectBuilder()
                .add("id", df.getId())
                .add("filename", fileName)
                .add("contentType", df.getContentType())
                .add("storageIdentifier", df.getStorageIdentifier())
                .add("originalFileFormat", df.getOriginalFileFormat())
                .add("originalFormatLabel", df.getOriginalFormatLabel())
                .add("UNF", df.getUnf())
                /**
                 * @todo Should we deprecate "md5" now that it's under
                 * "checksum" (which may also be a SHA-1 rather than an MD5)?
                 */
                .add("md5", getMd5IfItExists(df.getChecksumType(), df.getChecksumValue()))
                .add("checksum", getChecksumTypeAndValue(df.getChecksumType(), df.getChecksumValue()))
                .add("description", df.getDescription());
    }

    
	public static String format( Date d ) {
		return (d==null) ? null : Util.getDateTimeFormat().format(d);
	}

    private static class DatasetFieldsToJson implements DatasetFieldWalker.Listener {

        Deque<JsonObjectBuilder> objectStack = new LinkedList<>();
        Deque<JsonArrayBuilder>  valueArrStack = new LinkedList<>();
        JsonObjectBuilder result = null;
        
        
        DatasetFieldsToJson( JsonArrayBuilder result ) {
            valueArrStack.push(result);
        }
        
        @Override
        public void startField(DatasetField f) {
            objectStack.push( jsonObjectBuilder() );
            // Invariant: all values are multiple. Diffrentiation between multiple and single is done at endField.
            valueArrStack.push(Json.createArrayBuilder());
            
            DatasetFieldType typ = f.getDatasetFieldType();
            objectStack.peek().add("typeName", typ.getName() );
            objectStack.peek().add("multiple", typ.isAllowMultiples());
            objectStack.peek().add("typeClass", typeClassString(typ) );
        }

        @Override
        public void endField(DatasetField f) {
            JsonObjectBuilder jsonField = objectStack.pop();
            JsonArray jsonValues = valueArrStack.pop().build();
            if ( ! jsonValues.isEmpty() ) {
                jsonField.add("value",
                    f.getDatasetFieldType().isAllowMultiples() ? jsonValues
                                                               : jsonValues.get(0) );
                valueArrStack.peek().add(jsonField);
            }
        }

        @Override
        public void primitiveValue(DatasetFieldValue dsfv) {
            if (dsfv.getValue() != null) {
                valueArrStack.peek().add( dsfv.getValue() );
            }
        }

        @Override
        public void controledVocabularyValue(ControlledVocabularyValue cvv) {
            valueArrStack.peek().add( cvv.getStrValue() );
        }

        @Override
        public void startCompoundValue(DatasetFieldCompoundValue dsfcv) {
            valueArrStack.push( Json.createArrayBuilder() );
        }

        @Override
        public void endCompoundValue(DatasetFieldCompoundValue dsfcv) {
            JsonArray jsonValues = valueArrStack.pop().build();
            if ( ! jsonValues.isEmpty() ) {
                JsonObjectBuilder jsonField = jsonObjectBuilder();
                for ( JsonObject jobj : jsonValues.getValuesAs(JsonObject.class) ) {
                    jsonField.add( jobj.getString("typeName"), jobj );
                }
                valueArrStack.peek().add( jsonField );
            }
        }
    }
    
    public static JsonObjectBuilder json( AuthenticationProviderRow aRow ) {
        return jsonObjectBuilder()
                        .add("id", aRow.getId())
                        .add("factoryAlias", aRow.getFactoryAlias() )
                        .add("title", aRow.getTitle())
                        .add("subtitle",aRow.getSubtitle())
                        .add("factoryData", aRow.getFactoryData())
                        .add("enabled", aRow.isEnabled())
                ;
    }

    public static JsonObjectBuilder json(PrivateUrl privateUrl) {
        return jsonObjectBuilder()
                // We provide the token here as a convenience even though it is also in the role assignment.
                .add("token", privateUrl.getToken())
                .add("link", privateUrl.getLink())
                .add("roleAssignment", json(privateUrl.getRoleAssignment()));
    }

    public static <T> JsonObjectBuilder json(T j ) {
        if (j instanceof ExplicitGroup) {
            ExplicitGroup eg = (ExplicitGroup) j;
            JsonArrayBuilder ras = Json.createArrayBuilder();
            for ( String u : eg.getContainedRoleAssgineeIdentifiers() ) {
                ras.add(u);
            }
            return jsonObjectBuilder()
                    .add("identifier", eg.getIdentifier() )
                    .add("groupAliasInOwner", eg.getGroupAliasInOwner() )
                    .add("owner",eg.getOwner().getId())
                    .add("description", eg.getDescription())
                    .add("displayName", eg.getDisplayName())
                    .add("containedRoleAssignees", ras);

        } else { // implication: (j instanceof DataverseFacet)
            DataverseFacet f = (DataverseFacet) j;
            return jsonObjectBuilder()
                    .add("id", String.valueOf(f.getId())) // TODO should just be id I think
                    .add("name", f.getDatasetFieldType().getDisplayName());
        }
    }
    
    public static JsonObjectBuilder json(DataverseFacet f) {
        return jsonObjectBuilder()
                .add("id", String.valueOf(f.getId())) // TODO should just be id I think
                .add("name", f.getDatasetFieldType().getDisplayName());
    }

    public static <T> JsonArrayBuilder json(Collection<T> jc) {
        JsonArrayBuilder bld = Json.createArrayBuilder();
        for (T j : jc) {
            bld.add(json(j));
        }
        return bld;
    }

    public static Collector<String, JsonArrayBuilder, JsonArrayBuilder> stringsToJsonArray() {
        return new Collector<String, JsonArrayBuilder, JsonArrayBuilder>() {

            @Override
            public Supplier<JsonArrayBuilder> supplier() {
                return () -> Json.createArrayBuilder();
            }

            @Override
            public BiConsumer<JsonArrayBuilder, String> accumulator() {
                return (JsonArrayBuilder b, String s) -> b.add(s);
            }

            @Override
            public BinaryOperator<JsonArrayBuilder> combiner() {
                return (jab1, jab2) -> {
                    JsonArrayBuilder retVal = Json.createArrayBuilder();
                    jab1.build().forEach(retVal::add);
                    jab2.build().forEach(retVal::add);
                    return retVal;
                };
            }

            @Override
            public Function<JsonArrayBuilder, JsonArrayBuilder> finisher() {
                return Function.identity();
            }

            @Override
            public Set<Collector.Characteristics> characteristics() {
                return EnumSet.of(Collector.Characteristics.IDENTITY_FINISH);
            }
        };
    }

    public static Collector<JsonValue, JsonArrayBuilder, JsonArrayBuilder> toJsonArray() {
        return new Collector<JsonValue, JsonArrayBuilder, JsonArrayBuilder>() {

            @Override
            public Supplier<JsonArrayBuilder> supplier() {
                return () -> Json.createArrayBuilder();
            }

            @Override
            public BiConsumer<JsonArrayBuilder, JsonValue> accumulator() {
                return (JsonArrayBuilder b, JsonValue s) -> b.add(s);
            }

            @Override
            public BinaryOperator<JsonArrayBuilder> combiner() {
                return (jab1, jab2) -> {
                    JsonArrayBuilder retVal = Json.createArrayBuilder();
                    jab1.build().forEach(retVal::add);
                    jab2.build().forEach(retVal::add);
                    return retVal;
                };
            }

            @Override
            public Function<JsonArrayBuilder, JsonArrayBuilder> finisher() {
                return Function.identity();
            }

            @Override
            public Set<Collector.Characteristics> characteristics() {
                return EnumSet.of(Collector.Characteristics.IDENTITY_FINISH);
            }
        };
    }

    public static String getMd5IfItExists(DataFile.ChecksumType checksumType, String checksumValue) {
        if (DataFile.ChecksumType.MD5.equals(checksumType)) {
            return checksumValue;
        } else {
            return null;
        }
    }

    public static JsonObjectBuilder getChecksumTypeAndValue(DataFile.ChecksumType checksumType, String checksumValue) {
        if (checksumType != null) {
            return Json.createObjectBuilder()
                    .add("type", checksumType.toString())
                    .add("value", checksumValue);
        } else {
            return null;
        }
    }

}<|MERGE_RESOLUTION|>--- conflicted
+++ resolved
@@ -173,42 +173,6 @@
         }
         return bld;
     }
-<<<<<<< HEAD
-    
-	public static JsonObjectBuilder json( DataverseRole role ) {
-		JsonObjectBuilder bld = jsonObjectBuilder()
-				.add("alias", role.getAlias()) 
-				.add("name", role.getName())
-				.add("permissions", json(role.permissions()))
-				.add("description", role.getDescription());
-		if ( role.getId() != null ) bld.add("id", role.getId() );
-		if ( role.getOwner()!=null && role.getOwner().getId()!=null ) bld.add("ownerId", role.getOwner().getId());
-		
-		return bld;
-	}
-	
-	public static JsonObjectBuilder json( Dataverse dv ) {
-		JsonObjectBuilder bld = jsonObjectBuilder()
-						.add("id", dv.getId() )
-						.add("alias", dv.getAlias()) 
-						.add("name", dv.getName())
-                                                .add("affiliation", dv.getAffiliation())
-                                                .add("dataverseContacts", json(dv.getDataverseContacts()))
-						.add("permissionRoot", dv.isPermissionRoot())
-						.add("description", dv.getDescription());
-		if ( dv.getOwner() != null ) {
-			bld.add("ownerId", dv.getOwner().getId());
-		}
-		if ( dv.getCreateDate() != null ) {
-			bld.add("creationDate", Util.getDateTimeFormat().format(dv.getCreateDate()));
-		}
-                if ( dv.getCreator() != null ) {
-                    bld.add("creator",json(dv.getCreator()));
-                }
-		
-		return bld;
-	}
-=======
 
     public static JsonObjectBuilder json(DataverseRole role) {
         JsonObjectBuilder bld = jsonObjectBuilder()
@@ -222,7 +186,6 @@
         if (role.getOwner() != null && role.getOwner().getId() != null) {
             bld.add("ownerId", role.getOwner().getId());
         }
-
         return bld;
     }
 
@@ -234,8 +197,7 @@
                 .add("affiliation", dv.getAffiliation())
                 .add("dataverseContacts", json(dv.getDataverseContacts()))
                 .add("permissionRoot", dv.isPermissionRoot())
-                .add("description", dv.getDescription())
-                .add("dataverseType", dv.getDataverseType().name());
+                .add("description", dv.getDescription());
         if (dv.getOwner() != null) {
             bld.add("ownerId", dv.getOwner().getId());
         }
@@ -245,13 +207,8 @@
         if (dv.getCreator() != null) {
             bld.add("creator", json(dv.getCreator()));
         }
-        if (dv.getDataverseTheme() != null) {
-            bld.add("theme", json(dv.getDataverseTheme()));
-        }
-
         return bld;
     }
->>>>>>> 8ad3431e
 
     public static JsonArrayBuilder json(List<DataverseContact> dataverseContacts) {
         JsonArrayBuilder bld = Json.createArrayBuilder();
