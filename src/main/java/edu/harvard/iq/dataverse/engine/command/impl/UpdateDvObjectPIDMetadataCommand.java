--- conflicted
+++ resolved
@@ -50,11 +50,7 @@
         PidProvider pidProvider = PidUtil.getPidProvider(target.getGlobalId().getProviderId());
         
         try {
-<<<<<<< HEAD
-            Boolean doiRetString = idServiceBean.updateIdentifier(target);
-=======
-            Boolean doiRetString = pidProvider.publicizeIdentifier(target);
->>>>>>> 56a69cf0
+            Boolean doiRetString = pidProvider.updateIdentifier(target);
             if (doiRetString) {
                 target.setGlobalIdCreateTime(new Timestamp(new Date().getTime()));
                 ctxt.em().merge(target);
@@ -75,11 +71,7 @@
                             (!(df.getIdentifier() == null || df.getIdentifier().isEmpty()) || // identifier exists, or
                                      canCreatePidsForFiles) // we can create PIDs for files
                     ) {
-<<<<<<< HEAD
-                        doiRetString = idServiceBean.updateIdentifier(df);
-=======
-                        doiRetString = pidProvider.publicizeIdentifier(df);
->>>>>>> 56a69cf0
+                        doiRetString = pidProvider.updateIdentifier(df);
                         if (doiRetString) {
                             df.setGlobalIdCreateTime(new Timestamp(new Date().getTime()));
                             ctxt.em().merge(df);
