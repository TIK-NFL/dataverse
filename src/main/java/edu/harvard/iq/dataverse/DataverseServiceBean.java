--- conflicted
+++ resolved
@@ -18,11 +18,8 @@
 import edu.harvard.iq.dataverse.search.IndexServiceBean;
 import edu.harvard.iq.dataverse.search.SolrIndexServiceBean;
 import edu.harvard.iq.dataverse.search.SolrSearchResult;
-<<<<<<< HEAD
 import edu.harvard.iq.dataverse.util.BundleUtil;
-=======
 import edu.harvard.iq.dataverse.storageuse.StorageQuota;
->>>>>>> b1c22d8e
 import edu.harvard.iq.dataverse.util.StringUtil;
 import edu.harvard.iq.dataverse.util.SystemConfig;
 import edu.harvard.iq.dataverse.util.json.JsonUtil;
@@ -936,7 +933,6 @@
         return em.createNativeQuery(cqString).getResultList();
     }
 
-<<<<<<< HEAD
         
     public  String getCollectionDatasetSchema(String dataverseAlias) {
         
@@ -1204,7 +1200,6 @@
 "    \"required\": [\"datasetVersion\"]\n" +
 "}\n";
     
-=======
     public void saveStorageQuota(Dataverse target, Long allocation) {
         StorageQuota storageQuota = target.getStorageQuota();
         
@@ -1220,7 +1215,6 @@
         }
         em.flush();
     }
->>>>>>> b1c22d8e
     
     public void disableStorageQuota(StorageQuota storageQuota) {
         if (storageQuota != null && storageQuota.getAllocation() != null) {
