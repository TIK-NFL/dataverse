package edu.harvard.iq.dataverse.settings;

import edu.harvard.iq.dataverse.Dataset;
import edu.harvard.iq.dataverse.actionlogging.ActionLogRecord;
import edu.harvard.iq.dataverse.actionlogging.ActionLogServiceBean;
import edu.harvard.iq.dataverse.api.ApiBlockingFilter;
import edu.harvard.iq.dataverse.engine.command.DataverseRequest;
import edu.harvard.iq.dataverse.util.StringUtil;

import java.io.StringReader;
import java.util.HashSet;
import java.util.List;
import java.util.Set;
import java.util.logging.Level;
import java.util.logging.Logger;
import javax.ejb.EJB;
import javax.ejb.Stateless;
import javax.inject.Named;
import javax.json.Json;
import javax.json.JsonObject;
import javax.persistence.EntityManager;
import javax.persistence.PersistenceContext;

/**
 * Service bean accessing a persistent hash map, used as settings in the application.
 * @author michael
 */
@Stateless
@Named
public class SettingsServiceBean {
    
    private static final Logger logger = Logger.getLogger(SettingsServiceBean.class.getCanonicalName());
    
    /**
     * Some convenient keys for the settings. Note that the setting's 
     * name is really a {@code String}, but it's good to have the compiler look
     * over your shoulder when typing strings in various places of a large app. 
     * So there.
     */
    public enum Key {
        AllowApiTokenLookupViaApi,
        /**
         * Ordered, comma-separated list of custom fields to show above the fold
         * on dataset page such as "data_type,sample,pdb"
         */
        CustomDatasetSummaryFields,
        /**
         * Defines a public installation -- all datafiles are unrestricted
         */
        PublicInstall,
        /**
         * Sets the name of your cloud computing environment.
         * For example, "Massachusetts Open Cloud"
         */
        CloudEnvironmentName,
        /**
         * Defines the base for a computing environment URL.
         * The container name will be appended to this on the "Compute" button 
         */
        ComputeBaseUrl,
        /**
         * Enables the provenance collection popup.
         * Allows users to store their provenance json and description
         */
        ProvCollectionEnabled,
        /**
         * For example, https://datacapture.example.org
         */
        DataCaptureModuleUrl,
        RepositoryStorageAbstractionLayerUrl,
        UploadMethods,
        DownloadMethods,
        /**
         * If the data replicated around the world using RSAL (Repository
         * Storage Abstraction Layer) is locally available, this is its file
         * path, such as "/programs/datagrid".
         *
         * TODO: Think about if it makes sense to make this a column in the
         * StorageSite database table.
         */
        LocalDataAccessPath,
        IdentifierGenerationStyle,
        OAuth2CallbackUrl,
        DefaultAuthProvider,
        FooterCopyright,
        FileFixityChecksumAlgorithm,
        MinutesUntilConfirmEmailTokenExpires,
        /**
         * Override Solr highlighting "fragsize"
         * https://wiki.apache.org/solr/HighlightingParameters#hl.fragsize
         */
        SearchHighlightFragmentSize,
        /**
         * Revert to MyData *not* using the Solr "permission documents" which
         * was the behavior in Dataverse 4.2. Starting to use Solr permission
         * documents in MyData has been introduced in 4.2.1 as a fix for
         * https://github.com/IQSS/dataverse/issues/2649 where the "File
         * Downloader" role was exposing cards for unpublished datasets when it
         * shouldn't.
         */
        MyDataDoesNotUseSolrPermissionDocs,
        /**
         * In Dataverse 4.7 and earlier, an API token was required to use the
         * Search API. Tokens are no longer required but you can revert to the
         * old behavior by setting this to false.
         */
        SearchApiRequiresToken,
        /**
         * Experimental: Use Solr to power the file listing on the dataset page.
         */
        FilesOnDatasetPageFromSolr,

        /**
         * API endpoints that are not accessible. Comma separated list.
         */
        BlockedApiEndpoints,
        
        /**
         * A key that, with the right {@link ApiBlockingFilter.BlockPolicy},
         * allows calling blocked APIs.
         */
        BlockedApiKey,
        
        
        /**
         * How to treat blocked APIs. One of drop, localhost-only, unblock-key
         */
        BlockedApiPolicy,
        
        /**
         * For development only (see dev guide for details). Backed by an enum
         * of possible account types.
         */
        DebugShibAccountType,
        DebugOAuthAccountType,
        /** Application-wide Terms of Use per installation. */
        ApplicationTermsOfUse,
        /** Terms of Use specific to API per installation. */
        ApiTermsOfUse,
        /**
         * URL for the application-wide Privacy Policy per installation, linked
         * to from the footer.
         */
        ApplicationPrivacyPolicyUrl,
        /**
         * A boolean defining if indexing and search should respect the concept
         * of "permission root".
         *
         * <p>
         *
         * If we ignore permissionRoot at index time, we should blindly give
         * search ("discoverability") access to people and group who have access
         * defined in a parent dataverse, all the way back to the root.
         *
         * <p>
         *
         * If we respect permissionRoot, this means that the dataverse being
         * indexed is an island of permissions all by itself. We should not look
         * to its parent to see if more people and groups might be able to
         * search the DvObjects within it. We would assume no implicit
         * inheritance of permissions. In this mode, all permissions must be
         * explicitly defined on DvObjects. No implied inheritance.
         *
         */
        SearchRespectPermissionRoot,
        /** Solr hostname and port, such as "localhost:8983". */
        SolrHostColonPort,
        /** Enable full-text indexing in solr up to max file size */
        SolrFullTextIndexing, //true or false (default)
        SolrMaxFileSizeForFullTextIndexing, //long - size in bytes (default unset/no limit)
        /** Default Key for limiting the number of bytes uploaded via the Data Deposit API, UI (web site and . */
        MaxFileUploadSizeInBytes,
        /** Key for if ScrubMigrationData is enabled or disabled. */
        ScrubMigrationData,
        /** Key for the url to send users who want to sign up to. */
        SignUpUrl,
        /** Key for whether we allow users to sign up */
        AllowSignUp,
        /** protocol for global id */
        Protocol,
        /** authority for global id */
        Authority,
        /** DoiProvider for global id */
        DoiProvider,
        /** Shoulder for global id - used to create a common prefix on identifiers */
        Shoulder,
        /* Removed for now - tried to add here but DOI Service Bean didn't like it at start-up
        DoiUsername,
        DoiPassword,
        DoiBaseurlstring,
        */
        /** Optionally override http://guides.dataverse.org . */
        GuidesBaseUrl,

        /**
         * A link to an installation of https://github.com/IQSS/miniverse or
         * some other metrics app.
         */
        MetricsUrl,
        
        /**
         * Number of minutes before a metrics query can be rerun. Otherwise a cached value is returned.
         * Previous month dates always return cache. Only applies to new internal caching system (not miniverse).
         */
        MetricsCacheTimeoutMinutes,
        /* zip download size limit */
        /** Optionally override version number in guides. */
        GuidesVersion,
        ZipDownloadLimit,
        /* zip upload number of files limit */
        ZipUploadFilesLimit,
        /* the number of files the GUI user is allowed to upload in one batch, 
            via drag-and-drop, or through the file select dialog */
        MultipleUploadFilesLimit,
        /* Size limits for generating thumbnails on the fly */
        /* (i.e., we'll attempt to generate a thumbnail on the fly if the 
         * size of the file is less than this)
        */
        ThumbnailSizeLimitImage,
        ThumbnailSizeLimitPDF,
        /* return email address for system emails such as notifications */
        SystemEmail, 
        /* size limit for Tabular data file ingests */
        /* (can be set separately for specific ingestable formats; in which 
        case the actual stored option will be TabularIngestSizeLimit:{FORMAT_NAME}
        where {FORMAT_NAME} is the format identification tag returned by the 
        getFormatName() method in the format-specific plugin; "sav" for the 
        SPSS/sav format, "RData" for R, etc.
        for example: :TabularIngestSizeLimit:RData */
        TabularIngestSizeLimit,
        /**
         The message added to a popup upon dataset publish
         * 
         */
        DatasetPublishPopupCustomText,
        /*
        Whether to display the publish text for every published version
        */
        DatasetPublishPopupCustomTextOnAllVersions,
        /*
        Whether Harvesting (OAI) service is enabled
        */
        OAIServerEnabled,
        
        /**
        * Whether Shibboleth passive authentication mode is enabled
        */
        ShibPassiveLoginEnabled,
        /**
         * Whether Export should exclude FieldType.EMAIL
         */
        ExcludeEmailFromExport,
        /*
         Location and name of HomePage customization file
        */
        HomePageCustomizationFile,
        /*
         Location and name of Header customization file
        */
        HeaderCustomizationFile,
        /*
         Location and name of Footer customization file
        */
        FooterCustomizationFile,
        /*
         Location and name of CSS customization file
        */
        StyleCustomizationFile,
        /*
         Location and name of analytics code file
        */
        WebAnalyticsCode,
        /*
         Location and name of installation logo customization file
        */
        LogoCustomizationFile,
        
        // Option to override the navbar url underlying the "About" link
        NavbarAboutUrl,
        
        // Option to override multiple guides with a single url
        NavbarGuidesUrl,

        // Option to overide the feedback dialog display with a link to an external page via its url
        NavbarSupportUrl,

        /**
         * The theme for the root dataverse can get in the way when you try make
         * use of HeaderCustomizationFile and LogoCustomizationFile so this is a
         * way to disable it.
         */
        DisableRootDataverseTheme,
        // Limit on how many guestbook entries to display on the guestbook-responses page:
        GuestbookResponsesPageDisplayLimit,

        /**
         * The dictionary filepaths separated by a pipe (|)
         */
        PVDictionaries,

//        /**
//         * The days and minimum length for when to apply an expiration date.
//         */
//        PVExpirationDays,
//        PVValidatorExpirationMaxLength,

        /**
         * The minimum length of a good, long, strong password.
         */
        PVGoodStrength,

        /**
         * A password minimum and maximum length
         */
        PVMinLength,
        PVMaxLength,

        /**
         * One letter, 2 special characters, etc.
         */
        PVCharacterRules,

        /**
         * The number of M characteristics
         */
        PVNumberOfCharacteristics,
        
        /**
         * The number of consecutive digits allowed for a password
         */
        PVNumberOfConsecutiveDigitsAllowed,
        /**
         * Configurable text for alert/info message on passwordreset.xhtml when users are required to update their password.
         */
        PVCustomPasswordResetAlertMessage,
        /*
        String to describe DOI format for data files. Default is DEPENDENT. 
        'DEPENEDENT' means the DOI will be the Dataset DOI plus a file DOI with a slash in between.
        'INDEPENDENT' means a new global id, completely independent from the dataset-level global id.
        */
        DataFilePIDFormat, 
        /* Json array of supported languages
        */
        Languages,
        /*
        Number for the minimum number of files to send PID registration to asynchronous workflow
        */
        PIDAsynchRegFileCount,
        /**
         * 
         */
        FilePIDsEnabled,

        /**
         * Indicates if the Handle service is setup to work 'independently' (No communication with the Global Handle Registry)
         */
        IndependentHandleService,

        /**
         * Archiving can be configured by providing an Archiver class name (class must extend AstractSubmitToArchiverCommand)
         * and a list of settings that should be passed to the Archiver.
         * Note: 
         * Configuration may also require adding Archiver-specific jvm-options (i.e. for username and password) in glassfish.
         * 
         * To automate the submission of an archival copy step as part of publication, a post-publication workflow must also be configured.
         * 
         * For example:
         * ArchiverClassName - "edu.harvard.iq.dataverse.engine.command.impl.DPNSubmitToArchiveCommand"
         * ArchiverSettings - "DuraCloudHost, DuraCloudPort, DuraCloudContext"
         * 
         * Note: Dataverse must be configured with values for these dynamically defined settings as well, e.g. 
         * 
         * DuraCloudHost , eg. "qdr.duracloud.org", a non-null value enables submission
         * DuraCloudPort, default is 443
         * DuraCloudContext, default is "durastore"
         */
        
        ArchiverClassName,
        ArchiverSettings,
        /**
         * A comma-separated list of roles for which new dataverses should inherit the
         * corresponding role assignments from the parent dataverse. Also affects
         * /api/admin/dataverse/{alias}/addRolesToChildren. Default is "", no
         * inheritance. "*" means inherit assignments for all roles
         */
        InheritParentRoleAssignments,
        
        /** Make Data Count Logging and Display */
        MDCLogPath, 
        DisplayMDCMetrics,

        /**
         * Allow CORS flag (true or false). It is true by default
         *
         */
        AllowCors, 
        
        /**
         * Lifespan, in minutes, of a login user session 
         * (both DataverseSession and the underlying HttpSession)
         */
        LoginSessionTimeout,

        /**
         * Shibboleth affiliation attribute which holds information about the affiliation of the user (e.g. ou)
         */
        ShibAffiliationAttribute,
        /**
         * Convert shibboleth AJP attributes from ISO-8859-1 to UTF-8
         */
        ShibAttributeCharacterSetConversionEnabled,
        /**
         * Validate physical files for all the datafiles in the dataset when publishing
         */
        FileValidationOnPublishEnabled,
        /**
         * If defined, this is the URL of the zipping service outside 
         * the main Application Service where zip downloads should be directed
         * instead of /api/access/datafiles/
         */
        CustomZipDownloadServiceUrl,
        /**
         * Sort Date Facets Chronologically instead or presenting them in order of # of hits as other facets are. Default is true
         */
        ChronologicalDateFacets,
        
        /**
         * Used where BrandingUtil.getInstallationBrandName is called, overides the default use of the root Dataverse collection name
         */
        InstallationName,
        /**
         * In metadata exports that set a 'distributor' this flag determines whether the
         * Installation Brand Name is always included (default/false) or is not included
         * when the Distributor field (citation metadatablock) is set (true)
         */
<<<<<<< HEAD
        ExportInstallationAsDistributorOnlyWhenNotSet,

        /**
         * A Json object containing key/values corresponding the the allowed languages
         * for entering metadata with the key being the human-readable string and the
         * value being an ISO-639 code for that language (2 and 3 letter codes from the
         * 639-2 and 639-3 standards are allowed. These will be used directly in
         * metadata exports.) These values are selectable at the Dataverse level and
         * apply to Dataset metadata.
         */
        MetadataLanguages;
=======
        ExportInstallationAsDistributorOnlyWhenNotSet, 
        /**
         * A comma-separated list of field type names that should be 'withheld' when
         * dataset access occurs via a Private Url with Anonymized Access (e.g. to
         * support anonymized review). A suggested minimum includes author,
         * datasetContact, and contributor, but additional fields such as depositor, grantNumber, and
         * publication might also need to be included.
         */
        AnonymizedFieldTypeNames
        ;
>>>>>>> 5fab3f11

        @Override
        public String toString() {
            return ":" + name();
        }
    }
    
    @PersistenceContext
    EntityManager em;
    
    @EJB
    ActionLogServiceBean actionLogSvc;
    
    /**
     * Basic functionality - get the name, return the setting, or {@code null}.
     * @param name of the setting
     * @return the actual setting, or {@code null}.
     */
    public String get( String name ) {
        List<Setting> tokens = em.createNamedQuery("Setting.findByName", Setting.class)
                .setParameter("name", name )
                .getResultList();
        String val = null;
        if(tokens.size() > 0) {
            val = tokens.get(0).getContent();
        }
        return (val!=null) ? val : null;
    }
    
    /**
     * Same as {@link #get(java.lang.String)}, but with static checking.
     * @param key Enum value of the name.
     * @return The setting, or {@code null}.
     */
    public String getValueForKey( Key key ) {
        return get(key.toString());
    }
    
    
    /**
     * Attempt to convert the value to an integer
     *  - Applicable for keys such as MaxFileUploadSizeInBytes
     * 
     * On failure (key not found or string not convertible to a long), returns null
     * @param key
     * @return 
     */
       public Long getValueForKeyAsLong(Key key){
        
        String val = this.getValueForKey(key);

        if (val == null){
            return null;
        }

        try {
            long valAsInt = Long.parseLong(val);
            return valAsInt;
        } catch (NumberFormatException ex) {
            logger.log(Level.WARNING, "Incorrect setting.  Could not convert \"{0}\" from setting {1} to long.", new Object[]{val, key.toString()});
            return null;
        }
        
    }
    
       /**
        * Attempt to convert a value in a compound key to a long
        *  - Applicable for keys such as MaxFileUploadSizeInBytes after multistore capabilities were added in ~v4.20
        *  backward compatible with a single value. For multi values, the key's value must be an object with param:value pairs.
        *  A "default":value pair is allowed and will be returned for any param that doesn't have a defined value.   
        * 
        * On failure (key not found or string not convertible to a long), returns null
        * @param key
        * @return 
        */
       public Long getValueForCompoundKeyAsLong(Key key, String param){

    	   String val = this.getValueForKey(key);

    	   if (val == null){
    		   return null;
    	   }

    	   try {
    		   return Long.parseLong(val);
    	   } catch (NumberFormatException ex) {
    		   try ( StringReader rdr = new StringReader(val) ) {
    			   JsonObject settings = Json.createReader(rdr).readObject();
    			   if(settings.containsKey(param)) {
    				   return Long.parseLong(settings.getString(param));
    			   } else if(settings.containsKey("default")) {
    				   return Long.parseLong(settings.getString("default"));
    			   } else {
    				   return null;
    			   }

    		   } catch (Exception e) {
    			   logger.log(Level.WARNING, "Incorrect setting.  Could not convert \"{0}\" from setting {1} to long: {2}", new Object[]{val, key.toString(), e.getMessage()});
    			   return null;
    		   }
    	   }

       }
    
    /**
     * Return the value stored, or the default value, in case no setting by that
     * name exists. The main difference between this method and the other {@code get()}s
     * is that is never returns null (unless {@code defaultValue} is {@code null}.
     * 
     * @param name Name of the setting.
     * @param defaultValue The value to return if no setting is found in the DB.
     * @return Either the stored value, or the default value.
     */
    public String get( String name, String defaultValue ) {
        String val = get(name);
        return (val!=null) ? val : defaultValue;
    }

    public String get(String name, String lang, String defaultValue ) {
        List<Setting> tokens = em.createNamedQuery("Setting.findByNameAndLang", Setting.class)
                .setParameter("name", name )
                .setParameter("lang", lang )
                .getResultList();
        String val = null;
        if(tokens.size() > 0) {
            val = tokens.get(0).getContent();
        }
        return (val!=null) ? val : defaultValue;
    }
    
    public String getValueForKey( Key key, String defaultValue ) {
        return get( key.toString(), defaultValue );
    }

    public String getValueForKey( Key key, String lang, String defaultValue ) {
        return get( key.toString(), lang, defaultValue );
    }
     
    public Setting set( String name, String content ) {
        Setting s = null; 
        
        List<Setting> tokens = em.createNamedQuery("Setting.findByName", Setting.class)
                .setParameter("name", name )
                .getResultList();
        
        if(tokens.size() > 0) {
            s = tokens.get(0);
        }
        
        if (s == null) {
            s = new Setting( name, content );
        } else {
            s.setContent(content);
        }
        
        s = em.merge(s);
        actionLogSvc.log( new ActionLogRecord(ActionLogRecord.ActionType.Setting, "set")
                            .setInfo(name + ": " + content));
        return s;
    }

    public Setting set( String name, String lang, String content ) {
        Setting s = null; 
        
        List<Setting> tokens = em.createNamedQuery("Setting.findByNameAndLang", Setting.class)
                .setParameter("name", name )
                .setParameter("lang", lang )
                .getResultList();
        
        if(tokens.size() > 0) {
            s = tokens.get(0);
        }
        
        if (s == null) {
            s = new Setting( name, lang, content );
        } else {
            s.setContent(content);
        }
        
        em.merge(s);
        actionLogSvc.log( new ActionLogRecord(ActionLogRecord.ActionType.Setting, "set")
                .setInfo(name + ": " +lang + ": " + content));
        return s;
    }
    
    public Setting setValueForKey( Key key, String content ) {
        return set( key.toString(), content );
    }
    
    /**
     * The correct way to decide whether a string value in the
     * settings table should be considered as {@code true}.
     * @param name name of the setting.
     * @param defaultValue logical value of {@code null}.
     * @return boolean value of the setting.
     */
    public boolean isTrue( String name, boolean defaultValue ) {
        String val = get(name);
        return ( val==null ) ? defaultValue : StringUtil.isTrue(val);
    }
    
    public boolean isTrueForKey( Key key, boolean defaultValue ) {
        return isTrue( key.toString(), defaultValue );
    }

    public boolean isFalseForKey( Key key, boolean defaultValue ) {
        return ! isTrue( key.toString(), defaultValue );
    }
            
    public void deleteValueForKey( Key name ) {
        delete( name.toString() );
    }
    
    public void delete( String name ) {
        actionLogSvc.log( new ActionLogRecord(ActionLogRecord.ActionType.Setting, "delete")
                            .setInfo(name));
        em.createNamedQuery("Setting.deleteByName")
                .setParameter("name", name)
                .executeUpdate();
    }

    public void delete( String name, String lang ) {
        actionLogSvc.log( new ActionLogRecord(ActionLogRecord.ActionType.Setting, "delete")
                .setInfo(name));
        em.createNamedQuery("Setting.deleteByNameAndLang")
                .setParameter("name", name)
                .setParameter("lang", lang)
                .executeUpdate();
    }
    
    public Set<Setting> listAll() {
        return new HashSet<>(em.createNamedQuery("Setting.findAll", Setting.class).getResultList());
    }
    
    
}<|MERGE_RESOLUTION|>--- conflicted
+++ resolved
@@ -433,9 +433,15 @@
          * Installation Brand Name is always included (default/false) or is not included
          * when the Distributor field (citation metadatablock) is set (true)
          */
-<<<<<<< HEAD
         ExportInstallationAsDistributorOnlyWhenNotSet,
-
+        /**
+         * A comma-separated list of field type names that should be 'withheld' when
+         * dataset access occurs via a Private Url with Anonymized Access (e.g. to
+         * support anonymized review). A suggested minimum includes author,
+         * datasetContact, and contributor, but additional fields such as depositor, grantNumber, and
+         * publication might also need to be included.
+         */
+        AnonymizedFieldTypeNames,
         /**
          * A Json object containing key/values corresponding the the allowed languages
          * for entering metadata with the key being the human-readable string and the
@@ -444,19 +450,8 @@
          * metadata exports.) These values are selectable at the Dataverse level and
          * apply to Dataset metadata.
          */
-        MetadataLanguages;
-=======
-        ExportInstallationAsDistributorOnlyWhenNotSet, 
-        /**
-         * A comma-separated list of field type names that should be 'withheld' when
-         * dataset access occurs via a Private Url with Anonymized Access (e.g. to
-         * support anonymized review). A suggested minimum includes author,
-         * datasetContact, and contributor, but additional fields such as depositor, grantNumber, and
-         * publication might also need to be included.
-         */
-        AnonymizedFieldTypeNames
+        MetadataLanguages
         ;
->>>>>>> 5fab3f11
 
         @Override
         public String toString() {
