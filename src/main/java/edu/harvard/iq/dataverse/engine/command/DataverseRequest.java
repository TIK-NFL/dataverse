--- conflicted
+++ resolved
@@ -2,6 +2,7 @@
 
 import edu.harvard.iq.dataverse.authorization.groups.impl.ipaddress.ip.IpAddress;
 import edu.harvard.iq.dataverse.authorization.users.User;
+import java.util.logging.Level;
 import java.util.logging.Logger;
 import javax.servlet.http.HttpServletRequest;
 
@@ -16,12 +17,8 @@
     
     private final User user;
     private final IpAddress sourceAddress;
-<<<<<<< HEAD
+    private static final Logger LOGGER = Logger.getLogger(DataverseRequest.class.getCanonicalName());
     
-=======
-    private static final Logger logger = Logger.getLogger(DataverseRequest.class.getCanonicalName());
-
->>>>>>> 52778e8c
     public DataverseRequest(User aUser, HttpServletRequest aHttpServletRequest) {
         this.user = aUser;
         String remoteAddressStr = null;
@@ -62,7 +59,7 @@
             -- L.A. 4.2.3
         */
         
-        logger.fine("DataverseRequest: Obtained remote address: "+remoteAddressStr);
+        LOGGER.log(Level.FINE, "DataverseRequest: Obtained remote address: {0}", remoteAddressStr);
         
         if ( remoteAddressStr == null ) {
             remoteAddressStr = "0.0.0.0";
