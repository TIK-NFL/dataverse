package edu.harvard.iq.dataverse;

import edu.harvard.iq.dataverse.authorization.AuthenticationServiceBean;
import edu.harvard.iq.dataverse.authorization.Permission;
import edu.harvard.iq.dataverse.authorization.providers.builtin.BuiltinUserServiceBean;
import edu.harvard.iq.dataverse.authorization.users.AuthenticatedUser;
import edu.harvard.iq.dataverse.authorization.users.PrivateUrlUser;
import edu.harvard.iq.dataverse.datavariable.VariableServiceBean;
import edu.harvard.iq.dataverse.engine.command.Command;
import edu.harvard.iq.dataverse.engine.command.exception.CommandException;
import edu.harvard.iq.dataverse.engine.command.impl.CreateDatasetCommand;
import edu.harvard.iq.dataverse.engine.command.impl.CreatePrivateUrlCommand;
import edu.harvard.iq.dataverse.engine.command.impl.DeaccessionDatasetVersionCommand;
import edu.harvard.iq.dataverse.engine.command.impl.DeleteDatasetVersionCommand;
import edu.harvard.iq.dataverse.engine.command.impl.DeletePrivateUrlCommand;
import edu.harvard.iq.dataverse.engine.command.impl.DestroyDatasetCommand;
import edu.harvard.iq.dataverse.engine.command.impl.GetPrivateUrlCommand;
import edu.harvard.iq.dataverse.engine.command.impl.LinkDatasetCommand;
import edu.harvard.iq.dataverse.engine.command.impl.PublishDatasetCommand;
import edu.harvard.iq.dataverse.engine.command.impl.PublishDataverseCommand;
import edu.harvard.iq.dataverse.engine.command.impl.UpdateDatasetCommand;
import edu.harvard.iq.dataverse.export.ExportException;
import edu.harvard.iq.dataverse.export.ExportService;
import edu.harvard.iq.dataverse.export.spi.Exporter;
import edu.harvard.iq.dataverse.ingest.IngestRequest;
import edu.harvard.iq.dataverse.ingest.IngestServiceBean;
import edu.harvard.iq.dataverse.metadataimport.ForeignMetadataImportServiceBean;
import edu.harvard.iq.dataverse.privateurl.PrivateUrl;
import edu.harvard.iq.dataverse.privateurl.PrivateUrlServiceBean;
import edu.harvard.iq.dataverse.privateurl.PrivateUrlUtil;
import edu.harvard.iq.dataverse.search.SearchFilesServiceBean;
import edu.harvard.iq.dataverse.search.SortBy;
import edu.harvard.iq.dataverse.settings.SettingsServiceBean;
import edu.harvard.iq.dataverse.util.BundleUtil;
import edu.harvard.iq.dataverse.util.FileSortFieldAndOrder;
import edu.harvard.iq.dataverse.util.FileUtil;
import edu.harvard.iq.dataverse.util.JsfHelper;
import static edu.harvard.iq.dataverse.util.JsfHelper.JH;
import edu.harvard.iq.dataverse.util.StringUtil;
import edu.harvard.iq.dataverse.util.SystemConfig;
import java.io.File;
import java.io.FileOutputStream;
import java.io.IOException;
import java.io.InputStream;
import java.nio.file.Files;
import java.nio.file.Paths;
import java.sql.Timestamp;
import java.text.SimpleDateFormat;
import java.util.ArrayList;
import java.util.Date;
import java.util.HashMap;
import java.util.Iterator;
import java.util.List;
import java.util.Map;
import java.util.Set;
import java.util.logging.Logger;
import javax.ejb.EJB;
import javax.ejb.EJBException;
import javax.faces.application.FacesMessage;
import javax.faces.context.FacesContext;
import javax.faces.event.ActionEvent;
import javax.faces.event.ValueChangeEvent;
import javax.faces.view.ViewScoped;
import javax.inject.Inject;
import javax.inject.Named;
import org.primefaces.event.FileUploadEvent;
import org.primefaces.model.UploadedFile;
import javax.validation.ConstraintViolation;
import org.apache.commons.httpclient.HttpClient;
import org.primefaces.context.RequestContext;
import java.util.Arrays;
import java.util.HashSet;
import javax.faces.model.SelectItem;
import java.util.logging.Level;
import edu.harvard.iq.dataverse.datasetutility.TwoRavensHelper;
import edu.harvard.iq.dataverse.datasetutility.WorldMapPermissionHelper;

import javax.faces.event.AjaxBehaviorEvent;

import org.apache.commons.lang.StringEscapeUtils;

import org.primefaces.component.tabview.TabView;
import org.primefaces.event.TabChangeEvent;

/**
 *
 * @author gdurand
 */
@ViewScoped
@Named("DatasetPage")
public class DatasetPage implements java.io.Serializable {

    private static final Logger logger = Logger.getLogger(DatasetPage.class.getCanonicalName());

    public enum EditMode {

        CREATE, INFO, FILE, METADATA, LICENSE
    };

    public enum DisplayMode {

        INIT, SAVE
    };
    

    @EJB
    DatasetServiceBean datasetService;
    @EJB
    DatasetVersionServiceBean datasetVersionService;
    @EJB
    DataFileServiceBean datafileService;
    @EJB
    PermissionServiceBean permissionService;
    @EJB
    DataverseServiceBean dataverseService;
    @EJB
    DatasetFieldServiceBean fieldService;
    @EJB
    VariableServiceBean variableService;
    @EJB
    IngestServiceBean ingestService;
    @EJB
    ForeignMetadataImportServiceBean metadataImportService;
    @EJB
    EjbDataverseEngine commandEngine;
    @Inject
    DataverseSession session;
    @EJB
    UserNotificationServiceBean userNotificationService;
    @EJB
    MapLayerMetadataServiceBean mapLayerMetadataService;
    @EJB
    BuiltinUserServiceBean builtinUserService;
    @EJB
    DataverseFieldTypeInputLevelServiceBean dataverseFieldTypeInputLevelService;
    @EJB
    SettingsServiceBean settingsService;
    @EJB
    AuthenticationServiceBean authService;
    @EJB
    SystemConfig systemConfig;
    @EJB
    GuestbookResponseServiceBean guestbookResponseService;
    @EJB
    FileDownloadServiceBean fileDownloadService;
    @EJB
    DataverseLinkingServiceBean dvLinkingService;
    @EJB
    DatasetLinkingServiceBean dsLinkingService;
    @EJB
    SearchFilesServiceBean searchFilesService;
    @EJB
    DataverseRoleServiceBean dataverseRoleService;
    @EJB
    PrivateUrlServiceBean privateUrlService;
    @Inject
    DataverseRequestServiceBean dvRequestService;
    @Inject
    DatasetVersionUI datasetVersionUI;
    @Inject PermissionsWrapper permissionsWrapper;
    @Inject FileDownloadHelper fileDownloadHelper;
    @Inject TwoRavensHelper twoRavensHelper;
    @Inject WorldMapPermissionHelper worldMapPermissionHelper;



    private Dataset dataset = new Dataset();
    private EditMode editMode;

    private Long ownerId;
    private Long versionId;
    private int selectedTabIndex;
    private List<DataFile> newFiles = new ArrayList();
    private DatasetVersion workingVersion;
    private int releaseRadio = 1;
    private int deaccessionRadio = 0;
    private int deaccessionReasonRadio = 0;
    private String datasetNextMajorVersion = "1.0";
    private String datasetNextMinorVersion = "";
    private String dropBoxSelection = "";
    private String deaccessionReasonText = "";
    private String displayCitation;
    private String deaccessionForwardURLFor = "";
    private String showVersionList = "false";
    private List<Template> dataverseTemplates = new ArrayList();
    private Template defaultTemplate;
    private Template selectedTemplate;
    private String globalId;
    private String persistentId;
    private String version;
    private String protocol = "";
    private String authority = "";
    private String separator = "";

    private boolean noDVsAtAll = false;

    private boolean noDVsRemaining = false;
    
    private boolean stateChanged = false;

    private List<Dataverse> dataversesForLinking = new ArrayList();
    private Long linkingDataverseId;
    private List<SelectItem> linkingDVSelectItems;
    private Dataverse linkingDataverse;
    
    // Version tab lists
    private List<DatasetVersion> versionTabList = new ArrayList();
    private List<DatasetVersion> versionTabListForPostLoad = new ArrayList();

    
    // Used to store results of permissions checks
    private final Map<String, Boolean> datasetPermissionMap = new HashMap<>(); // { Permission human_name : Boolean }
    

    
    private DataFile selectedDownloadFile;

    private Long maxFileUploadSizeInBytes = null;
    
    private String dataverseSiteUrl = ""; 
    
    private boolean removeUnusedTags;

    public boolean isRemoveUnusedTags() {
        return removeUnusedTags;
    }

    public void setRemoveUnusedTags(boolean removeUnusedTags) {
        this.removeUnusedTags = removeUnusedTags;
    }

    private List<FileMetadata> fileMetadatas;
    private String fileSortField;
    private String fileSortOrder;

    private LazyFileMetadataDataModel lazyModel;

    public LazyFileMetadataDataModel getLazyModel() {
        return lazyModel;
    }

    public void setLazyModel(LazyFileMetadataDataModel lazyModel) {
        this.lazyModel = lazyModel;
    }
    
    private String fileLabelSearchTerm;

    public String getFileLabelSearchTerm() {
        return fileLabelSearchTerm;
    }

    public void setFileLabelSearchTerm(String fileLabelSearchTerm) {
        this.fileLabelSearchTerm = fileLabelSearchTerm;
    }
    
    private List<FileMetadata> fileMetadatasSearch;
    
    public List<FileMetadata> getFileMetadatasSearch() {
        return fileMetadatasSearch;
    }

    public void setFileMetadatasSearch(List<FileMetadata> fileMetadatasSearch) {
        this.fileMetadatasSearch = fileMetadatasSearch;
    }
    
    public void updateFileSearch(){  
        logger.info("updating file search list");
        if (readOnly) {
            this.fileMetadatasSearch = selectFileMetadatasForDisplay(this.fileLabelSearchTerm); 
        } else {
            this.fileMetadatasSearch = datafileService.findFileMetadataByDatasetVersionIdLabelSearchTerm(workingVersion.getId(), this.fileLabelSearchTerm, "", "");
        }
    }
    
        private Long numberOfFilesToShow = new Long(25);

    public Long getNumberOfFilesToShow() {
        return numberOfFilesToShow;
    }

    public void setNumberOfFilesToShow(Long numberOfFilesToShow) {
        this.numberOfFilesToShow = numberOfFilesToShow;
    }
    
    public void showAll(){
        setNumberOfFilesToShow(new Long(fileMetadatasSearch.size()));
    }
    
    private List<FileMetadata> selectFileMetadatasForDisplay(String searchTerm) {
        Set<Long> searchResultsIdSet = null; 
        
        if (searchTerm != null && !searchTerm.equals("")) {
            List<Integer> searchResultsIdList = datafileService.findFileMetadataIdsByDatasetVersionIdLabelSearchTerm(workingVersion.getId(), searchTerm, "", "");
            searchResultsIdSet = new HashSet<>();
            for (Integer id : searchResultsIdList) {
                searchResultsIdSet.add(id.longValue());
            }
        }
        
        List<FileMetadata> retList = new ArrayList<>(); 
        
        for (FileMetadata fileMetadata : workingVersion.getFileMetadatasSorted()) {
            if (searchResultsIdSet == null || searchResultsIdSet.contains(fileMetadata.getId())) {
                retList.add(fileMetadata);
            }
        }
        
        return retList;
    }
    
    /*
        Save the setting locally so db isn't hit repeatedly
    
        This may be "null", signifying unlimited download size
    */
    public Long getMaxFileUploadSizeInBytes(){
        return this.maxFileUploadSizeInBytes;
    }
    
    public boolean isUnlimitedUploadFileSize(){
        
        if (this.maxFileUploadSizeInBytes == null){
            return true;
        }
        return false;
    }

    public boolean isMetadataExportEnabled() {
        return metadataExportEnabled;
    }

    public String getDataverseSiteUrl() {
        return this.dataverseSiteUrl;
    }
    
    public void setDataverseSiteUrl(String dataverseSiteUrl) {
        this.dataverseSiteUrl = dataverseSiteUrl;
    }
    
    public DataFile getSelectedDownloadFile() {
        return selectedDownloadFile;
    }

    public void setSelectedDownloadFile(DataFile selectedDownloadFile) {
        this.selectedDownloadFile = selectedDownloadFile;
    }
    
    public List<DataFile> getNewFiles() {
        return newFiles;
    }
    
    public void setNewFiles(List<DataFile> newFiles) {
        this.newFiles = newFiles;
    }
    
    public Dataverse getLinkingDataverse() {
        return linkingDataverse;
    }

    public void setLinkingDataverse(Dataverse linkingDataverse) {
        this.linkingDataverse = linkingDataverse;
    }

    public List<SelectItem> getLinkingDVSelectItems() {
        return linkingDVSelectItems;
    }

    public void setLinkingDVSelectItems(List<SelectItem> linkingDVSelectItems) {
        this.linkingDVSelectItems = linkingDVSelectItems;
    }

    public Long getLinkingDataverseId() {
        return linkingDataverseId;
    }

    public void setLinkingDataverseId(Long linkingDataverseId) {
        this.linkingDataverseId = linkingDataverseId;
    }

    public List<Dataverse> getDataversesForLinking() {
        return dataversesForLinking;
    }

    public void setDataversesForLinking(List<Dataverse> dataversesForLinking) {
        this.dataversesForLinking = dataversesForLinking;
    }
    
    public void updateReleasedVersions(){
        
        setReleasedVersionTabList(resetReleasedVersionTabList());
        
    }
    
    //@author anuj
    public void changeCloudDataset(ValueChangeEvent e) {
    logger.info("Dataset id: "+dataset.getDisplayName());
        datasetService.toggleCloudDataset(dataset.getId());
    }

    public void updateLinkableDataverses() {
        dataversesForLinking = new ArrayList();
        linkingDVSelectItems = new ArrayList();
        
        //Since this is a super user we are getting all dataverses
        dataversesForLinking = dataverseService.findAll();
        if (dataversesForLinking.isEmpty()) {
            setNoDVsAtAll(true);
            return;
        }
        
        dataversesForLinking.remove(dataset.getOwner());
        Dataverse testDV = dataset.getOwner();
        while(testDV.getOwner() != null){
            dataversesForLinking.remove(testDV.getOwner());
            testDV = testDV.getOwner();
        }                      
        
        for (Dataverse removeLinked : dsLinkingService.findLinkingDataverses(dataset.getId())) {
            dataversesForLinking.remove(removeLinked);
        }
        for (Dataverse removeLinked : dvLinkingService.findLinkingDataverses(dataset.getOwner().getId())) {
            dataversesForLinking.remove(removeLinked);
        }

        if (dataversesForLinking.isEmpty()) {
            setNoDVsRemaining(true);            
            return;
        }

        for (Dataverse selectDV : dataversesForLinking) {
            linkingDVSelectItems.add(new SelectItem(selectDV.getId(), selectDV.getDisplayName()));
        }

        if (!dataversesForLinking.isEmpty() && dataversesForLinking.size() == 1 && dataversesForLinking.get(0) != null) {
            linkingDataverse = dataversesForLinking.get(0);
            linkingDataverseId = linkingDataverse.getId();
        }
    }

    public void updateSelectedLinkingDV(ValueChangeEvent event) {
        linkingDataverseId = (Long) event.getNewValue();
    }

    public boolean isNoDVsAtAll() {
        return noDVsAtAll;
    }

    public void setNoDVsAtAll(boolean noDVsAtAll) {
        this.noDVsAtAll = noDVsAtAll;
    }

    public boolean isNoDVsRemaining() {
        return noDVsRemaining;
    }
    


    public boolean isThumbnailAvailable(FileMetadata fileMetadata) {
        // new and optimized logic: 
        // - check download permission here (should be cached - so it's free!)
        // - only then ask the file service if the thumbnail is available/exists.
        // the service itself no longer checks download permissions.  
        
        if (!this.fileDownloadHelper.canDownloadFile(fileMetadata)) {
            return false;
        }
     
        return datafileService.isThumbnailAvailable(fileMetadata.getDataFile());
    }
    
    // Another convenience method - to cache Update Permission on the dataset: 
    public boolean canUpdateDataset() {
        return permissionsWrapper.canUpdateDataset(dvRequestService.getDataverseRequest(), this.dataset);
    }
    public boolean canPublishDataverse() {
        return permissionsWrapper.canIssuePublishDataverseCommand(dataset.getOwner());
    }

    public boolean canViewUnpublishedDataset() {
        return permissionsWrapper.canViewUnpublishedDataset( dvRequestService.getDataverseRequest(), dataset);
    }
        
    /* 
     * 4.2.1 optimization. 
     * HOWEVER, this doesn't appear to be saving us anything! 
     * i.e., it's just as cheap to use session.getUser().isAuthenticated() 
     * every time; it doesn't do any new db lookups. 
    */
    public boolean isSessionUserAuthenticated() {
        return session.getUser().isAuthenticated();
    }
    
    /**
     * For use in the Dataset page
     * @return 
     */
    public boolean isSuperUser(){
        
        if (!this.isSessionUserAuthenticated()){
            return false;
        }
        
        if (this.session.getUser().isSuperuser()){
            return true;
        }
        return false;
    }
    /* 
       TODO/OPTIMIZATION: This is still costing us N SELECT FROM GuestbookResponse queries, 
       where N is the number of files. This could of course be replaced by a query that'll 
       look up all N at once... Not sure if it's worth it; especially now that N
       will always be 10, for the initial page load. -- L.A. 4.2.1
     */
    public Long getGuestbookResponseCount(FileMetadata fileMetadata) {
        return guestbookResponseService.getCountGuestbookResponsesByDataFileId(fileMetadata.getDataFile().getId());
    }
    /**
     * Check Dataset related permissions
     * 
     * @param permissionToCheck
     * @return 
     */
    public boolean doesSessionUserHaveDataSetPermission(Permission permissionToCheck){
        if (permissionToCheck == null){
            return false;
        }
               
        String permName = permissionToCheck.getHumanName();
       
        // Has this check already been done? 
        // 
        if (this.datasetPermissionMap.containsKey(permName)){
            // Yes, return previous answer
            return this.datasetPermissionMap.get(permName);
        }
        
        // Check the permission
        //
        boolean hasPermission = this.permissionService.userOn(this.session.getUser(), this.dataset).has(permissionToCheck);

        // Save the permission
        this.datasetPermissionMap.put(permName, hasPermission);
        
        // return true/false
        return hasPermission;
    }
    
    public void setNoDVsRemaining(boolean noDVsRemaining) {
        this.noDVsRemaining = noDVsRemaining;
    }

    private final Map<Long, MapLayerMetadata> mapLayerMetadataLookup = new HashMap<>();

    private GuestbookResponse guestbookResponse;
    private Guestbook selectedGuestbook;

    public GuestbookResponse getGuestbookResponse() {
        return guestbookResponse;
    }

    public void setGuestbookResponse(GuestbookResponse guestbookResponse) {
        this.guestbookResponse = guestbookResponse;
    }

    public Guestbook getSelectedGuestbook() {
        return selectedGuestbook;
    }

    public void setSelectedGuestbook(Guestbook selectedGuestbook) {
        this.selectedGuestbook = selectedGuestbook;
    }

    public void viewSelectedGuestbook(Guestbook selectedGuestbook) {
        this.selectedGuestbook = selectedGuestbook;
    }

    public void reset() {
        dataset.setGuestbook(null);
    }
    


    public String getGlobalId() {
        return persistentId;
    }
        
    public String getPersistentId() {
        return persistentId;
    }

    public void setPersistentId(String persistentId) {
        this.persistentId = persistentId;
    }
    public String getVersion() {
        return version;
    }

    public void setVersion(String version) {
        this.version = version;
    }    

    public String getShowVersionList() {
        return showVersionList;
    }

    public void setShowVersionList(String showVersionList) {
        this.showVersionList = showVersionList;
    }

    public String getShowOtherText() {
        return showOtherText;
    }

    public void setShowOtherText(String showOtherText) {
        this.showOtherText = showOtherText;
    }
    private String showOtherText = "false";

    public String getDeaccessionForwardURLFor() {
        return deaccessionForwardURLFor;
    }

    public void setDeaccessionForwardURLFor(String deaccessionForwardURLFor) {
        this.deaccessionForwardURLFor = deaccessionForwardURLFor;
    }
    private DatasetVersionDifference datasetVersionDifference;

    public String getDeaccessionReasonText() {
        return deaccessionReasonText;
    }

    public void setDeaccessionReasonText(String deaccessionReasonText) {
        this.deaccessionReasonText = deaccessionReasonText;
    }

    public String getDisplayCitation() {
        //displayCitation = dataset.getCitation(false, workingVersion);
        return displayCitation;
    }

    public void setDisplayCitation(String displayCitation) {
        this.displayCitation = displayCitation;
    }

    public String getDropBoxSelection() {
        return dropBoxSelection;
    }

    public String getDropBoxKey() {
        // Site-specific DropBox application registration key is configured 
        // via a JVM option under glassfish.
        //if (true)return "some-test-key";  // for debugging

        String configuredDropBoxKey = System.getProperty("dataverse.dropbox.key");
        if (configuredDropBoxKey != null) {
            return configuredDropBoxKey;
        }
        return "";
    }

    public void setDropBoxSelection(String dropBoxSelection) {
        this.dropBoxSelection = dropBoxSelection;
    }

    public Dataset getDataset() {
        return dataset;
    }

    public void setDataset(Dataset dataset) {
        this.dataset = dataset;
    }

    public DatasetVersion getWorkingVersion() {
        return workingVersion;
    }

    public EditMode getEditMode() {
        return editMode;
    }

    public void setEditMode(EditMode editMode) {
        this.editMode = editMode;
    }

    public Long getOwnerId() {
        return ownerId;
    }

    public void setOwnerId(Long ownerId) {
        this.ownerId = ownerId;
    }

    public Long getVersionId() {
        return versionId;
    }

    public void setVersionId(Long versionId) {
        this.versionId = versionId;
    }

    public int getSelectedTabIndex() {
        return selectedTabIndex;
    }

    public void setSelectedTabIndex(int selectedTabIndex) {
        this.selectedTabIndex = selectedTabIndex;
    }

    public int getReleaseRadio() {
        return releaseRadio;
    }

    public void setReleaseRadio(int releaseRadio) {
        this.releaseRadio = releaseRadio;
    }

    public String getDatasetNextMajorVersion() {
        return datasetNextMajorVersion;
    }

    public void setDatasetNextMajorVersion(String datasetNextMajorVersion) {
        this.datasetNextMajorVersion = datasetNextMajorVersion;
    }

    public String getDatasetNextMinorVersion() {
        return datasetNextMinorVersion;
    }

    public void setDatasetNextMinorVersion(String datasetNextMinorVersion) {
        this.datasetNextMinorVersion = datasetNextMinorVersion;
    }

    public int getDeaccessionReasonRadio() {
        return deaccessionReasonRadio;
    }

    public void setDeaccessionReasonRadio(int deaccessionReasonRadio) {
        this.deaccessionReasonRadio = deaccessionReasonRadio;
    }

    public int getDeaccessionRadio() {
        return deaccessionRadio;
    }

    public void setDeaccessionRadio(int deaccessionRadio) {
        this.deaccessionRadio = deaccessionRadio;
    }

    public List<Template> getDataverseTemplates() {
        return dataverseTemplates;
    }

    public void setDataverseTemplates(List<Template> dataverseTemplates) {
        this.dataverseTemplates = dataverseTemplates;
    }

    public Template getDefaultTemplate() {
        return defaultTemplate;
    }

    public void setDefaultTemplate(Template defaultTemplate) {
        this.defaultTemplate = defaultTemplate;
    }

    public Template getSelectedTemplate() {
        return selectedTemplate;
    }

    public void setSelectedTemplate(Template selectedTemplate) {
        this.selectedTemplate = selectedTemplate;
    }

    public void updateSelectedTemplate(ValueChangeEvent event) {
        
        selectedTemplate = (Template) event.getNewValue();
        if (selectedTemplate != null) {
            //then create new working version from the selected template
            workingVersion.updateDefaultValuesFromTemplate(selectedTemplate); 
            updateDatasetFieldInputLevels();
        } else { 
            workingVersion.initDefaultValues();
            updateDatasetFieldInputLevels();
        }
        resetVersionUI();
    }

    
    
    /*
    // Original
    private void updateDatasetFieldInputLevels() {
        Long dvIdForInputLevel = ownerId;

        if (!dataverseService.find(ownerId).isMetadataBlockRoot()) {
            dvIdForInputLevel = dataverseService.find(ownerId).getMetadataRootId();
        }
        for (DatasetField dsf : workingVersion.getFlatDatasetFields()) {
            DataverseFieldTypeInputLevel dsfIl = dataverseFieldTypeInputLevelService.findByDataverseIdDatasetFieldTypeId(dvIdForInputLevel, dsf.getDatasetFieldType().getId());
            if (dsfIl != null) {
                dsf.setInclude(dsfIl.isInclude());
            } else {
                dsf.setInclude(true);
            }
        }
    }*/

    /***
     *
     * Note: Updated to retrieve DataverseFieldTypeInputLevel objects in single query
     *
     */    
     private void updateDatasetFieldInputLevels() {
         Long dvIdForInputLevel = ownerId;
        
         // OPTIMIZATION (?): replaced "dataverseService.find(ownerId)" with 
         // simply dataset.getOwner()... saves us a few lookups.
         // TODO: could there possibly be any reason we want to look this 
         // dataverse up by the id here?? -- L.A. 4.2.1
         if (!dataset.getOwner().isMetadataBlockRoot()) {
             dvIdForInputLevel = dataset.getOwner().getMetadataRootId();
         }        
        
        /* ---------------------------------------------------------
            Map to hold DatasetFields  
            Format:  {  DatasetFieldType.id : DatasetField }
         --------------------------------------------------------- */
        // Initialize Map
        Map<Long, DatasetField> mapDatasetFields = new HashMap<>();   

        // Populate Map
         for (DatasetField dsf : workingVersion.getFlatDatasetFields()) {
            if (dsf.getDatasetFieldType().getId() != null){
                mapDatasetFields.put(dsf.getDatasetFieldType().getId(), dsf);
            }
        }      
        
        /* ---------------------------------------------------------
            Retrieve List of DataverseFieldTypeInputLevel objects
            Use the DatasetFieldType id's which are the Map's keys
         --------------------------------------------------------- */
        List<Long> idList = new ArrayList<Long>(mapDatasetFields.keySet());
        List<DataverseFieldTypeInputLevel> dsFieldTypeInputLevels = dataverseFieldTypeInputLevelService.findByDataverseIdAndDatasetFieldTypeIdList(dvIdForInputLevel, idList);
        
        /* ---------------------------------------------------------
            Iterate through List of DataverseFieldTypeInputLevel objects
            Call "setInclude" on its related DatasetField object
         --------------------------------------------------------- */
        for (DataverseFieldTypeInputLevel oneDSFieldTypeInputLevel : dsFieldTypeInputLevels){
            
            if (oneDSFieldTypeInputLevel != null) {
                // Is the DatasetField in the hash?    hash format: {  DatasetFieldType.id : DatasetField }
                DatasetField dsf = mapDatasetFields.get(oneDSFieldTypeInputLevel.getDatasetFieldType().getId());  
                if (dsf != null){
                    // Yes, call "setInclude"
                    dsf.setInclude(oneDSFieldTypeInputLevel.isInclude());
                    // remove from hash                
                    mapDatasetFields.remove(oneDSFieldTypeInputLevel.getDatasetFieldType().getId());    
                }
            }
        }  // end: updateDatasetFieldInputLevels
        
        /* ---------------------------------------------------------
            Iterate through any DatasetField objects remaining in the hash
            Call "setInclude(true) on each one
         --------------------------------------------------------- */
        for ( DatasetField dsf  : mapDatasetFields.values()) {
               if (dsf != null){
                   dsf.setInclude(true);
               }
        }
     }

    public void handleChange() {
        logger.fine("handle change");
        logger.fine("new value " + selectedTemplate.getId());
    }

    public void handleChangeButton() {

    }

    public boolean isShapefileType(FileMetadata fm) {
        if (fm == null) {
            return false;
        }
        if (fm.getDataFile() == null) {
            return false;
        }

        return fm.getDataFile().isShapefileType();
    }

    /*
     Check if the FileMetadata.dataFile has an associated MapLayerMetadata object
    
     The MapLayerMetadata objects have been fetched at page inception by "loadMapLayerMetadataLookup()" 
     */
    public boolean hasMapLayerMetadata(FileMetadata fm) {
        if (fm == null) {
            return false;
        }
        if (fm.getDataFile() == null) {
            return false;
        }
        return doesDataFileHaveMapLayerMetadata(fm.getDataFile());
    }

    /**
     * Check if a DataFile has an associated MapLayerMetadata object
     *
     * The MapLayerMetadata objects have been fetched at page inception by
     * "loadMapLayerMetadataLookup()"
     */
    private boolean doesDataFileHaveMapLayerMetadata(DataFile df) {
        if (df == null) {
            return false;
        }
        if (df.getId() == null) {
            return false;
        }
        return this.mapLayerMetadataLookup.containsKey(df.getId());
    }

    /**
     * Using a DataFile id, retrieve an associated MapLayerMetadata object
     *
     * The MapLayerMetadata objects have been fetched at page inception by
     * "loadMapLayerMetadataLookup()"
     */
    public MapLayerMetadata getMapLayerMetadata(DataFile df) {
        if (df == null) {
            return null;
        }
        return this.mapLayerMetadataLookup.get(df.getId());
    }

    private void msg(String s){
        // System.out.println(s);
    }
    
    /**
     * For development
     * 
     * Flag for whether to show sample insert statements for Geoconnect Debug
     * 
     * Conditions to meet: Person is superuser and GeoconnectDebug active 
     * 
     * @return 
     */
    public boolean isGeoconnectDebugAvailable(){

        if (!this.isSuperUser()){
            return false;
        }

        if (settingsService.isTrueForKey(SettingsServiceBean.Key.GeoconnectDebug, false)){
            return true;
        }    
        return false;
      
    }

    /**
     * Create a hashmap consisting of { DataFile.id : MapLayerMetadata object}
     *
     * Very few DataFiles will have associated MapLayerMetadata objects so only
     * use 1 query to get them
     */
    private void loadMapLayerMetadataLookup() {
        if (this.dataset == null) {
        }
        if (this.dataset.getId() == null) {
            return;
        }
        List<MapLayerMetadata> mapLayerMetadataList = mapLayerMetadataService.getMapLayerMetadataForDataset(this.dataset);
        if (mapLayerMetadataList == null) {
            return;
        }
        for (MapLayerMetadata layer_metadata : mapLayerMetadataList) {
            mapLayerMetadataLookup.put(layer_metadata.getDataFile().getId(), layer_metadata);
        }

    }// A DataFile may have a related MapLayerMetadata object

    
    
    private List<FileMetadata> displayFileMetadata;

    public List<FileMetadata> getDisplayFileMetadata() {
        return displayFileMetadata;
    }

    public void setDisplayFileMetadata(List<FileMetadata> displayFileMetadata) {
        this.displayFileMetadata = displayFileMetadata;
    }
    
    private boolean readOnly = true; 
    private boolean metadataExportEnabled;
    private String originalSourceUrl = null;

    public String getOriginalSourceUrl() {
        return originalSourceUrl; 
    }
    
    public void setOriginalSourceUrl(String originalSourceUrl) {
        this.originalSourceUrl = originalSourceUrl;
    }
    
    public String init() {
        return init(true);
    }
    
    public String initCitation() {
        return init(false);
    }     
    
    private String init(boolean initFull) {
        //System.out.println("_YE_OLDE_QUERY_COUNTER_");  // for debug purposes
               
        this.maxFileUploadSizeInBytes = systemConfig.getMaxFileUploadSize();
        setDataverseSiteUrl(systemConfig.getDataverseSiteUrl());
        /**
         * For now having DDI export enabled is a proxy for having any metadata
         * export enabled (JSON, Dublin Core, etc.).
         */
        metadataExportEnabled = systemConfig.isDdiExportEnabled();

        guestbookResponse = new GuestbookResponse();
        
        String nonNullDefaultIfKeyNotFound = "";
        protocol = settingsService.getValueForKey(SettingsServiceBean.Key.Protocol, nonNullDefaultIfKeyNotFound);
        authority = settingsService.getValueForKey(SettingsServiceBean.Key.Authority, nonNullDefaultIfKeyNotFound);
        separator = settingsService.getValueForKey(SettingsServiceBean.Key.DoiSeparator, nonNullDefaultIfKeyNotFound);
        
        if (dataset.getId() != null || versionId != null || persistentId != null) { // view mode for a dataset     

            DatasetVersionServiceBean.RetrieveDatasetVersionResponse retrieveDatasetVersionResponse = null;

            // ---------------------------------------
            // Set the workingVersion and Dataset
            // ---------------------------------------           
            if (persistentId != null) {
                logger.fine("initializing DatasetPage with persistent ID " + persistentId);
                // Set Working Version and Dataset by PersistentID
                dataset = datasetService.findByGlobalId(persistentId);
                if (dataset == null) {
                    logger.warning("No such dataset: "+persistentId);
                    return permissionsWrapper.notFound();
                }
                logger.fine("retrived dataset, id="+dataset.getId());
                
                retrieveDatasetVersionResponse = datasetVersionService.selectRequestedVersion(dataset.getVersions(), version);
                //retrieveDatasetVersionResponse = datasetVersionService.retrieveDatasetVersionByPersistentId(persistentId, version);
                this.workingVersion = retrieveDatasetVersionResponse.getDatasetVersion();
                logger.info("retreived version: id: " + workingVersion.getId() + ", state: " + this.workingVersion.getVersionState());

            } else if (dataset.getId() != null) {
                // Set Working Version and Dataset by Datasaet Id and Version
                dataset = datasetService.find(dataset.getId());
                if (dataset == null) {
                    logger.warning("No such dataset: "+dataset);
                    return permissionsWrapper.notFound();
                }
                //retrieveDatasetVersionResponse = datasetVersionService.retrieveDatasetVersionById(dataset.getId(), version);
                retrieveDatasetVersionResponse = datasetVersionService.selectRequestedVersion(dataset.getVersions(), version);
                this.workingVersion = retrieveDatasetVersionResponse.getDatasetVersion();
                logger.info("retreived version: id: " + workingVersion.getId() + ", state: " + this.workingVersion.getVersionState());

            } else if (versionId != null) {
                // TODO: 4.2.1 - this method is broken as of now!
                // Set Working Version and Dataset by DatasaetVersion Id
                //retrieveDatasetVersionResponse = datasetVersionService.retrieveDatasetVersionByVersionId(versionId);

            } 

            if (retrieveDatasetVersionResponse == null) {
                return permissionsWrapper.notFound();
            }

            
            //this.dataset = this.workingVersion.getDataset();

            // end: Set the workingVersion and Dataset
            // ---------------------------------------
            // Is the DatasetVersion or Dataset null?
            //
            if (workingVersion == null || this.dataset == null) {
                return permissionsWrapper.notFound();
            }

            // Is the Dataset harvested?
            if (dataset.isHarvested()) {
                // if so, we'll simply forward to the remote URL for the original
                // source of this harvested dataset:
                originalSourceUrl = dataset.getRemoteArchiveURL();
                /*
                if (originalSourceUrl != null && !originalSourceUrl.equals("")) {
                    logger.fine("redirecting to "+originalSourceUrl);
                    try {
                        FacesContext.getCurrentInstance().getExternalContext().redirect(originalSourceUrl);
                    } catch (IOException ioex) {
                        // must be a bad URL...
                        // we don't need to do anything special here - we'll redirect
                        // to the local 404 page, below.
                        logger.warning("failed to issue a redirect to "+originalSourceUrl);
                    }
                    return originalSourceUrl;
                }

                return permissionsWrapper.notFound();
                */
                datafileService.findFileMetadataOptimizedExperimental(dataset);
                fileMetadatasSearch = workingVersion.getFileMetadatas();
                
                JsfHelper.addWarningMessage(dataset.getHarvestedFrom().getArchiveDescription()+" <b>Note that the physical files have been cached locally</b>, and can be downloaded from THIS dataverse node. You can see the dataset at the original source here: <A HREF=\""+originalSourceUrl+"\">"+originalSourceUrl+"</A>");
            }

            // Check permisisons           
            if (!(workingVersion.isReleased() || workingVersion.isDeaccessioned()) && !this.canViewUnpublishedDataset()) {
                return permissionsWrapper.notAuthorized();
            }

            if (!retrieveDatasetVersionResponse.wasRequestedVersionRetrieved()) {
                //msg("checkit " + retrieveDatasetVersionResponse.getDifferentVersionMessage());
                JsfHelper.addWarningMessage(retrieveDatasetVersionResponse.getDifferentVersionMessage());//JH.localize("dataset.message.metadataSuccess"));
            }
            
            // init the citation
            displayCitation = dataset.getCitation(true, workingVersion);
            

<<<<<<< HEAD
            if (initFull) {
                // init the list of FileMetadatas
=======
            if (initFull && !dataset.isHarvested()) {
                // init the files
                //fileMetadatas = populateFileMetadatas();
>>>>>>> 709a163d
                if (workingVersion.isDraft() && canUpdateDataset()) {
                    readOnly = false;
                } else {
                    // an attempt to retreive both the filemetadatas and datafiles early on, so that 
                    // we don't have to do so later (possibly, many more times than necessary):
                    datafileService.findFileMetadataOptimizedExperimental(dataset);
                }
                fileMetadatasSearch = workingVersion.getFileMetadatasSorted();

                ownerId = dataset.getOwner().getId();
                datasetNextMajorVersion = this.dataset.getNextMajorVersionString();
                datasetNextMinorVersion = this.dataset.getNextMinorVersionString();
                datasetVersionUI = datasetVersionUI.initDatasetVersionUI(workingVersion, false);
                updateDatasetFieldInputLevels();
                
                setExistReleasedVersion(resetExistRealeaseVersion());
                        //moving setVersionTabList to tab change event
                //setVersionTabList(resetVersionTabList());
                //setReleasedVersionTabList(resetReleasedVersionTabList());
                //SEK - lazymodel may be needed for datascroller in future release
                // lazyModel = new LazyFileMetadataDataModel(workingVersion.getId(), datafileService );
                // populate MapLayerMetadata
                this.loadMapLayerMetadataLookup();  // A DataFile may have a related MapLayerMetadata object
                this.guestbookResponse = guestbookResponseService.initGuestbookResponseForFragment(dataset, null, session);
                
            }
        } else if (ownerId != null) {
            // create mode for a new child dataset
            readOnly = false; 
            editMode = EditMode.CREATE;
            dataset.setOwner(dataverseService.find(ownerId));
            dataset.setProtocol(protocol);
            dataset.setAuthority(authority);
            dataset.setDoiSeparator(separator);
            dataset.setIdentifier(datasetService.generateIdentifierSequence(protocol, authority, separator));

            if (dataset.getOwner() == null) {
                return permissionsWrapper.notFound();
            } else if (!permissionService.on(dataset.getOwner()).has(Permission.AddDataset)) {
                return permissionsWrapper.notAuthorized(); 
            }

            dataverseTemplates = dataverseService.find(ownerId).getTemplates();
            if (!dataverseService.find(ownerId).isTemplateRoot()) {
                dataverseTemplates.addAll(dataverseService.find(ownerId).getParentTemplates());
            }
            defaultTemplate = dataverseService.find(ownerId).getDefaultTemplate();
            if (defaultTemplate != null) {
                selectedTemplate = defaultTemplate;
                for (Template testT : dataverseTemplates) {
                    if (defaultTemplate.getId().equals(testT.getId())) {
                        selectedTemplate = testT;
                    }
                }
                workingVersion = dataset.getEditVersion(selectedTemplate);
                updateDatasetFieldInputLevels();
            } else {
                workingVersion = dataset.getCreateVersion();
                updateDatasetFieldInputLevels();
            }

            resetVersionUI();

            // FacesContext.getCurrentInstance().addMessage(null, new FacesMessage(FacesMessage.SEVERITY_INFO, "Add New Dataset", " - Enter metadata to create the dataset's citation. You can add more metadata about this dataset after it's created."));
        } else {
            return permissionsWrapper.notFound();
        }

        try {
            privateUrl = commandEngine.submit(new GetPrivateUrlCommand(dvRequestService.getDataverseRequest(), dataset));
            if (privateUrl != null) {
                JH.addMessage(FacesMessage.SEVERITY_INFO, BundleUtil.getStringFromBundle("dataset.privateurl.infoMessageAuthor", Arrays.asList(getPrivateUrlLink(privateUrl))));
            }
        } catch (CommandException ex) {
            // No big deal. The user simply doesn't have access to create or delete a Private URL.
        }
        if (session.getUser() instanceof PrivateUrlUser) {
            PrivateUrlUser privateUrlUser = (PrivateUrlUser) session.getUser();
            if (dataset != null && dataset.getId().equals(privateUrlUser.getDatasetId())) {
                JH.addMessage(FacesMessage.SEVERITY_INFO, BundleUtil.getStringFromBundle("dataset.privateurl.infoMessageReviewer"));
            }
        }
        return null;
    }
    
    public boolean isReadOnly() {
        return readOnly; 
    }

    private void resetVersionUI() {
        
        datasetVersionUI = datasetVersionUI.initDatasetVersionUI(workingVersion, true);
        if (isSessionUserAuthenticated()) {
            AuthenticatedUser au = (AuthenticatedUser) session.getUser();

            //On create set pre-populated fields
            for (DatasetField dsf : dataset.getEditVersion().getDatasetFields()) {
                if (dsf.getDatasetFieldType().getName().equals(DatasetFieldConstant.depositor) && dsf.isEmpty()) {
                    dsf.getDatasetFieldValues().get(0).setValue(au.getLastName() + ", " + au.getFirstName());
                }
                if (dsf.getDatasetFieldType().getName().equals(DatasetFieldConstant.dateOfDeposit) && dsf.isEmpty()) {
                    dsf.getDatasetFieldValues().get(0).setValue(new SimpleDateFormat("yyyy-MM-dd").format(new Timestamp(new Date().getTime())));
                }

                if (dsf.getDatasetFieldType().getName().equals(DatasetFieldConstant.datasetContact) && dsf.isEmpty()) {
                    for (DatasetFieldCompoundValue contactValue : dsf.getDatasetFieldCompoundValues()) {
                        for (DatasetField subField : contactValue.getChildDatasetFields()) {
                            if (subField.getDatasetFieldType().getName().equals(DatasetFieldConstant.datasetContactName)) {
                                subField.getDatasetFieldValues().get(0).setValue(au.getLastName() + ", " + au.getFirstName());
                            }
                            if (subField.getDatasetFieldType().getName().equals(DatasetFieldConstant.datasetContactAffiliation)) {
                                subField.getDatasetFieldValues().get(0).setValue(au.getAffiliation());
                            }
                            if (subField.getDatasetFieldType().getName().equals(DatasetFieldConstant.datasetContactEmail)) {
                                subField.getDatasetFieldValues().get(0).setValue(au.getEmail());
                            }
                        }
                    }
                }

                if (dsf.getDatasetFieldType().getName().equals(DatasetFieldConstant.author) && dsf.isEmpty()) {
                    for (DatasetFieldCompoundValue authorValue : dsf.getDatasetFieldCompoundValues()) {
                        for (DatasetField subField : authorValue.getChildDatasetFields()) {
                            if (subField.getDatasetFieldType().getName().equals(DatasetFieldConstant.authorName)) {
                                subField.getDatasetFieldValues().get(0).setValue(au.getLastName() + ", " + au.getFirstName());
                            }
                            if (subField.getDatasetFieldType().getName().equals(DatasetFieldConstant.authorAffiliation)) {
                                subField.getDatasetFieldValues().get(0).setValue(au.getAffiliation());
                            }
                        }
                    }
                }
            }
        }
    }
    
    private boolean bulkUpdateCheckVersion(){
        return workingVersion.isReleased();
    }
    
    private void refreshSelectedFiles(){
        if (readOnly) {
            dataset = datasetService.find(dataset.getId());
        }
        String termsOfAccess = workingVersion.getTermsOfUseAndAccess().getTermsOfAccess();
        boolean requestAccess = workingVersion.getTermsOfUseAndAccess().isFileAccessRequest();
        workingVersion = dataset.getEditVersion();
        workingVersion.getTermsOfUseAndAccess().setTermsOfAccess(termsOfAccess);
        workingVersion.getTermsOfUseAndAccess().setFileAccessRequest(requestAccess);
        List <FileMetadata> newSelectedFiles = new ArrayList();
        for (FileMetadata fmd : selectedFiles){
            for (FileMetadata fmdn: workingVersion.getFileMetadatas()){
                if (fmd.getDataFile().equals(fmdn.getDataFile())){
                    newSelectedFiles.add(fmdn);
                }
            }
        }
        
        selectedFiles.clear();
        for (FileMetadata fmdn : newSelectedFiles ){
            selectedFiles.add(fmdn);
        }
        readOnly = false;
    }
    
    private Integer chunkSize = 25;

    public Integer getChunkSize() {
        return chunkSize;
    }

    public void setChunkSize(Integer chunkSize) {
        this.chunkSize = chunkSize;
    }
    
    public void viewAllButtonPress(){
        setChunkSize(fileMetadatasSearch.size());
    }
    
     private int activeTabIndex;

    public int getActiveTabIndex() {
        return activeTabIndex;
    }

    public void setActiveTabIndex(int activeTabIndex) {
        this.activeTabIndex = activeTabIndex;
    }
    
    public void tabChanged(TabChangeEvent event) {
        TabView tv = (TabView) event.getComponent();
        this.activeTabIndex = tv.getActiveIndex();
        if (this.activeTabIndex == 3) {
            setVersionTabList(resetVersionTabList());
            setReleasedVersionTabList(resetReleasedVersionTabList());
        } else {
            releasedVersionTabList = new ArrayList();
            versionTabList = new ArrayList();
            if(this.activeTabIndex == 0) {
                 init();
            }          
        }
    }

    public void edit(EditMode editMode) {
        this.editMode = editMode;
        if (this.readOnly) {
            dataset = datasetService.find(dataset.getId());
        }
        workingVersion = dataset.getEditVersion();

        if (editMode == EditMode.INFO) {
            // ?
        } else if (editMode == EditMode.FILE) {
            // JH.addMessage(FacesMessage.SEVERITY_INFO, JH.localize("dataset.message.editFiles"));
            // FacesContext.getCurrentInstance().addMessage(null, new FacesMessage(FacesMessage.SEVERITY_INFO, "Upload + Edit Dataset Files", " - You can drag and drop your files from your desktop, directly into the upload widget."));
        } else if (editMode.equals(EditMode.METADATA)) {
            datasetVersionUI = datasetVersionUI.initDatasetVersionUI(workingVersion, true);
            updateDatasetFieldInputLevels();
            JH.addMessage(FacesMessage.SEVERITY_INFO, JH.localize("dataset.message.editMetadata"));
            //FacesContext.getCurrentInstance().addMessage(null, new FacesMessage(FacesMessage.SEVERITY_INFO, "Edit Dataset Metadata", " - Add more metadata about your dataset to help others easily find it."));
        } else if (editMode.equals(EditMode.LICENSE)){
            JH.addMessage(FacesMessage.SEVERITY_INFO, JH.localize("dataset.message.editTerms"));
            //FacesContext.getCurrentInstance().addMessage(null, new FacesMessage(FacesMessage.SEVERITY_INFO, "Edit Dataset License and Terms", " - Update your dataset's license and terms of use."));
        }
        this.readOnly = false;
    }

    public String releaseDraft() {
        if (releaseRadio == 1) {
            return releaseDataset(true);
        } else {
            return releaseDataset(false);
        }
    }

    public String releaseMajor() {
        return releaseDataset(false);
    }

    public String sendBackToContributor() {
        Command<Dataset> cmd;
        workingVersion = dataset.getEditVersion();
        workingVersion.setInReview(false);
        try {
            cmd = new UpdateDatasetCommand(dataset, dvRequestService.getDataverseRequest());
            ((UpdateDatasetCommand) cmd).setValidateLenient(true); 
            dataset = commandEngine.submit(cmd);
        } catch (CommandException ex) {
            FacesContext.getCurrentInstance().addMessage(null, new FacesMessage(FacesMessage.SEVERITY_WARN, "Dataset Submission Failed", " - " + ex.toString()));
            logger.severe(ex.getMessage());
            return "";
        }
        List<AuthenticatedUser> authUsers = permissionService.getUsersWithPermissionOn(Permission.PublishDataset, dataset);
        List<AuthenticatedUser> editUsers = permissionService.getUsersWithPermissionOn(Permission.EditDataset, dataset);
        for (AuthenticatedUser au : authUsers) {
            editUsers.remove(au);
        }
        for (AuthenticatedUser au : editUsers) {
            userNotificationService.sendNotification(au, new Timestamp(new Date().getTime()), UserNotification.Type.RETURNEDDS, dataset.getLatestVersion().getId());
        }

        FacesMessage message = new FacesMessage(FacesMessage.SEVERITY_INFO, "DatasetSubmitted", "This dataset has been sent back to the contributor.");
        FacesContext.getCurrentInstance().addMessage(null, message);
        return  returnToLatestVersion();
    }

    public String submitDataset() {
        Command<Dataset> cmd;
        workingVersion = dataset.getEditVersion();
        workingVersion.setInReview(true);
        try {
            cmd = new UpdateDatasetCommand(dataset, dvRequestService.getDataverseRequest());
            ((UpdateDatasetCommand) cmd).setValidateLenient(true); 
            dataset = commandEngine.submit(cmd);
        } catch (CommandException ex) {
            FacesContext.getCurrentInstance().addMessage(null, new FacesMessage(FacesMessage.SEVERITY_WARN, "Dataset Submission Failed", " - " + ex.toString()));
            logger.severe(ex.getMessage());
            return "";
        }
        List<AuthenticatedUser> authUsers = permissionService.getUsersWithPermissionOn(Permission.PublishDataset, dataset);
        for (AuthenticatedUser au : authUsers) {
            userNotificationService.sendNotification(au, new Timestamp(new Date().getTime()), UserNotification.Type.SUBMITTEDDS, dataset.getLatestVersion().getId());
        }

        FacesMessage message = new FacesMessage(FacesMessage.SEVERITY_INFO, "DatasetSubmitted", "Your dataset has been submitted for review.");
        FacesContext.getCurrentInstance().addMessage(null, message);
        return  returnToLatestVersion();
    }
    
    public String releaseParentDVAndDataset(){
        releaseParentDV();
        return releaseDataset(false);
    }

    public String releaseDataset() {
        return releaseDataset(false);
    }
    
    private void releaseParentDV(){
        if (session.getUser() instanceof AuthenticatedUser) {
            PublishDataverseCommand cmd = new PublishDataverseCommand(dvRequestService.getDataverseRequest(), dataset.getOwner());
            try {
                commandEngine.submit(cmd);
                JsfHelper.addSuccessMessage(JH.localize("dataverse.publish.success"));

            } catch (Exception ex) {
                logger.log(Level.SEVERE, "Unexpected Exception calling  publish dataverse command", ex);
                JsfHelper.addErrorMessage(JH.localize("dataverse.publish.failure"));

            }
        } else {
            FacesMessage message = new FacesMessage(FacesMessage.SEVERITY_INFO, "DataverseNotReleased", "Only authenticated users can release a dataverse.");
            FacesContext.getCurrentInstance().addMessage(null, message);
        }
        
    }

    public String deaccessionVersions() {
        Command<DatasetVersion> cmd;
        try {
            if (selectedDeaccessionVersions == null) {
                for (DatasetVersion dv : this.dataset.getVersions()) {
                    if (dv.isReleased()) {
                        DatasetVersion deaccession = datasetVersionService.find(dv.getId());
                        cmd = new DeaccessionDatasetVersionCommand(dvRequestService.getDataverseRequest(), setDatasetVersionDeaccessionReasonAndURL(deaccession), true);
                        DatasetVersion datasetv = commandEngine.submit(cmd);
                    }
                }
            } else {
                for (DatasetVersion dv : selectedDeaccessionVersions) {
                    DatasetVersion deaccession = datasetVersionService.find(dv.getId());
                    cmd = new DeaccessionDatasetVersionCommand(dvRequestService.getDataverseRequest(), setDatasetVersionDeaccessionReasonAndURL(deaccession), false);
                    DatasetVersion datasetv = commandEngine.submit(cmd);
                }
            }
        } catch (CommandException ex) {
            logger.severe(ex.getMessage());
            JH.addMessage(FacesMessage.SEVERITY_FATAL, JH.localize("dataset.message.deaccessionFailure"));
        }
        JsfHelper.addSuccessMessage(JH.localize("datasetVersion.message.deaccessionSuccess"));
        return returnToDatasetOnly();
    }

    private DatasetVersion setDatasetVersionDeaccessionReasonAndURL(DatasetVersion dvIn) {
        int deaccessionReasonCode = getDeaccessionReasonRadio();
        String deacessionReasonDetail = getDeaccessionReasonText() != null ? ( getDeaccessionReasonText()).trim() : "";
        switch (deaccessionReasonCode) {
            case 1:
                dvIn.setVersionNote("There is identifiable data in one or more files.");
                break;
            case 2:
                dvIn.setVersionNote("The research article has been retracted.");
                break;
            case 3:
                dvIn.setVersionNote("The dataset has been transferred to another repository.");
                break;
            case 4:
                dvIn.setVersionNote("IRB request.");
                break;
            case 5:
                dvIn.setVersionNote("Legal issue or Data Usage Agreement.");
                break;
            case 6:
                dvIn.setVersionNote("Not a valid dataset.");
                break;
            case 7:
                break;
        }
        if (!deacessionReasonDetail.isEmpty()){
            if (!StringUtil.isEmpty(dvIn.getVersionNote())){
                dvIn.setVersionNote(dvIn.getVersionNote() + " " + deacessionReasonDetail);
            } else {
                dvIn.setVersionNote(deacessionReasonDetail);
            }
        }
        
        dvIn.setArchiveNote(getDeaccessionForwardURLFor());
        return dvIn;
    }

    private String releaseDataset(boolean minor) {
        Command<Dataset> cmd;
        //SEK we want to notify concerned users if a DS in review has been published.
        boolean notifyPublish = workingVersion.isInReview();
        if (session.getUser() instanceof AuthenticatedUser) {
            try {
                if (editMode == EditMode.CREATE) {
                    cmd = new PublishDatasetCommand(dataset, dvRequestService.getDataverseRequest(), minor);
                } else {
                    cmd = new PublishDatasetCommand(dataset, dvRequestService.getDataverseRequest(), minor);
                }
                dataset = commandEngine.submit(cmd);
                JsfHelper.addSuccessMessage(BundleUtil.getStringFromBundle("dataset.message.publishSuccess"));
                if (notifyPublish) {
                    List<AuthenticatedUser> authUsers = permissionService.getUsersWithPermissionOn(Permission.PublishDataset, dataset);
                    List<AuthenticatedUser> editUsers = permissionService.getUsersWithPermissionOn(Permission.EditDataset, dataset);
                    for (AuthenticatedUser au : authUsers) {
                        editUsers.remove(au);
                    }
                    for (AuthenticatedUser au : editUsers) {
                        userNotificationService.sendNotification(au, new Timestamp(new Date().getTime()), UserNotification.Type.PUBLISHEDDS, dataset.getLatestVersion().getId());
                    }
                }
            } catch (CommandException ex) {
                
                JsfHelper.addErrorMessage(ex.getLocalizedMessage());
                logger.severe(ex.getMessage());
            }
        } else {
            
            JsfHelper.addErrorMessage(BundleUtil.getStringFromBundle("dataset.message.only.authenticatedUsers"));
        }
        return returnToDatasetOnly();
    }

    public String registerDataset() {
        Command<Dataset> cmd;
        try {
            cmd = new UpdateDatasetCommand(dataset, dvRequestService.getDataverseRequest());
            ((UpdateDatasetCommand) cmd).setValidateLenient(true); 
            dataset = commandEngine.submit(cmd);
        } catch (CommandException ex) {
            FacesContext.getCurrentInstance().addMessage(null, new FacesMessage(FacesMessage.SEVERITY_WARN, "Dataset Registration Failed", " - " + ex.toString()));
            logger.severe(ex.getMessage());
        }
        FacesMessage message = new FacesMessage(FacesMessage.SEVERITY_INFO, "DatasetRegistered", "Your dataset is now registered.");
        FacesContext.getCurrentInstance().addMessage(null, message);
        return returnToDatasetOnly();
    }

    public void refresh(ActionEvent e) {
        refresh();
    }
    
    public void refresh() {
        logger.fine("refreshing");

        //dataset = datasetService.find(dataset.getId());
        dataset = null;

        logger.fine("refreshing working version");

        DatasetVersionServiceBean.RetrieveDatasetVersionResponse retrieveDatasetVersionResponse = null;

        if (persistentId != null) {
            //retrieveDatasetVersionResponse = datasetVersionService.retrieveDatasetVersionByPersistentId(persistentId, version);
            dataset = datasetService.findByGlobalId(persistentId);
            retrieveDatasetVersionResponse = datasetVersionService.selectRequestedVersion(dataset.getVersions(), version);
        } else if (versionId != null) {
            retrieveDatasetVersionResponse = datasetVersionService.retrieveDatasetVersionByVersionId(versionId);
        } else if (dataset.getId() != null) {
            //retrieveDatasetVersionResponse = datasetVersionService.retrieveDatasetVersionById(dataset.getId(), version);
            dataset = datasetService.find(dataset.getId());
            retrieveDatasetVersionResponse = datasetVersionService.selectRequestedVersion(dataset.getVersions(), version);
        }

        if (retrieveDatasetVersionResponse == null) {
            // TODO: 
            // should probably redirect to the 404 page, if we can't find 
            // this version anymore. 
            // -- L.A. 4.2.3 
            return;
        }
        this.workingVersion = retrieveDatasetVersionResponse.getDatasetVersion();

        if (this.workingVersion == null) {
            // TODO: 
            // same as the above

            return;
        }


        if (dataset == null) {
            // this would be the case if we were retrieving the version by 
            // the versionId, above.
            this.dataset = this.workingVersion.getDataset();
        }

        

        if (readOnly) {
            datafileService.findFileMetadataOptimizedExperimental(dataset);
        } 
        fileMetadatasSearch = workingVersion.getFileMetadatasSorted();

        displayCitation = dataset.getCitation(true, workingVersion);
        stateChanged = false;
    }
    
    public String deleteDataset() {

        Command cmd;
        try {
            cmd = new DestroyDatasetCommand(dataset, dvRequestService.getDataverseRequest());
            commandEngine.submit(cmd);
            /* - need to figure out what to do 
             Update notification in Delete Dataset Method
             for (UserNotification und : userNotificationService.findByDvObject(dataset.getId())){
             userNotificationService.delete(und);
             } */
        } catch (CommandException ex) {
            JH.addMessage(FacesMessage.SEVERITY_FATAL, JH.localize("dataset.message.deleteFailure"));
            logger.severe(ex.getMessage());
        }
            JsfHelper.addSuccessMessage(JH.localize("dataset.message.deleteSuccess"));
        return "/dataverse.xhtml?alias=" + dataset.getOwner().getAlias() + "&faces-redirect=true";
    }
    
    public String editFileMetadata(){
        // If there are no files selected, return an empty string - which 
        // means, do nothing, don't redirect anywhere, stay on this page. 
        // The dialogue telling the user to select at least one file will 
        // be shown to them by an onclick javascript method attached to the 
        // filemetadata edit button on the page.
        // -- L.A. 4.2.1
        if (this.selectedFiles == null || this.selectedFiles.size() < 1) {
            return "";
        } 
        return "/editdatafiles.xhtml?selectedFileIds=" + getSelectedFilesIdsString() + "&datasetId=" + dataset.getId() +"&faces-redirect=true";
    }

    public String deleteDatasetVersion() {
        Command cmd;
        try {
            cmd = new DeleteDatasetVersionCommand(dvRequestService.getDataverseRequest(), dataset);
            commandEngine.submit(cmd);
            JsfHelper.addSuccessMessage(JH.localize("datasetVersion.message.deleteSuccess"));
        } catch (CommandException ex) {
            JH.addMessage(FacesMessage.SEVERITY_FATAL, JH.localize("dataset.message.deleteFailure"));
            logger.severe(ex.getMessage());
        }

        return returnToDatasetOnly();
    }

    private List<FileMetadata> selectedFiles = new ArrayList<>();

    public List<FileMetadata> getSelectedFiles() {
        return selectedFiles;
    }

    public void setSelectedFiles(List<FileMetadata> selectedFiles) {
        this.selectedFiles = selectedFiles;
    }
    
    private List<FileMetadata> selectedRestrictedFiles; // = new ArrayList<>();

    public List<FileMetadata> getSelectedRestrictedFiles() {
        return selectedRestrictedFiles;
    }

    public void setSelectedRestrictedFiles(List<FileMetadata> selectedRestrictedFiles) {
        this.selectedRestrictedFiles = selectedRestrictedFiles;
    }
    
    private List<FileMetadata> selectedUnrestrictedFiles; // = new ArrayList<>();

    public List<FileMetadata> getSelectedUnrestrictedFiles() {
        return selectedUnrestrictedFiles;
    }

    public void setSelectedUnrestrictedFiles(List<FileMetadata> selectedUnrestrictedFiles) {
        this.selectedUnrestrictedFiles = selectedUnrestrictedFiles;
    }
    
    private List<FileMetadata> selectedDownloadableFiles;

    public List<FileMetadata> getSelectedDownloadableFiles() {
        return selectedDownloadableFiles;
    }

    public void setSelectedDownloadableFiles(List<FileMetadata> selectedDownloadableFiles) {
        this.selectedDownloadableFiles = selectedDownloadableFiles;
    }
    
    private List<FileMetadata> selectedNonDownloadableFiles;

    public List<FileMetadata> getSelectedNonDownloadableFiles() {
        return selectedNonDownloadableFiles;
    }

    public void setSelectedNonDownloadableFiles(List<FileMetadata> selectedNonDownloadableFiles) {
        this.selectedNonDownloadableFiles = selectedNonDownloadableFiles;
    }
    
            
    public void validateFilesForDownload(boolean guestbookRequired){
        setSelectedDownloadableFiles(new ArrayList<>());
        setSelectedNonDownloadableFiles(new ArrayList<>());
        
        if (this.selectedFiles.isEmpty()) {
            RequestContext requestContext = RequestContext.getCurrentInstance();
            requestContext.execute("PF('selectFilesForDownload').show()");
            return;
        }
        
        
        for (FileMetadata fmd : this.selectedFiles){
            if(this.fileDownloadHelper.canDownloadFile(fmd)){
                getSelectedDownloadableFiles().add(fmd);
            } else {
                getSelectedNonDownloadableFiles().add(fmd);
            }
        }
        
        if(!getSelectedDownloadableFiles().isEmpty() && getSelectedNonDownloadableFiles().isEmpty()){
            if (guestbookRequired){
                modifyGuestbookMultipleResponse();
            } else{
                startMultipleFileDownload(false);
            }        
        }

        if(getSelectedDownloadableFiles().isEmpty() && !getSelectedNonDownloadableFiles().isEmpty()){
            RequestContext requestContext = RequestContext.getCurrentInstance();
            requestContext.execute("PF('downloadInvalid').show()");
            return;
        } 
        
        if(!getSelectedDownloadableFiles().isEmpty() && !getSelectedNonDownloadableFiles().isEmpty()){
            RequestContext requestContext = RequestContext.getCurrentInstance();
            requestContext.execute("PF('downloadMixed').show()");
        }       

    }
    
    private boolean selectAllFiles;

    public boolean isSelectAllFiles() {
        return selectAllFiles;
    }

    public void setSelectAllFiles(boolean selectAllFiles) {
        this.selectAllFiles = selectAllFiles;
    }
    
    public void toggleSelectedFiles(){
        //method for when user clicks (de-)select all files
        this.selectedFiles = new ArrayList();
        if(this.selectAllFiles){
            for (FileMetadata fmd : workingVersion.getFileMetadatas()) {
                this.selectedFiles.add(fmd);
                fmd.setSelected(true);
            }
        } else {
            for (FileMetadata fmd : workingVersion.getFileMetadatas()) {
                fmd.setSelected(false);
            }           
        }
        updateFileCounts();
    }
       
    
    public void updateSelectedFiles(FileMetadata fmd){
        if(fmd.isSelected()){
            this.selectedFiles.add(fmd);
        } else{
            this.selectedFiles.remove(fmd);
        }
        updateFileCounts();
    }

    // helper Method
    public String getSelectedFilesIdsString() {        
        String downloadIdString = "";
        for (FileMetadata fmd : this.selectedFiles){
            if (!StringUtil.isEmpty(downloadIdString)) {
                downloadIdString += ",";
            }
            downloadIdString += fmd.getDataFile().getId();
        }
        return downloadIdString;     
    }
    
        // helper Method
    public String getSelectedDownloadableFilesIdsString() {        
        String downloadIdString = "";
        for (FileMetadata fmd : this.selectedDownloadableFiles){
            if (!StringUtil.isEmpty(downloadIdString)) {
                downloadIdString += ",";
            }
            downloadIdString += fmd.getDataFile().getId();
        }
        return downloadIdString;     
    }
    
        // helper Method
    public String getSelectedFilesIdsStringForDownload() {        
        String downloadIdString = "";
        for (FileMetadata fmd : this.selectedFiles){
            if (!StringUtil.isEmpty(downloadIdString)) {
                downloadIdString += ",";
            }
            downloadIdString += fmd.getDataFile().getId();
        }
        return downloadIdString;     
    }
    
    public String getDownloadableFilesIdsString() {        
        String downloadIdString = "";
        for (FileMetadata fmd : this.selectedDownloadableFiles){
            if (!StringUtil.isEmpty(downloadIdString)) {
                downloadIdString += ",";
            }
            downloadIdString += fmd.getDataFile().getId();
        }
        return downloadIdString;
      
    }
    
    public void updateFileCounts(){
        setSelectedUnrestrictedFiles(new ArrayList<FileMetadata>());
        setSelectedRestrictedFiles(new ArrayList<FileMetadata>());
        setTabularDataSelected(false);
        for (FileMetadata fmd : this.selectedFiles){
            if(fmd.isRestricted()){
                getSelectedRestrictedFiles().add(fmd);
            } else {
                getSelectedUnrestrictedFiles().add(fmd);
            }
            if(fmd.getDataFile().isTabularData()){
                setTabularDataSelected(true);
            }
        }
    }
    

        private List<String> getSuccessMessageArguments() {
        List<String> arguments = new ArrayList<>();
        arguments.add(StringEscapeUtils.escapeHtml(dataset.getDisplayName()));
        String linkString = "<a href=\"/dataverse/" + linkingDataverse.getAlias() + "\">" + StringEscapeUtils.escapeHtml(linkingDataverse.getDisplayName()) + "</a>";
        arguments.add(linkString);
        return arguments;
    }
    
    public String saveLinkedDataset() {
        if (linkingDataverseId == null) {
            JsfHelper.addFlashMessage("You must select a linking dataverse.");
            return "";
        }
        linkingDataverse = dataverseService.find(linkingDataverseId);
        if (readOnly) {
            // Pass a "real", non-readonly dataset the the LinkDatasetCommand: 
            dataset = datasetService.find(dataset.getId());
        }
        LinkDatasetCommand cmd = new LinkDatasetCommand(dvRequestService.getDataverseRequest(), linkingDataverse, dataset);
        try {
            commandEngine.submit(cmd);
            JsfHelper.addSuccessMessage(BundleUtil.getStringFromBundle("dataset.message.linkSuccess", getSuccessMessageArguments()));
        } catch (CommandException ex) {
            String msg = "There was a problem linking this dataset to yours: " + ex;
            logger.severe(msg);
            /**
             * @todo how do we get this message to show up in the GUI?
             */
            FacesMessage message = new FacesMessage(FacesMessage.SEVERITY_INFO, "DatasetNotLinked", msg);
            FacesContext.getCurrentInstance().addMessage(null, message);
        }
        return returnToLatestVersion();
    }

    List<FileMetadata> previouslyRestrictedFiles = null;
    
    public boolean isShowAccessPopup() {
        
        for (FileMetadata fmd : workingVersion.getFileMetadatas()) {

            if (fmd.isRestricted()) {
            
                if (editMode == EditMode.CREATE) {
                    // if this is a brand new file, it's definitely not 
                    // of a previously restricted kind!
                    return true; 
                }
            
                if (previouslyRestrictedFiles != null) {
                    // We've already checked whether we are in the CREATE mode, 
                    // above; and that means we can safely assume this filemetadata
                    // has an existing db id. So it is safe to use the .contains()
                    // method below:
                    if (!previouslyRestrictedFiles.contains(fmd)) {
                        return true;
                    }
                }
            }
        }
        
        return false;
    }
    
    public void setShowAccessPopup(boolean showAccessPopup) {} // dummy set method
    
    
    
        
    public String restrictSelectedFiles(boolean restricted){
        
        RequestContext requestContext = RequestContext.getCurrentInstance();
        if (selectedFiles.isEmpty()) {
            if (restricted) {
                requestContext.execute("PF('selectFilesForRestrict').show()");
            } else {
                requestContext.execute("PF('selectFilesForUnRestrict').show()");
            }
            return "";
        } else {
            boolean validSelection = false;
            for (FileMetadata fmd : selectedFiles) {
                if ((fmd.isRestricted() && !restricted) || (!fmd.isRestricted() && restricted)) {
                    validSelection = true;
                }
            }
            if (!validSelection) {
                if (restricted) {
                    requestContext.execute("PF('selectFilesForRestrict').show()");
                }
                if (!restricted) {
                    requestContext.execute("PF('selectFilesForUnRestrict').show()");
                }
                return "";
            }
        }
        
        if (editMode != EditMode.CREATE) {
            if (bulkUpdateCheckVersion()) {
                refreshSelectedFiles();
            }
            restrictFiles(restricted);
        }
        
        save();
        
        return  returnToDraftVersion();
    }

    public void restrictFiles(boolean restricted) {

        //if (previouslyRestrictedFiles == null) {
        // we don't need to buther with this "previously restricted" business 
        // when in Create mode... because all the files are new, so none could 
        // have been restricted previously;
        // (well, it looks like the code below should never be called in the 
        // CREATE mode in the first place... the edit files fragment uses
        // its own restrictFiles() method there; also, the fmd.getDataFile().equals(fmw.getDataFile()))
        // line is not going to work on a new file... so be mindful of all this
        // when the code between the 2 beans is merged in 4.3.
        if (editMode != EditMode.CREATE) {
            previouslyRestrictedFiles = new ArrayList();
            for (FileMetadata fmd : workingVersion.getFileMetadatas()) {
                if (fmd.isRestricted()) {
                    previouslyRestrictedFiles.add(fmd);
                }
            }

            String fileNames = null;
            for (FileMetadata fmw : workingVersion.getFileMetadatas()) {
                for (FileMetadata fmd : this.getSelectedFiles()) {
                    if (restricted && !fmw.isRestricted()) {
                    // collect the names of the newly-restrticted files, 
                        // to show in the success message:
                        // I don't think this does the right thing: 
                        // (adds too many files to the message; good thing this 
                        // message isn't used, normally)
                        if (fileNames == null) {
                            fileNames = fmd.getLabel();
                        } else {
                            fileNames = fileNames.concat(fmd.getLabel());
                        }
                    }
                    if (fmd.getDataFile().equals(fmw.getDataFile())) {
                        fmw.setRestricted(restricted);
                        if (workingVersion.isDraft() && !fmw.getDataFile().isReleased()) {
                            // We do not really need to check that the working version is 
                            // a draft here - it must be a draft, if we've gotten this
                            // far. But just in case. -- L.A. 4.2.1
                            fmw.getDataFile().setRestricted(restricted);
                        }
                    }
                }
            }
            if (fileNames != null) {
                String successMessage = JH.localize("file.restricted.success");
                logger.fine(successMessage);
                successMessage = successMessage.replace("{0}", fileNames);
                JsfHelper.addFlashMessage(successMessage);
            }
        }
    }

    public int getRestrictedFileCount() {
        int restrictedFileCount = 0;
        for (FileMetadata fmd : workingVersion.getFileMetadatas()) {
            if (fmd.isRestricted()) {
                restrictedFileCount++;
            }
        }

        return restrictedFileCount;
    }

    private List<FileMetadata> filesToBeDeleted = new ArrayList();
    
    public String  deleteFilesAndSave(){
        if (bulkUpdateCheckVersion()){
           refreshSelectedFiles(); 
        }
        deleteFiles();
        return save();       
    }
    
    public void deleteFiles() {
        
        String fileNames = null;
        for (FileMetadata fmd : this.getSelectedFiles()) {
            // collect the names of the newly-restrticted files, 
            // to show in the success message:
            if (fileNames == null) {
                fileNames = fmd.getLabel();
            } else {
                fileNames = fileNames.concat(fmd.getLabel());
            }
        }

        for (FileMetadata markedForDelete : selectedFiles) {
            // TODO: 
            // the code below needs to be rewritten: 
            // markedForDelete.getId() == null DOES NOT mean that this file 
            // has just been uploaded! (markedForDelete is a FileMetadata, not 
            // a DataFile!! so this maybe an existing file, but a brand new
            // DRAFT version and a brand new filemetadata that hasn't been saved 
            // yet) -- L.A. 4.2, Sep. 15 
            if (markedForDelete.getId() != null) {
                dataset.getEditVersion().getFileMetadatas().remove(markedForDelete);
                filesToBeDeleted.add(markedForDelete);
            } else {
                // the file was just added during this step, so in addition to 
                // removing it from the fileMetadatas (for display), we also remove it from 
                // the newFiles list and the dataset's files, so it won't get uploaded at all
                Iterator fmit = dataset.getEditVersion().getFileMetadatas().iterator();
                while (fmit.hasNext()) {
                    FileMetadata fmd = (FileMetadata) fmit.next();
                    if (markedForDelete.getDataFile().getStorageIdentifier().equals(fmd.getDataFile().getStorageIdentifier())) {
                        fmit.remove();
                        break;
                    }
                }
                
                Iterator<DataFile> dfIt = dataset.getFiles().iterator();
                while (dfIt.hasNext()) {
                    DataFile dfn = dfIt.next();
                    if (markedForDelete.getDataFile().getStorageIdentifier().equals(dfn.getStorageIdentifier())) {
                        
                        // Before we remove the file from the list and forget about 
                        // it:
                        // The physical uploaded file is still sitting in the temporary
                        // directory. If it were saved, it would be moved into its 
                        // permanent location. But since the user chose not to save it,
                        // we have to delete the temp file too. 
                        // 
                        // Eventually, we will likely add a dedicated mechanism
                        // for managing temp files, similar to (or part of) the storage 
                        // access framework, that would allow us to handle specialized
                        // configurations - highly sensitive/private data, that 
                        // has to be kept encrypted even in temp files, and such. 
                        // But for now, we just delete the file directly on the 
                        // local filesystem: 

                        try {
                            Files.delete(Paths.get(FileUtil.getFilesTempDirectory() + "/" + dfn.getStorageIdentifier()));
                        } catch (IOException ioEx) {
                            // safe to ignore - it's just a temp file. 
                            logger.warning("Failed to delete temporary file " + FileUtil.getFilesTempDirectory() + "/" + dfn.getStorageIdentifier());
                        }
                        
                        dfIt.remove();

                    }
                }
                
                Iterator<DataFile> nfIt = newFiles.iterator();
                while (nfIt.hasNext()) {
                    DataFile dfn = nfIt.next();
                    if (markedForDelete.getDataFile().getStorageIdentifier().equals(dfn.getStorageIdentifier())) {
                        nfIt.remove();
                    }
                }                
                
            }
        }

     
        if (fileNames != null) {
            String successMessage = JH.localize("file.deleted.success");
            logger.fine(successMessage);
            successMessage = successMessage.replace("{0}", fileNames);
            JsfHelper.addFlashMessage(successMessage);
        }
        
        /* 
           Do note that if we are deleting any files that have UNFs (i.e., 
           tabular files), we DO NEED TO RECALCULATE the UNF of the version!
           - but we will do this inside the UpdateDatasetCommand.
        */
    }

    public String save() {
        // Validate
        Set<ConstraintViolation> constraintViolations = workingVersion.validate();
        if (!constraintViolations.isEmpty()) {
             //JsfHelper.addFlashMessage(JH.localize("dataset.message.validationError"));
             JH.addMessage(FacesMessage.SEVERITY_ERROR, JH.localize("dataset.message.validationError"));
            //FacesContext.getCurrentInstance().addMessage(null, new FacesMessage(FacesMessage.SEVERITY_ERROR, "Validation Error", "See below for details."));
            return "";
        }
               
        // Finally, save the files permanently: 
        ingestService.addFiles(workingVersion, newFiles);

        // Use the API to save the dataset: 
        Command<Dataset> cmd;
        try {
            if (editMode == EditMode.CREATE) {
                if ( selectedTemplate != null ) {
                    if ( isSessionUserAuthenticated() ) {
                        cmd = new CreateDatasetCommand(dataset, dvRequestService.getDataverseRequest(), false, null, selectedTemplate); 
                    } else {
                        JH.addMessage(FacesMessage.SEVERITY_FATAL, JH.localize("dataset.create.authenticatedUsersOnly"));
                        return null;
                    }
                } else {
                   cmd = new CreateDatasetCommand(dataset, dvRequestService.getDataverseRequest());
                }
                
            } else {
                cmd = new UpdateDatasetCommand(dataset, dvRequestService.getDataverseRequest(), filesToBeDeleted);
                ((UpdateDatasetCommand) cmd).setValidateLenient(true);  
            }
            dataset = commandEngine.submit(cmd);
            if (editMode == EditMode.CREATE) {
                if (session.getUser() instanceof AuthenticatedUser) {
                    userNotificationService.sendNotification((AuthenticatedUser) session.getUser(), dataset.getCreateDate(), UserNotification.Type.CREATEDS, dataset.getLatestVersion().getId());
                }
            }
        } catch (EJBException ex) {
            StringBuilder error = new StringBuilder();
            error.append(ex).append(" ");
            error.append(ex.getMessage()).append(" ");
            Throwable cause = ex;
            while (cause.getCause()!= null) {
                cause = cause.getCause();
                error.append(cause).append(" ");
                error.append(cause.getMessage()).append(" ");
            }
            logger.log(Level.FINE, "Couldn''t save dataset: {0}", error.toString());
            populateDatasetUpdateFailureMessage();
            return null;
        } catch (CommandException ex) {
            FacesContext.getCurrentInstance().addMessage(null, new FacesMessage(FacesMessage.SEVERITY_ERROR, "Dataset Save Failed", " - " + ex.toString()));
            logger.severe(ex.getMessage());
            populateDatasetUpdateFailureMessage();
            return null;
        }
        newFiles.clear();
        if (editMode != null){
                    if(editMode.equals(EditMode.CREATE)){
            JsfHelper.addSuccessMessage(JH.localize("dataset.message.createSuccess"));
        }
        if(editMode.equals(EditMode.METADATA)){
            JsfHelper.addSuccessMessage(JH.localize("dataset.message.metadataSuccess"));
        }
        if(editMode.equals(EditMode.LICENSE)){
            JsfHelper.addSuccessMessage(JH.localize("dataset.message.termsSuccess"));
        }
        if(editMode.equals(EditMode.FILE)){
            JsfHelper.addSuccessMessage(JH.localize("dataset.message.filesSuccess"));
        }
            
        } else {
             JsfHelper.addSuccessMessage(JH.localize("dataset.message.bulkFileUpdateSuccess"));
        }

        editMode = null;

        // Call Ingest Service one more time, to 
        // queue the data ingest jobs for asynchronous execution: 
        ingestService.startIngestJobs(dataset, (AuthenticatedUser) session.getUser());

        return returnToDraftVersion();
    }
    
    private void populateDatasetUpdateFailureMessage(){
            // null check would help here. :) -- L.A. 
            if (editMode == null) {
                JH.addMessage(FacesMessage.SEVERITY_FATAL, "mystery failure");
                return;
            }
            if (editMode.equals(EditMode.CREATE)) {
                JH.addMessage(FacesMessage.SEVERITY_FATAL, JH.localize("dataset.message.createFailure"));
            }
            if (editMode.equals(EditMode.METADATA)) {
                JH.addMessage(FacesMessage.SEVERITY_FATAL, JH.localize("dataset.message.metadataFailure"));
            }
            if (editMode.equals(EditMode.LICENSE)) {
                JH.addMessage(FacesMessage.SEVERITY_FATAL, JH.localize("dataset.message.termsFailure"));
            }
            if (editMode.equals(EditMode.FILE)) {
                JH.addMessage(FacesMessage.SEVERITY_FATAL, JH.localize("dataset.message.filesFailure"));
            }
    }
    
    private String returnToLatestVersion(){
         dataset = datasetService.find(dataset.getId());
         workingVersion = dataset.getLatestVersion();
         if (workingVersion.isDeaccessioned() && dataset.getReleasedVersion() != null) {
         workingVersion = dataset.getReleasedVersion();
         }
         setVersionTabList(resetVersionTabList()); 
         setReleasedVersionTabList(resetReleasedVersionTabList());
         newFiles.clear();
         editMode = null;         
         return "/dataset.xhtml?persistentId=" + dataset.getGlobalId() + "&version="+ workingVersion.getFriendlyVersionNumber() +  "&faces-redirect=true";       
    }
    
    private String returnToDatasetOnly(){
         dataset = datasetService.find(dataset.getId());
         editMode = null;         
         return "/dataset.xhtml?persistentId=" + dataset.getGlobalId()  +  "&faces-redirect=true";       
    }
    
    private String returnToDraftVersion(){      
         return "/dataset.xhtml?persistentId=" + dataset.getGlobalId() + "&version=DRAFT" + "&faces-redirect=true";    
    }

    public String cancel() {
        return  returnToLatestVersion();
    }

    private HttpClient getClient() {
        // TODO: 
        // cache the http client? -- L.A. 4.0 alpha
        return new HttpClient();
    }

    public void refreshLock() {
        //RequestContext requestContext = RequestContext.getCurrentInstance();
        logger.fine("checking lock");
        if (isStillLocked()) {
            logger.fine("(still locked)");
        
        } else {
            // OK, the dataset is no longer locked. 
            // let's tell the page to refresh:
            logger.fine("no longer locked!");
            stateChanged = true;
            //requestContext.execute("refreshPage();");
        }
    }

    /* 
    */

    public boolean isLockedInProgress() {
        if (dataset != null) {
            logger.fine("checking lock status of dataset " + dataset.getId());
            if (dataset.isLocked()) {
                return true;
            }
        }
        return false;
    }
    

    public boolean isStillLocked() {
        if (dataset != null && dataset.getId() != null) {
            logger.fine("checking lock status of dataset " + dataset.getId());
            if (datasetService.checkDatasetLock(dataset.getId())) {
                return true;
            }
        }
        return false;
    }
    
    public boolean isLocked() {
        if (stateChanged) {
            return false; 
        }
        
        if (dataset != null) {

            if (dataset.isLocked()) {
                return true;
            }
        }
        return false;
    }
    
    public void setLocked(boolean locked) {
        // empty method, so that we can use DatasetPage.locked in a hidden 
        // input on the page. 
    }
    
    public boolean isStateChanged() {
        return stateChanged;
    }
    
    public void setStateChanged(boolean stateChanged) {
        // empty method, so that we can use DatasetPage.stateChanged in a hidden 
        // input on the page. 
    }

    public DatasetVersionUI getDatasetVersionUI() {
        return datasetVersionUI;
    }

    
    public List<DatasetVersion> getVersionTabList() {
        return versionTabList;
    }
    
    public List<DatasetVersion> getVersionTabListForPostLoad(){
        return this.versionTabListForPostLoad;
    }

    public void setVersionTabListForPostLoad(List<DatasetVersion> versionTabListForPostLoad) {

        this.versionTabListForPostLoad = versionTabListForPostLoad;
    }
    
    public Integer getCompareVersionsCount() {
        Integer retVal = 0;
        for (DatasetVersion dvTest : dataset.getVersions()) {
            if (!dvTest.isDeaccessioned()) {
                retVal++;
            }
        }
        return retVal;
    }
    
    /**
     * To improve performance, Version Differences
     * are retrieved/calculated after the page load
     * 
     * See: dataset-versions.xhtml, remoteCommand 'postLoadVersionTablList'
    */
    public void postLoadSetVersionTabList(){

        if (this.getVersionTabList().isEmpty() && workingVersion.isDeaccessioned()){
            setVersionTabList(resetVersionTabList());
        }
        
        this.setVersionTabListForPostLoad(this.getVersionTabList());
        

        //this.versionTabList = this.resetVersionTabList();        
    }

    /**
     * 
     * 
     * @param versionTabList 
     */
    public void setVersionTabList(List<DatasetVersion> versionTabList) {
        
        this.versionTabList = versionTabList;
    }

    private List<DatasetVersion> releasedVersionTabList = new ArrayList();

    public List<DatasetVersion> getReleasedVersionTabList() {
        return releasedVersionTabList;
    }

    public void setReleasedVersionTabList(List<DatasetVersion> releasedVersionTabList) {
        this.releasedVersionTabList = releasedVersionTabList;
    }

    private List<DatasetVersion> selectedVersions;

    public List<DatasetVersion> getSelectedVersions() {
        return selectedVersions;
    }

    public void setSelectedVersions(List<DatasetVersion> selectedVersions) {
        this.selectedVersions = selectedVersions;
    }

    private List<DatasetVersion> selectedDeaccessionVersions;

    public List<DatasetVersion> getSelectedDeaccessionVersions() {
        return selectedDeaccessionVersions;
    }

    public void setSelectedDeaccessionVersions(List<DatasetVersion> selectedDeaccessionVersions) {
        this.selectedDeaccessionVersions = selectedDeaccessionVersions;
    }

    public DatasetVersionDifference getDatasetVersionDifference() {
        return datasetVersionDifference;
    }

    public void setDatasetVersionDifference(DatasetVersionDifference datasetVersionDifference) {
        this.datasetVersionDifference = datasetVersionDifference;
    }
        
    public void startMultipleFileDownload (Boolean writeGuestbook){

        fileDownloadService.callDownloadServlet(getDownloadableFilesIdsString(), writeGuestbook);

    }
 
    private String downloadType = "";

    public String getDownloadType() {
        return downloadType;
    }

    public void setDownloadType(String downloadType) {
        this.downloadType = downloadType;
    }
    
    
    public void modifyGuestbookMultipleResponse(){
        if (this.selectedFiles.isEmpty()) {
            RequestContext requestContext = RequestContext.getCurrentInstance();
            requestContext.execute("PF('selectFilesForDownload').show()");
            return;
        }
        
         this.guestbookResponse = this.guestbookResponseService.modifySelectedFileIds(guestbookResponse, getSelectedDownloadableFilesIdsString());
         this.guestbookResponse.setDownloadtype("Download");
         this.guestbookResponse.setFileFormat("Download");
        RequestContext requestContext = RequestContext.getCurrentInstance();
        requestContext.execute("PF('downloadPopup').show();handleResizeDialog('downloadPopup');");
    }
    
    public void initGuestbookMultipleResponse(String selectedFileIds){
         initGuestbookResponse(null, "download", selectedFileIds);
    }

    public void initGuestbookResponse(FileMetadata fileMetadata, String downloadFormat, String selectedFileIds) {
        
        this.guestbookResponse = guestbookResponseService.initGuestbookResponse(fileMetadata, downloadFormat, selectedFileIds, session);
    }



    public void compareVersionDifferences() {
        RequestContext requestContext = RequestContext.getCurrentInstance();
        if (this.selectedVersions.size() != 2) {
            requestContext.execute("openCompareTwo();");
        } else {
            //order depends on order of selection - needs to be chronological order
            if (this.selectedVersions.get(0).getId().intValue() > this.selectedVersions.get(1).getId().intValue()) {
                updateVersionDifferences(this.selectedVersions.get(0), this.selectedVersions.get(1));
            } else {
                updateVersionDifferences(this.selectedVersions.get(1), this.selectedVersions.get(0));
            }
        }
    }

    public void updateVersionDifferences(DatasetVersion newVersion, DatasetVersion originalVersion) {
        if (originalVersion == null) {
            setDatasetVersionDifference(newVersion.getDefaultVersionDifference());
        } else {
            setDatasetVersionDifference(new DatasetVersionDifference(newVersion, originalVersion));
        }
    }
    
    
    

    private List<DatasetVersion> resetVersionTabList() {
        //if (true)return null;
        List<DatasetVersion> retList = new ArrayList();

        if (permissionService.on(dataset).has(Permission.ViewUnpublishedDataset)) {
            for (DatasetVersion version : dataset.getVersions()) {
                version.setContributorNames(datasetVersionService.getContributorsNames(version));
                retList.add(version);
            }

        } else {
            for (DatasetVersion version : dataset.getVersions()) {
                if (version.isReleased() || version.isDeaccessioned()) {
                    version.setContributorNames(datasetVersionService.getContributorsNames(version));
                    retList.add(version);
                }
            }
        }
        return retList;
    }


    
    private boolean existReleasedVersion;

    public boolean isExistReleasedVersion() {
        return existReleasedVersion;
    }

    public void setExistReleasedVersion(boolean existReleasedVersion) {
        this.existReleasedVersion = existReleasedVersion;
    }
    
    private boolean resetExistRealeaseVersion(){

        for (DatasetVersion version : dataset.getVersions()) {
            if (version.isReleased() || version.isArchived()) {
                return true;
            }
        }
        return false;
        
    }

    private List<DatasetVersion> resetReleasedVersionTabList() {
        List<DatasetVersion> retList = new ArrayList();
        for (DatasetVersion version : dataset.getVersions()) {
            if (version.isReleased() || version.isArchived()) {
                retList.add(version);
            }
        }
        return retList;
    }

    public String getDatasetPublishCustomText(){
        String datasetPublishCustomText = settingsService.getValueForKey(SettingsServiceBean.Key.DatasetPublishPopupCustomText);
        if( datasetPublishCustomText!= null && !datasetPublishCustomText.isEmpty()){
            return datasetPublishCustomText;
            
        }
        return "";
    }
    
    public Boolean isDatasetPublishPopupCustomTextOnAllVersions(){
        return  settingsService.isTrueForKey(SettingsServiceBean.Key.DatasetPublishPopupCustomTextOnAllVersions, false);
    }

    public String getVariableMetadataURL(Long fileid) {
        String myHostURL = getDataverseSiteUrl();
        String metaURL = myHostURL + "/api/meta/datafile/" + fileid;

        return metaURL;
    }

    public String getTabularDataFileURL(Long fileid) {
        String myHostURL = getDataverseSiteUrl();
        String dataURL = myHostURL + "/api/access/datafile/" + fileid;

        return dataURL;
    }

    public String getMetadataAsJsonUrl() {
        if (dataset != null) {
            Long datasetId = dataset.getId();
            if (datasetId != null) {
                String myHostURL = getDataverseSiteUrl();
                String metadataAsJsonUrl = myHostURL + "/api/datasets/" + datasetId;
                return metadataAsJsonUrl;
            }
        }
        return null;
    }
    
    public List< String[]> getExporters(){
        List<String[]> retList = new ArrayList();
        String myHostURL = getDataverseSiteUrl();
        for (String [] provider : ExportService.getInstance().getExportersLabels() ){
            String formatName = provider[1];
            String formatDisplayName = provider[0];
            
            Exporter exporter = null; 
            try {
                exporter = ExportService.getInstance().getExporter(formatName);
            } catch (ExportException ex) {
                exporter = null;
            }
            if (exporter != null && exporter.isAvailableToUsers()) {
                // Not all metadata exports should be presented to the web users!
                // Some are only for harvesting clients.
                
                String[] temp = new String[2];            
                temp[0] = formatDisplayName;
                temp[1] = myHostURL + "/api/datasets/export?exporter=" + formatName + "&persistentId=" + dataset.getGlobalId();
                retList.add(temp);
            }
        }
        return retList;  
    }
    

    private FileMetadata fileMetadataSelected = null;

    public void  setFileMetadataSelected(FileMetadata fm){
       setFileMetadataSelected(fm, null); 
    }
    
    public void setFileMetadataSelected(FileMetadata fm, String guestbook) {
        if (guestbook != null) {
            if (guestbook.equals("create")) {
                //
                /*
                FIX ME guestbook entry for subsetting
                */
                
                
                
                
               // guestbookResponseService.createSilentGuestbookEntry(fm, "Subset");
            } else {
                initGuestbookResponse(fm, "Subset", null);
            }
        }

        fileMetadataSelected = fm;
        logger.fine("set the file for the advanced options popup (" + fileMetadataSelected.getLabel() + ")");
    }

    public FileMetadata getFileMetadataSelected() {
        if (fileMetadataSelected != null) {
            logger.fine("returning file metadata for the advanced options popup (" + fileMetadataSelected.getLabel() + ")");
        } else {
            logger.fine("file metadata for the advanced options popup is null.");
        }
        return fileMetadataSelected;
    }

    public void clearFileMetadataSelected() {
        fileMetadataSelected = null;
    }
    
    public boolean isDesignatedDatasetThumbnail (FileMetadata fileMetadata) {
        if (fileMetadata != null) {
            if (fileMetadata.getDataFile() != null) {
                if (fileMetadata.getDataFile().getId() != null) {
                    if (fileMetadata.getDataFile().getOwner() != null) {
                        if (fileMetadata.getDataFile().equals(fileMetadata.getDataFile().getOwner().getThumbnailFile())) {
                            return true;
                        }
                    }
                }
            }
        }
        return false;
    }
    
    /* 
     * Items for the "Designated this image as the Dataset thumbnail: 
     */
    
    private FileMetadata fileMetadataSelectedForThumbnailPopup = null; 

    public void  setFileMetadataSelectedForThumbnailPopup(FileMetadata fm){
       fileMetadataSelectedForThumbnailPopup = fm; 
       alreadyDesignatedAsDatasetThumbnail = getUseAsDatasetThumbnail();

    }
    
    public FileMetadata getFileMetadataSelectedForThumbnailPopup() {
        return fileMetadataSelectedForThumbnailPopup;
    }
    
    public void clearFileMetadataSelectedForThumbnailPopup() {
        fileMetadataSelectedForThumbnailPopup = null;
    }
    
    private boolean alreadyDesignatedAsDatasetThumbnail = false; 
    
    public boolean getUseAsDatasetThumbnail() {

        if (fileMetadataSelectedForThumbnailPopup != null) {
            if (fileMetadataSelectedForThumbnailPopup.getDataFile() != null) {
                if (fileMetadataSelectedForThumbnailPopup.getDataFile().getId() != null) {
                    if (fileMetadataSelectedForThumbnailPopup.getDataFile().getOwner() != null) {
                        if (fileMetadataSelectedForThumbnailPopup.getDataFile().equals(fileMetadataSelectedForThumbnailPopup.getDataFile().getOwner().getThumbnailFile())) {
                            return true;
                        }
                    }
                }
            }
        }
        return false;
    }

    
    
    public void setUseAsDatasetThumbnail(boolean useAsThumbnail) {
        if (fileMetadataSelectedForThumbnailPopup != null) {
            if (fileMetadataSelectedForThumbnailPopup.getDataFile() != null) {
                if (fileMetadataSelectedForThumbnailPopup.getDataFile().getId() != null) { // ?
                    if (fileMetadataSelectedForThumbnailPopup.getDataFile().getOwner() != null) {
                        if (useAsThumbnail) {
                            fileMetadataSelectedForThumbnailPopup.getDataFile().getOwner().setThumbnailFile(fileMetadataSelectedForThumbnailPopup.getDataFile());
                        } else if (getUseAsDatasetThumbnail()) {
                            fileMetadataSelectedForThumbnailPopup.getDataFile().getOwner().setThumbnailFile(null);
                        }
                    }
                }
            }
        }
    }

    public void saveAsDesignatedThumbnail() {
        // We don't need to do anything specific to save this setting, because
        // the setUseAsDatasetThumbnail() method, above, has already updated the
        // file object appropriately. 
        // However, once the "save" button is pressed, we want to show a success message, if this is 
        // a new image has been designated as such:
        if (getUseAsDatasetThumbnail() && !alreadyDesignatedAsDatasetThumbnail) {
            String successMessage = JH.localize("file.assignedDataverseImage.success");
            logger.fine(successMessage);
            successMessage = successMessage.replace("{0}", fileMetadataSelectedForThumbnailPopup.getLabel());
            JsfHelper.addFlashMessage(successMessage);
        }
        
        // And reset the selected fileMetadata:
        
        fileMetadataSelectedForThumbnailPopup = null;
    }
    
    /* 
     * Items for the "Tags (Categories)" popup.
     *
     */
    private FileMetadata fileMetadataSelectedForTagsPopup = null; 
    
    public void  setFileMetadataSelectedForTagsPopup(){

    }

    public void  setFileMetadataSelectedForTagsPopup(FileMetadata fm){
       fileMetadataSelectedForTagsPopup = fm; 
    }
    
    public FileMetadata getFileMetadataSelectedForTagsPopup() {
        return fileMetadataSelectedForTagsPopup;
    }
    
    public void clearFileMetadataSelectedForTagsPopup() {
        fileMetadataSelectedForTagsPopup = null;
    }
    
    public List <FileMetadata> getListFileMetadataSelectedForTagsPopup(){
        List<FileMetadata> retList = new ArrayList();
        for (FileMetadata fm : selectedFiles){
            retList.add(fm);
        }
        return retList;       
    }
    
    private List<String> categoriesByName;
    
    public void setCategoriesByName(List<String>  dummy){
        categoriesByName = dummy;
    }
    
    public void refreshTagsPopUp(){
        if (bulkUpdateCheckVersion()){
           refreshSelectedFiles();           
        }  
        updateFileCounts();
        refreshCategoriesByName();
        refreshTabFileTagsByName();
    }
    
    private List<String> tabFileTagsByName;

    public List<String> getTabFileTagsByName() {
        return tabFileTagsByName;
    }

    public void setTabFileTagsByName(List<String> tabFileTagsByName) {
        this.tabFileTagsByName = tabFileTagsByName;
    }
    
    private void refreshCategoriesByName(){
        categoriesByName= new ArrayList<>();
        for (String category: dataset.getCategoriesByName() ){
            categoriesByName.add(category);
        }
        refreshSelectedTags();
    }
    
    
    
    
    public List<String> getCategoriesByName() {
            return categoriesByName;
    }
    
    /*
     * 1. Tabular File Tags: 
     */
    
    private List<String> tabFileTags = null;

    public List<String> getTabFileTags() {
        if (tabFileTags == null) {
            tabFileTags = DataFileTag.listTags();
        }
        return tabFileTags;
    }

    public void setTabFileTags(List<String> tabFileTags) {
        this.tabFileTags = tabFileTags;
    }
    
    private String[] selectedTabFileTags = {};

    public String[] getSelectedTabFileTags() {
        return selectedTabFileTags;
    }

    public void setSelectedTabFileTags(String[] selectedTabFileTags) {
        this.selectedTabFileTags = selectedTabFileTags;
    }

    private String[] selectedTags = {};
    
    public void handleSelection(final AjaxBehaviorEvent event) {
        if (selectedTags != null) {
            selectedTags = selectedTags.clone();
        }
    }
        

    
    private void refreshTabFileTagsByName(){
        
        tabFileTagsByName= new ArrayList<>();
        for (FileMetadata fm : selectedFiles) {
            if (fm.getDataFile().getTags() != null) {
                for (int i = 0; i < fm.getDataFile().getTags().size(); i++) {
                    if (!tabFileTagsByName.contains(fm.getDataFile().getTags().get(i).getTypeLabel())) {
                        tabFileTagsByName.add(fm.getDataFile().getTags().get(i).getTypeLabel());
                    }
                }
            }
        }
        refreshSelectedTabFileTags();
    }
    
    private void refreshSelectedTabFileTags() {
        selectedTabFileTags = null;
        selectedTabFileTags = new String[0];
        if (tabFileTagsByName.size() > 0) {
            selectedTabFileTags = new String[tabFileTagsByName.size()];
            for (int i = 0; i < tabFileTagsByName.size(); i++) {
                selectedTabFileTags[i] = tabFileTagsByName.get(i);
            }
        }
        Arrays.sort(selectedTabFileTags);
    }
    
    private boolean tabularDataSelected = false;

    public boolean isTabularDataSelected() {
        return tabularDataSelected;
    }

    public void setTabularDataSelected(boolean tabularDataSelected) {
        this.tabularDataSelected = tabularDataSelected;
    }

    public String[] getSelectedTags() {    

        return selectedTags;
    }

    public void setSelectedTags(String[] selectedTags) {
        this.selectedTags = selectedTags;
    }

    /*
     * "File Tags" (aka "File Categories"): 
    */
    
    private String newCategoryName = null;

    public String getNewCategoryName() {
        return newCategoryName;
    }

    public void setNewCategoryName(String newCategoryName) {
        this.newCategoryName = newCategoryName;
    }

    public String saveNewCategory() {
        if (newCategoryName != null && !newCategoryName.isEmpty()) {
            categoriesByName.add(newCategoryName);
        }
        //Now increase size of selectedTags and add new category
        String[] temp = new String[selectedTags.length + 1];
        System.arraycopy(selectedTags, 0, temp, 0, selectedTags.length);
        selectedTags = temp;
        selectedTags[selectedTags.length - 1] = newCategoryName;
        //Blank out added category
        newCategoryName = "";
        return "";
    }
    
    private void refreshSelectedTags() {
        selectedTags = null;
        selectedTags = new String[0];
        
        List selectedCategoriesByName= new ArrayList<>();
        for (FileMetadata fm : selectedFiles) {
            if (fm.getCategories() != null) {
                for (int i = 0; i < fm.getCategories().size(); i++) {
                    if (!selectedCategoriesByName.contains(fm.getCategories().get(i).getName())) {
                    selectedCategoriesByName.add(fm.getCategories().get(i).getName());
                    }

                }

            }
        }

        if (selectedCategoriesByName.size() > 0) {
            selectedTags = new String[selectedCategoriesByName.size()];
            for (int i = 0; i < selectedCategoriesByName.size(); i++) {
                selectedTags[i] = (String) selectedCategoriesByName.get(i);
            }
        }
        Arrays.sort(selectedTags);
    }
        
    /* This method handles saving both "tabular file tags" and 
     * "file categories" (which are also considered "tags" in 4.0)
    */
    public String saveFileTagsAndCategories() {
        // 1. New Category name:
        // With we don't need to do anything for the file categories that the user
        // selected from the pull down list; that was done directly from the 
        // page with the FileMetadata.setCategoriesByName() method. 
        // So here we only need to take care of the new, custom category
        // name, if entered: 
        if (bulkUpdateCheckVersion()) {
            refreshSelectedFiles();
        }
        for (FileMetadata fmd : workingVersion.getFileMetadatas()) {
            if (selectedFiles != null && selectedFiles.size() > 0) {
                for (FileMetadata fm : selectedFiles) {
                    if (fm.getDataFile().equals(fmd.getDataFile())) {
                        fmd.setCategories(new ArrayList());
                        if (newCategoryName != null) {
                            fmd.addCategoryByName(newCategoryName);
                        }
                        // 2. Tabular DataFile Tags: 
                        if (selectedTags != null) {
                            for (int i = 0; i < selectedTags.length; i++) {
                                fmd.addCategoryByName(selectedTags[i]);
                            }
                        }
                        if (fmd.getDataFile().isTabularData()) {
                            fmd.getDataFile().setTags(null);
                            for (int i = 0; i < selectedTabFileTags.length; i++) {

                                DataFileTag tag = new DataFileTag();
                                try {
                                    tag.setTypeByLabel(selectedTabFileTags[i]);
                                    tag.setDataFile(fmd.getDataFile());
                                    fmd.getDataFile().addTag(tag);

                                } catch (IllegalArgumentException iax) {
                                    // ignore 
                                }
                            }
                        }
                    }
                }
            }
        }
               // success message: 
                String successMessage = JH.localize("file.assignedTabFileTags.success");
                logger.fine(successMessage);
                successMessage = successMessage.replace("{0}", "Selected Files");
                JsfHelper.addFlashMessage(successMessage);
         selectedTags = null;

        logger.fine("New category name: " + newCategoryName);

        newCategoryName = null;
        
        if (removeUnusedTags){
            removeUnusedFileTagsFromDataset();
        }
        save();
        return  returnToDraftVersion();
    }
    
    /*
    Remove unused file tags
    When updating datafile tags see if any custom tags are not in use.
    Remove them
    
    */
    private void removeUnusedFileTagsFromDataset() {
        categoriesByName = new ArrayList<>();
        for (FileMetadata fm : workingVersion.getFileMetadatas()) {
            if (fm.getCategories() != null) {
                for (int i = 0; i < fm.getCategories().size(); i++) {
                    if (!categoriesByName.contains(fm.getCategories().get(i).getName())) {
                        categoriesByName.add(fm.getCategories().get(i).getName());
                    }
                }
            }
        }
        List<DataFileCategory> datasetFileCategoriesToRemove = new ArrayList();

        for (DataFileCategory test : dataset.getCategories()) {
            boolean remove = true;
            for (String catByName : categoriesByName) {
                if (catByName.equals(test.getName())) {
                    remove = false;
                    break;
                }
            }
            if (remove) {
                datasetFileCategoriesToRemove.add(test);
            }
        }

        if (!datasetFileCategoriesToRemove.isEmpty()) {
            for (DataFileCategory remove : datasetFileCategoriesToRemove) {
                dataset.getCategories().remove(remove);
            }

        }

    }

    
    /* 
     * Items for the "Advanced (Ingest) Options" popup. 
     * 
     */
    private FileMetadata fileMetadataSelectedForIngestOptionsPopup = null; 

    public void  setFileMetadataSelectedForIngestOptionsPopup(FileMetadata fm){
       fileMetadataSelectedForIngestOptionsPopup = fm; 
    }
    
    public FileMetadata getFileMetadataSelectedForIngestOptionsPopup() {
        return fileMetadataSelectedForIngestOptionsPopup;
    }
    
    public void clearFileMetadataSelectedForIngestOptionsPopup() {
        fileMetadataSelectedForIngestOptionsPopup = null;
    }
    
    private String ingestLanguageEncoding = null;

    public String getIngestLanguageEncoding() {
        if (ingestLanguageEncoding == null) {
            return "UTF8 (default)";
        }
        return ingestLanguageEncoding;
    }

    public void setIngestLanguageEncoding(String ingestLanguageEncoding) {
        this.ingestLanguageEncoding = ingestLanguageEncoding;
    }

    public void setIngestEncoding(String ingestEncoding) {
        ingestLanguageEncoding = ingestEncoding;
    }

    private String savedLabelsTempFile = null;

    public void handleLabelsFileUpload(FileUploadEvent event) {
        logger.fine("entering handleUpload method.");
        UploadedFile file = event.getFile();

        if (file != null) {

            InputStream uploadStream = null;
            try {
                uploadStream = file.getInputstream();
            } catch (IOException ioex) {
                logger.warning("the file " + file.getFileName() + " failed to upload!");
                FacesMessage message = new FacesMessage(FacesMessage.SEVERITY_WARN, "upload failure", "the file " + file.getFileName() + " failed to upload!");
                FacesContext.getCurrentInstance().addMessage(null, message);
                return;
            }

            savedLabelsTempFile = saveTempFile(uploadStream);

            logger.fine(file.getFileName() + " is successfully uploaded.");
            FacesMessage message = new FacesMessage("Succesful", file.getFileName() + " is uploaded.");
            FacesContext.getCurrentInstance().addMessage(null, message);
        }

        // process file (i.e., just save it in a temp location; for now):
    }

    private String saveTempFile(InputStream input) {
        if (input == null) {
            return null;
        }
        byte[] buffer = new byte[8192];
        int bytesRead = 0;
        File labelsFile = null;
        FileOutputStream output = null;
        try {
            labelsFile = File.createTempFile("tempIngestLabels.", ".txt");
            output = new FileOutputStream(labelsFile);
            while ((bytesRead = input.read(buffer)) > -1) {
                output.write(buffer, 0, bytesRead);
            }
        } catch (IOException ioex) {
            if (input != null) {
                try {
                    input.close();
                } catch (IOException e) {
                }
            }
            if (output != null) {
                try {
                    output.close();
                } catch (IOException e) {
                }
            }
            return null;
        }

        if (labelsFile != null) {
            return labelsFile.getAbsolutePath();
        }
        return null;
    }

    public void saveAdvancedOptions() {
        
        // Language encoding for SPSS SAV (and, possibly, other tabular ingests:) 
        if (ingestLanguageEncoding != null) {
            if (fileMetadataSelectedForIngestOptionsPopup != null && fileMetadataSelectedForIngestOptionsPopup.getDataFile() != null) {
                if (fileMetadataSelectedForIngestOptionsPopup.getDataFile().getIngestRequest() == null) {
                    IngestRequest ingestRequest = new IngestRequest();
                    ingestRequest.setDataFile(fileMetadataSelectedForIngestOptionsPopup.getDataFile());
                    fileMetadataSelectedForIngestOptionsPopup.getDataFile().setIngestRequest(ingestRequest);

                }
                fileMetadataSelectedForIngestOptionsPopup.getDataFile().getIngestRequest().setTextEncoding(ingestLanguageEncoding);
            }
        }
        ingestLanguageEncoding = null;

        // Extra labels for SPSS POR (and, possibly, other tabular ingests:)
        // (we are adding this parameter to the IngestRequest now, instead of back
        // when it was uploaded. This is because we want the user to be able to 
        // hit cancel and bail out, until they actually click 'save' in the 
        // "advanced options" popup) -- L.A. 4.0 beta 11
        if (savedLabelsTempFile != null) {
            if (fileMetadataSelectedForIngestOptionsPopup != null && fileMetadataSelectedForIngestOptionsPopup.getDataFile() != null) {
                if (fileMetadataSelectedForIngestOptionsPopup.getDataFile().getIngestRequest() == null) {
                    IngestRequest ingestRequest = new IngestRequest();
                    ingestRequest.setDataFile(fileMetadataSelectedForIngestOptionsPopup.getDataFile());
                    fileMetadataSelectedForIngestOptionsPopup.getDataFile().setIngestRequest(ingestRequest);
                }
                fileMetadataSelectedForIngestOptionsPopup.getDataFile().getIngestRequest().setLabelsFile(savedLabelsTempFile);
            }
        }
        savedLabelsTempFile = null;

        fileMetadataSelectedForIngestOptionsPopup = null;
    }

    
    public boolean isDownloadButtonAvailable(){
        for (FileMetadata fmd : workingVersion.getFileMetadatas()) {
            if (this.fileDownloadHelper.canDownloadFile(fmd)) {
                return true;
            }
        }
        return false;
    }
    
    public boolean isFileAccessRequestMultiButtonRequired(){
        if (!isSessionUserAuthenticated() || !dataset.isFileAccessRequest()){
            return false;
        }
        if (workingVersion == null) {
            return false;
        }
        if (!workingVersion.getTermsOfUseAndAccess().isFileAccessRequest()){
           // return false;
        }
        for (FileMetadata fmd : workingVersion.getFileMetadatas()){
            if (!this.fileDownloadHelper.canDownloadFile(fmd)){
                return true;               
            }
        }
        return false;
    }

    public boolean isFileAccessRequestMultiButtonEnabled(){
        if (!isSessionUserAuthenticated() || !dataset.isFileAccessRequest()){
            return false;
        }
        if( this.selectedRestrictedFiles == null || this.selectedRestrictedFiles.isEmpty() ){
            return false;
        }
        for (FileMetadata fmd : this.selectedRestrictedFiles){
            if (!this.fileDownloadHelper.canDownloadFile(fmd)){
                return true;               
            }
        }
        return false;
    } 
    
    private Boolean downloadButtonAllEnabled = null;

    public boolean isDownloadAllButtonEnabled() {

        if (downloadButtonAllEnabled == null) {
            for (FileMetadata fmd : workingVersion.getFileMetadatas()) {
                if (!this.fileDownloadHelper.canDownloadFile(fmd)) {
                    downloadButtonAllEnabled = false;
                    break;
                }
            }
            downloadButtonAllEnabled = true;
        }
        return downloadButtonAllEnabled;
    }

    public boolean isDownloadSelectedButtonEnabled(){

        if( this.selectedFiles == null || this.selectedFiles.isEmpty() ){
            return false;
        }
        for (FileMetadata fmd : this.selectedFiles){
            if (this.fileDownloadHelper.canDownloadFile(fmd)){
                return true;               
            }
        }
        return false;
    } 
    
    public boolean isFileAccessRequestMultiSignUpButtonRequired(){
        if (isSessionUserAuthenticated()){
            return false;
        }
        // only show button if dataset allows an access request
        if (!dataset.isFileAccessRequest()){
            return false;
        }
        for (FileMetadata fmd : workingVersion.getFileMetadatas()){
            if (!this.fileDownloadHelper.canDownloadFile(fmd)){
                return true;               
            }
        }
        return false;
    }

    public boolean isFileAccessRequestMultiSignUpButtonEnabled(){
        if (isSessionUserAuthenticated()){
            return false;
        }
        if( this.selectedRestrictedFiles == null || this.selectedRestrictedFiles.isEmpty() ){
            return false;
        }
        // only show button if dataset allows an access request
        if (!dataset.isFileAccessRequest()){
            return false;
        }
        for (FileMetadata fmd : this.selectedRestrictedFiles){
            if (!this.fileDownloadHelper.canDownloadFile(fmd)){
                return true;               
            }
        }
        return false;
    }

    public boolean isDownloadPopupRequired() {
        return FileUtil.isDownloadPopupRequired(workingVersion);
    }
    
       public String requestAccessMultipleFiles(String fileIdString) {
            if (fileIdString.isEmpty()) {
            RequestContext requestContext = RequestContext.getCurrentInstance();
            requestContext.execute("PF('selectFilesForRequestAccess').show()");
            return "";
        }
       
        Long idForNotification = new Long(0);
        if (fileIdString != null) {
            String[] ids = fileIdString.split(",");
            for (String id : ids) {
                Long test = null;
                try {
                    test = new Long(id);
                } catch (NumberFormatException nfe) {
                    // do nothing...
                    test = null;
                }
                if (test != null) {
                    idForNotification = test;
                    fileDownloadService.requestAccess(test);
                }
            }
        }
        if (idForNotification.intValue() > 0) {
            fileDownloadService.sendRequestFileAccessNotification(dataset,idForNotification);
        }
        return returnToDatasetOnly();
    }
   


    public boolean isSortButtonEnabled() {
        /**
         * @todo The "Sort" Button seems to stop responding to mouse clicks
         * after a while so it can't be shipped in 4.2 and will be deferred, to
         * be picked up in https://github.com/IQSS/dataverse/issues/2506
         */
        return false;
    }

    public void updateFileListing(String fileSortField, String fileSortOrder) {
        this.fileSortField = fileSortField;
        this.fileSortOrder = fileSortOrder;
        fileMetadatas = populateFileMetadatas();
    }

    private List<FileMetadata> populateFileMetadatas() {
        if (isSortButtonEnabled()) {
            List<FileMetadata> fileMetadatasToSet = new ArrayList<>();
            Long datasetVersion = workingVersion.getId();
            if (datasetVersion != null) {
                int unlimited = 0;
                int maxResults = unlimited;
                List<FileMetadata> dataFilesNew = datafileService.findFileMetadataByDatasetVersionId(datasetVersion, maxResults, fileSortField, fileSortOrder);
                fileMetadatasToSet.addAll(dataFilesNew);
            }
            return fileMetadatasToSet;
        } else {
            return new ArrayList<>();
        }
    }

    public String getFileSortField() {
        return fileSortField;
    }

    public void setFileSortField(String fileSortField) {
        this.fileSortField = fileSortField;
    }

    public String getFileSortOrder() {
        return fileSortOrder;
    }

    public void setFileSortOrder(String fileSortOrder) {
        this.fileSortOrder = fileSortOrder;
    }

    public List<FileMetadata> getFileMetadatas() {
        if (isSortButtonEnabled()) {
            return fileMetadatas;
        } else {
            return new ArrayList<>();
        }
    }

    public String getFileSortFieldName() {
        return FileSortFieldAndOrder.label;
    }

    public String getFileSortFieldDate() {
        return FileSortFieldAndOrder.createDate;
    }

    public String getFileSortFieldSize() {
        return FileSortFieldAndOrder.size;
    }

    public String getFileSortFieldType() {
        return FileSortFieldAndOrder.type;
    }

    public String getSortByAscending() {
        return SortBy.ASCENDING;
    }

    public String getSortByDescending() {
        return SortBy.DESCENDING;
    }

    PrivateUrl privateUrl;

    public PrivateUrl getPrivateUrl() {
        return privateUrl;
    }

    public void setPrivateUrl(PrivateUrl privateUrl) {
        this.privateUrl = privateUrl;
    }

    public void initPrivateUrlPopUp() {
        if (privateUrl != null) {
            setPrivateUrlJustCreatedToFalse();
        }
    }

    boolean privateUrlWasJustCreated;

    public boolean isPrivateUrlWasJustCreated() {
        return privateUrlWasJustCreated;
    }

    public void setPrivateUrlJustCreatedToFalse() {
        privateUrlWasJustCreated = false;
    }

    public void createPrivateUrl() {
        try {
            PrivateUrl createdPrivateUrl = commandEngine.submit(new CreatePrivateUrlCommand(dvRequestService.getDataverseRequest(), dataset));
            privateUrl = createdPrivateUrl;
            JH.addMessage(FacesMessage.SEVERITY_INFO, BundleUtil.getStringFromBundle("dataset.privateurl.infoMessageAuthor", Arrays.asList(getPrivateUrlLink(privateUrl))));
            privateUrlWasJustCreated = true;
        } catch (CommandException ex) {
            String msg = BundleUtil.getStringFromBundle("dataset.privateurl.noPermToCreate", PrivateUrlUtil.getRequiredPermissions(ex));
            logger.info("Unable to create a Private URL for dataset id " + dataset.getId() + ". Message to user: " + msg + " Exception: " + ex);
            JH.addErrorMessage(msg);
        }
    }

    public void disablePrivateUrl() {
        try {
            commandEngine.submit(new DeletePrivateUrlCommand(dvRequestService.getDataverseRequest(), dataset));
            privateUrl = null;
            JH.addSuccessMessage(BundleUtil.getStringFromBundle("dataset.privateurl.disabledSuccess"));
        } catch (CommandException ex) {
            logger.info("CommandException caught calling DeletePrivateUrlCommand: " + ex);
        }
    }

    public boolean isUserCanCreatePrivateURL() {
        return dataset.getLatestVersion().isDraft();
    }

    public String getPrivateUrlLink(PrivateUrl privateUrl) {
        return privateUrl.getLink();
    }
    
    
    public FileDownloadHelper getFileDownloadHelper() {
        return fileDownloadHelper;
    }

    public void setFileDownloadHelper(FileDownloadHelper fileDownloadHelper) {
        this.fileDownloadHelper = fileDownloadHelper;
    }
    
    
    public FileDownloadServiceBean getFileDownloadService() {
        return fileDownloadService;
    }

    public void setFileDownloadService(FileDownloadServiceBean fileDownloadService) {
        this.fileDownloadService = fileDownloadService;
    }
    
    
    public GuestbookResponseServiceBean getGuestbookResponseService() {
        return guestbookResponseService;
    }

    public void setGuestbookResponseService(GuestbookResponseServiceBean guestbookResponseService) {
        this.guestbookResponseService = guestbookResponseService;
    }
    
    
    public WorldMapPermissionHelper getWorldMapPermissionHelper() {
        return worldMapPermissionHelper;
    }

    public void setWorldMapPermissionHelper(WorldMapPermissionHelper worldMapPermissionHelper) {
        this.worldMapPermissionHelper = worldMapPermissionHelper;
    }

    public TwoRavensHelper getTwoRavensHelper() {
        return twoRavensHelper;
    }

    public void setTwoRavensHelper(TwoRavensHelper twoRavensHelper) {
        this.twoRavensHelper = twoRavensHelper;
    }

}<|MERGE_RESOLUTION|>--- conflicted
+++ resolved
@@ -1129,14 +1129,8 @@
             displayCitation = dataset.getCitation(true, workingVersion);
             
 
-<<<<<<< HEAD
             if (initFull) {
                 // init the list of FileMetadatas
-=======
-            if (initFull && !dataset.isHarvested()) {
-                // init the files
-                //fileMetadatas = populateFileMetadatas();
->>>>>>> 709a163d
                 if (workingVersion.isDraft() && canUpdateDataset()) {
                     readOnly = false;
                 } else {
