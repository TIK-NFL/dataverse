--- conflicted
+++ resolved
@@ -1,8 +1,3 @@
-/*
- * To change this license header, choose License Headers in Project Properties.
- * To change this template file, choose Tools | Templates
- * and open the template in the editor.
- */
 package edu.harvard.iq.dataverse;
 
 import java.util.ArrayList;
@@ -53,43 +48,26 @@
     @Override
     public String createIdentifier(DvObject dvObject) throws Exception {
         logger.log(Level.FINE,"createIdentifier");
-<<<<<<< HEAD
-        String identifier = getIdentifierFromDataset(dataset);
-        Map<String, String> metadata = getMetadataFromStudyForCreateIndicator(dataset);
-        metadata.put("_status", "reserved");
-        try {
-            String retString = doiDataCiteRegisterService.createIdentifier(identifier, metadata, dataset);
-            logger.log(Level.FINE, "create DOI identifier retString : {0}", retString);
-=======
-            if(dvObject.getIdentifier() == null || dvObject.getIdentifier().isEmpty() ){
-                dvObject = generateIdentifier(dvObject);
-            }
-            String identifier = getIdentifier(dvObject);
-            HashMap<String, String> metadata = getMetadataForCreateIndicator(dvObject);
+        if(dvObject.getIdentifier() == null || dvObject.getIdentifier().isEmpty() ){
+            dvObject = generateIdentifier(dvObject);
+        }
+        String identifier = getIdentifier(dvObject);
+        Map<String, String> metadata = getMetadataForCreateIndicator(dvObject);
         metadata.put("_status", "reserved");
         try {
             String retString = doiDataCiteRegisterService.createIdentifierLocal(identifier, metadata, dvObject);
             logger.log(Level.FINE, "create DOI identifier retString : " + retString);
->>>>>>> 42014cb7
             return retString;
         } catch (Exception e) {
             logger.log(Level.WARNING, "Identifier not created: create failed", e);
             throw e;
         }
     }
-<<<<<<< HEAD
-
-    @Override
-    public Map<String, String> getIdentifierMetadata(Dataset dataset) {
+
+    @Override
+    public HashMap getIdentifierMetadata(DvObject dvObject) {
         logger.log(Level.FINE,"getIdentifierMetadata");
-        String identifier = getIdentifierFromDataset(dataset);
-=======
-    
-        @Override
-    public HashMap getIdentifierMetadata(DvObject dvObject) {
-                logger.log(Level.FINE,"getIdentifierMetadata");
-        String identifier = getIdentifier(dvObject);
->>>>>>> 42014cb7
+        String identifier = getIdentifier(dvObject);
         HashMap<String, String> metadata = new HashMap<>();
         try {
             metadata = doiDataCiteRegisterService.getMetadata(identifier);
@@ -97,7 +75,7 @@
             logger.log(Level.WARNING, "getIdentifierMetadata failed", e);
         }
         return metadata;
-}
+    }
     
 
     /**
@@ -131,11 +109,7 @@
      * @throws java.lang.Exception
      */
     @Override
-<<<<<<< HEAD
-    public String modifyIdentifier(Dataset dataset, Map<String, String> metadata) throws Exception {
-=======
     public String modifyIdentifierTargetURL(DvObject dvObject) throws Exception {
->>>>>>> 42014cb7
         logger.log(Level.FINE,"modifyIdentifier");
         String identifier = getIdentifier(dvObject);
         try {
@@ -148,8 +122,6 @@
         return identifier;
     }
     
-<<<<<<< HEAD
-=======
     public void deleteRecordFromCache(Dataset datasetIn){
         logger.log(Level.FINE,"deleteRecordFromCache");
         String identifier = getIdentifier(datasetIn);
@@ -181,7 +153,6 @@
         }
     }
 
->>>>>>> 42014cb7
     @Override
     public void deleteIdentifier(DvObject dvObject) throws Exception {
         logger.log(Level.FINE,"deleteIdentifier");
@@ -208,18 +179,9 @@
                        
                 case "public":
                     //if public then it has been released set to unavailable and reset target to n2t url
-                    updateIdentifierStatus(datasetIn, "unavailable");
+                    updateIdentifierStatus(dvObject, "unavailable");
                     break;
             }
-<<<<<<< HEAD
-        }
-    }
-
-    @Override
-    protected Map<String, String> getUpdateMetadataFromDataset(Dataset datasetIn) {
-        logger.log(Level.FINE,"getUpdateMetadataFromDataset");
-        Map<String, String> metadata = super.getUpdateMetadataFromDataset(datasetIn);
-=======
             return;
         }
         if (idStatus != null && idStatus.equals("public")) {
@@ -230,46 +192,36 @@
 
     protected HashMap<String, String> getUpdateMetadataFromDataset(Dataset datasetIn) {
         logger.log(Level.FINE,"getUpdateMetadataFromDataset");
-        HashMap<String, String> metadata = super.getMetadataForCreateIndicator(datasetIn);
->>>>>>> 42014cb7
+        HashMap<String, String> metadata = asHashMap(super.getMetadataForCreateIndicator(datasetIn));
         metadata.put("datacite.publicationyear", generateYear(datasetIn));
         return metadata;
     }
 
-    
-    @Override
-<<<<<<< HEAD
-    public Map<String, String> getMetadataFromStudyForCreateIndicator(Dataset datasetIn) {
-        logger.log(Level.FINE,"getMetadataFromStudyForCreateIndicator");
-        Map<String, String> metadata = super.getMetadataFromStudyForCreateIndicator(datasetIn);
-        metadata.put("datacite.resourcetype", "Dataset");
-        return metadata;
-    }
-
-    @Override
-    public boolean publicizeIdentifier(Dataset dataset) {
-        logger.log(Level.FINE,"publicizeIdentifier");
-        return updateIdentifierStatus(dataset, "public");
-    }
-
-    private boolean updateIdentifierStatus(Dataset dataset, String statusIn) {
+    private boolean updateIdentifierStatus(DvObject dvObject, String statusIn) {
         logger.log(Level.FINE,"updateIdentifierStatus");
-        String identifier = getIdentifierFromDataset(dataset);
-        Map<String, String> metadata = getUpdateMetadataFromDataset(dataset);
+        String identifier = getIdentifier(dvObject);
+        Map<String, String> metadata = getUpdateMetadata(dvObject);
         metadata.put("_status", statusIn);
-        metadata.put("_target", getTargetUrl(dataset));
-=======
+        metadata.put("_target", getTargetUrl(dvObject));
+        try {
+            doiDataCiteRegisterService.registerIdentifier(identifier, metadata, dvObject);
+            return true;
+        } catch (Exception e) {
+            logger.log(Level.WARNING, "modifyMetadata failed: " + e.getMessage(), e);
+            return false;
+        }
+    }
+
     public boolean publicizeIdentifier(DvObject dvObject) {
         logger.log(Level.FINE,"updateIdentifierStatus");
         if(dvObject.getIdentifier() == null || dvObject.getIdentifier().isEmpty() ){
             dvObject = generateIdentifier(dvObject);
         }
         String identifier = getIdentifier(dvObject);
-        HashMap<String, String> metadata = getUpdateMetadata(dvObject);
+        Map<String, String> metadata = getUpdateMetadata(dvObject);
         metadata.put("_status", "public");
         metadata.put("datacite.publicationyear", generateYear(dvObject));
         metadata.put("_target", getTargetUrl(dvObject));
->>>>>>> 42014cb7
         try {
             doiDataCiteRegisterService.registerIdentifier(identifier, metadata, dvObject);
             return true;
