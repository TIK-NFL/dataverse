--- conflicted
+++ resolved
@@ -147,10 +147,7 @@
                                 </h:outputLabel>
                                 <div class="form-col-container">
                                             <h:selectOneMenu id="dataverseStorage" styleClass="form-control" value="#{DataversePage.dataverse.storageDriverId}">
-<<<<<<< HEAD
-=======
                                               <f:selectItem itemLabel="#{bundle['dataverse.storage.usedefault']}"/>
->>>>>>> e1a8a710
                                               <f:selectItems value="#{DataversePage.getStorageDriverOptions()}" var="driver" itemLabel="#{driver.getKey()}" itemValue="#{driver.getValue()}"/>
                                             </h:selectOneMenu>
                                             <p:message for="dataverseStorage" display="text"/>
