--- conflicted
+++ resolved
@@ -1,6 +1,6 @@
 package edu.harvard.iq.dataverse.api;
 
-import edu.harvard.iq.dataverse.DatasetVersionServiceBean;
+import edu.harvard.iq.dataverse.DatasetVersionFilesServiceBean;
 import io.restassured.RestAssured;
 
 import static io.restassured.RestAssured.given;
@@ -13,16 +13,9 @@
 import java.time.format.DateTimeFormatter;
 import java.util.logging.Logger;
 
-<<<<<<< HEAD
-import edu.harvard.iq.dataverse.DatasetVersionFilesServiceBean;
-import edu.harvard.iq.dataverse.DatasetVersionServiceBean;
-import org.junit.BeforeClass;
-import org.junit.Test;
-=======
 import org.junit.jupiter.api.AfterAll;
 import org.junit.jupiter.api.BeforeAll;
 import org.junit.jupiter.api.Test;
->>>>>>> 6b45d82f
 import org.skyscreamer.jsonassert.JSONAssert;
 import org.junit.jupiter.api.Disabled;
 
@@ -128,7 +121,7 @@
                 .statusCode(200);
 
         UtilIT.deleteSetting(SettingsServiceBean.Key.MaxEmbargoDurationInMonths);
-        
+
         /* With Dual mode, we can no longer mess with upload methods since native is now required for anything to work
                
         Response removeDcmUrl = UtilIT.deleteSetting(SettingsServiceBean.Key.DataCaptureModuleUrl);
