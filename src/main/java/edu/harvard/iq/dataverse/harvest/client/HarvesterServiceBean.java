--- conflicted
+++ resolved
@@ -316,24 +316,10 @@
             if (errMessage != null) {
                 hdLogger.log(Level.SEVERE, "Error calling GetRecord - " + errMessage);
                 
-<<<<<<< HEAD
-                Dataset dataset = datasetService.getDatasetByHarvestInfo(oaiHandler.getHarvestingClient().getDataverse(), identifier);
-                if (dataset != null) {
-                    hdLogger.info("Deleting dataset " + dataset.getGlobalId().asString());
-                    datasetService.deleteHarvestedDataset(dataset, dataverseRequest, hdLogger);
-                    // TODO: 
-                    // check the status of that Delete - see if it actually succeeded
-                    deletedIdentifiers.add(identifier);
-                } else {
-                    hdLogger.info("No dataset found for "+identifier+", skipping delete. ");
-                }
-
-=======
             } else if (deleted) {
                 hdLogger.info("Deleting harvesting dataset for "+identifier+", per GetRecord.");
                 
                 deleteHarvestedDatasetIfExists(identifier, oaiHandler.getHarvestingClient().getDataverse(), dataverseRequest, deletedIdentifiers, hdLogger); 
->>>>>>> da6db571
             } else {
                 hdLogger.info("Successfully retrieved GetRecord response.");
 
