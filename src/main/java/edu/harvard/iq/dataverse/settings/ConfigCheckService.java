package edu.harvard.iq.dataverse.settings;

<<<<<<< HEAD
import edu.harvard.iq.dataverse.MailServiceBean;
import edu.harvard.iq.dataverse.settings.SettingsServiceBean.Key;
=======
import edu.harvard.iq.dataverse.pidproviders.PidUtil;
>>>>>>> e26fabeb
import edu.harvard.iq.dataverse.util.FileUtil;
import edu.harvard.iq.dataverse.util.MailSessionProducer;
import jakarta.annotation.PostConstruct;
import jakarta.ejb.DependsOn;
import jakarta.ejb.Singleton;
import jakarta.ejb.Startup;
import jakarta.inject.Inject;
import jakarta.mail.internet.InternetAddress;

import java.io.IOException;
import java.nio.file.FileSystemException;
import java.nio.file.Files;
import java.nio.file.Path;
import java.util.Map;
import java.util.Optional;
import java.util.logging.Level;
import java.util.logging.Logger;

@Startup
@Singleton
@DependsOn({"StartupFlywayMigrator", "PidProviderFactoryBean"})
public class ConfigCheckService {
    
    
    private static final Logger logger = Logger.getLogger(ConfigCheckService.class.getCanonicalName());
    
    @Inject
    MailSessionProducer mailSessionProducer;
    @Inject
    MailServiceBean mailService;

    public static class ConfigurationError extends RuntimeException {
        public ConfigurationError(String message) {
            super(message);
        }
    }
    
    @PostConstruct
    public void startup() {
        if (!checkSystemDirectories() || !checkPidProviders()) {
            throw new ConfigurationError("Not all configuration checks passed successfully. See logs above.");
        }
        
        // Only checks resulting in warnings, nothing critical that needs to stop deployment
        checkSystemMailSetup();
    }
    


    /**
     * In this method, we check the existence and write-ability of all important directories we use during
     * normal operations. It does not include checks for the storage system. If directories are not available,
     * try to create them (and fail when not allowed to).
     *
     * @return True if all checks successful, false otherwise.
     */
    public boolean checkSystemDirectories() {
        Map<Path, String> paths = Map.of(
                Path.of(JvmSettings.UPLOADS_DIRECTORY.lookup()), "temporary JSF upload space (see " + JvmSettings.UPLOADS_DIRECTORY.getScopedKey() + ")",
                Path.of(FileUtil.getFilesTempDirectory()), "temporary processing space (see " + JvmSettings.FILES_DIRECTORY.getScopedKey() + ")",
                Path.of(JvmSettings.DOCROOT_DIRECTORY.lookup()), "docroot space (see " + JvmSettings.DOCROOT_DIRECTORY.getScopedKey() + ")");
        
        boolean success = true;
        for (Path path : paths.keySet()) {
            // Check if the configured path is absolute - avoid potential problems with relative paths this way
            if (! path.isAbsolute()) {
                logger.log(Level.SEVERE, () -> "Configured directory " + path + " for " + paths.get(path) + " is not absolute");
                success = false;
                continue;
            }
            
            if (! Files.exists(path)) {
                try {
                    Files.createDirectories(path);
                } catch (IOException e) {
                    String details;
                    if (e instanceof FileSystemException) {
                        details = ": " + e.getClass();
                    } else {
                        details = "";
                    }
                    
                    logger.log(Level.SEVERE, () -> "Could not create directory " + path + " for " + paths.get(path) + details);
                    success = false;
                }
            } else if (!Files.isWritable(path)) {
                logger.log(Level.SEVERE, () -> "Directory " + path + " for " + paths.get(path) + " exists, but is not writeable");
                success = false;
            }
        }
        return success;
    }
    
    /**
     * This method is not expected to make a deployment fail, but send out clear warning messages about missing or
     * wrong configuration settings.
     */
    public void checkSystemMailSetup() {
        // Check if a system mail setting has been provided or issue warning about disabled mail notifications
        Optional<InternetAddress> mailAddress = mailService.getSystemAddress();
        
        // Not present -> warning
        if (mailAddress.isEmpty()) {
            logger.warning("Could not find a system mail setting in database (key :" + Key.SystemEmail + ", deprecated) or JVM option '" + JvmSettings.SYSTEM_EMAIL.getScopedKey() + "'");
            logger.warning("Mail notifications and system messages are deactivated until you provide a configuration");
        }
        
        // If there is an app server provided mail config, let's determine if the setup is matching
        // TODO: when support for appserver provided mail session goes away, this code can be deleted
        if (mailSessionProducer.hasSessionFromAppServer()) {
            if (mailAddress.isEmpty()) {
                logger.warning("Found a mail session provided by app server, but no system mail address (see logs above)");
            // Check if the "from" in the session is the same as the system mail address (see issue 4210)
            } else {
                String sessionFrom = mailSessionProducer.getSession().getProperty("mail.from");
                if (! mailAddress.get().toString().equals(sessionFrom)) {
                    logger.warning(() -> String.format(
                        "Found app server mail session provided 'from' (%s) does not match system mail setting (%s)",
                        sessionFrom, mailAddress.get()));
                }
            }
        }
    }

    /**
     * Verifies that at least one PidProvider capable of editing/minting PIDs is
     * configured. Requires the @DependsOn("PidProviderFactoryBean") annotation above
     * since it is the @PostCOnstruct init() method of that class that loads the PidProviders
     *
     * @return True if all checks successful, false otherwise.
     */
    private boolean checkPidProviders() {
        return PidUtil.getManagedProviderIds().size() > 0;
    }
}<|MERGE_RESOLUTION|>--- conflicted
+++ resolved
@@ -1,11 +1,8 @@
 package edu.harvard.iq.dataverse.settings;
 
-<<<<<<< HEAD
 import edu.harvard.iq.dataverse.MailServiceBean;
+import edu.harvard.iq.dataverse.pidproviders.PidUtil;
 import edu.harvard.iq.dataverse.settings.SettingsServiceBean.Key;
-=======
-import edu.harvard.iq.dataverse.pidproviders.PidUtil;
->>>>>>> e26fabeb
 import edu.harvard.iq.dataverse.util.FileUtil;
 import edu.harvard.iq.dataverse.util.MailSessionProducer;
 import jakarta.annotation.PostConstruct;
@@ -29,7 +26,6 @@
 @DependsOn({"StartupFlywayMigrator", "PidProviderFactoryBean"})
 public class ConfigCheckService {
     
-    
     private static final Logger logger = Logger.getLogger(ConfigCheckService.class.getCanonicalName());
     
     @Inject
@@ -52,8 +48,6 @@
         // Only checks resulting in warnings, nothing critical that needs to stop deployment
         checkSystemMailSetup();
     }
-    
-
 
     /**
      * In this method, we check the existence and write-ability of all important directories we use during
