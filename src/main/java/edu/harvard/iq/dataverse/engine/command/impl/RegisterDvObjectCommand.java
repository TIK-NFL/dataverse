/*
 * To change this license header, choose License Headers in Project Properties.
 * To change this template file, choose Tools | Templates
 * and open the template in the editor.
 */
package edu.harvard.iq.dataverse.engine.command.impl;

import edu.harvard.iq.dataverse.DataFile;
import edu.harvard.iq.dataverse.Dataset;
import edu.harvard.iq.dataverse.DvObject;
import edu.harvard.iq.dataverse.PersistentIdentifierServiceBean;
import edu.harvard.iq.dataverse.engine.command.AbstractVoidCommand;
import edu.harvard.iq.dataverse.engine.command.CommandContext;
import edu.harvard.iq.dataverse.engine.command.DataverseRequest;
import edu.harvard.iq.dataverse.engine.command.RequiredPermissions;
import edu.harvard.iq.dataverse.engine.command.exception.CommandException;
import edu.harvard.iq.dataverse.settings.SettingsServiceBean;
import java.sql.Timestamp;
import java.util.Date;

/**
 *
 * @author skraffmi
 */
@RequiredPermissions({})
public class RegisterDvObjectCommand extends AbstractVoidCommand {

    private final DvObject target;

    public RegisterDvObjectCommand(DataverseRequest aRequest, DvObject target) {
        super(aRequest, target);
        this.target = target;
    }

    @Override
    protected void executeImpl(CommandContext ctxt) throws CommandException {
        String nonNullDefaultIfKeyNotFound = "";
        String protocol = ctxt.settings().getValueForKey(SettingsServiceBean.Key.Protocol, nonNullDefaultIfKeyNotFound);
        String authority = ctxt.settings().getValueForKey(SettingsServiceBean.Key.Authority, nonNullDefaultIfKeyNotFound);
<<<<<<< HEAD
        String doiSeparator = ctxt.settings().getValueForKey(SettingsServiceBean.Key.DoiSeparator, nonNullDefaultIfKeyNotFound);
        PersistentIdentifierServiceBean idServiceBean = PersistentIdentifierServiceBean.getBean(target.getProtocol(), ctxt);
=======
        IdServiceBean idServiceBean = IdServiceBean.getBean(target.getProtocol(), ctxt);
>>>>>>> b13763b2
        try {
            //Test to see if identifier already present
            //if so, leave.
            if (target.getIdentifier() == null || target.getIdentifier().isEmpty()) {
                if (target.isInstanceofDataset()) {
                    target.setIdentifier(ctxt.datasets().generateDatasetIdentifier((Dataset) target, idServiceBean));

                } else {
                    target.setIdentifier(ctxt.files().generateDataFileIdentifier((DataFile) target, idServiceBean));
                }
                if (target.getProtocol() == null) {
                    target.setProtocol(protocol);
                }
                if (target.getAuthority() == null) {
                    target.setAuthority(authority);
                }
            }

            if (idServiceBean.alreadyExists(target)) {
                return;
            }
            String doiRetString = idServiceBean.createIdentifier(target);
            if (doiRetString != null && doiRetString.contains(target.getIdentifier())) {
                if (target.isReleased()) {
                    idServiceBean.publicizeIdentifier(target);
                }

                if (!idServiceBean.registerWhenPublished() || target.isReleased()) {
                    target.setGlobalIdCreateTime(new Timestamp(new Date().getTime()));
                    target.setIdentifierRegistered(true);
                }

                ctxt.em().merge(target);
                ctxt.em().flush();
                if (target.isInstanceofDataset()) {
                    Dataset dataset = (Dataset) target;
                    for (DataFile df : dataset.getFiles()) {
                        if (df.getIdentifier() == null || df.getIdentifier().isEmpty()) {
                            df.setIdentifier(ctxt.files().generateDataFileIdentifier(df, idServiceBean));
                            if (df.getProtocol() == null) {
                                df.setProtocol(protocol);
                            }
                            if (df.getAuthority() == null) {
                                df.setAuthority(authority);
                            }
                        }
                        doiRetString = idServiceBean.createIdentifier(df);
                        if (doiRetString != null && doiRetString.contains(df.getIdentifier())) {
                            if (df.isReleased()) {
                                idServiceBean.publicizeIdentifier(df);
                            }
                            if (!idServiceBean.registerWhenPublished() || df.isReleased()) {
                                df.setGlobalIdCreateTime(new Timestamp(new Date().getTime()));
                                df.setIdentifierRegistered(true);
                            }
                            ctxt.em().merge(df);
                            ctxt.em().flush();
                        }
                    }
                }

            } else {
                //do nothing - we'll know it failed because the global id create time won't have been updated.
            }
        } catch (Exception e) {
            //do nothing - idem and the problem has been logged
        } catch (Throwable ex) {
            //do nothing - we'll know it failed because the global id create time won't have been updated.
        }
    }
        
}<|MERGE_RESOLUTION|>--- conflicted
+++ resolved
@@ -1,8 +1,3 @@
-/*
- * To change this license header, choose License Headers in Project Properties.
- * To change this template file, choose Tools | Templates
- * and open the template in the editor.
- */
 package edu.harvard.iq.dataverse.engine.command.impl;
 
 import edu.harvard.iq.dataverse.DataFile;
@@ -37,12 +32,7 @@
         String nonNullDefaultIfKeyNotFound = "";
         String protocol = ctxt.settings().getValueForKey(SettingsServiceBean.Key.Protocol, nonNullDefaultIfKeyNotFound);
         String authority = ctxt.settings().getValueForKey(SettingsServiceBean.Key.Authority, nonNullDefaultIfKeyNotFound);
-<<<<<<< HEAD
-        String doiSeparator = ctxt.settings().getValueForKey(SettingsServiceBean.Key.DoiSeparator, nonNullDefaultIfKeyNotFound);
         PersistentIdentifierServiceBean idServiceBean = PersistentIdentifierServiceBean.getBean(target.getProtocol(), ctxt);
-=======
-        IdServiceBean idServiceBean = IdServiceBean.getBean(target.getProtocol(), ctxt);
->>>>>>> b13763b2
         try {
             //Test to see if identifier already present
             //if so, leave.
