--- conflicted
+++ resolved
@@ -39,11 +39,7 @@
 import edu.harvard.iq.dataverse.MetadataBlock;
 import edu.harvard.iq.dataverse.authorization.users.AuthenticatedUser;
 import edu.harvard.iq.dataverse.dataaccess.DataAccess;
-<<<<<<< HEAD
-import edu.harvard.iq.dataverse.dataaccess.DataFileIO;
-=======
 import edu.harvard.iq.dataverse.dataaccess.StorageIO;
->>>>>>> 5efe63b5
 import edu.harvard.iq.dataverse.dataaccess.FileAccessIO;
 import edu.harvard.iq.dataverse.dataaccess.ImageThumbConverter;
 import edu.harvard.iq.dataverse.dataaccess.TabularSubsetGenerator;
@@ -261,26 +257,13 @@
                     StorageIO<DataFile> dataAccess = null;
                     
                     try {
-
-<<<<<<< HEAD
-                        logger.info("Attempting to create a new DataFileIO object for "+storageId);
-                        DataFileIO dataAccess = //dataFile.getAccessObject();
-                                DataAccess.createNewDataFileIO(dataFile, storageId);
-=======
                         logger.fine("Attempting to create a new storageIO object for " + storageId);
-                        dataAccess = DataAccess.createNewStorageIO(dataFile, storageId);
->>>>>>> 5efe63b5
-                        
+                        dataAccess = DataAccess.createNewStorageIO(dataFile, storageId);                        
                         if (dataAccess.isLocalFile()) {
                             localFile = true; 
                         }
 
-<<<<<<< HEAD
-     
-                        logger.info("Successfully created a new DataFileIO object.");
-=======
                         logger.fine("Successfully created a new storageIO object.");
->>>>>>> 5efe63b5
                         /* 
                          This commented-out code demonstrates how to copy bytes
                          from a local InputStream (or a readChannel) into the
