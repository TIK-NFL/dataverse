package edu.harvard.iq.dataverse.dataaccess;

import com.amazonaws.AmazonClientException;
import com.amazonaws.SdkClientException;
import com.amazonaws.auth.AWSCredentials;
import com.amazonaws.auth.AWSCredentialsProvider;
import com.amazonaws.auth.AWSStaticCredentialsProvider;
import com.amazonaws.auth.BasicAWSCredentials;
import com.amazonaws.auth.profile.ProfileCredentialsProvider;
import com.amazonaws.client.builder.AwsClientBuilder;
import com.amazonaws.regions.Regions;
import com.amazonaws.services.s3.AmazonS3;
import com.amazonaws.services.s3.AmazonS3ClientBuilder;
import com.amazonaws.services.s3.model.ObjectMetadata;
import com.amazonaws.services.s3.model.PutObjectRequest;
import com.amazonaws.partitions.PartitionsLoader;
import com.amazonaws.services.s3.AmazonS3Client;
import com.amazonaws.services.s3.model.CopyObjectRequest;
import com.amazonaws.services.s3.model.DeleteObjectRequest;
import com.amazonaws.services.s3.model.GetObjectRequest;
import com.amazonaws.services.s3.model.ListObjectsRequest;
import com.amazonaws.services.s3.model.ObjectListing;
import com.amazonaws.services.s3.model.S3Object;
import com.amazonaws.services.s3.model.S3ObjectInputStream;
import com.amazonaws.services.s3.model.S3ObjectSummary;
import com.amazonaws.thirdparty.apache.http.client.methods.HttpRequestBase;
import edu.harvard.iq.dataverse.DataFile;
import edu.harvard.iq.dataverse.Dataset;
import edu.harvard.iq.dataverse.Dataverse;
import edu.harvard.iq.dataverse.DvObject;
import edu.harvard.iq.dataverse.datavariable.DataVariable;
import edu.harvard.iq.dataverse.util.StringUtil;
import java.io.File;
import java.io.FileInputStream;
import java.io.FileNotFoundException;
import java.io.IOException;
import java.io.InputStream;
import java.io.OutputStream;
import java.nio.channels.Channel;
import java.nio.channels.Channels;
import java.nio.channels.WritableByteChannel;
import java.nio.file.Path;
import java.util.ArrayList;
import java.util.Collection;
import java.util.List;
import java.util.Properties;
import java.util.logging.Logger;
import org.apache.commons.io.IOUtils;


/**
 *
 * @author Matthew A Dunlap
 * @param <T> what it stores
 */
/* 
    Experimental Amazon AWS S3 driver
 */
public class S3AccessIO<T extends DvObject> extends StorageIO<T> {

    private static final Logger logger = Logger.getLogger("edu.harvard.iq.dataverse.dataaccess.S3AccessIO");

    public S3AccessIO() {
        this(null);
    }

    public S3AccessIO(T dvObject) {
        this(dvObject, null);
    }
    
    public S3AccessIO(T dvObject, DataAccessRequest req) {
        super(dvObject, req);
        this.setIsLocalFile(false);
        awsCredentials = new ProfileCredentialsProvider().getCredentials();
        s3 = AmazonS3ClientBuilder.standard().withCredentials(new AWSStaticCredentialsProvider(awsCredentials)).withRegion(Regions.US_EAST_1).build();

        if (dvObject instanceof DataFile) {
            s3FolderPath = this.getDataFile().getOwner().getAuthority() + "/" + this.getDataFile().getOwner().getIdentifier();
            s3FileName = s3FolderPath + "/" + this.getDataFile().getFileMetadata().getLabel();
        } else if (dvObject instanceof Dataset) {
            Dataset dataset = (Dataset)dvObject;
            s3FolderPath = dataset.getAuthority() + "/" + dataset.getIdentifier();
        }
        
    }

    private AWSCredentials awsCredentials = null;
    private AmazonS3 s3 = null;
    private String bucketName = "testiqss-1239759fgsef34w4"; //name is global, no uppercase
    private String s3FolderPath;
    private String s3FileName;
  
    @Override
    public void open(DataAccessOption... options) throws IOException {
        DataAccessRequest req = this.getRequest();
        S3Object s3object=null;
        
        if (isWriteAccessRequested(options)) {
            isWriteAccess = true;
            isReadAccess = false;
        } else {
            isWriteAccess = false;
            isReadAccess = true;
        }
        
        //FIXME: Finish? 
        if (dvObject instanceof DataFile) {
            DataFile dataFile = this.getDataFile();
            
            if (req != null && req.getParameter("noVarHeader") != null) {
                this.setNoVarHeader(true);
            }
            
            if (dataFile.getStorageIdentifier() == null || "".equals(dataFile.getStorageIdentifier())) {
                throw new FileNotFoundException("Data Access: No local storage identifier defined for this datafile.");
            }
            if (isReadAccess) {
                s3object = s3.getObject(new GetObjectRequest(bucketName, s3FileName));
                InputStream in = s3object.getObjectContent();

                if (in == null) {
                    throw new IOException("Cannot get Object" + s3FileName);
                }

                this.setInputStream(in);
                
                setChannel(Channels.newChannel(in));
                this.setSize(in.available());
                
                  if (dataFile.getContentType() != null
                        && dataFile.getContentType().equals("text/tab-separated-values")
                        && dataFile.isTabularData()
                        && dataFile.getDataTable() != null
                        && (!this.noVarHeader())) {

                    List<DataVariable> datavariables = dataFile.getDataTable().getDataVariables();
                    String varHeaderLine = generateVariableHeader(datavariables);
                    this.setVarHeader(varHeaderLine);
                }
                
            } else if (isWriteAccess) {
                
                
                //I'm not sure what I actually need here. 
                //s3 does not use file objects like swift
                //maybe use putobjectrequest as an intermediate
                //...
                //maybe I just need an amazons3 object
            }

            this.setMimeType(dataFile.getContentType());
            this.setFileName(dataFile.getFileMetadata().getLabel());
        } else if (dvObject instanceof Dataset) {
            
            Dataset dataset = this.getDataset();
            dataset.setStorageIdentifier("s3://" + s3FolderPath);
            
            
        } else if (dvObject instanceof Dataverse) {

        } else {
            throw new IOException("Data Access: Invalid DvObject type");
        }
        
    }

    // StorageIO method for copying a local Path (for ex., a temp file), into this DataAccess location:
    @Override
    public void savePath(Path fileSystemPath) throws IOException {
        long newFileSize = -1;
        String storageIdentifier = dvObject.getStorageIdentifier();

        if (s3 == null || !this.canWrite()) {
            open(DataAccessOption.WRITE_ACCESS);
        }

        try {
            File inputFile = fileSystemPath.toFile();
<<<<<<< HEAD
            if (dvObject instanceof DataFile) {
=======
            if (dvObject instanceof DataFile) {            
>>>>>>> 83bf3e91
                if(!s3.doesBucketExist(bucketName)) { 
                    s3.createBucket(bucketName);
                } 

                s3.putObject(new PutObjectRequest(bucketName, s3FileName, inputFile));
                    
                dvObject.setStorageIdentifier("s3://" + storageIdentifier);
                newFileSize = inputFile.length();
            } else {
                throw new IOException("DvObject type other than datafile is not yet supported");
            }
            
        } catch (SdkClientException ioex) {
            String failureMsg = ioex.getMessage();
            if (failureMsg == null) {
                failureMsg = "S3AccessIO: Unknown exception occured while uploading a local file into S3Object";
            }

            throw new IOException(failureMsg);
        }

        // if it has uploaded successfully, we can reset the size
        // of the object:
        setSize(newFileSize);
        
    }
    
    @Override
    public void saveInputStream(InputStream inputStream) throws IOException {
        String key = null;
        if (s3 == null || !this.canWrite()) {
            open(DataAccessOption.WRITE_ACCESS);
        }
        if (dvObject instanceof DataFile) {
            key = s3FileName;
        } else if (dvObject instanceof Dataset) {
            key = s3FolderPath;
        }
        byte[] bytes = IOUtils.toByteArray(inputStream);
        long length = bytes.length;
        ObjectMetadata metadata = new ObjectMetadata();
        metadata.setContentLength(length);
        try {
            s3.putObject(bucketName, key, inputStream, metadata);
        } catch (SdkClientException ioex) {
            String failureMsg = ioex.getMessage();
            if (failureMsg == null) {
                failureMsg = "S3AccessIO: Unknown exception occured while uploading a local file into S3 Storage.";
            }

            throw new IOException(failureMsg);
        }
        setSize(s3.getObjectMetadata(bucketName, key).getContentLength());

    }
    
    @Override
    public void delete() throws IOException {
        String key = null;
        if (dvObject instanceof DataFile) {
            key = s3FileName;
        } else if (dvObject instanceof Dataset) {
            key = s3FolderPath;
        }
        if (key != null) {
            try {
                DeleteObjectRequest deleteObjRequest = new DeleteObjectRequest(bucketName, key);
                s3.deleteObject(deleteObjRequest);
            } catch (AmazonClientException ase) {
                System.out.println("Caught an AmazonServiceException in S3AccessIO.delete():    " + ase.getMessage());
            }
        } else {
            throw new IOException("Failed to delete the object because the key was null");
        }
        
    }

    @Override
    public Channel openAuxChannel(String auxItemTag, DataAccessOption... options) throws IOException {
        if (isWriteAccessRequested(options)) {
            throw new UnsupportedDataAccessOperationException("S3AccessIO: write mode openAuxChannel() not yet implemented in this storage driver.");
        }
        
        InputStream fin = getAuxFileAsInputStream(auxItemTag);

        if (fin == null) {
            throw new IOException("Failed to open auxilary file " + auxItemTag + " for S3 file");
        }
        
        return Channels.newChannel(fin);
    }

    @Override
    public boolean isAuxObjectCached(String auxItemTag) throws IOException {
        String key = null;
        if (s3 == null) {
            open();
        }
        if (dvObject instanceof DataFile) {
            key = s3FileName + "." + auxItemTag;
        } else if (dvObject instanceof Dataset) {
            key = s3FolderPath + "/" + auxItemTag;
        }
        try {
            return s3.doesObjectExist(bucketName, key);
        } catch (AmazonClientException ase) {
                System.out.println("Caught an AmazonServiceException in S3AccessIO.isAuxObjectCached:    " + ase.getMessage());
        }
        return false;
    }
    
    @Override
    public long getAuxObjectSize(String auxItemTag) throws IOException {
        String key = null;
        if (s3 == null) {
            open();
        }
        if (dvObject instanceof DataFile) {
            key = s3FileName + "." + auxItemTag;
        } else if (dvObject instanceof Dataset) {
            key = s3FolderPath + "/" + auxItemTag;
        }
        try {
            return s3.getObjectMetadata(bucketName, key).getContentLength();
        } catch (AmazonClientException ase) {
                System.out.println("Caught an AmazonServiceException in S3AccessIO.getAuxObjectSize:    " + ase.getMessage());
        }
        return -1L;
    }
    
    @Override 
    public Path getAuxObjectAsPath(String auxItemTag) throws IOException {
        throw new UnsupportedDataAccessOperationException("S3AccessIO: this is a remote DataAccess IO object, its Aux objects have no local filesystem Paths associated with it.");
    }

    @Override
    public void backupAsAux(String auxItemTag) throws IOException {
        String key = null;
        String destinationKey = null;
        if (dvObject instanceof DataFile) {
            key = s3FileName;
            destinationKey = s3FileName + "." + auxItemTag;
        } else if (dvObject instanceof Dataset) {
            key = s3FolderPath;
            destinationKey = s3FolderPath + "/" + auxItemTag;
        }
        logger.info("key: " + key);
        logger.info("destination key:" + key);
        try {
            logger.info("trying to copy object");
            s3.copyObject(new CopyObjectRequest(bucketName, key, bucketName, destinationKey));
        } catch (AmazonClientException ase) {
                System.out.println("Caught an AmazonServiceException in S3AccessIO.backupAsAux:    " + ase.getMessage());
        }
        // I'm assuming we don't need to delete the main object here - ?
        // s3.deleteObject(new DeleteObjectRequest(bucketName, key));
    }

    @Override
    // this method copies a local filesystem Path into this DataAccess Auxiliary location:
    public void savePathAsAux(Path fileSystemPath, String auxItemTag) throws IOException {
        String key = null;
        if (s3 == null || !this.canWrite()) {
            open(DataAccessOption.WRITE_ACCESS);
        }

        if (dvObject instanceof DataFile) {
            key = s3FileName + "." + auxItemTag;
        } else if (dvObject instanceof Dataset) {
            key = s3FolderPath + "/" + auxItemTag;
        }
        try {
            File inputFile = fileSystemPath.toFile();
            s3.putObject(new PutObjectRequest(bucketName, key, inputFile));
        } catch (AmazonClientException ase) {
            System.out.println("Caught an AmazonServiceException in S3AccessIO.savePathAsAux():    " + ase.getMessage());
        }
    }
    
    // this method copies a local InputStream into this DataAccess Auxiliary location:
    @Override
    public void saveInputStreamAsAux(InputStream inputStream, String auxItemTag) throws IOException {
        String key = null;
        if (s3 == null || !this.canWrite()) {
            open(DataAccessOption.WRITE_ACCESS);
        }
        if (dvObject instanceof DataFile) {
            key = s3FileName + "." + auxItemTag;
        } else if (dvObject instanceof Dataset) {
            key = s3FolderPath + "/" + auxItemTag;
        }
        byte[] bytes = IOUtils.toByteArray(inputStream);
        long length = bytes.length;
        ObjectMetadata metadata = new ObjectMetadata();
        metadata.setContentLength(length);
        try {
            s3.putObject(bucketName, key, inputStream, metadata);
        } catch (SdkClientException ioex) {
            String failureMsg = ioex.getMessage();
            
            if (failureMsg == null) {
                failureMsg = "S3AccessIO: Unknown exception occured while saving a local InputStream as S3Object";
            }
            throw new IOException(failureMsg);
        }  
    }
    
    //TODO: How do we test this?
    @Override
    public List<String>listAuxObjects() throws IOException {
        String prefix = null;
        if (s3 == null || !this.canWrite()) {
            open(DataAccessOption.WRITE_ACCESS);
        }
        if (dvObject instanceof DataFile) {
            prefix = s3FileName + ".";
        } else if (dvObject instanceof Dataset) {
            prefix = s3FolderPath + "/";
        }
                
        List<String> ret = new ArrayList<>();
        ObjectListing storedAuxFilesList = null;
        List<S3ObjectSummary> storedAuxFilesSummary = null;
        logger.info("S3 prefix: " + prefix);

        ListObjectsRequest req = new ListObjectsRequest().withBucketName(bucketName).withPrefix(prefix);
        storedAuxFilesList = s3.listObjects(req);
        storedAuxFilesSummary = storedAuxFilesList.getObjectSummaries();
        try {
            while (storedAuxFilesList.isTruncated()) {
                logger.info("S3 listAuxObjects: going to second page of list");
                storedAuxFilesList = s3.listNextBatchOfObjects(storedAuxFilesList);
                storedAuxFilesSummary.addAll(storedAuxFilesList.getObjectSummaries());
            }
        } catch (AmazonClientException ase) {
            System.out.println("Caught an AmazonServiceException in S3AccessIO.listAuxObjects():    " + ase.getMessage());
            logger.warning("Caught an AmazonServiceException:    " + ase.getMessage());
        }
        
        for (S3ObjectSummary item : storedAuxFilesSummary) {
            String key = item.getKey();
            String fileName = key.substring(key.lastIndexOf("/"));
            logger.info("S3 cached aux object fileName: " + fileName);
            ret.add(fileName);
        }
        return ret;
    }
    
    @Override
    public void deleteAuxObject(String auxItemTag) {
        String key = null;
        if (dvObject instanceof DataFile) {
            key = s3FileName + "." + auxItemTag;
        } else if (dvObject instanceof Dataset) {
            key = s3FolderPath + "/" + auxItemTag;
        }
        try {
            DeleteObjectRequest dor = new DeleteObjectRequest(bucketName, key);
            s3.deleteObject(dor);
        } catch (AmazonClientException ase) {
            logger.warning("S3AccessIO: Unable to delete object    " + ase.getMessage());
        }
        
    }
    
    //TODO: is this efficient? i.e. number of calls to S3
    @Override
    public void deleteAllAuxObjects() throws IOException {
        String prefix = null;
        if (s3 == null || !this.canWrite()) {
            open(DataAccessOption.WRITE_ACCESS);
        }
        if (dvObject instanceof DataFile) {
            prefix = s3FileName + ".";
        } else if (dvObject instanceof Dataset) {
            prefix = s3FolderPath + "/";
        }
                
        ObjectListing storedAuxFilesList = null;
        List<S3ObjectSummary> storedAuxFilesSummary = null;
        try {
            ListObjectsRequest req = new ListObjectsRequest().withBucketName(bucketName).withPrefix(prefix);
            storedAuxFilesList = s3.listObjects(req);
            storedAuxFilesSummary = storedAuxFilesList.getObjectSummaries();
            while (storedAuxFilesList.isTruncated()) {
                storedAuxFilesList = s3.listNextBatchOfObjects(storedAuxFilesList);
                storedAuxFilesSummary.addAll(storedAuxFilesList.getObjectSummaries());
            }
        } catch (AmazonClientException ase) {
            System.out.println("Caught an AmazonServiceException:    " + ase.getMessage());
        }
        
        for (S3ObjectSummary item : storedAuxFilesSummary) {
            String key = item.getKey();
            logger.info("Trying to delete auxiliary file " + key);
            try {
                DeleteObjectRequest dor = new DeleteObjectRequest(bucketName, key);
                s3.deleteObject(dor);
            } catch (AmazonClientException ase) {
                    System.out.println("S3AccessIO: Unable to delete auxilary object    " + ase.getMessage());
            }
        }
    }
    
    //TODO: Do we need this?
    @Override
    public String getStorageLocation() {
        return null;
    }

    @Override
    public Path getFileSystemPath() throws UnsupportedDataAccessOperationException {
        throw new UnsupportedDataAccessOperationException("S3AccessIO: this is a remote DataAccess IO object, it has no local filesystem path associated with it.");
    }
    
    @Override
    public boolean exists() {
        String key = null;
        if (dvObject instanceof DataFile) {
            key = s3FileName;
        } else if (dvObject instanceof Dataset) {
            key = s3FolderPath;
        }
        try {
            return s3.doesObjectExist(bucketName, key);
        } catch (AmazonClientException ase) {
                System.out.println("Caught an AmazonServiceException in S3AccessIO.exists():    " + ase.getMessage());
        }
        return false;
    }

    @Override
    public WritableByteChannel getWriteChannel() throws UnsupportedDataAccessOperationException {
        throw new UnsupportedDataAccessOperationException("S3AccessIO: there are no write Channels associated with S3 objects.");
    }
    
    @Override  
    public OutputStream getOutputStream() throws UnsupportedDataAccessOperationException {
        throw new UnsupportedDataAccessOperationException("S3AccessIO: there are no output Streams associated with S3 objects.");
    }
    
    @Override
    public InputStream getAuxFileAsInputStream(String auxItemTag) throws IOException {
        String key = null;
        if (s3 == null) {
            open();
        }
        if (dvObject instanceof DataFile) {
            key = s3FileName + "." + auxItemTag;
        } else if (dvObject instanceof Dataset) {
            key = s3FolderPath + "/" + auxItemTag;
        }
        try {
            S3Object s3object = s3.getObject(new GetObjectRequest(bucketName, key));
            return s3object.getObjectContent();
        } catch (AmazonClientException ase) {
                System.out.println("Caught an AmazonServiceException in S3AccessIO.getAuxFileAsInputStream():    " + ase.getMessage());
        }
        throw new IOException("S3AccessIO: Failed to get aux file as input stream");
    }

    
    // Auxilary helper methods, S3-specific:
     
    //FIXME: It looks like the best way to do credentials is to change a jvm variable on launch
    //          and use the standard getCredentials. Test this.
    private AWSCredentials getAWSCredentials() {
        if(awsCredentials == null)
        {
            try {
                //We can leave this as is and set an env variable
                awsCredentials = new ProfileCredentialsProvider().getCredentials();
            } catch (Exception e) {
                throw new AmazonClientException(
                        "Cannot load the credentials from the credential profiles file. " +
                        "Please make sure that your credentials file is at the correct " +
                        "location (~/.aws/credentials), and is in valid format.",
                        e);
            }
        }
        
        return awsCredentials;
    }
    
}<|MERGE_RESOLUTION|>--- conflicted
+++ resolved
@@ -176,11 +176,7 @@
 
         try {
             File inputFile = fileSystemPath.toFile();
-<<<<<<< HEAD
             if (dvObject instanceof DataFile) {
-=======
-            if (dvObject instanceof DataFile) {            
->>>>>>> 83bf3e91
                 if(!s3.doesBucketExist(bucketName)) { 
                     s3.createBucket(bucketName);
                 } 
@@ -239,6 +235,7 @@
     
     @Override
     public void delete() throws IOException {
+
         String key = null;
         if (dvObject instanceof DataFile) {
             key = s3FileName;
