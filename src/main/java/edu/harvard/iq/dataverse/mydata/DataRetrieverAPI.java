/**
 * @todo Shouldn't this be in the "edu.harvard.iq.dataverse.api" package? Is the only one that isn't.
 */
package edu.harvard.iq.dataverse.mydata;

import edu.harvard.iq.dataverse.DataverseRoleServiceBean;
import edu.harvard.iq.dataverse.DataverseServiceBean;
import edu.harvard.iq.dataverse.DataverseSession;
import edu.harvard.iq.dataverse.DvObject;
import edu.harvard.iq.dataverse.DvObjectServiceBean;
import edu.harvard.iq.dataverse.RoleAssigneeServiceBean;
import edu.harvard.iq.dataverse.api.auth.AuthRequired;
import edu.harvard.iq.dataverse.search.SearchServiceBean;
import edu.harvard.iq.dataverse.search.SolrQueryResponse;
import edu.harvard.iq.dataverse.search.SolrSearchResult;
import edu.harvard.iq.dataverse.api.AbstractApiBean;
import edu.harvard.iq.dataverse.authorization.AuthenticationServiceBean;
import edu.harvard.iq.dataverse.authorization.DataverseRole;
import edu.harvard.iq.dataverse.authorization.DataverseRolePermissionHelper;
//import edu.harvard.iq.dataverse.authorization.MyDataQueryHelperServiceBean;
import edu.harvard.iq.dataverse.authorization.groups.GroupServiceBean;
import edu.harvard.iq.dataverse.authorization.users.AuthenticatedUser;
import edu.harvard.iq.dataverse.engine.command.DataverseRequest;
import edu.harvard.iq.dataverse.search.SearchConstants;
import edu.harvard.iq.dataverse.search.SearchException;
import edu.harvard.iq.dataverse.search.SearchFields;
import edu.harvard.iq.dataverse.search.SortBy;
import java.math.BigDecimal;
import java.util.List;
import java.util.Map;
import java.util.Random;
import java.util.logging.Logger;
import java.util.Locale;
import javax.ejb.EJB;
import javax.inject.Inject;
import javax.json.Json;
import javax.json.JsonArrayBuilder;
import javax.json.JsonObjectBuilder;
import javax.ws.rs.GET;
import javax.ws.rs.Path;
import javax.ws.rs.Produces;
import javax.ws.rs.QueryParam;
import javax.ws.rs.container.ContainerRequestContext;
import javax.ws.rs.core.Context;

import edu.harvard.iq.dataverse.util.BundleUtil;
import org.apache.commons.lang3.StringUtils;

/**
 *
 * @author rmp553
 * 
 *  The primary method here is this API endpoint: retrieveMyDataAsJsonString
 *
 *  - This method validates the current logged in user
 * 
 */
@Path("mydata")
public class DataRetrieverAPI extends AbstractApiBean {

    private static final Logger logger = Logger.getLogger(DataRetrieverAPI.class.getCanonicalName());

    public static final String retrieveDataFullAPIPath = "/api/v1/mydata/retrieve";
    private static final String retrieveDataPartialAPIPath = "retrieve";

    @Inject
    DataverseSession session;    

    @EJB
    DataverseRoleServiceBean dataverseRoleService;
    @EJB
    RoleAssigneeServiceBean roleAssigneeService;
    @EJB
    DvObjectServiceBean dvObjectServiceBean;
    @EJB
    SearchServiceBean searchService;
    @EJB
    AuthenticationServiceBean authenticationService;
    @EJB
    DataverseServiceBean dataverseService;
    //@EJB
    //MyDataQueryHelperServiceBean myDataQueryHelperServiceBean;
    @EJB
    GroupServiceBean groupService;
    
    private List<DataverseRole> roleList;
    private DataverseRolePermissionHelper rolePermissionHelper;
    private MyDataFinder myDataFinder;
    private SolrQueryResponse solrQueryResponse;
    private AuthenticatedUser authUser = null;

    public static final String JSON_SUCCESS_FIELD_NAME = "success";
    public static final String JSON_ERROR_MSG_FIELD_NAME = "error_message";
    public static final String JSON_DATA_FIELD_NAME = "data";

    /**
     * Constructor
     * 
     */
    public DataRetrieverAPI(){
           
    }
    
    public String getRetrieveDataFullAPIPath(){
        return DataRetrieverAPI.retrieveDataFullAPIPath;
    }
    
    public Pager getRandomPagerPager(Integer selectedPage){
        if (selectedPage == null){
            selectedPage = 1;
        }
        
        int itemsPerPage = 10;
        int numResults = 108;//randInt(1,200);
        int numPages =  numResults / itemsPerPage;
        if ((numResults % itemsPerPage) > 0){
            numPages++;
        }
        int chosenPage = 1;
        if ((selectedPage > numPages)||(selectedPage < 1)){
            chosenPage = 1;
        }else{
            chosenPage = selectedPage;
        }
        //int chosenPage = max(randInt(0, numPages), 1);
        return new Pager(numResults, itemsPerPage, chosenPage);
                
    }
    
    /*
    @Path("test-it2")
    @GET
    @Produces({"application/json"})
    public String retrieveTestPager(@QueryParam("selectedPage") int selectedPage){
        
        return this.getRandomPagerPager(selectedPage).asJSONString();
    }
    */
    //private String getUserIdentifier()
    
    
    public boolean isSuperuser(){
        return (session.getUser() != null) && session.getUser().isSuperuser();
    }
    
    private AuthenticatedUser getUserFromIdentifier(String userIdentifier){
        
        if ((userIdentifier==null)||(userIdentifier.isEmpty())){
            return null;
        }
        return authenticationService.getAuthenticatedUser(userIdentifier);
    }
    
    public Map<String, Long> getTotalCountsFromSolrAsJavaMap(DataverseRequest dataverseRequest, MyDataFinder myDataFinder ){
        //msgt("getTotalCountsFromSolrAsJavaMap: " + searchUser.getIdentifier());
        SolrQueryResponse solrQueryResponseForCounts = getTotalCountsFromSolr(dataverseRequest, myDataFinder);
        if (solrQueryResponseForCounts == null){
            logger.severe("DataRetrieverAPI.getTotalCountsFromSolrAsJSON: solrQueryResponseForCounts should not be null");
            return null;
        }
        return solrQueryResponseForCounts.getDvObjectCounts();
    }
    
    public JsonObjectBuilder getTotalCountsFromSolrAsJSON(DataverseRequest dataverseRequest, MyDataFinder myDataFinder ){
    
        SolrQueryResponse solrQueryResponseForCounts = getTotalCountsFromSolr(dataverseRequest, myDataFinder);
        if (solrQueryResponseForCounts == null){
            logger.severe("DataRetrieverAPI.getTotalCountsFromSolrAsJSON: solrQueryResponseForCounts should not be null");
            return null;
        }
        return solrQueryResponseForCounts.getDvObjectCountsAsJSON();
    }
    
    
    private SolrQueryResponse getTotalCountsFromSolr(DataverseRequest dataverseRequest, MyDataFinder myDataFinder){
        //msgt("getTotalCountsFromSolr: " + searchUser.getIdentifier());

        if (myDataFinder == null){
            throw new NullPointerException("myDataFinder cannot be null");
        }
        if (dataverseRequest == null){
            throw new NullPointerException("dataverseRequest cannot be null");
        }
        
        // -------------------------------------------------------
        // Create new filter params that only check by the User 
        // -------------------------------------------------------
        MyDataFilterParams filterParams = new MyDataFilterParams(dataverseRequest, myDataFinder.getRolePermissionHelper());
        if (filterParams.hasError()){
            logger.severe("getTotalCountsFromSolr. filterParams error: " + filterParams.getErrorMessage());           
            return null;
        }
       
        // -------------------------------------------------------
        // Re-run all of the entity queries (sigh)
        // -------------------------------------------------------
        myDataFinder.initFields();
        myDataFinder.runFindDataSteps(filterParams);
        if (myDataFinder.hasError()){
            logger.severe("getTotalCountsFromSolr. myDataFinder error: " + myDataFinder.getErrorMessage());           
            return null;            
        }
        
        // -------------------------------------------------------
        // Generate filterQueries for total counts
        // -------------------------------------------------------
        List<String> filterQueries = myDataFinder.getSolrFilterQueriesForTotalCounts();
        if (filterQueries==null){
            logger.severe("getTotalCountsFromSolr. filterQueries was null!");
            return null;
        }
        //msgt("getTotalCountsFromSolr");
        //msgt(StringUtils.join(filterQueries, " AND "));
        
        // -------------------------------------------------------
        // Run Solr
        // -------------------------------------------------------
        SolrQueryResponse solrQueryResponseForCounts;
        try {
            solrQueryResponseForCounts = searchService.search(
                    dataverseRequest,
                    null, // subtree, default it to Dataverse for now
                    "*",  //    Get everything--always
                    filterQueries,//filterQueries,
                    SearchFields.NAME_SORT, SortBy.ASCENDING,
                    //SearchFields.RELEASE_OR_CREATE_DATE, SortBy.DESCENDING,
                    0, //paginationStart,
                    true, // dataRelatedToMe
                    SearchConstants.NUM_SOLR_DOCS_TO_RETRIEVE //10 // SearchFields.NUM_SOLR_DOCS_TO_RETRIEVE
            );
        } catch (SearchException ex) {
            logger.severe("Search for total counts failed with filter query");
            logger.severe("filterQueries: " + StringUtils.join(filterQueries, "(separator)"));
            return null;
        }
        return solrQueryResponseForCounts;
    }
    
    private String getJSONErrorString(String jsonMsg, String optionalLoggerMsg){
        
        if (jsonMsg == null){
            throw new NullPointerException("jsonMsg cannot be null");
        }
        if (optionalLoggerMsg != null){
            logger.severe(optionalLoggerMsg);
        }
        JsonObjectBuilder jsonData = Json.createObjectBuilder();
        
        jsonData.add(DataRetrieverAPI.JSON_SUCCESS_FIELD_NAME, false);
        jsonData.add(DataRetrieverAPI.JSON_ERROR_MSG_FIELD_NAME, jsonMsg);
        
        return jsonData.build().toString();
        
    }


    @GET
    @AuthRequired
    @Path(retrieveDataPartialAPIPath)
    @Produces({"application/json"})
<<<<<<< HEAD
    public String retrieveMyDataAsJsonString(@QueryParam("dvobject_types") List<DvObject.DType> dvobject_types, 
            @QueryParam("published_states") List<String> published_states, 
            @QueryParam("selected_page") Integer selectedPage, 
            @QueryParam("mydata_search_term") String searchTerm,             
            @QueryParam("role_ids") List<Long> roleIds, 
            @QueryParam("userIdentifier") String userIdentifier,
            @QueryParam("key") String apiToken) { //String myDataParams) {
        //System.out.println("_YE_OLDE_QUERY_COUNTER_");
        //msgt("_YE_OLDE_QUERY_COUNTER_");  // for debug purposes
        boolean DEBUG_MODE = false;
=======
    public String retrieveMyDataAsJsonString(
            @Context ContainerRequestContext crc,
            @QueryParam("dvobject_types") List<String> dvobject_types,
            @QueryParam("published_states") List<String> published_states,
            @QueryParam("selected_page") Integer selectedPage,
            @QueryParam("mydata_search_term") String searchTerm,
            @QueryParam("role_ids") List<Long> roleIds,
            @QueryParam("userIdentifier") String userIdentifier) {
>>>>>>> 1a797171
        boolean OTHER_USER = false;

        String localeCode = session.getLocaleCode();
        String noMsgResultsFound = BundleUtil.getStringFromPropertyFile("dataretrieverAPI.noMsgResultsFound",
                "Bundle", new Locale(localeCode));

        if ((session.getUser() != null) && (session.getUser().isAuthenticated())) {
            authUser = (AuthenticatedUser) session.getUser();
        } else {
            try {
                authUser = getRequestAuthenticatedUserOrDie(crc);
            } catch (WrappedResponse e) {
                return this.getJSONErrorString("Requires authentication.  Please login.", "retrieveMyDataAsJsonString. User not found!  Shouldn't be using this anyway");
            }
        }

        // For superusers, the searchUser may differ from the authUser
        AuthenticatedUser searchUser = null;
        // If the user is a superuser, see if a userIdentifier has been specified and use that instead
        if ((authUser.isSuperuser()) && (userIdentifier != null) && (!userIdentifier.isEmpty())) {
            searchUser = getUserFromIdentifier(userIdentifier);
            if (searchUser != null) {
                authUser = searchUser;
                OTHER_USER = true;
            } else {
                return this.getJSONErrorString("No user found for: \"" + userIdentifier + "\"", null);
            }
        }

        roleList = dataverseRoleService.findAll();
        rolePermissionHelper = new DataverseRolePermissionHelper(roleList);    
        
       
        List<DvObject.DType> dtypes;
        if (dvobject_types != null){
            dtypes = dvobject_types;
        }else{
            dtypes = MyDataFilterParams.defaultDvObjectTypes;
        }
        List<String> pub_states = null;
        if (published_states != null){
            pub_states = published_states;
        }
        
        // ---------------------------------
        // (1) Initialize filterParams and check for Errors 
        // ---------------------------------
        DataverseRequest dataverseRequest = createDataverseRequest(authUser);

        
        MyDataFilterParams filterParams = new MyDataFilterParams(dataverseRequest, dtypes, pub_states, roleIds, searchTerm);
        if (filterParams.hasError()){
            return this.getJSONErrorString(filterParams.getErrorMessage(), filterParams.getErrorMessage());
        }
       
        // ---------------------------------
        // (2) Initialize MyDataFinder and check for Errors 
        // ---------------------------------
        myDataFinder = new MyDataFinder(rolePermissionHelper,
                                        roleAssigneeService,
                                        dvObjectServiceBean, 
                                        groupService,
                                        noMsgResultsFound);
        this.myDataFinder.runFindDataSteps(filterParams);
        if (myDataFinder.hasError()){
            return this.getJSONErrorString(myDataFinder.getErrorMessage(), myDataFinder.getErrorMessage());
        }

        // ---------------------------------
        // (3) Make Solr Query
        // ---------------------------------
        int paginationStart = 1;
        if (selectedPage != null){
            paginationStart = selectedPage;
        }
        int solrCardStart = (paginationStart - 1) * SearchConstants.NUM_SOLR_DOCS_TO_RETRIEVE;
       
        // Default the searchUser to the authUser.
        // The exception: for logged-in superusers, the searchUser may differ from the authUser
        //
        if (searchUser == null){
            searchUser = authUser;
        }

        //msg("search with user: " + searchUser.getIdentifier());

        List<String> filterQueries = this.myDataFinder.getSolrFilterQueries();
        if (filterQueries==null){
            logger.fine("No ids found for this search");
            return this.getJSONErrorString(noMsgResultsFound, null);
        }
        //msgt("myDataFinder.getSolrFilterQueries(): " + myDataFinder.getSolrFilterQueries().toString());
        
        //msg("Selected paginationStart: " + paginationStart);

        try {
                solrQueryResponse = searchService.search(
                        dataverseRequest,
                        null, // subtree, default it to Dataverse for now
                        filterParams.getSearchTerm(),  //"*", //
                        filterQueries,//filterQueries,
                        //SearchFields.NAME_SORT, SortBy.ASCENDING,
                        SearchFields.RELEASE_OR_CREATE_DATE, SortBy.DESCENDING,
                        solrCardStart, //paginationStart,
                        true, // dataRelatedToMe
                        SearchConstants.NUM_SOLR_DOCS_TO_RETRIEVE //10 // SearchFields.NUM_SOLR_DOCS_TO_RETRIEVE
                );
                
                //msgt("getResultsStart: " + this.solrQueryResponse.getResultsStart());
                //msgt("getNumResultsFound: " + this.solrQueryResponse.getNumResultsFound());
                //msgt("getSolrSearchResults: " + this.solrQueryResponse.getSolrSearchResults().toString());
                if (this.solrQueryResponse.getNumResultsFound()==0){
                    return this.getJSONErrorString(noMsgResultsFound, null);
                }                
                         
        } catch (SearchException ex) {
            solrQueryResponse = null;   
            this.logger.severe("Solr SearchException: " + ex.getMessage());
        }
        
        if (solrQueryResponse==null){
            return this.getJSONErrorString("Sorry!  There was an error with the search service.", "Sorry!  There was a SOLR Error");
        }
                
         // ---------------------------------
        // (4) Build JSON document including:
        //      - Pager
        //      - Formatted solr docs
        //      - Num results found
        //      - Search term
        //      - DvObject counts
        // ---------------------------------

        // Initialize JSON response
        JsonObjectBuilder jsonData = Json.createObjectBuilder();

        Pager pager = new Pager(solrQueryResponse.getNumResultsFound().intValue(), 
                                SearchConstants.NUM_SOLR_DOCS_TO_RETRIEVE, 
                                paginationStart);
        
        RoleTagRetriever roleTagRetriever = new RoleTagRetriever(this.rolePermissionHelper, this.roleAssigneeSvc, this.dvObjectServiceBean);
        roleTagRetriever.loadRoles(dataverseRequest, solrQueryResponse);

                
        jsonData.add(DataRetrieverAPI.JSON_SUCCESS_FIELD_NAME, true)
                .add(DataRetrieverAPI.JSON_DATA_FIELD_NAME,        
                        Json.createObjectBuilder()
                                .add("pagination", pager.asJsonObjectBuilderUsingCardTerms())
                                //.add(SearchConstants.SEARCH_API_ITEMS, this.formatSolrDocs(solrQueryResponse, filterParams, this.myDataFinder))
                                .add(SearchConstants.SEARCH_API_ITEMS, this.formatSolrDocs(solrQueryResponse, roleTagRetriever))
                                .add(SearchConstants.SEARCH_API_TOTAL_COUNT, solrQueryResponse.getNumResultsFound())
                                .add(SearchConstants.SEARCH_API_START, solrQueryResponse.getResultsStart())
                                .add("search_term",  filterParams.getSearchTerm())
                                .add("dvobject_counts", this.getDvObjectTypeCounts(solrQueryResponse))
                                .add("pubstatus_counts", this.getPublicationStatusCounts(solrQueryResponse))
                                .add("selected_filters", this.myDataFinder.getSelectedFilterParamsAsJSON())
            );

        // ---------------------------------------------------------
        // We're doing ~another~ solr query here
        // NOTE!  Do not reuse this.myDataFinder after this step!! It is being passed new filterParams
        // ---------------------------------------------------------
        //jsonData.add("total_dvobject_counts", getTotalCountsFromSolrAsJSON(searchUser, this.myDataFinder));

        
        if (OTHER_USER){
            jsonData.add("other_user", searchUser.getIdentifier());
        }
                                
        return jsonData.build().toString();
    }
   
    private JsonObjectBuilder getDvObjectTypeCounts(SolrQueryResponse solrResponse) {

        if (solrQueryResponse == null) {
            logger.severe("DataRetrieverAPI.getDvObjectTypeCounts: solrQueryResponse should not be null");
            return null;
        }
        return solrResponse.getDvObjectCountsAsJSON();
    }
    
    private JsonObjectBuilder getPublicationStatusCounts(SolrQueryResponse solrResponse) {

        if (solrQueryResponse == null) {
            logger.severe("DataRetrieverAPI.getDvObjectTypeCounts: solrQueryResponse should not be null");
            return null;
        }
        return solrResponse.getPublicationStatusCountsAsJSON();
    }
    
    /**
     * Using RoleTagRetriever to find role names for each card
     * Trying to minimize extra queries
     * 
     * @param solrResponse
     * @param roleTagRetriever
     * @return 
     */
    private JsonArrayBuilder formatSolrDocs(SolrQueryResponse solrResponse, RoleTagRetriever roleTagRetriever ){
        if (solrResponse == null){
            throw new NullPointerException("DataRetrieverAPI.formatSolrDocs:  solrResponse should not be null");     
        }
        if(roleTagRetriever==null){
            throw new NullPointerException("DataRetrieverAPI.formatSolrDocs:  roleTagRetriever should not be null");     
        }

        JsonArrayBuilder jsonSolrDocsArrayBuilder = Json.createArrayBuilder();

        JsonObjectBuilder myDataCardInfo;
        JsonArrayBuilder rolesForCard;
        
        for (SolrSearchResult doc : solrQueryResponse.getSolrSearchResults()){
            // -------------------------------------------
            // (a) Get core card data from solr
            // -------------------------------------------
            myDataCardInfo = doc.getJsonForMyData();
            
            if (!doc.getEntity().isInstanceofDataFile()){
                String parentAlias = dataverseService.getParentAliasString(doc);
                myDataCardInfo.add("parent_alias",parentAlias);
            }
            
            // -------------------------------------------
            // (b) Add role info
            // -------------------------------------------
            rolesForCard = roleTagRetriever.getRolesForCardAsJSON(doc.getEntityId());
            if (rolesForCard!=null){
                myDataCardInfo.add("user_roles", rolesForCard);
            }
            
            // -------------------------------------------
            // (c) Add final MyData JSON to array
            // -------------------------------------------
            jsonSolrDocsArrayBuilder.add(myDataCardInfo);
        }
        return jsonSolrDocsArrayBuilder;
        
    }
}        <|MERGE_RESOLUTION|>--- conflicted
+++ resolved
@@ -257,28 +257,16 @@
     @GET
     @AuthRequired
     @Path(retrieveDataPartialAPIPath)
+    @GET
     @Produces({"application/json"})
-<<<<<<< HEAD
-    public String retrieveMyDataAsJsonString(@QueryParam("dvobject_types") List<DvObject.DType> dvobject_types, 
-            @QueryParam("published_states") List<String> published_states, 
-            @QueryParam("selected_page") Integer selectedPage, 
-            @QueryParam("mydata_search_term") String searchTerm,             
-            @QueryParam("role_ids") List<Long> roleIds, 
-            @QueryParam("userIdentifier") String userIdentifier,
-            @QueryParam("key") String apiToken) { //String myDataParams) {
-        //System.out.println("_YE_OLDE_QUERY_COUNTER_");
-        //msgt("_YE_OLDE_QUERY_COUNTER_");  // for debug purposes
-        boolean DEBUG_MODE = false;
-=======
     public String retrieveMyDataAsJsonString(
             @Context ContainerRequestContext crc,
-            @QueryParam("dvobject_types") List<String> dvobject_types,
+            @QueryParam("dvobject_types") List<DvObject.DType> dvobject_types,
             @QueryParam("published_states") List<String> published_states,
             @QueryParam("selected_page") Integer selectedPage,
             @QueryParam("mydata_search_term") String searchTerm,
             @QueryParam("role_ids") List<Long> roleIds,
             @QueryParam("userIdentifier") String userIdentifier) {
->>>>>>> 1a797171
         boolean OTHER_USER = false;
 
         String localeCode = session.getLocaleCode();
@@ -295,16 +283,6 @@
             }
         }
 
-        // For superusers, the searchUser may differ from the authUser
-        AuthenticatedUser searchUser = null;
-        // If the user is a superuser, see if a userIdentifier has been specified and use that instead
-        if ((authUser.isSuperuser()) && (userIdentifier != null) && (!userIdentifier.isEmpty())) {
-            searchUser = getUserFromIdentifier(userIdentifier);
-            if (searchUser != null) {
-                authUser = searchUser;
-                OTHER_USER = true;
-            } else {
-                return this.getJSONErrorString("No user found for: \"" + userIdentifier + "\"", null);
             }
         }
 
