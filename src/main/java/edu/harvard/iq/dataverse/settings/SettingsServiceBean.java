--- conflicted
+++ resolved
@@ -291,14 +291,10 @@
         NavbarAboutUrl,
         
         // Option to override multiple guides with a single url
-<<<<<<< HEAD
-        NavbarGuidesUrl, 
-=======
         NavbarGuidesUrl,
         
         // Limit on how many guestbook entries to display on the guestbook-responses page:
-        GuestbookResponsesPageDisplayLimit; 
->>>>>>> 9978672e
+        GuestbookResponsesPageDisplayLimit,
 
         /**
          * The dictionary filepaths separated by a pipe (|)
