--- conflicted
+++ resolved
@@ -177,13 +177,8 @@
         <dependency>
             <groupId>org.eclipse.microprofile.config</groupId>
             <artifactId>microprofile-config-api</artifactId>
-            <!--scope>provided</scope-->
-        </dependency>
-        <dependency>
-    <groupId>org.apache.geronimo.config</groupId>
-    <artifactId>geronimo-config-impl</artifactId>
-    <version>1.0</version>
-</dependency>
+            <scope>provided</scope>
+        </dependency>
         <dependency>
             <groupId>jakarta.platform</groupId>
             <artifactId>jakarta.jakartaee-api</artifactId>
@@ -193,15 +188,9 @@
         <!-- Jakarta Activation, MIME support etc -->
         <!-- Runtime implementation here only, as necessary for testing. -->
         <dependency>
-<<<<<<< HEAD
-            <groupId>org.glassfish</groupId>
-            <artifactId>jakarta.json</artifactId>
-            <!--scope>provided</scope-->
-=======
             <groupId>org.eclipse.angus</groupId>
             <artifactId>angus-activation</artifactId>
             <scope>provided</scope>
->>>>>>> 4e1bc5bc
             <!-- no version here as managed by Payara BOM above! -->
         </dependency>
         <dependency>
