--- conflicted
+++ resolved
@@ -168,16 +168,10 @@
                         defaultLicense = null;
                     }
                 }
-<<<<<<< HEAD
-                terms.setLicense(existingLicense);
-                terms.setLicense(unspecifiedLicense);
+                terms.setLicense(defaultLicense);
                 terms.setFileAccessRequest(datasetVersionToMutate.getTermsOfUseAndAccess().isFileAccessRequest());
                 terms.setDatasetVersion(datasetVersionToMutate);
-                setTermsOfUse(datasetVersionToMutate, dcterms, unspecifiedLicense);
-=======
-                terms.setLicense(defaultLicense);
-                setTermsOfUse(datasetVersionToMutate, dcterms, null);
->>>>>>> 0f59d182
+                setTermsOfUse(datasetVersionToMutate, dcterms, defaultLicense);
             }
             return;
         }
