<ui:composition
    xmlns="http://www.w3.org/1999/xhtml"
    xmlns:h="http://java.sun.com/jsf/html"
    xmlns:f="http://java.sun.com/jsf/core"
    xmlns:ui="http://java.sun.com/jsf/facelets"
    xmlns:p="http://primefaces.org/ui"
    xmlns:c="http://xmlns.jcp.org/jsp/jstl/core"
    xmlns:jsf="http://xmlns.jcp.org/jsf"
    xmlns:pt="http://java.sun.com/jsf/passthrough"
    xmlns:cc="http://java.sun.com/jsf/composite"
    xmlns:o="http://omnifaces.org/ui"
    xmlns:iqbs="http://xmlns.jcp.org/jsf/composite/iqbs">
    <o:importFunctions type="java.lang.Math" />
    <p:remoteCommand name="refreshPaginator" action="#{DatasetPage.refreshPaginator()}" process="@this" update="@form" />

    <!-- Toggle Files Display Components -->
    <div jsf:id="filesDisplayToggleBlock" jsf:rendered="#{DatasetPage.fileTreeViewRequired}" class="row">
        <div class="form-group col-xs-12">
            <label class="col-xs-2 control-label" style="padding:.3em 1em;">
                #{bundle['file.display.label']}
            </label>
            <div class="col-xs-4 input-group">
                <p:selectOneButton id="displayValue" styleClass="form-control" value="#{DatasetPage.fileDisplayMode}" 
                                   style="padding:0;border:0;box-shadow:none;">
                    <f:selectItem itemLabel="#{bundle['file.display.table']}" itemValue="Table" />
                    <f:selectItem itemLabel="#{bundle['file.display.tree']}" itemValue="Tree" />

                    <!-- AJAX UPDATES TO TOGGLE p:dataTable widgetVar="filesTable" AND p:tree widgetVar="filesTree" COMPONENTS BELOW -->
                    <p:ajax update=":datasetForm" process="@this" oncomplete="bind_bsui_components();"/> 
                </p:selectOneButton>
            </div>
        </div>
    </div>

    <p:remoteCommand name="rebindCommand" process="@this" update="filesTable" oncomplete="javascript:bind_bsui_components();"/>

    <!-- Files Table -->
    <p:dataTable id="filesTable" 
                 rows="10" paginator="#{DatasetPage.fileMetadatasSearch.size() gt 10}" paginatorPosition="bottom"
                 paginatorTemplate="{FirstPageLink} {PreviousPageLink} {PageLinks} {NextPageLink} {LastPageLink} #{bundle['file.dynamicCounter.filesPerPage']} {RowsPerPageDropdown}"
                 rowsPerPageTemplate="10,25,50"
                 style="margin-right:1px;"
                 value="#{DatasetPage.fileMetadatasSearch}"
                 rowIndexVar="rowNum" rowKey="#{fileMetadata.dataFile.storageIdentifier}"
                 selection="#{DatasetPage.selectedFiles}" var="fileMetadata" widgetVar="filesTable"
                 rendered="#{DatasetPage.fileDisplayTable and empty DatasetPage.editMode and (DatasetPage.workingVersion != null)}"
                 emptyMessage="#{DatasetPage.workingVersion.fileMetadatas.size() == 0 ? bundle['file.notFound.tip'] : bundle['file.notFound.search']}">
        <p:ajax event="page" listener="#{DatasetPage.fileListingPaginatorListener}" update="filesTable" process="@this"  oncomplete="refreshPaginator(),rebindCommand()"  immediate="true"/>
        <p:ajax event="toggleSelect" listener="#{DatasetPage.toggleAllSelected()}" update="filesTable"  process="@this" oncomplete="rebindCommand()"  /> 
        <p:ajax event="rowUnselectCheckbox" listener="#{DatasetPage.setSelectAllFiles(false)}" update="filesTable" process="@this" oncomplete="rebindCommand()"  />
        <p:ajax event="rowSelect" listener="#{DatasetPage.setSelectAllFiles(false)}" update="filesTable" process="@this" oncomplete="rebindCommand()" />
        <p:ajax event="rowSelectCheckbox" listener="#{DatasetPage.setSelectAllFiles(false)}" update="filesTable" process="@this" oncomplete="rebindCommand()"  />
        <p:ajax event="rowUnselect" listener="#{DatasetPage.setSelectAllFiles(false)}" update="filesTable" process="@this" oncomplete="rebindCommand()" />
        <p:ajax event="rowDblselect" listener="#{DatasetPage.setSelectAllFiles(false)}" update="filesTable" process="@this" oncomplete="rebindCommand()" />

        <f:facet name="header">
            <div class="row form-inline" jsf:id="cloudStorageBlock" jsf:rendered="#{DatasetPage.showComputeButton()}">
                <!-- Cloud Storage Access -->
                <div class="form-group col-xs-12 text-left">
                    <div class="col-xs-12">
                        <p class="help-block">
                            <h:outputFormat value="#{bundle['file.cloudStorageAccess.help']}" escape="false">
                                <f:param value="#{systemConfig.guidesBaseUrl}"/>
                                <f:param value="#{systemConfig.guidesVersion}"/>
                                <f:param value="#{DatasetPage.cloudEnvironmentName}"/>
                            </h:outputFormat>
                        </p>
                    </div>
                    <label class="col-sm-3 control-label">
                        #{bundle['file.cloudStorageAccess']}
                        <span class="glyphicon glyphicon-question-sign tooltip-icon"
                              data-toggle="tooltip" data-placement="auto top" data-original-title="#{bundle['file.cloudStorageAccess.tip']}"></span>
                    </label>
                    <div class="col-md-4 col-sm-5 col-xs-6 input-group">
                        <div id="copy-input" class="form-control">#{DatasetPage.swiftContainerName}</div>
                        <span class="input-group-btn">
                            <button class="btn btn-default btn-copy" type="button" id="copy-button" data-clipboard-action="copy" data-clipboard-target="#copy-input">
                                <span class="glyphicon glyphicon-copy"></span> #{bundle['file.copy']}
                            </button>
                        </span>
                        <script>
                            //<![CDATA[
                            $(document).ready(function () {
                                // clipboard.js > cloud storage copy btn
                                var clipboard = new Clipboard('button.btn-copy');

                                clipboard.on('success', function (e) {
                                    console.log(e);
                                });
                                clipboard.on('error', function (e) {
                                    console.log(e);
                                });
                            });
                            //]]>
                        </script>
                    </div>
                </div>
            </div>
            <div jsf:id="filesHeaderBlock" class="row">
                <div class="col-xs-5">
                    <!-- FILE SEARCH -->
                    <div class="input-group" jsf:rendered="#{DatasetPage.workingVersion.fileMetadatas.size() gt 1}">
                        <label id="searchLabel" class="sr-only" jsf:for="searchFiles">#{bundle.search}</label>
                        <p:inputText id="searchFiles" title="#{bundle.search}" styleClass="form-control" value="#{DatasetPage.fileLabelSearchTerm}" widgetVar="inputSearchTerm"
                                     onkeypress="if (event.keyCode == 13) {
                                                 submitsearch();
                                                 return false;
                                             }">
                            <f:passThroughAttribute name="aria-labelledby" value="searchLabel"/>
                        </p:inputText>
                        <p:watermark for="searchFiles" value="#{bundle['file.search.placeholder']}"/>
                        <p:remoteCommand name="submitsearch" action="#{DatasetPage.updateFileSearch()}" process="@this @widgetVar(inputSearchTerm)" update="@form" partialSubmit="true"/>

                        <span class="input-group-btn">
                            <p:commandLink styleClass="btn btn-default" action="#{DatasetPage.updateFileSearch()}" process="@this @widgetVar(inputSearchTerm)" update="@form" partialSubmit="true">
                                <span class="glyphicon glyphicon-search"></span> #{bundle['dataverse.search.btn.find']}
                            </p:commandLink>
                        </span>
                    </div>
                </div>
                <div class="col-xs-7 text-right">
                    <p:outputPanel id="filesButtons">
                        <!-- 4.2.1: replaced permissionsWrapper.canIssueUpdateDatasetCommand(DatasetPage.dataset) with DatasetPage.canUpdateDataset() -->
                        <!-- tab-header pull-right -->
                        <div jsf:id="uploadComputeBlock" class="button-block pull-right no-margin-top"
                             jsf:rendered="#{!(DatasetPage.editMode == 'FILE' or DatasetPage.editMode == 'CREATE')
                                             and (DatasetPage.canUpdateDataset()
                                             or (!(empty DatasetPage.workingVersion.fileMetadatas) and DatasetPage.workingVersion.fileMetadatas.size() > 1))}">

                            <!-- DOWNLOAD DCM SCRIPT BUTTON -->
                            <h:commandLink id="rsyncDLFF" actionListener="#{DatasetPage.downloadRsyncScript()}" styleClass="btn btn-default"
                                           rendered="#{DatasetPage.sessionUserAuthenticated
                                                       and DatasetPage.canUpdateDataset() and empty DatasetPage.workingVersion.fileMetadatas
                                                       and !widgetWrapper.widgetView and DatasetPage.lockedDueToDcmUpload}">
                                <span class="glyphicon glyphicon-download-alt"/> <h:outputText value=" #{bundle['file.rsyncUpload.step2.downloadScriptButton']}"/>
                            </h:commandLink>

                            <!-- UPLOAD FILES BUTTON -->
                            <h:outputLink value="/editdatafiles.xhtml?datasetId=#{DatasetPage.dataset.id}&#38;mode=UPLOAD"
                                          type="button" styleClass="btn btn-default btn-access #{DatasetPage.lockedFromEdits ? 'disabled' : ''}"
                                          disabled="#{DatasetPage.lockedFromEdits}" rendered="#{DatasetPage.sessionUserAuthenticated 
                                                      and DatasetPage.canUpdateDataset()
                                                      and !widgetWrapper.widgetView}">
                                <span class="glyphicon glyphicon-plus"/> <h:outputText id="uploadFile-s-Link" value="#{bundle['file.uploadFiles']}"/>
                            </h:outputLink>
                        </div>
                    </p:outputPanel>
                </div>
            </div>

            <!-- FILES FILTER FACETS -->
            <div class="row" style="margin-bottom:10px;" jsf:rendered="#{(DatasetPage.workingVersion.fileMetadatas.size() gt 1)}">
                <div class="col-xs-9 text-left" jsf:rendered="#{DatasetPage.indexedVersion}">
                    <div class="text-muted small" style="font-weight:normal;" jsf:rendered="#{(DatasetPage.fileMetadatasSearch.size() gt 0)}">#{bundle['file.results.filter']}</div>
                    <!-- FACET: TYPE -->
                    <div class="btn-group" style="margin-right:20px;" jsf:rendered="#{!(empty DatasetPage.fileTypeFacetLabels)}">
                        <button type="button" class="btn btn-link dropdown-toggle" style="padding:0;" data-toggle="dropdown" aria-haspopup="true" aria-expanded="false">
                            #{bundle['file.results.filter.type']} <h:outputText value="#{(empty DatasetPage.fileTypeFacet) ? bundle['file.results.filter.all'] : DatasetPage.fileTypeFacet}"
                                          styleClass="#{!empty DatasetPage.fileTypeFacet ? 'highlightBold' : ''}"/> <span class="caret"></span>
                        </button>
                        <ul class="dropdown-menu">
                            <!-- link for "All" - all file types: -->
                            <li><h:outputLink value="/dataset.xhtml">
                                    <h:outputText styleClass="#{empty DatasetPage.fileTypeFacet ? 'highlightBold' : ''}" value="#{bundle['file.results.filter.all']}"/>
                                    <f:param name="persistentId" value="#{DatasetPage.persistentId}"/>
                                    <f:param name="version" value="#{DatasetPage.version}"/>
                                    <f:param name="q" value="#{DatasetPage.fileLabelSearchTerm}"/>
                                    <f:param name="fileAccess" value="#{DatasetPage.fileAccessFacet}"/>
                                    <f:param name="fileTag" value="#{DatasetPage.fileTagsFacet}"/>
                                    <f:param name="fileSortField" value="#{DatasetPage.fileSortField}"/>
                                    <f:param name="fileSortOrder" value="#{DatasetPage.fileSortOrder}"/>
                                </h:outputLink></li>
                            <li role="separator" class="divider"></li>
                            <ui:repeat value="#{DatasetPage.fileTypeFacetLabels}" var="facetLabel">
                                <li><h:outputLink value="/dataset.xhtml">
                                        <h:outputFormat styleClass="#{facetLabel.name == DatasetPage.fileTypeFacet ? 'highlightBold' : ''}" value="#{facetLabel.name} &#40;{0}&#41;">
                                            <f:param value="#{facetLabel.count}"/>
                                        </h:outputFormat>
                                        <f:param name="persistentId" value="#{DatasetPage.persistentId}"/>
                                        <f:param name="version" value="#{DatasetPage.version}"/>
                                        <f:param name="q" value="#{DatasetPage.fileLabelSearchTerm}"/>
                                        <f:param name="fileTypeGroupFacet" value='"#{facetLabel.name}"'/>
                                        <f:param name="fileAccess" value="#{DatasetPage.fileAccessFacet}"/>
                                        <f:param name="fileTag" value="#{DatasetPage.fileTagsFacet}"/>
                                        <f:param name="fileSortField" value="#{DatasetPage.fileSortField}"/>
                                        <f:param name="fileSortOrder" value="#{DatasetPage.fileSortOrder}"/>
                                    </h:outputLink></li>
                            </ui:repeat>
                        </ul>
                    </div>

                    <!-- FACET: ACCESS -->
                    <div class="btn-group" style="margin-right:20px;" jsf:rendered="#{!(empty DatasetPage.fileAccessFacetLabels)}">
                        <button type="button" class="btn btn-link dropdown-toggle" style="padding:0;" data-toggle="dropdown" aria-haspopup="true" aria-expanded="false">
                            #{bundle['file.results.filter.access']} <h:outputText value="#{(empty DatasetPage.fileAccessFacet) ? bundle['file.results.filter.all'] : DatasetPage.fileAccessFacet}"
                                          styleClass="#{!empty DatasetPage.fileAccessFacet ? 'highlightBold' : ''}"/> <span class="caret"></span>
                        </button>
                        <ul class="dropdown-menu">
                            <!-- link for "All" - i.e., all (both) types of access: -->
                            <li><h:outputLink value="/dataset.xhtml">
                                    <h:outputText styleClass="#{empty DatasetPage.fileAccessFacet ? 'highlightBold' : ''}" value="#{bundle['file.results.filter.all']}"/>
                                    <f:param name="persistentId" value="#{DatasetPage.persistentId}"/>
                                    <f:param name="version" value="#{DatasetPage.version}"/>
                                    <f:param name="q" value="#{DatasetPage.fileLabelSearchTerm}"/>
                                    <f:param name="fileTypeGroupFacet" value="#{DatasetPage.fileTypeFacet}"/>
                                    <f:param name="fileTag" value="#{DatasetPage.fileTagsFacet}"/>
                                    <f:param name="fileSortField" value="#{DatasetPage.fileSortField}"/>
                                    <f:param name="fileSortOrder" value="#{DatasetPage.fileSortOrder}"/>
                                </h:outputLink></li>
                            <li role="separator" class="divider"></li>
                            <ui:repeat value="#{DatasetPage.fileAccessFacetLabels}" var="facetLabel">
                                <li><h:outputLink value="/dataset.xhtml">
                                        <h:outputFormat styleClass="#{facetLabel.name == DatasetPage.fileAccessFacet ? 'highlightBold' : ''}" value="#{facetLabel.name} &#40;{0}&#41;">
                                            <f:param value="#{facetLabel.count}"/>
                                        </h:outputFormat>
                                        <f:param name="persistentId" value="#{DatasetPage.persistentId}"/>
                                        <f:param name="version" value="#{DatasetPage.version}"/>
                                        <f:param name="q" value="#{DatasetPage.fileLabelSearchTerm}"/>
                                        <f:param name="fileTypeGroupFacet" value="#{DatasetPage.fileTypeFacet}"/>
                                        <f:param name="fileAccess" value="#{facetLabel.name}"/>
                                        <f:param name="fileTag" value="#{DatasetPage.fileTagsFacet}"/>
                                        <f:param name="fileSortField" value="#{DatasetPage.fileSortField}"/>
                                        <f:param name="fileSortOrder" value="#{DatasetPage.fileSortOrder}"/>
                                    </h:outputLink></li>
                            </ui:repeat>
                        </ul>
                    </div>

                    <!-- FACET: TAG -->
                    <div class="btn-group" style="margin-right:20px;" jsf:rendered="#{!(empty DatasetPage.fileTagsFacetLabels)}">
                        <button type="button" class="btn btn-link dropdown-toggle" style="padding:0;" data-toggle="dropdown" aria-haspopup="true" aria-expanded="false">
                            #{bundle['file.results.filter.tag']} <h:outputText value="#{(empty DatasetPage.fileTagsFacet) ? bundle['file.results.filter.all'] : DatasetPage.fileTagsFacet}"
                                          styleClass="#{!empty DatasetPage.fileTagsFacet ? 'highlightBold' : ''}"/> <span class="caret"></span>
                        </button>
                        <ul class="dropdown-menu">
                            <!-- link for "All" - i.e., all file tags: -->
                            <li><h:outputLink value="/dataset.xhtml">
                                    <h:outputText styleClass="#{empty DatasetPage.fileTagsFacet ? 'highlightBold' : ''}" value="#{bundle['file.results.filter.all']}"/>
                                    <f:param name="persistentId" value="#{DatasetPage.persistentId}"/>
                                    <f:param name="version" value="#{DatasetPage.version}"/>
                                    <f:param name="q" value="#{DatasetPage.fileLabelSearchTerm}"/>
                                    <f:param name="fileTypeGroupFacet" value="#{DatasetPage.fileTypeFacet}"/>
                                    <f:param name="fileAccess" value="#{DatasetPage.fileAccessFacet}"/>
                                    <f:param name="fileSortField" value="#{DatasetPage.fileSortField}"/>
                                    <f:param name="fileSortOrder" value="#{DatasetPage.fileSortOrder}"/>
                                </h:outputLink></li>
                            <li role="separator" class="divider"></li>
                            <ui:repeat value="#{DatasetPage.fileTagsFacetLabels}" var="facetLabel">
                                <li><h:outputLink value="/dataset.xhtml">
                                        <h:outputFormat styleClass="#{facetLabel.name == DatasetPage.fileTagsFacet ? 'highlightBold' : ''}" value="#{facetLabel.name} &#40;{0}&#41;">
                                            <f:param value="#{facetLabel.count}"/>
                                        </h:outputFormat>
                                        <f:param name="persistentId" value="#{DatasetPage.persistentId}"/>
                                        <f:param name="version" value="#{DatasetPage.version}"/>
                                        <f:param name="q" value="#{DatasetPage.fileLabelSearchTerm}"/>
                                        <f:param name="fileTypeGroupFacet" value="#{DatasetPage.fileTypeFacet}"/>
                                        <f:param name="fileAccess" value="#{DatasetPage.fileAccessFacet}"/>
                                        <f:param name="fileTag" value='"#{facetLabel.name}"'/>
                                        <f:param name="fileSortField" value="#{DatasetPage.fileSortField}"/>
                                        <f:param name="fileSortOrder" value="#{DatasetPage.fileSortOrder}"/>
                                    </h:outputLink></li>
                            </ui:repeat>
                        </ul>
                    </div>
                </div>

                <div class="col-xs-3 text-right #{DatasetPage.indexedVersion ? '' : 'col-xs-offset-9'}">
                    <!-- FILES SORT -->
                    <div class="btn-group">
                        <button type="button" class="btn btn-default dropdown-toggle" data-toggle="dropdown" aria-haspopup="true" aria-expanded="false">
                            <span class="glyphicon glyphicon-sort"></span> #{bundle['file.results.btn.sort']} <span class="caret"></span>
                        </button>
                        <ul class="dropdown-menu pull-right text-left">
                            <li><h:outputLink value="/dataset.xhtml">
                                    <h:outputText styleClass="#{((empty DatasetPage.fileSortField) or DatasetPage.fileSortField == 'name') and (empty DatasetPage.fileSortOrder) ? 'highlightBold' : ''}" value="#{bundle['file.results.btn.sort.option.nameAZ']}"/>
                                    <f:param name="persistentId" value="#{DatasetPage.persistentId}"/>
                                    <f:param name="version" value="#{DatasetPage.version}"/>
                                    <f:param name="q" value="#{DatasetPage.fileLabelSearchTerm}"/>
                                    <f:param name="fileTypeGroupFacet" value="#{DatasetPage.fileTypeFacet}"/>
                                    <f:param name="fileAccess" value="#{DatasetPage.fileAccessFacet}"/>
                                </h:outputLink></li>
                            <li><h:outputLink value="/dataset.xhtml">
                                    <h:outputText styleClass="#{(DatasetPage.fileSortField == 'name' and DatasetPage.fileSortOrder == 'desc') ? 'highlightBold' : ''}" value="#{bundle['file.results.btn.sort.option.nameZA']}"/>
                                    <f:param name="persistentId" value="#{DatasetPage.persistentId}"/>
                                    <f:param name="version" value="#{DatasetPage.version}"/>
                                    <f:param name="q" value="#{DatasetPage.fileLabelSearchTerm}"/>
                                    <f:param name="fileTypeGroupFacet" value="#{DatasetPage.fileTypeFacet}"/>
                                    <f:param name="fileAccess" value="#{DatasetPage.fileAccessFacet}"/>
                                    <f:param name="fileSortField" value="name"/>
                                    <f:param name="fileSortOrder" value="desc"/>
                                </h:outputLink></li>
                            <li><h:outputLink value="/dataset.xhtml">
                                    <h:outputText styleClass="#{(DatasetPage.fileSortField == 'date' and (empty DatasetPage.fileSortOrder)) ? 'highlightBold' : ''}" value="#{bundle['file.results.btn.sort.option.newest']}"/>
                                    <f:param name="persistentId" value="#{DatasetPage.persistentId}"/>
                                    <f:param name="version" value="#{DatasetPage.version}"/>
                                    <f:param name="q" value="#{DatasetPage.fileLabelSearchTerm}"/>
                                    <f:param name="fileTypeGroupFacet" value="#{DatasetPage.fileTypeFacet}"/>
                                    <f:param name="fileAccess" value="#{DatasetPage.fileAccessFacet}"/>
                                    <f:param name="fileSortField" value="date"/>
                                </h:outputLink></li>
                            <li><h:outputLink value="/dataset.xhtml">
                                    <h:outputText styleClass="#{(DatasetPage.fileSortField == 'date' and DatasetPage.fileSortOrder == 'desc') ? 'highlightBold' : ''}" value="#{bundle['file.results.btn.sort.option.oldest']}"/>
                                    <f:param name="persistentId" value="#{DatasetPage.persistentId}"/>
                                    <f:param name="version" value="#{DatasetPage.version}"/>
                                    <f:param name="q" value="#{DatasetPage.fileLabelSearchTerm}"/>
                                    <f:param name="fileTypeGroupFacet" value="#{DatasetPage.fileTypeFacet}"/>
                                    <f:param name="fileAccess" value="#{DatasetPage.fileAccessFacet}"/>
                                    <f:param name="fileSortField" value="date"/>
                                    <f:param name="fileSortOrder" value="desc"/>
                                </h:outputLink></li>
                            <li><h:outputLink value="/dataset.xhtml">
                                    <h:outputText styleClass="#{DatasetPage.fileSortField == 'size' ? 'highlightBold' : ''}" value="#{bundle['file.results.btn.sort.option.size']}"/>
                                    <f:param name="persistentId" value="#{DatasetPage.persistentId}"/>
                                    <f:param name="version" value="#{DatasetPage.version}"/>
                                    <f:param name="q" value="#{DatasetPage.fileLabelSearchTerm}"/>
                                    <f:param name="fileTypeGroupFacet" value="#{DatasetPage.fileTypeFacet}"/>
                                    <f:param name="fileAccess" value="#{DatasetPage.fileAccessFacet}"/>
                                    <f:param name="fileSortField" value="size"/>
                                </h:outputLink></li>
                            <li><h:outputLink value="/dataset.xhtml">
                                    <h:outputText styleClass="#{DatasetPage.fileSortField == 'type' ? 'highlightBold' : ''}" value="#{bundle['file.results.btn.sort.option.type']}"/>
                                    <f:param name="persistentId" value="#{DatasetPage.persistentId}"/>
                                    <f:param name="version" value="#{DatasetPage.version}"/>
                                    <f:param name="q" value="#{DatasetPage.fileLabelSearchTerm}"/>
                                    <f:param name="fileTypeGroupFacet" value="#{DatasetPage.fileTypeFacet}"/>
                                    <f:param name="fileAccess" value="#{DatasetPage.fileAccessFacet}"/>
                                    <f:param name="fileSortField" value="type"/>
                                </h:outputLink></li>
                        </ul>
                    </div>
                </div>
            </div>

            <div class="row" jsf:rendered="#{DatasetPage.workingVersion.fileMetadatas.size() gt 10 and (DatasetPage.selectedFiles.size() gt 0)}">
                <div class="col-xs-12 bg-warning text-left" style="font-weight:normal;padding-top:.5em;">
                    <!-- SELECTION MESSAGE -->
                    <p>
                        <h:outputFormat value="#{bundle['file.numFilesSelected']}">
                            <f:param value="#{DatasetPage.selectedFiles.size()}"/>
                        </h:outputFormat>
                        <ui:fragment rendered="#{DatasetPage.selectedFiles.size() lt DatasetPage.workingVersion.fileMetadatas.size()}">
                            &#160;
                            <p:commandLink action="#{DatasetPage.selectAllFiles}" update="@form">
                                <h:outputFormat value="#{bundle['file.selectAllFiles']}">
                                    <f:param value="#{DatasetPage.fileMetadatasSearch.size()}"/>
                                </h:outputFormat>
                            </p:commandLink>
                        </ui:fragment>
                        &#160;
                        <p:commandLink value="#{bundle['file.clearSelection']}" action="#{DatasetPage.clearSelection}" update="@form"/>
                    </p>
                </div>
            </div>
        </f:facet>

        <p:column selectionMode="multiple" class="text-center" ariaHeaderText="#{bundle['file.select.tooltip']}"/>

        <p:column class="col-file-metadata">
            <f:facet name="header">
                <f:passThroughAttribute name="aria-label" value="#{bundle['file.count.label']}"/>
                <div jsf:id="filesHeaderCount">
                    <!-- Files Count -->
                    <h:outputFormat value="#{DatasetPage.fileMetadatasSearch.size() == 1 ? bundle['file.count.one'] : bundle['file.count']}" styleClass="highlightBold" rendered="#{DatasetPage.fileMetadatasSearch.size() gt 0}">
                        <f:param value="#{(DatasetPage.filePaginatorPage * DatasetPage.rowsPerPage) + 1}"/>
                        <f:param value="#{Math:min((DatasetPage.filePaginatorPage + 1) * DatasetPage.rowsPerPage,DatasetPage.fileMetadatasSearch.size()) }"/>
                        <f:param value="#{DatasetPage.fileMetadatasSearch.size()}"/>
                    </h:outputFormat>
                </div>
            </f:facet>
            <div class="col-file-flexbox">
                <div class="col-file-thumb pull-left">
                    <div class="thumbnail-block text-center">
                        <!-- Thumbnail Preview -->
                        <span class="file-thumbnail-preview-img" jsf:rendered="#{!empty fileMetadata.dataFile.id and DatasetPage.isThumbnailAvailable(fileMetadata)}"
                              data-toggle="popover" data-placement="top" data-trigger="hover" data-html="true" data-content="&lt;img src=&#34;/api/access/datafile/#{fileMetadata.dataFile.id}?imageThumb=400&#34; alt=&#34;#{bundle['file.preview']} #{fileMetadata.label}&#34; /&gt;"
                              data-template='&lt;div class="popover thumb-preview" role="tooltip"&gt;&lt;div class="arrow"&gt;&lt;/div&gt;&lt;h3 class="popover-title"&gt;&lt;/h3&gt;&lt;div class="popover-content"&gt;&lt;/div&gt;&lt;/div&gt;'>
                            <img src="#{DatasetPage.getDataFileThumbnailAsBase64(fileMetadata)}" alt="#{fileMetadata.label}"/>
                        </span>

                        <!-- Default Icon -->
                        <span class="icon-#{dataFileServiceBean.getFileThumbnailClass(fileMetadata.dataFile)} file-thumbnail-icon text-muted" jsf:rendered="#{(!empty fileMetadata.dataFile.id and !DatasetPage.isThumbnailAvailable(fileMetadata)) or (empty fileMetadata.dataFile.id and !dataFileServiceBean.isTemporaryPreviewAvailable(fileMetadata.dataFile.storageIdentifier, fileMetadata.dataFile.contentType))}"/>

                        <!-- the "temp preview" is for new, not yet saved files; these should never appear on this page - as we now have the editfilespage for that, correct? -->
                        <ui:fragment rendered="#{empty fileMetadata.dataFile.id and !empty fileMetadata.dataFile.storageIdentifier and dataFileServiceBean.isTemporaryPreviewAvailable(fileMetadata.dataFile.storageIdentifier, fileMetadata.dataFile.contentType)}">
                            <img src="/api/access/tempPreview/#{fileMetadata.dataFile.storageIdentifier}?mimetype=#{fileMetadata.dataFile.contentType}" alt="#{fileMetadata.label}"/>
                            <h:outputText id="imgPreview" value="#{bundle['preview']}" styleClass="bg-info text-info text-center show"/>
                        </ui:fragment>

                        <!-- Restricted File Icon -->
                        <div class="file-icon-restricted-block" jsf:rendered="#{fileMetadata.restricted and !fileDownloadHelper.canDownloadFile(fileMetadata)}">                  
                            <span class="glyphicon glyphicon-lock text-danger"/>
                        </div>
                        <div class="file-icon-restricted-block" jsf:rendered="#{fileMetadata.restricted and fileDownloadHelper.canDownloadFile(fileMetadata) }">
                            <span class="icon-unlock text-success"/>
                        </div>
                    </div>
                </div>

                <div class="file-metadata-block">
                    <a href="#{widgetWrapper.wrapURL('/file.xhtml?'.concat(!empty fileMetadata.dataFile.globalIdString ? 'persistentId=' : 'fileId=').concat(!empty fileMetadata.dataFile.globalIdString ? fileMetadata.dataFile.globalIdString : fileMetadata.dataFile.id).concat('&amp;version=').concat(fileMetadata.datasetVersion.friendlyVersionNumber))}">
                        #{fileMetadata.label}
                    </a>

                    <!-- HIERARCHY + TYPE + SIZE + DATE + CHECKSUM -->
                    <div class="text-muted small">
                        <!-- id:#{fileMetadata.dataFile.id} -->
                        <div jsf:rendered="#{!empty fileMetadata.directoryLabel}">
                            <h:outputText id="fileHierarchy" value="#{fileMetadata.directoryLabel}/"/>
                        </div>
                        <h:outputText id="fileTypeOutputRegular" value="#{fileMetadata.dataFile.friendlyType}" rendered="#{!(fileMetadata.dataFile.tabularData)}"/>
                        <h:outputText id="fileTypeOutputTabular" value="#{bundle['file.type.tabularData']}" rendered="#{fileMetadata.dataFile.tabularData}"/>
                        <h:outputText id="fileSize" value=" - #{fileMetadata.dataFile.friendlySize}" rendered="#{!(DatasetPage.editMode == 'FILE' or DatasetPage.editMode == 'CREATE')}"/>

                        <h:outputText id="fileCreatePublishDate" value=" - #{fileMetadata.getFileDateToDisplay()}" rendered="#{!(empty fileMetadata.id)}"/>

                        <h:outputFormat id="fileDownloadCount" value=" - {0} #{bundle['metrics.downloads']}" rendered="#{!(DatasetPage.editMode == 'FILE' or DatasetPage.editMode == 'CREATE' or settingsWrapper.rsyncOnly)}">
                            <f:param value="#{DatasetPage.getGuestbookResponseCount(fileMetadata)}"/>
                        </h:outputFormat>

                        <div class="checksum-block" style="word-break: break-all;" jsf:rendered="#{!fileMetadata.dataFile.tabularData}">
                            <h:outputText id="file-checksum" value="#{fileMetadata.dataFile.checksumType}: #{fileMetadata.dataFile.checksumValue}" rendered="#{!(empty fileMetadata.dataFile.checksumValue) and ((DatasetPage.editMode != 'FILE' and DatasetPage.editMode != 'CREATE') or !DatasetPage.isDuplicate(fileMetadata))}"/>
                        </div>
                    </div>
                    <!-- UNF + Variables, Obsersvations -->
                    <div class="text-muted small" style="word-break: break-all;" jsf:rendered="#{fileMetadata.dataFile.tabularData}">
                        <h:outputText id="fileNumVars" value="#{fileMetadata.dataFile.dataTable.varQuantity} #{bundle['file.metaData.dataFile.dataTab.variables']}, " rendered="#{fileMetadata.dataFile.tabularData}"/>
                        <h:outputText id="fileNumObs" value="#{fileMetadata.dataFile.dataTable.caseQuantity} #{bundle['file.metaData.dataFile.dataTab.observations']} #{!empty fileMetadata.dataFile.unf ? ' - ' : ''}" rendered="#{fileMetadata.dataFile.tabularData}"/>
                        <h:outputText id="fileUNF" value="#{fileMetadata.dataFile.unf}" rendered="#{!empty fileMetadata.dataFile.unf}"/>
                    </div>

                    <div class="file-description-block small" jsf:rendered="#{!(empty fileMetadata.description)}">
                        <h:outputText id="fileDescNonEmpty" value="#{fileMetadata.description}" rendered="#{!(DatasetPage.editMode == 'FILE' or DatasetPage.editMode == 'CREATE') and !(empty fileMetadata.description)}"/>
                    </div>

                    <div class="file-tags-block #{DatasetPage.editMode == 'FILE' or DatasetPage.editMode == 'CREATE' ? 'margin-top-half' : ''}" jsf:rendered="#{!(empty fileMetadata.categories) or !(empty fileMetadata.dataFile.tags)}">
                        <ui:fragment rendered="#{!(empty fileMetadata.categories)}">
                            <ui:repeat value="#{fileMetadata.categories}" var="cat">
                                <h:outputText value="#{cat.name}" styleClass="label label-default"/>
                            </ui:repeat> 
                        </ui:fragment>
                        <ui:fragment >
                            <ui:repeat value="#{fileMetadata.dataFile.tags}" var="tag">
                                <h:outputText value="#{tag.typeLabel}" styleClass="label label-info"/>
                            </ui:repeat>
                        </ui:fragment>
                    </div>
                </div>
            </div>
        </p:column>

        <p:column class="col-file-action button-block text-right" ariaHeaderText="#{bundle['file.actionsBlock']}" rendered="#{!(DatasetPage.editMode == 'FILE' or DatasetPage.editMode == 'CREATE')}">
            <f:facet name="header">
                <!-- EDIT -->
                <div style="margin-right:14px;" class="btn-group" jsf:rendered="#{DatasetPage.sessionUserAuthenticated
                                                                                  and DatasetPage.canUpdateDataset() and !widgetWrapper.widgetView and (DatasetPage.fileMetadatasSearch.size() gt 0)}">
                    <button type="button" class="btn btn-default btn-access dropdown-toggle" data-toggle="dropdown"
                            disabled="#{DatasetPage.lockedFromEdits ? 'disabled' : ''}">
                        <span class="glyphicon glyphicon-pencil"/> #{bundle['file.editFiles']} <span class="caret"></span>
                    </button>
                    <ul class="dropdown-menu multi-level pull-right text-left" role="menu">
                        <ui:include src="file-edit-button-fragment.xhtml">
                            <ui:param name="datasetVersion" value="#{DatasetPage.workingVersion}"/>
                            <ui:param name="fileMetadataForAction" value="#{DatasetPage.fileMetadataForAction}"/>
                            <ui:param name="bean" value="#{DatasetPage}"/>
                            <ui:param name="unrestrictFileAction" value="restrictFiles"/>
                            <ui:param name="editFileAction" value="editFileMetadata"/>
                            <ui:param name="refreshTagsPopoupAction" value="refreshTagsPopUp"/>                          
                        </ui:include>  
                    </ul>
                </div>

                <!-- NOTE the disabled="{_datasetPage.lockedFromDownload}" attributes on the 6 batch download buttons below. -->
                <!-- it looks like they were put there in order to disable downloads while the dataset is locked. -->
                <!-- Nobody appears to remember why we would ever want to do that... especially since individual downloads -->
                <!-- are currently allowed on locked datasets. I've been asked to re-enable these download buttons, even -->
                <!-- when the dataset is locked. I didn't want to completely remove the disabled="" attributes, -->
                <!-- since I feel we should figure out/remember why we put that logic in place in the first place... -->
                <!-- so I have replaced them with {false && DatasetPage.lockedFromDownload}. - L.A. Aug. 2018 -->
                <div jsf:id="downloadButtonBlockNormal" class="btn-group" 
                     jsf:rendered="#{(!(empty DatasetPage.workingVersion.fileMetadatas) 
                                     and DatasetPage.workingVersion.fileMetadatas.size() > 1) and DatasetPage.downloadButtonAvailable
                                     and !DatasetPage.isHasTabular()}">
                    <p:commandLink rendered="#{!(DatasetPage.downloadPopupRequired)}"
                                   styleClass="btn btn-default btn-download"
                                   disabled="#{false and DatasetPage.lockedFromDownload}"
                                   update="@form"
                                   actionListener="#{DatasetPage.validateFilesForDownload(false, false)}">
                        <span class="glyphicon glyphicon-download-alt"/> #{bundle.download}
                    </p:commandLink>
                    <!-- guest book or terms of use, etc. enabled - open "download popup" first: -->
                    <p:commandLink rendered="#{DatasetPage.downloadPopupRequired}"
                                   styleClass="btn btn-default btn-download"
                                   disabled="#{false and DatasetPage.lockedFromDownload}"
                                   action="#{DatasetPage.validateFilesForDownload(true, false)}"
                                   update="@form" oncomplete="">
                        <span class="glyphicon glyphicon-download-alt"/> #{bundle.download}
                    </p:commandLink>
                </div>
                <div jsf:id="downloadButtonBlockTabular" class="btn-group" 
                     jsf:rendered="#{(!(empty DatasetPage.workingVersion.fileMetadatas) 
                                     and DatasetPage.workingVersion.fileMetadatas.size() > 1) and DatasetPage.downloadButtonAvailable
                                     and DatasetPage.isHasTabular()}">
                    <button type="button" class="btn btn-default btn-download dropdown-toggle" data-toggle="dropdown">  
                        <span class="glyphicon glyphicon-download-alt"/> #{bundle.download} <span class="caret"></span>
                    </button>
                    <ul jsf:id="downloadDropdownOptions" class="dropdown-menu multi-level pull-right text-left" role="menu">
                        <li >
                            <p:commandLink rendered="#{!(DatasetPage.downloadPopupRequired)}"
                                           disabled="#{false and DatasetPage.lockedFromDownload}"
                                           update="@form"
                                           actionListener="#{DatasetPage.validateFilesForDownload(false, true)}">
                                #{bundle.downloadOriginal}
                            </p:commandLink>
                            <!-- guest book or terms of use, etc. enabled - open "download popup" first: -->
                            <p:commandLink rendered="#{DatasetPage.downloadPopupRequired}"
                                           disabled="#{false and DatasetPage.lockedFromDownload}"
                                           action="#{DatasetPage.validateFilesForDownload(true, true)}"
                                           update="@form" oncomplete="">
                                #{bundle.downloadOriginal}
                            </p:commandLink>
                        </li>
                        <li> <!--jsf:rendered="# {DatasetPage.isTabularDataSelected()}"-->
                            <p:commandLink rendered="#{!(DatasetPage.downloadPopupRequired)}"
                                           disabled="#{false and DatasetPage.lockedFromDownload}"
                                           update="@form"
                                           actionListener="#{DatasetPage.validateFilesForDownload(false, false)}">
                                #{bundle.downloadArchival}
                            </p:commandLink>
                            <!-- guest book or terms of use, etc. enabled - open "download popup" first: -->
                            <p:commandLink rendered="#{DatasetPage.downloadPopupRequired}"
                                           disabled="#{false and DatasetPage.lockedFromDownload}"
                                           action="#{DatasetPage.validateFilesForDownload(true, false)}"
                                           update="@form" oncomplete="">
                                #{bundle.downloadArchival}
                            </p:commandLink>
                        </li>
                    </ul>
                </div>

                <p:commandLink rendered="#{DatasetPage.fileAccessRequestMultiButtonRequired}"
                               styleClass="btn btn-default btn-request"                                   
                               update="@form" action="#{DatasetPage.requestAccessMultipleFiles()}"
                               disabled="#{DatasetPage.locked}">
                    <span class="glyphicon glyphicon-bullhorn"/> #{bundle['file.requestAccess']}
                </p:commandLink>
                <p:commandLink rendered="#{DatasetPage.fileAccessRequestMultiSignUpButtonRequired}"
                               styleClass="btn btn-default btn-request"
                               onclick="PF('accessSignUpLogIn_popup').show()"
                               disabled="#{DatasetPage.locked}">
                    <span class="glyphicon glyphicon-bullhorn"/> #{bundle['file.requestAccess']}
                </p:commandLink>

                <script type="text/javascript">
                    function downloadFiles(url, filelist) {
                        filelist = filelist + ','; //Prevents last file from being dropped on server
                        var form = $('<form></form>').attr('action', url).attr('method', 'post').attr('enctype', 'text/plain');
                        form.append($("<input></input>").attr('type', 'hidden').attr('name', 'fileIds').attr('value', filelist));
                        //Submit and then remove form
                        form.appendTo('body').submit().remove();
                    }
                </script>
            </f:facet>

            <!-- FILE LEVEL MSGs -->
            <div class="bg-info text-info text-center margin-bottom-half" jsf:rendered="#{fileMetadata.dataFile.ingestInProgress}">
                <!-- Ingest in progress... -->
                <span class="glyphicon glyphicon-info-sign"/> #{bundle['file.ingestInProgress']}
            </div>

            <div class="bg-warning text-warning text-center margin-bottom-half" jsf:rendered="#{fileMetadata.dataFile.ingestProblem and DatasetPage.canUpdateDataset()}">
                <!-- Ingest failed -->
                <span class="glyphicon glyphicon-warning-sign"/> #{bundle['file.ingestFailed.header']}&#160;
                <span data-toggle="tooltip" data-trigger="hover" data-placement="top" data-title="#{bundle['file.ingestFailed.message']} #{fileMetadata.dataFile.ingestReportMessage}">
                    <span class="glyphicon glyphicon-question-sign"/>
                </span>
            </div>
            <!-- END: FILE LEVEL MSGs -->
                       
            <div class="btn-group" role="group" aria-label="#{bundle['file.actionsBlock']}" jsf:rendered="#{showAccessFileButtonGroup}">
                <!-- Access File - Download, Explore, Compute -->
                <div class="btn-group" jsf:rendered="#{showAccessFileButtonGroup}">

                    <!-- TO-DO FIX RSYNC LOGIC !fileMetadata.dataFile.filePackage or
                                                    fileMetadata.dataFile.filePackage and systemConfig.HTTPDownload -->

                    <ui:fragment rendered="#{DatasetPage.isShowPreviewButton(fileMetadata.dataFile.id) and not fileMetadata.restricted}">
                        <a class="btn-preview btn btn-link bootstrap-button-tooltip" title="#{bundle.preview}"
                            href="#{widgetWrapper.wrapURL('/file.xhtml?'.concat(!empty fileMetadata.dataFile.globalIdString ? 'persistentId=' : 'fileId=').concat(!empty fileMetadata.dataFile.globalIdString ? fileMetadata.dataFile.globalIdString : fileMetadata.dataFile.id).concat('&amp;version=').concat(fileMetadata.datasetVersion.friendlyVersionNumber))}">
                            <span class="glyphicon glyphicon-eye-open"/><span class="sr-only">#{bundle.preview}</span>
                        </a>
                    </ui:fragment>
                    <a type="button" style="padding:6px 8px;" class="btn-access-file btn btn-link bootstrap-button-tooltip dropdown-toggle" 
                       title="#{bundle['file.accessBtn']}" data-toggle="dropdown" aria-haspopup="true" aria-expanded="false">
                        <span class="glyphicon glyphicon-download-alt"/><span class="sr-only">#{bundle['file.accessBtn']}</span><span class="caret"></span>
                    </a>
                    <ul class="dropdown-menu pull-right text-left">
                        <!-- Explore/Download/Request Button Block -->
                        <ui:include src="file-download-button-fragment.xhtml">
                            <ui:param name="fileMetadata" value="#{fileMetadata}"/>
                            <ui:param name="downloadPopupRequired" value="#{DatasetPage.downloadPopupRequired}"/>
                            <ui:param name="requestAccessPopupRequired" value="#{DatasetPage.requestAccessPopupRequired}"/>
                            <ui:param name="guestbookResponse" value="#{DatasetPage.guestbookResponse}"/>
                            <ui:param name="guestbookResponseService" value="#{DatasetPage.guestbookResponseService}"/>
                            <ui:param name="fileDownloadService" value="#{DatasetPage.fileDownloadService}"/>
                            <ui:param name="lockedFromDownload" value="#{DatasetPage.lockedFromDownload}"/>
                            <ui:param name="exploreTools" value="#{DatasetPage.getExploreToolsForDataFile(fileMetadata.dataFile.id)}"/>
                        </ui:include>
                        <!-- END: Explore/Download/Request Button Block -->

                        <!-- Data Access for Rsync Download -->
                        <ui:fragment rendered="#{fileMetadata.dataFile.filePackage and systemConfig.rsyncDownload 
                                                 and !DatasetPage.workingVersion.getDataset().getStorageIdentifier().startsWith('s3://')}">
                            <li class="dropdown-header">#{bundle['file.accessBtn.header.download']} <span class="glyphicon glyphicon-download-alt"/></li>
                            <li>
                                <p:commandLink onclick="PF('rsyncDataAccessPopup').show()">
                                    #{bundle['file.dataFilesTab.dataAccess']}
                                </p:commandLink>
                            </li>
                        </ui:fragment>
                        <!-- END: Data Access for Rsync Download -->
                    </ul>
                </div>

                <!-- TO-DO NEW FILE OPTIONS RENDER LOGIC -->
                <!-- File Options -->
<<<<<<< HEAD
                <ui:fragment rendered="#{!widgetWrapper.widgetView 
                                         and DatasetPage.sessionUserAuthenticated 
                                         and DatasetPage.canUpdateDataset()}">
                    <div class="btn-group">
                        <!-- Kebab / Edit / File Options Dropdown -->
                        <a type="button" class="btn-file-options btn btn-link bootstrap-button-tooltip dropdown-toggle #{DatasetPage.lockedFromEdits ? 'disabled' : ''}" 
                           disabled="#{DatasetPage.lockedFromEdits ? 'disabled' : ''}"
                           title="#{bundle['file.optionsBtn']}" data-toggle="dropdown" aria-haspopup="true" aria-expanded="false">
                            <span class="glyphicon glyphicon-option-vertical"/><span class="sr-only">#{bundle['file.optionsBtn']}</span><span class="caret"></span>
                        </a>
                        <ul class="dropdown-menu multi-level pull-right text-left">
                            <li class="dropdown-header">#{bundle['file.optionsBtn.header.edit']} <span class="glyphicon glyphicon-pencil"/></li>                           
                            <!-- TO-DO NEW FILE-LEVEL EDIT OPTIONS... RENDER LOGIC, LINKS, DISABLED LOGIC -->
                            <!-- Edit Options -->
                            <ui:include src="file-edit-button-fragment.xhtml">
                                <ui:param name="datasetVersion" value="#{DatasetPage.workingVersion}"/>
                                <ui:param name="fileMetadata" value="#{fileMetadata}"/>
                                <ui:param name="fileMetadataForAction" value="#{DatasetPage.fileMetadataForAction}"/>
                                <ui:param name="isDraftReplacementFile" value="#{false}"/>
                                <ui:param name="hasPackageFile" value="#{fileMetadata.dataFile.filePackage}"/>                                
                                <ui:param name="configureTools" value="#{DatasetPage.getConfigureToolsForDataFile(fileMetadata.dataFile.id)}"/>
                                <ui:param name="bean" value="#{DatasetPage}"/>
                                <ui:param name="unrestrictFileAction" value="restrictFiles"/>
                            </ui:include>
                        </ul>
                    </div>
                </ui:fragment>
=======
                <div class="btn-group" jsf:rendered="#{!widgetWrapper.widgetView 
                                                        and DatasetPage.sessionUserAuthenticated 
                                                        and DatasetPage.canUpdateDataset()}">
                    <!-- Kebab / Edit / File Options Dropdown -->
                    <a type="button" style="padding:6px 8px;" class="btn-file-options btn btn-link bootstrap-button-tooltip dropdown-toggle #{DatasetPage.lockedFromEdits ? 'disabled' : ''}" 
                       disabled="#{DatasetPage.lockedFromEdits ? 'disabled' : ''}"
                       title="#{bundle['file.optionsBtn']}" data-toggle="dropdown" aria-haspopup="true" aria-expanded="false">
                        <span class="glyphicon glyphicon-option-vertical"/><span class="sr-only">#{bundle['file.optionsBtn']}</span><span class="caret"></span>
                    </a>
                    <ul class="dropdown-menu multi-level pull-right text-left">
                        <li class="dropdown-header">#{bundle['file.optionsBtn.header.edit']} <span class="glyphicon glyphicon-pencil"/></li>                           
                        <!-- TO-DO NEW FILE-LEVEL EDIT OPTIONS... RENDER LOGIC, LINKS, DISABLED LOGIC -->
                        <!-- Edit Options -->
                        <ui:include src="file-edit-button-fragment.xhtml">
                            <ui:param name="fileMetadata" value="#{fileMetadata}"/>
                            <ui:param name="fileMetadataForAction" value="#{DatasetPage.fileMetadataForAction}"/>
                            <ui:param name="isDraftReplacementFile" value="#{false}"/>
                            <ui:param name="hasPackageFile" value="#{fileMetadata.dataFile.filePackage}"/>                                
                            <ui:param name="configureTools" value="#{DatasetPage.getConfigureToolsForDataFile(fileMetadata.dataFile.id)}"/>
                            <ui:param name="bean" value="#{DatasetPage}"/>
                            <ui:param name="unrestrictFileAction" value="restrictFiles"/>
                        </ui:include>
                    </ul>
                </div>
>>>>>>> 70b6dd2f
                <!-- END: File Options -->

            </div>

        </p:column>      
    </p:dataTable>

    <!-- Files Tree -->
    <p:tree id="filesTree" style="width:100%;"
            rendered="#{DatasetPage.fileDisplayTree}"
            widgetVar="filesTree"
            value="#{DatasetPage.filesTreeRoot}"
            var="node">

        <p:treeNode expandedIcon="ui-icon ui-icon-folder-open" collapsedIcon="ui-icon ui-icon-folder-collapsed">
            <!-- For a folder, the node payload is just its name as a String object, that we display here: -->
            <h:outputText value="#{node}" />
        </p:treeNode>

        <p:treeNode type="customFileNode">
            <!-- For a file, the payload data ("node") is the corresponding FileMetadata object: -->
            <span class="icon-#{dataFileServiceBean.getFileThumbnailClass(node.dataFile)} text-muted" />

            <!-- same approach to rendering file page links, as in the file table above: -->
            <!-- if the file has the global id, we use that; if not, we use the database id in the url. -->
            <ui:fragment rendered="#{!empty node.dataFile.globalIdString}">
                <a href="#{widgetWrapper.wrapURL('/file.xhtml?persistentId='.concat(node.dataFile.globalIdString).concat('&amp;version=').concat(DatasetPage.workingVersion.friendlyVersionNumber))}">
                    #{node.label}
                </a>
            </ui:fragment>
            <ui:fragment rendered="#{empty node.dataFile.globalIdString}">
                <a href="#{widgetWrapper.wrapURL('/file.xhtml?fileId='.concat(node.dataFile.id).concat('&amp;version=').concat(DatasetPage.workingVersion.friendlyVersionNumber))}">
                    #{node.label}
                </a>
            </ui:fragment>

            <span class="text-muted">(#{node.dataFile.friendlySize})</span>
        </p:treeNode>
    </p:tree>      
</ui:composition><|MERGE_RESOLUTION|>--- conflicted
+++ resolved
@@ -623,7 +623,6 @@
 
                 <!-- TO-DO NEW FILE OPTIONS RENDER LOGIC -->
                 <!-- File Options -->
-<<<<<<< HEAD
                 <ui:fragment rendered="#{!widgetWrapper.widgetView 
                                          and DatasetPage.sessionUserAuthenticated 
                                          and DatasetPage.canUpdateDataset()}">
@@ -651,7 +650,6 @@
                         </ul>
                     </div>
                 </ui:fragment>
-=======
                 <div class="btn-group" jsf:rendered="#{!widgetWrapper.widgetView 
                                                         and DatasetPage.sessionUserAuthenticated 
                                                         and DatasetPage.canUpdateDataset()}">
@@ -676,7 +674,6 @@
                         </ui:include>
                     </ul>
                 </div>
->>>>>>> 70b6dd2f
                 <!-- END: File Options -->
 
             </div>
