--- conflicted
+++ resolved
@@ -396,14 +396,9 @@
 
     private void assignRole(RoleAssignee ra, DataverseRole r) {
         try {
-<<<<<<< HEAD
             String privateUrlToken = null;
             commandEngine.submit(new AssignRoleCommand(ra, r, dvObject, dvRequestService.getDataverseRequest(), privateUrlToken));
-            JsfHelper.addSuccessMessage(r.getName() + " role assigned to " + ra.getDisplayInfo().getTitle() + " for " + dvObject.getDisplayName() + ".");
-=======
-            commandEngine.submit(new AssignRoleCommand(ra, r, dvObject, dvRequestService.getDataverseRequest()));
             JsfHelper.addSuccessMessage(r.getName() + " role assigned to " + ra.getDisplayInfo().getTitle() + " for " + StringEscapeUtils.escapeHtml(dvObject.getDisplayName()) + ".");
->>>>>>> be5b26ec
             // don't notify if role = file downloader and object is not released
             if (!(r.getAlias().equals(DataverseRole.FILE_DOWNLOADER) && !dvObject.isReleased()) ){
                             notifyRoleChange(ra, UserNotification.Type.ASSIGNROLE);
