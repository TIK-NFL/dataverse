package edu.harvard.iq.dataverse.api;

import com.jayway.restassured.http.ContentType;
import com.jayway.restassured.path.json.JsonPath;
import com.jayway.restassured.response.Response;
import java.util.UUID;
import java.util.logging.Logger;
import javax.json.Json;
import javax.json.JsonObjectBuilder;
import javax.json.JsonArrayBuilder;
import javax.json.JsonObject;
import java.io.File;
import java.io.IOException;
import java.nio.charset.StandardCharsets;
import java.nio.file.Files;
import java.nio.file.Paths;
import java.util.logging.Level;
import edu.harvard.iq.dataverse.api.datadeposit.SwordConfigurationImpl;
import com.jayway.restassured.path.xml.XmlPath;
import org.apache.commons.lang3.StringUtils;
import org.junit.Test;
import edu.harvard.iq.dataverse.settings.SettingsServiceBean;
import com.jayway.restassured.specification.RequestSpecification;
import java.util.List;
import com.mashape.unirest.http.Unirest;
import com.mashape.unirest.http.exceptions.UnirestException;
import com.mashape.unirest.request.GetRequest;
import java.io.InputStream;
import edu.harvard.iq.dataverse.util.FileUtil;
import java.util.Base64;
import org.apache.commons.io.IOUtils;
import java.nio.file.Path;
import java.util.ArrayList;
import org.apache.commons.lang3.math.NumberUtils;
import org.hamcrest.BaseMatcher;
import org.hamcrest.Description;
import org.hamcrest.Matcher;
import static com.jayway.restassured.path.xml.XmlPath.from;
import static com.jayway.restassured.RestAssured.given;
import edu.harvard.iq.dataverse.util.StringUtil;
import java.io.StringReader;
import static org.junit.Assert.assertEquals;
import static org.junit.Assert.assertNotNull;
import static org.junit.Assert.assertNull;

public class UtilIT {

    private static final Logger logger = Logger.getLogger(UtilIT.class.getCanonicalName());

    public static final String API_TOKEN_HTTP_HEADER = "X-Dataverse-key";
    private static final String USERNAME_KEY = "userName";
    private static final String EMAIL_KEY = "email";
    private static final String API_TOKEN_KEY = "apiToken";
    private static final String BUILTIN_USER_KEY = "burrito";
    private static final String EMPTY_STRING = "";
    public static final int MAXIMUM_INGEST_LOCK_DURATION = 15;
    public static final int MAXIMUM_PUBLISH_LOCK_DURATION = 15;
    
    private static SwordConfigurationImpl swordConfiguration = new SwordConfigurationImpl();
    
    static Matcher<String> equalToCI( String value ) {
        String valueLc = value.toLowerCase();
        
        return new BaseMatcher<String>(){
            @Override
            public boolean matches(Object o) {
                if ( ! (o instanceof String) ) return false;
                return ((String)o).toLowerCase().equals(valueLc);
            }

            @Override
            public void describeTo(Description d) {
                d.appendText("Should be equal to (case insensitive): '"+value+"'");
            }
        };
    }
    
    static String getRestAssuredBaseUri() {
        String saneDefaultInDev = "http://localhost:8080";
        String restAssuredBaseUri = saneDefaultInDev;
        String specifiedUri = System.getProperty("dataverse.test.baseurl");
        if (specifiedUri != null) {
            restAssuredBaseUri = specifiedUri;
        }
        logger.info("Base URL for tests: " + restAssuredBaseUri);
        return restAssuredBaseUri;
    }

    /**
     * Begin each username with a prefix
     *
     * @param usernamePrefix
     * @return
     */
    public static Response createRandomUser(String usernamePrefix) {
        String randomString = getRandomUsername(usernamePrefix);
        logger.info("Creating random test user " + randomString);
        String userAsJson = getUserAsJsonString(randomString, randomString, randomString);
        String password = getPassword(userAsJson);
        Response response = given()
                .body(userAsJson)
                .contentType(ContentType.JSON)
                .post("/api/builtin-users?key=" + BUILTIN_USER_KEY + "&password=" + password);
        return response;
    }
    
    public static Response createRandomUser() {

        return createRandomUser("user");
    }

    public static Response createUser(String username, String email) {
        logger.info("Creating user " + username);
        String userAsJson = getUserAsJsonString(username, username, username, email);
        String password = getPassword(userAsJson);
        Response response = given()
                .body(userAsJson)
                .contentType(ContentType.JSON)
                .post("/api/builtin-users?key=" + BUILTIN_USER_KEY + "&password=" + password);
        return response;
    }

    private static String getUserAsJsonString(String username, String firstName, String lastName, String email) {
        JsonObjectBuilder builder = Json.createObjectBuilder();
        builder.add(USERNAME_KEY, username);
        builder.add("firstName", firstName);
        builder.add("lastName", lastName);
        builder.add(EMAIL_KEY, email);
        String userAsJson = builder.build().toString();
        logger.fine("User to create: " + userAsJson);
        return userAsJson;
    }

    private static String getUserAsJsonString(String username, String firstName, String lastName) {
        JsonObjectBuilder builder = Json.createObjectBuilder();
        builder.add(USERNAME_KEY, username);
        builder.add("firstName", firstName);
        builder.add("lastName", lastName);
        builder.add(EMAIL_KEY, getEmailFromUserName(username));
        String userAsJson = builder.build().toString();
        logger.fine("User to create: " + userAsJson);
        return userAsJson;
    }

    public static Response createRandomAuthenticatedUser(String authenticationProviderId) {
        String randomString = getRandomUsername();
        String userAsJson = getAuthenticatedUserAsJsonString(randomString, randomString, randomString, authenticationProviderId, "@" + randomString);
        logger.fine("createRandomAuthenticatedUser: " + userAsJson);
        Response response = given()
                .body(userAsJson)
                .contentType(ContentType.JSON)
                .post("/api/admin/authenticatedUsers");
        return response;
    }
    
    public static Response migrateDatasetIdentifierFromHDLToPId(String datasetIdentifier, String apiToken) {
        Response response = given()
                .body(datasetIdentifier)
                .contentType(ContentType.JSON)
                .post("/api/admin/" + datasetIdentifier + "/reregisterHDLToPID?key=" + apiToken);
        return response;
    }

    public static Response getPid(String persistentId, String apiToken) {
        Response response = given()
                .header(API_TOKEN_HTTP_HEADER, apiToken)
                .get("/api/pids?persistentId=" + persistentId);
        return response;
    }

    public static Response getUnreservedPids(String apiToken) {
        Response response = given()
                .header(API_TOKEN_HTTP_HEADER, apiToken)
                .get("/api/pids/unreserved");
        return response;
    }

    public static Response reservePid(String persistentId, String apiToken) {
        Response response = given()
                .header(API_TOKEN_HTTP_HEADER, apiToken)
                .post("/api/pids/:persistentId/reserve?persistentId=" + persistentId);
        return response;
    }

    public static Response deletePid(String persistentId, String apiToken) {
        Response response = given()
                .header(API_TOKEN_HTTP_HEADER, apiToken)
                .delete("/api/pids/:persistentId/delete?persistentId=" + persistentId);
        return response;
    }

    public static Response computeDataFileHashValue(String fileId, String alg, String apiToken) {
        Response response = given()
                .body(fileId)
                .contentType(ContentType.JSON)
                .post("/api/admin/computeDataFileHashValue/" + fileId + "/algorithm/" + alg + "?key=" + apiToken);
        return response;
    }
    
    public static Response validateDataFileHashValue(String fileId,  String apiToken) {
        Response response = given()
                .body(fileId)
                .contentType(ContentType.JSON)
                .post("/api/admin/validateDataFileHashValue/" + fileId + "?key=" + apiToken);
        return response;
    }
    
    private static String getAuthenticatedUserAsJsonString(String persistentUserId, String firstName, String lastName, String authenticationProviderId, String identifier) {
        JsonObjectBuilder builder = Json.createObjectBuilder();
        builder.add("authenticationProviderId", authenticationProviderId);
        builder.add("persistentUserId", persistentUserId);
        builder.add("identifier", identifier);
        builder.add("firstName", firstName);
        builder.add("lastName", lastName);
        builder.add(EMAIL_KEY, getEmailFromUserName(persistentUserId));
        String userAsJson = builder.build().toString();
        logger.fine("User to create: " + userAsJson);
        return userAsJson;
    }

    private static String getEmailFromUserName(String username) {
        return username + "@mailinator.com";
    }

    private static String getPassword(String jsonStr) {
        String password = JsonPath.from(jsonStr).get(USERNAME_KEY);
        return password;
    }

    private static String getRandomUsername(String usernamePrefix) {

        if (usernamePrefix == null) {
            return getRandomUsername();
        }
        return usernamePrefix + getRandomIdentifier().substring(0, 8);
    }

    public static String getRandomString(int length) {
//is it worth replacing with something that doesn't error out on getRandomString(8)
        if (length < 0) {
            length = 3;
        }
        return getRandomIdentifier().substring(0, length + 1);
    }

    private static String getRandomUsername() {
        return "user" + getRandomIdentifier().substring(0, 8);
    }

    public static String getRandomIdentifier() {
        return UUID.randomUUID().toString().substring(0, 8);
    }

    public static String getRandomDvAlias() {
        return "dv" + getRandomIdentifier();
    }

    static String getUsernameFromResponse(Response createUserResponse) {
        JsonPath createdUser = JsonPath.from(createUserResponse.body().asString());
        String username = createdUser.getString("data.user." + USERNAME_KEY);
        logger.info("Username found in create user response: " + username);
        return username;
    }

    static String getApiTokenFromResponse(Response createUserResponse) {
        JsonPath createdUser = JsonPath.from(createUserResponse.body().asString());
        String apiToken = createdUser.getString("data." + API_TOKEN_KEY);
        logger.info("API token found in create user response: " + apiToken);
        return apiToken;
    }

    static String getAliasFromResponse(Response createDataverseResponse) {
        JsonPath createdDataverse = JsonPath.from(createDataverseResponse.body().asString());
        String alias = createdDataverse.getString("data.alias");
        logger.info("Alias found in create dataverse response: " + alias);
        return alias;
    }

    static Integer getDataverseIdFromResponse(Response createDataverseResponse) {
        JsonPath createdDataverse = JsonPath.from(createDataverseResponse.body().asString());
        int dataverseId = createdDataverse.getInt("data.id");
        logger.info("Id found in create dataverse response: " + createdDataverse);
        return dataverseId;
    }

    static Integer getDatasetIdFromResponse(Response createDatasetResponse) {
        JsonPath createdDataset = JsonPath.from(createDatasetResponse.body().asString());
        int datasetId = createdDataset.getInt("data.id");
        logger.info("Id found in create dataset response: " + datasetId);
        return datasetId;
    }
    
    static Integer getSearchCountFromResponse(Response searchResponse) {
        JsonPath createdDataset = JsonPath.from(searchResponse.body().asString());
        int searchCount = createdDataset.getInt("data.total_count");
        logger.info("Search Count found: " + searchCount);
        return searchCount;
    }

    static String getDatasetPersistentIdFromResponse(Response createDatasetResponse) {
        JsonPath createdDataset = JsonPath.from(createDatasetResponse.body().asString());
        String persistentDatasetId = createdDataset.getString("data.persistentId");
        logger.info("Persistent id found in create dataset response: " + persistentDatasetId);
        return persistentDatasetId;
    }
    
    static String getDatasetPersistentIdFromSwordResponse(Response createDatasetResponse) {
        String xml = createDatasetResponse.body().asString();
        String datasetSwordIdUrl = from(xml).get("entry.id");
        /**
         * @todo stop assuming the last 22 characters are the doi/globalId
         */
        int doiPos = datasetSwordIdUrl.indexOf("doi");
        return datasetSwordIdUrl.substring(doiPos, datasetSwordIdUrl.length());
    }

    public static Response getServiceDocument(String apiToken) {
        Response response = given()
                .auth().basic(apiToken, EMPTY_STRING)
                .get(swordConfiguration.getBaseUrlPathCurrent() + "/service-document");
        return response;
    }

    //This method creates a dataverse off root, for more nesting use createSubDataverse
    static Response createDataverse(String alias, String category, String apiToken) {
        return createSubDataverse(alias, category, apiToken, ":root");
    }
    
    static Response createSubDataverse(String alias, String category, String apiToken, String parentDV) {
        JsonArrayBuilder contactArrayBuilder = Json.createArrayBuilder();
        contactArrayBuilder.add(Json.createObjectBuilder().add("contactEmail", getEmailFromUserName(getRandomIdentifier())));
        JsonArrayBuilder subjectArrayBuilder = Json.createArrayBuilder();
        subjectArrayBuilder.add("Other");
        JsonObject dvData = Json.createObjectBuilder()
                .add("alias", alias)
                .add("name", alias)
                .add("dataverseContacts", contactArrayBuilder)
                .add("dataverseSubjects", subjectArrayBuilder)
                // don't send "dataverseType" if category is null, must be a better way
                .add(category != null ? "dataverseType" : "notTheKeyDataverseType", category != null ? category : "whatever")
                .build();
        Response createDataverseResponse = given()
                .body(dvData.toString()).contentType(ContentType.JSON)
                .when().post("/api/dataverses/" + parentDV + "?key=" + apiToken);
        return createDataverseResponse;
    }

    static Response createDataverse(JsonObject dvData, String apiToken) {
        Response createDataverseResponse = given()
                .body(dvData.toString()).contentType(ContentType.JSON)
                .when().post("/api/dataverses/:root?key=" + apiToken);
        return createDataverseResponse;
    }

    static Response createRandomDataverse(String apiToken) {
        // Add any string (i.e. "dv") to avoid possibility of "Alias should not be a number" https://github.com/IQSS/dataverse/issues/211
        String alias = "dv" + getRandomIdentifier();
        String category = null;
        return createDataverse(alias, category, apiToken);
    }

    static Response showDataverseContents(String alias, String apiToken) {
        return given()
                .header(API_TOKEN_HTTP_HEADER, apiToken)
                .when().get("/api/dataverses/" + alias + "/contents");
    }

    static Response createRandomDatasetViaNativeApi(String dataverseAlias, String apiToken) {
        String jsonIn = getDatasetJson();
        Response createDatasetResponse = given()
                .header(API_TOKEN_HTTP_HEADER, apiToken)
                .body(jsonIn)
                .contentType("application/json")
                .post("/api/dataverses/" + dataverseAlias + "/datasets");
        return createDatasetResponse;
    }

    private static String getDatasetJson() {
        File datasetVersionJson = new File("scripts/search/tests/data/dataset-finch1.json");
        try {
            String datasetVersionAsJson = new String(Files.readAllBytes(Paths.get(datasetVersionJson.getAbsolutePath())));
            return datasetVersionAsJson;
        } catch (IOException ex) {
            Logger.getLogger(UtilIT.class.getName()).log(Level.SEVERE, null, ex);
            return null;
        }
    }

    static Response createDatasetViaNativeApi(String dataverseAlias, String pathToJsonFile, String apiToken) {
        String jsonIn = getDatasetJson(pathToJsonFile);
        
        Response createDatasetResponse = given()               
                .header(API_TOKEN_HTTP_HEADER, apiToken)
                .body(jsonIn)
                .contentType("application/json")
                .post("/api/dataverses/" + dataverseAlias + "/datasets");
        return createDatasetResponse;
    }

    static String getDatasetJson(String pathToJsonFile) {
        File datasetVersionJson = new File(pathToJsonFile);
        try {
            String datasetVersionAsJson = new String(Files.readAllBytes(Paths.get(datasetVersionJson.getAbsolutePath())));
            return datasetVersionAsJson;
        } catch (IOException ex) {
            Logger.getLogger(UtilIT.class.getName()).log(Level.SEVERE, null, ex);
            return null;
        } catch (Exception e){
            Logger.getLogger(UtilIT.class.getName()).log(Level.SEVERE, null, e);
            return null;
        }
    }

    static Response createRandomDatasetViaSwordApi(String dataverseToCreateDatasetIn, String apiToken) {
        String xmlIn = getDatasetXml(getRandomIdentifier(), getRandomIdentifier(), getRandomIdentifier());
        return createDatasetViaSwordApiFromXML(dataverseToCreateDatasetIn, xmlIn, apiToken);
    }

    static Response createDatasetViaSwordApi(String dataverseToCreateDatasetIn, String title, String apiToken) {
        String xmlIn = getDatasetXml(title, "Lastname, Firstname", getRandomIdentifier());
        return createDatasetViaSwordApiFromXML(dataverseToCreateDatasetIn, xmlIn, apiToken);
    }

    static Response createDatasetViaSwordApi(String dataverseToCreateDatasetIn, String title, String description, String apiToken) {
        String xmlIn = getDatasetXml(title, "Lastname, Firstname", description);
        return createDatasetViaSwordApiFromXML(dataverseToCreateDatasetIn, xmlIn, apiToken);
    }

    private static Response createDatasetViaSwordApiFromXML(String dataverseToCreateDatasetIn, String xmlIn, String apiToken) {
        Response createDatasetResponse = given()
                .auth().basic(apiToken, EMPTY_STRING)
                .body(xmlIn)
                .contentType("application/atom+xml")
                .post(swordConfiguration.getBaseUrlPathCurrent() + "/collection/dataverse/" + dataverseToCreateDatasetIn);
        return createDatasetResponse;
    }

    static Response migrateDataset(String filename, String parentDataverse, String apiToken) throws IOException {
        if (filename == null || filename.isEmpty()) {
            throw new IOException("null or empty filename");
        }
        logger.info(parentDataverse + "dataverse targeted for import of " + filename);
        Response response = given()
                .contentType("application/atom+xml")
                .get("/api/batch/migrate/?dv=" + parentDataverse + "&key=" + apiToken + "&path=" + filename + "&createDV=true");
        return response;
    }

    static Response listDatasetsViaSword(String dataverseAlias, String apiToken) {
        Response response = given()
                .auth().basic(apiToken, EMPTY_STRING)
                .get(swordConfiguration.getBaseUrlPathCurrent() + "/collection/dataverse/" + dataverseAlias);
        return response;
    }

    static Response updateDatasetTitleViaSword(String persistentId, String newTitle, String apiToken) {
        String xmlIn = getDatasetXml(newTitle, getRandomIdentifier(), getRandomIdentifier());
        Response updateDatasetResponse = given()
                .auth().basic(apiToken, EMPTY_STRING)
                .body(xmlIn)
                .contentType("application/atom+xml")
                .put(swordConfiguration.getBaseUrlPathCurrent() + "/edit/study/" + persistentId);
        return updateDatasetResponse;
    }

    // https://github.com/IQSS/dataverse/issues/3777
    static Response updateDatasetMetadataViaNative(String persistentId, String pathToJsonFile, String apiToken) {
        String jsonIn = getDatasetJson(pathToJsonFile);
        Response response = given()
                .header(API_TOKEN_HTTP_HEADER, apiToken)
                .body(jsonIn)
                .contentType("application/json")
                .put("/api/datasets/:persistentId/versions/:draft?persistentId=" + persistentId);
        return response;
    }
    
    // https://github.com/IQSS/dataverse/issues/3777
    static Response addDatasetMetadataViaNative(String persistentId, String pathToJsonFile, String apiToken) {
        String jsonIn = getDatasetJson(pathToJsonFile);
        Response response = given()
                .header(API_TOKEN_HTTP_HEADER, apiToken)
                .body(jsonIn)
                .contentType("application/json")
                .put("/api/datasets/:persistentId/editMetadata/?persistentId=" + persistentId);
        return response;
    }
    
    
    static Response deleteDatasetMetadataViaNative(String persistentId, String pathToJsonFile, String apiToken) {
        String jsonIn = getDatasetJson(pathToJsonFile);

        Response response = given()
                .header(API_TOKEN_HTTP_HEADER, apiToken)
                .body(jsonIn)
                .contentType("application/json")
                .put("/api/datasets/:persistentId/deleteMetadata/?persistentId=" + persistentId);
        return response;
    }
    
    static Response updateFieldLevelDatasetMetadataViaNative(String persistentId, String pathToJsonFile, String apiToken) {
        String jsonIn = getDatasetJson(pathToJsonFile);
        Response response = given()
                .header(API_TOKEN_HTTP_HEADER, apiToken)
                .body(jsonIn)
                .contentType("application/json")
                .put("/api/datasets/:persistentId/editMetadata/?persistentId=" + persistentId + "&replace=true");
        return response;
    }
    
    static Response updateDatasetPIDMetadata(String persistentId,  String apiToken) {
        Response response = given()
                .header(API_TOKEN_HTTP_HEADER, apiToken)
                .contentType("application/json")
                .post("/api/datasets/:persistentId/modifyRegistrationMetadata/?persistentId=" + persistentId);
        return response;
    }
    
    static Response loadMetadataBlock(String apiToken, byte[] body) {
        return given()
          .header(API_TOKEN_HTTP_HEADER, apiToken)
          .contentType("text/tab-separated-values; charset=utf-8")
          .body(body)
          .post("/api/admin/datasetfield/load");
    }

    static private String getDatasetXml(String title, String author, String description) {
        String xmlIn = "<?xml version=\"1.0\"?>\n"
                + "<entry xmlns=\"http://www.w3.org/2005/Atom\" xmlns:dcterms=\"http://purl.org/dc/terms/\">\n"
                + "   <dcterms:title>" + title + "</dcterms:title>\n"
                + "   <dcterms:creator>" + author + "</dcterms:creator>\n"
                + "   <dcterms:description>" + description + "</dcterms:description>\n"
                + "</entry>\n"
                + "";
        return xmlIn;
    }
    
    static Response createDatasetLink(Long linkedDatasetId, String linkingDataverseAlias, String apiToken) {
        Response response = given()
            .header(API_TOKEN_HTTP_HEADER, apiToken)
            .put("api/datasets/" + linkedDatasetId + "/link/" + linkingDataverseAlias);
        return response;
    } 
    
    static Response deleteDatasetLink(Long linkedDatasetId, String linkingDataverseAlias, String apiToken) {
        Response response = given()
            .header(API_TOKEN_HTTP_HEADER, apiToken)
            .delete("api/datasets/" + linkedDatasetId + "/deleteLink/" + linkingDataverseAlias);
        return response;
    } 

    public static Response uploadRandomFile(String persistentId, String apiToken) {
        String zipfilename = "trees.zip";
        return uploadFile(persistentId, zipfilename, apiToken);
    }

    /**
     * @deprecated switch to uploadZipFileViaSword where the path isn't hard
     * coded.
     */
    @Deprecated
    public static Response uploadFile(String persistentId, String zipfilename, String apiToken) {
        String pathToFileName = "scripts/search/data/binary/" + zipfilename;
        byte[] bytes = null;
        try {
            bytes = Files.readAllBytes(Paths.get(pathToFileName));
            logger.info("Number of bytes to upload: " + bytes.length);
        } catch (IOException ex) {
            throw new RuntimeException("Problem getting bytes from " + pathToFileName + ": " + ex);
        }
        Response swordStatementResponse = given()
                .body(bytes)
                .header("Packaging", "http://purl.org/net/sword/package/SimpleZip")
                .header("Content-Disposition", "filename=" + zipfilename)
                /**
                 * It's unclear why we need to add "preemptive" to auth but
                 * without it we can't use send bytes using the body/content
                 * method. See
                 * https://github.com/jayway/rest-assured/issues/507#issuecomment-162963787
                 */
                .auth().preemptive().basic(apiToken, EMPTY_STRING)
                .post(swordConfiguration.getBaseUrlPathCurrent() + "/edit-media/study/" + persistentId);
        return swordStatementResponse;

    }

    public static Response uploadZipFileViaSword(String persistentId, String pathToZipFile, String apiToken) {
        File file = new File(pathToZipFile);
        String zipfilename = file.getName();
        byte[] bytes = null;
        try {
            Path path = Paths.get(pathToZipFile);
            bytes = Files.readAllBytes(path);
            logger.info("Number of bytes to upload: " + bytes.length);
        } catch (IOException ex) {
            throw new RuntimeException("Problem getting bytes from " + pathToZipFile + ": " + ex);
        }
        Response swordStatementResponse = given()
                .body(bytes)
                .header("Packaging", "http://purl.org/net/sword/package/SimpleZip")
                .header("Content-Disposition", "filename=" + zipfilename)
                /**
                 * It's unclear why we need to add "preemptive" to auth but
                 * without it we can't use send bytes using the body/content
                 * method. See
                 * https://github.com/jayway/rest-assured/issues/507#issuecomment-162963787
                 */
                .auth().preemptive().basic(apiToken, EMPTY_STRING)
                .post(swordConfiguration.getBaseUrlPathCurrent() + "/edit-media/study/" + persistentId);
        return swordStatementResponse;

    }

    /**
     * For test purposes, datasetId can be non-numeric
     *
     * @param datasetId
     * @param pathToFile
     * @param apiToken
     * @return
     */
    static Response uploadFileViaNative(String datasetId, String pathToFile, String apiToken) {
        String jsonAsString = null;
        return uploadFileViaNative(datasetId, pathToFile, jsonAsString, apiToken);
    }

    static Response uploadFileViaNative(String datasetId, String pathToFile, JsonObject jsonObject, String apiToken) {
        return uploadFileViaNative(datasetId, pathToFile, jsonObject.toString(), apiToken);
    }

    static Response uploadFileViaNative(String datasetId, String pathToFile, String jsonAsString, String apiToken) {
        String nullMimeType = null;
        return uploadFileViaNative(datasetId, pathToFile, jsonAsString, nullMimeType, apiToken);
    }

    static Response uploadFileViaNative(String datasetId, String pathToFile, String jsonAsString, String mimeType, String apiToken) {
        RequestSpecification requestSpecification = given()
                .header(API_TOKEN_HTTP_HEADER, apiToken)
                .multiPart("datasetId", datasetId)
                .multiPart("file", new File(pathToFile), mimeType);
        if (jsonAsString != null) {
            requestSpecification.multiPart("jsonData", jsonAsString);
        }
        return requestSpecification.post("/api/datasets/" + datasetId + "/add");
    }

    static Response uploadAuxFile(Long fileId, String pathToFile, String formatTag, String formatVersion, String mimeType, boolean isPublic, String type, String apiToken) {
        RequestSpecification requestSpecification = given()
                .header(API_TOKEN_HTTP_HEADER, apiToken)
                .multiPart("file", new File(pathToFile), mimeType)
                .multiPart("isPublic", isPublic);
        if (type != null) {
            requestSpecification.multiPart("type", type);
        }
        return requestSpecification.post("/api/access/datafile/" + fileId + "/auxiliary/" + formatTag + "/" + formatVersion);
    }

    static Response downloadAuxFile(Long fileId, String formatTag, String formatVersion, String apiToken) {
        Response response = given()
                .header(API_TOKEN_HTTP_HEADER, apiToken)
                .get("/api/access/datafile/" + fileId + "/auxiliary/" + formatTag + "/" + formatVersion);
        return response;
    }

    static Response getCrawlableFileAccess(String datasetId, String folderName, String apiToken) {
        RequestSpecification requestSpecification = given()
                .header(API_TOKEN_HTTP_HEADER, apiToken);
        String apiPath = "/api/datasets/" + datasetId + "/dirindex?version=:draft";
        if (StringUtil.nonEmpty(folderName)) {
            apiPath = apiPath.concat("&folder="+folderName);
        }
        return requestSpecification.get(apiPath);
    }

    static Response replaceFile(String fileIdOrPersistentId, String pathToFile, String apiToken) {
        String jsonAsString = null;
        return replaceFile(fileIdOrPersistentId, pathToFile, jsonAsString, apiToken);
    }

    static Response replaceFile(String fileIdOrPersistentId, String pathToFile, JsonObject jsonObject, String apiToken) {
        return replaceFile(fileIdOrPersistentId, pathToFile, jsonObject.toString(), apiToken);
    }

    static Response replaceFile(String fileIdOrPersistentId, String pathToFile, String jsonAsString, String apiToken) {
        String idInPath = fileIdOrPersistentId; // Assume it's a number.
        String optionalQueryParam = ""; // If idOrPersistentId is a number we'll just put it in the path.
        if (!NumberUtils.isNumber(fileIdOrPersistentId)) {
            idInPath = ":persistentId";
            optionalQueryParam = "?persistentId=" + fileIdOrPersistentId;
        }
        RequestSpecification requestSpecification = given()
                .header(API_TOKEN_HTTP_HEADER, apiToken)
                .multiPart("file", new File(pathToFile));
        if (jsonAsString != null) {
            requestSpecification.multiPart("jsonData", jsonAsString);
        }
        return requestSpecification
                .post("/api/files/" + idInPath + "/replace" + optionalQueryParam);
    }
    
    static Response updateFileMetadata(String fileIdOrPersistentId, String jsonAsString, String apiToken) {
        String idInPath = fileIdOrPersistentId; // Assume it's a number.
        String optionalQueryParam = ""; // If idOrPersistentId is a number we'll just put it in the path.
        if (!NumberUtils.isNumber(fileIdOrPersistentId)) {
            idInPath = ":persistentId";
            optionalQueryParam = "?persistentId=" + fileIdOrPersistentId;
        }
        RequestSpecification requestSpecification = given()
                .header(API_TOKEN_HTTP_HEADER, apiToken);
        if (jsonAsString != null) {
            requestSpecification.multiPart("jsonData", jsonAsString);
        }
        return requestSpecification
                .post("/api/files/" + idInPath + "/metadata" + optionalQueryParam);
    }

    static Response downloadFile(Integer fileId) {
        return given()
                //                .header(API_TOKEN_HTTP_HEADER, apiToken)
                .get("/api/access/datafile/" + fileId);
    }

    static Response downloadFile(Integer fileId, String apiToken) {
        return given()
                /**
                 * Data Access API does not support X-Dataverse-key header -
                 * https://github.com/IQSS/dataverse/issues/2662
                 */
                //.header(API_TOKEN_HTTP_HEADER, apiToken)
                .get("/api/access/datafile/" + fileId + "?key=" + apiToken);
    }
    
    static Response downloadTabularFile(Integer fileId) {
        return given()
                // this downloads a tabular file, explicitly requesting the format by name
                .get("/api/access/datafile/" + fileId + "?format=tab");
    }

    static Response downloadFileOriginal(Integer fileId) {
        return given()
                .get("/api/access/datafile/" + fileId + "?format=original");
    }
    
    static Response downloadTabularFileNoVarHeader(Integer fileId) {
        return given()
                .get("/api/access/datafile/" + fileId + "?noVarHeader=true");
    }
    
    static Response downloadFileOriginal(Integer fileId, String apiToken) {
        return given()
                .get("/api/access/datafile/" + fileId + "?format=original&key=" + apiToken);
    }
    
    static Response downloadFiles(Integer[] fileIds) {
        String getString = "/api/access/datafiles/";
        for(Integer fileId : fileIds) {
            getString += fileId + ",";
        }
        return given().get(getString);
    }
    
    static Response downloadFiles(Integer[] fileIds, String apiToken) {
        String getString = "/api/access/datafiles/";
        for(Integer fileId : fileIds) {
            getString += fileId + ",";
        }
        return given().get(getString + "?key=" + apiToken);
    }
    
    static Response downloadFilesOriginal(Integer[] fileIds) {
        String getString = "/api/access/datafiles/";
        for(Integer fileId : fileIds) {
            getString += fileId + ",";
        }
        return given().get(getString + "?format=original");
    }
    
    static Response downloadFilesOriginal(Integer[] fileIds, String apiToken) {
        String getString = "/api/access/datafiles/";
        for(Integer fileId : fileIds) {
            getString += fileId + ",";
        }
        return given().get(getString + "?format=original&key=" + apiToken);
    }

    public enum DownloadFormat {
        original
    }

    static Response downloadFiles(String datasetIdOrPersistentId, String apiToken) {
        String datasetVersion = null;
        DownloadFormat format = null;
        return downloadFiles(datasetIdOrPersistentId, datasetVersion, format, apiToken);
    }

    static Response downloadFiles(String datasetIdOrPersistentId, DownloadFormat format, String apiToken) {
        String datasetVersion = null;
        return downloadFiles(datasetIdOrPersistentId, datasetVersion, format, apiToken);
    }

    static Response downloadFiles(String datasetIdOrPersistentId, String datasetVersion, String apiToken) {
        DownloadFormat format = null;
        return downloadFiles(datasetIdOrPersistentId, datasetVersion, format, apiToken);
    }

    static Response downloadFiles(String datasetIdOrPersistentId, String datasetVersion, DownloadFormat format, String apiToken) {
        String idInPath = datasetIdOrPersistentId; // Assume it's a number.
        String optionalQueryParam = ""; // If idOrPersistentId is a number we'll just put it in the path.
        if (!NumberUtils.isNumber(datasetIdOrPersistentId)) {
            idInPath = ":persistentId";
            optionalQueryParam = "?persistentId=" + datasetIdOrPersistentId;
        }
        RequestSpecification requestSpecification = given();
        if (apiToken != null) {
            requestSpecification = given()
                    .header(UtilIT.API_TOKEN_HTTP_HEADER, apiToken);
        }
        String optionalVersion = "";
        if (datasetVersion != null) {
            optionalVersion = "/versions/" + datasetVersion;
        }
        String optionalFormat = "";
        if (format != null) {
            if (!"".equals(optionalQueryParam)) {
                optionalFormat = "&format=" + format;
            } else {
                optionalFormat = "?format=" + format;
            }
        }
        return requestSpecification.get("/api/access/dataset/" + idInPath + optionalVersion + optionalQueryParam + optionalFormat);
    }

    static Response subset(String fileId, String variables, String apiToken) {
        return given()
                .header(API_TOKEN_HTTP_HEADER, apiToken)
                .get("/api/access/datafile/" + fileId + "?format=subset&variables=" + variables);
    }

    static Response getFileMetadata(String fileIdOrPersistentId, String optionalFormat, String apiToken) {
        String idInPath = fileIdOrPersistentId; // Assume it's a number.
        String optionalQueryParam = ""; // If idOrPersistentId is a number we'll just put it in the path.
        if (!NumberUtils.isNumber(fileIdOrPersistentId)) {
            idInPath = ":persistentId";
            optionalQueryParam = "&persistentId=" + fileIdOrPersistentId;
        }
        String optionalFormatInPath = "";
        if (optionalFormat != null) {
            optionalFormatInPath = "/" + optionalFormat;
        }
        System.out.println("/api/access/datafile/" + idInPath + "/metadata" + optionalFormatInPath + "?key=" + apiToken + optionalQueryParam);
        return given()
                .urlEncodingEnabled(false)
                .get("/api/access/datafile/" + idInPath + "/metadata" + optionalFormatInPath + "?key=" + apiToken + optionalQueryParam);
    }

    static Response getFileMetadata(String fileIdOrPersistentId, String optionalFormat) {
        String idInPath = fileIdOrPersistentId; // Assume it's a number.
        String optionalQueryParam = ""; // If idOrPersistentId is a number we'll just put it in the path.
        if (!NumberUtils.isNumber(fileIdOrPersistentId)) {
            idInPath = ":persistentId";
            optionalQueryParam = "?persistentId=" + fileIdOrPersistentId;
        }
        String optionalFormatInPath = "";
        if (optionalFormat != null) {
            optionalFormatInPath = "/" + optionalFormat;
        }
        return given()
                .urlEncodingEnabled(false)
                .get("/api/access/datafile/" + idInPath + "/metadata" + optionalFormatInPath + optionalQueryParam);
    }

    static Response testIngest(String fileName, String fileType) {
        return given()
                .get("/api/ingest/test/file?fileName=" + fileName + "&fileType=" + fileType);
    }

    static Response redetectFileType(String fileId, boolean dryRun, String apiToken) {
        return given()
                .header(API_TOKEN_HTTP_HEADER, apiToken)
                .post("/api/files/" + fileId + "/redetect?dryRun=" + dryRun);
    }

    static Response getSwordAtomEntry(String persistentId, String apiToken) {
        Response response = given()
                .auth().basic(apiToken, EMPTY_STRING)
                .get(swordConfiguration.getBaseUrlPathCurrent() + "/edit/study/" + persistentId);
        return response;
    }

    static Response getSwordStatement(String persistentId, String apiToken) {
        Response swordStatementResponse = given()
                .auth().basic(apiToken, EMPTY_STRING)
                .get(swordConfiguration.getBaseUrlPathCurrent() + "/statement/study/" + persistentId);
        return swordStatementResponse;
    }

    static Integer getFileIdFromSwordStatementResponse(Response swordStatement) {
        Integer fileId = getFileIdFromSwordStatementBody(swordStatement.body().asString());
        return fileId;
    }

    private static Integer getFileIdFromSwordStatementBody(String swordStatement) {
        XmlPath xmlPath = new XmlPath(swordStatement);
        try {
            String fileIdAsString = xmlPath.get("feed.entry[0].id").toString().split("/")[10];
            Integer fileIdAsInt = Integer.parseInt(fileIdAsString);
            return fileIdAsInt;
        } catch (IndexOutOfBoundsException ex) {
            return null;
        }
    }

    static String getFilenameFromSwordStatementResponse(Response swordStatement) {
        String filename = getFirstFilenameFromSwordStatementResponse(swordStatement.body().asString());
        return filename;
    }

    private static String getFirstFilenameFromSwordStatementResponse(String swordStatement) {
        XmlPath xmlPath = new XmlPath(swordStatement);
        try {
            String filename = xmlPath.get("feed.entry[0].id").toString().split("/")[11];
            return filename;
        } catch (IndexOutOfBoundsException ex) {
            return null;
        }
    }

    static String getTitleFromSwordStatementResponse(Response swordStatement) {
        return getTitleFromSwordStatement(swordStatement.getBody().asString());
    }

    private static String getTitleFromSwordStatement(String swordStatement) {
        return new XmlPath(swordStatement).getString("feed.title");
    }

    static Response createGroup(String dataverseToCreateGroupIn, String aliasInOwner, String displayName, String apiToken) {
        JsonObjectBuilder groupBuilder = Json.createObjectBuilder();
        groupBuilder.add("aliasInOwner", aliasInOwner);
        groupBuilder.add("displayName", displayName);
        Response response = given()
                .header(API_TOKEN_HTTP_HEADER, apiToken)
                .body(groupBuilder.build().toString())
                .contentType(ContentType.JSON)
                .post("/api/dataverses/" + dataverseToCreateGroupIn + "/groups");
        return response;
    }

    static Response getIpGroups() {
        Response response = given()
                .get("api/admin/groups/ip");
        return response;
    }

    static Response getIpGroup(String ipGroupIdentifier) {
        Response response = given()
                .get("api/admin/groups/ip/" + ipGroupIdentifier);
        return response;
    }

    static Response createIpGroup(JsonObject jsonObject) {
        Response response = given()
                .body(jsonObject.toString())
                .contentType(ContentType.JSON)
                .post("api/admin/groups/ip");
        return response;
    }

    static Response deleteIpGroup(String ipGroupIdentifier) {
        Response response = given()
                .delete("api/admin/groups/ip/" + ipGroupIdentifier);
        return response;
    }

    static Response addToGroup(String dataverseThatGroupBelongsIn, String groupIdentifier, List<String> roleAssigneesToAdd, String apiToken) {
        JsonArrayBuilder groupBuilder = Json.createArrayBuilder();
        roleAssigneesToAdd.stream().forEach((string) -> {
            groupBuilder.add(string);
        });
        Response response = given()
                .header(API_TOKEN_HTTP_HEADER, apiToken)
                .body(groupBuilder.build().toString())
                .contentType(ContentType.JSON)
                .post("/api/dataverses/" + dataverseThatGroupBelongsIn + "/groups/" + groupIdentifier + "/roleAssignees");
        return response;
    }

    static public Response grantRoleOnDataverse(String definitionPoint, String role, String roleAssignee, String apiToken) {
        JsonObjectBuilder roleBuilder = Json.createObjectBuilder();
        roleBuilder.add("assignee", roleAssignee);
        roleBuilder.add("role", role);
        JsonObject roleObject = roleBuilder.build();
        logger.info("Granting role on dataverse alias \"" + definitionPoint + "\": " + roleObject);
        return given()
                .body(roleObject.toString())
                .contentType(ContentType.JSON)
                .post("api/dataverses/" + definitionPoint + "/assignments?key=" + apiToken);
    }

    public static Response deactivateUser(String username) {
        Response deactivateUserResponse = given()
                .post("/api/admin/authenticatedUsers/" + username + "/deactivate");
        return deactivateUserResponse;
    }

    public static Response deactivateUser(Long userId) {
        Response deactivateUserResponse = given()
                .post("/api/admin/authenticatedUsers/id/" + userId + "/deactivate");
        return deactivateUserResponse;
    }

    public static Response deleteUser(String username) {
        Response deleteUserResponse = given()
                .delete("/api/admin/authenticatedUsers/" + username + "/");
        return deleteUserResponse;
    }

    public static Response deleteUserRoles(String username, String apiToken) {
        Response deleteUserResponse = given()
                .header(API_TOKEN_HTTP_HEADER, apiToken)
                .post("/api/users/" + username + "/removeRoles");
        return deleteUserResponse;
    }

    public static Response getUserTraces(String username, String apiToken) {
        Response response = given()
                .header(API_TOKEN_HTTP_HEADER, apiToken)
                .get("/api/users/" + username + "/traces");
        return response;
    }

    public static Response reingestFile(Long fileId, String apiToken) {
        Response response = given()
                .header(API_TOKEN_HTTP_HEADER, apiToken)
                .post("/api/files/" + fileId + "/reingest");
        return response;
    }

    public static Response uningestFile(Long fileId, String apiToken) {
        
        Response uningestFileResponse = given()
                .post("/api/files/" + fileId + "/uningest/?key=" + apiToken);
        return uningestFileResponse;
    }
    
    //I don't understand why this blows up when I remove the key
    public static Response getDataFileMetadata(Long fileId, String apiToken) {
        Response fileResponse = given()
                .get("api/files/" + fileId + "/metadata/?key=" + apiToken);
        return fileResponse;
    }
    
    public static Response getDataFileMetadataDraft(Long fileId, String apiToken) {
        Response fileResponse = given()
                .get("api/files/" + fileId + "/metadata/draft?key=" + apiToken);
        return fileResponse;
    }

    public static Response deleteDataverse(String doomed, String apiToken) {
        return given().delete("/api/dataverses/" + doomed + "?key=" + apiToken);
    }

    public static Response deleteDatasetViaNativeApi(Integer datasetId, String apiToken) {
        return given()
                .header(API_TOKEN_HTTP_HEADER, apiToken)
                .delete("/api/datasets/" + datasetId);
    }

    public static Response deleteDatasetVersionViaNativeApi(Integer datasetId, String versionId, String apiToken) {
        return given()
                .header(API_TOKEN_HTTP_HEADER, apiToken)
                .delete("/api/datasets/" + datasetId + "/versions/" + versionId);
    }

    static Response deleteLatestDatasetVersionViaSwordApi(String persistentId, String apiToken) {
        return given()
                .auth().basic(apiToken, EMPTY_STRING)
                .relaxedHTTPSValidation()
                .delete(swordConfiguration.getBaseUrlPathCurrent() + "/edit/study/" + persistentId);
    }

    static Response destroyDataset(Integer datasetId, String apiToken) {
        return given()
                .header(API_TOKEN_HTTP_HEADER, apiToken)
                .delete("/api/datasets/" + datasetId + "/destroy");
    }

    static Response deleteFile(Integer fileId, String apiToken) {
        return given()
                .auth().basic(apiToken, EMPTY_STRING)
                .relaxedHTTPSValidation()
                .delete(swordConfiguration.getBaseUrlPathCurrent() + "/edit-media/file/" + fileId);
    }

    static Response publishDatasetViaSword(String persistentId, String apiToken) {
        Response publishResponse =  given()
                .auth().basic(apiToken, EMPTY_STRING)
                .header("In-Progress", "false")
                .post(swordConfiguration.getBaseUrlPathCurrent() + "/edit/study/" + persistentId);
        
        // Wait for the dataset to get unlocked, if/as needed:
        sleepForLock(persistentId, "finalizePublication", apiToken, UtilIT.MAXIMUM_PUBLISH_LOCK_DURATION);
        return publishResponse;
    }

    static Response publishDatasetViaNativeApi(String idOrPersistentId, String majorOrMinor, String apiToken) {
        String idInPath = idOrPersistentId; // Assume it's a number.
        String optionalQueryParam = ""; // If idOrPersistentId is a number we'll just put it in the path.
        if (!NumberUtils.isNumber(idOrPersistentId)) {
            idInPath = ":persistentId";
            optionalQueryParam = "&persistentId=" + idOrPersistentId;
        }
        RequestSpecification requestSpecification = given();
        if (apiToken != null) {
            requestSpecification = given()
                    .urlEncodingEnabled(false)
                    .header(UtilIT.API_TOKEN_HTTP_HEADER, apiToken);
        }
        Response publishResponse = requestSpecification.post("/api/datasets/" + idInPath + "/actions/:publish?type=" + majorOrMinor + optionalQueryParam);
        
        // Wait for the dataset to get unlocked, if/as needed:
        sleepForLock(idOrPersistentId, "finalizePublication", apiToken, UtilIT.MAXIMUM_PUBLISH_LOCK_DURATION);
        
        return publishResponse;
    }

    static Response publishDatasetViaNativeApiDeprecated(String persistentId, String majorOrMinor, String apiToken) {
        /**
         * @todo This should be a POST rather than a GET:
         * https://github.com/IQSS/dataverse/issues/2431
         */
        Response publishResponse = given()
                .header(API_TOKEN_HTTP_HEADER, apiToken)
                .urlEncodingEnabled(false)
                .get("/api/datasets/:persistentId/actions/:publish?type=" + majorOrMinor + "&persistentId=" + persistentId);
        
        // Wait for the dataset to get unlocked, if/as needed:
        sleepForLock(persistentId, "finalizePublication", apiToken, UtilIT.MAXIMUM_PUBLISH_LOCK_DURATION);
        
        return publishResponse;
    }
   
    // Compatibility method wrapper (takes Integer for the dataset id) 
    // It used to use the GET version of the publish API; I'm switching it to 
    // use the new POST variant. The explicitly marked @deprecated method above
    // should be sufficient for testing the deprecated API call. 
    static Response publishDatasetViaNativeApi(Integer datasetId, String majorOrMinor, String apiToken) {
        return publishDatasetViaNativeApi(datasetId.toString(), majorOrMinor, apiToken);
    }
    
    static Response modifyDatasetPIDMetadataViaApi(String persistentId,  String apiToken) {
        /**
         * @todo This should be a POST rather than a GET:
         * https://github.com/IQSS/dataverse/issues/2431
         */
        return given()
                .header(API_TOKEN_HTTP_HEADER, apiToken)
                .urlEncodingEnabled(false)
                .get("/api/datasets/:persistentId/&persistentId=" + persistentId);
    }

    static Response publishDataverseViaSword(String alias, String apiToken) {
        return given()
                .auth().basic(apiToken, EMPTY_STRING)
                .header("In-Progress", "false")
                .post(swordConfiguration.getBaseUrlPathCurrent() + "/edit/dataverse/" + alias);
    }

    static Response publishDataverseViaNativeApi(String dataverseAlias, String apiToken) {
        return given()
                .header(API_TOKEN_HTTP_HEADER, apiToken)
                .urlEncodingEnabled(false)
                .post("/api/dataverses/" + dataverseAlias + "/actions/:publish");
    }

    static Response submitDatasetForReview(String datasetPersistentId, String apiToken) {
        RequestSpecification requestSpecification = given();
        if (apiToken != null) {
            requestSpecification = given()
                    .header(UtilIT.API_TOKEN_HTTP_HEADER, apiToken);
        }
        return requestSpecification.post("/api/datasets/:persistentId/submitForReview?persistentId=" + datasetPersistentId);
    }

    static Response returnDatasetToAuthor(String datasetPersistentId, JsonObject jsonObject, String apiToken) {
        String jsonIn = jsonObject.toString();
        RequestSpecification requestSpecification = given();
        if (apiToken != null) {
            requestSpecification = given()
                    .header(UtilIT.API_TOKEN_HTTP_HEADER, apiToken)
                    .body(jsonIn)
                    .contentType("application/json");
        }
        return requestSpecification
                .post("/api/datasets/:persistentId/returnToAuthor?persistentId=" + datasetPersistentId);
    }

    static Response getNotifications(String apiToken) {
        RequestSpecification requestSpecification = given();
        if (apiToken != null) {
            requestSpecification = given()
                    .header(UtilIT.API_TOKEN_HTTP_HEADER, apiToken);
        }
        return requestSpecification.get("/api/notifications/all");
    }

    static Response nativeGetUsingPersistentId(String persistentId, String apiToken) {
        Response response = given()
                .header(API_TOKEN_HTTP_HEADER, apiToken)
                .get("/api/datasets/:persistentId/?persistentId=" + persistentId);
        return response;
    }

    static Response getDatasetVersion(String persistentId, String versionNumber, String apiToken) {
        return given()
                .header(API_TOKEN_HTTP_HEADER, apiToken)
                .get("/api/datasets/:persistentId/versions/" + versionNumber + "?persistentId=" + persistentId);
    }

    static Response getMetadataBlockFromDatasetVersion(String persistentId, String versionNumber, String metadataBlock, String apiToken) {
        return given()
                .header(API_TOKEN_HTTP_HEADER, apiToken)
                .get("/api/datasets/:persistentId/versions/:latest-published/metadata/citation?persistentId=" + persistentId);
    }

    static Response makeSuperUser(String username) {
        Response response = given().post("/api/admin/superuser/" + username);
        return response;
    }

    static Response reindexDataset(String persistentId) {
        Response response = given()
                .get("/api/admin/index/dataset?persistentId=" + persistentId);
        return response;
    }
    
    static Response reindexDataverse(String dvId) {
        Response response = given()
                .get("/api/admin/index/dataverses/" + dvId);
        return response;
    }

    static Response listAuthenticatedUsers(String apiToken) {
        Response response = given()
                .header(API_TOKEN_HTTP_HEADER, apiToken)
                .get("/api/admin/authenticatedUsers");
        return response;
    }

    // TODO: Consider removing apiToken since it isn't used by the API itself.
    static Response getAuthenticatedUser(String userIdentifier, String apiToken) {
        Response response = given()
                .header(API_TOKEN_HTTP_HEADER, apiToken)
                .get("/api/admin/authenticatedUsers/" + userIdentifier);
        return response;
    }
    
    static Response getAuthenticatedUserByToken(String apiToken) {
        Response response = given()
                .header(API_TOKEN_HTTP_HEADER, apiToken)
                .urlEncodingEnabled(false)
                .get("/api/users/:me");
        return response;
    }

    /**
     * Used to the test the filter Authenticated Users API endpoint
     *
     * Note 1 : All params are optional for endpoint to work EXCEPT
     * superUserApiToken Note 2 : sortKey exists in API call but not currently
     * used
     *
     * @param apiToken
     * @return
     */
    static Response filterAuthenticatedUsers(String superUserApiToken,
            String searchTerm,
            Integer selectedPage,
            Integer itemsPerPage,
            String sortKey
    ) {

        List<String> queryParams = new ArrayList<String>();
        if (searchTerm != null) {
            queryParams.add("searchTerm=" + searchTerm);
        }
        if (selectedPage != null) {
            queryParams.add("selectedPage=" + selectedPage.toString());
        }
        if (itemsPerPage != null) {
            queryParams.add("itemsPerPage=" + itemsPerPage.toString());
        }
        if (StringUtils.isNotBlank(sortKey)) {
            queryParams.add("sortKey=" + sortKey);
        }

        String queryString = "";
        if (queryParams.size() > 0) {
            queryString = "?" + String.join("&", queryParams);
        }

        Response response = given()
                .header(API_TOKEN_HTTP_HEADER, superUserApiToken)
                .get("/api/admin/list-users" + queryString);

        return response;
    }

    static Response getAuthProviders(String apiToken) {
        Response response = given()
                .header(API_TOKEN_HTTP_HEADER, apiToken)
                .get("/api/admin/authenticationProviders");
        return response;
    }

    static Response migrateShibToBuiltin(Long userIdToConvert, String newEmailAddress, String apiToken) {
        Response response = given()
                .header(API_TOKEN_HTTP_HEADER, apiToken)
                .body(newEmailAddress)
                .put("/api/admin/authenticatedUsers/id/" + userIdToConvert + "/convertShibToBuiltIn");
        return response;
    }

    static Response migrateOAuthToBuiltin(Long userIdToConvert, String newEmailAddress, String apiToken) {
        Response response = given()
                .header(API_TOKEN_HTTP_HEADER, apiToken)
                .body(newEmailAddress)
                .put("/api/admin/authenticatedUsers/id/" + userIdToConvert + "/convertRemoteToBuiltIn");
        return response;
    }

    static Response migrateBuiltinToShib(String data, String apiToken) {
        Response response = given()
                .header(API_TOKEN_HTTP_HEADER, apiToken)
                .body(data)
                .put("/api/admin/authenticatedUsers/convert/builtin2shib");
        return response;
    }

    static Response migrateBuiltinToOAuth(String data, String apiToken) {
        Response response = given()
                .header(API_TOKEN_HTTP_HEADER, apiToken)
                .body(data)
                .put("/api/admin/authenticatedUsers/convert/builtin2oauth");
        return response;
    }

    static Response restrictFile(String fileIdOrPersistentId, boolean restrict, String apiToken) {
        String idInPath = fileIdOrPersistentId; // Assume it's a number.
        String optionalQueryParam = ""; // If idOrPersistentId is a number we'll just put it in the path.
        if (!NumberUtils.isNumber(fileIdOrPersistentId)) {
            idInPath = ":persistentId";
            optionalQueryParam = "?persistentId=" + fileIdOrPersistentId;
        }
        Response response = given()
                .header(API_TOKEN_HTTP_HEADER, apiToken)
                .body(restrict)
                .put("/api/files/" + idInPath + "/restrict" + optionalQueryParam);
        return response;
    }
    
    static Response allowAccessRequests(String datasetIdOrPersistentId, boolean allowRequests, String apiToken) {
        String idInPath = datasetIdOrPersistentId; // Assume it's a number.
        String optionalQueryParam = ""; // If idOrPersistentId is a number we'll just put it in the path.
        if (!NumberUtils.isNumber(datasetIdOrPersistentId)) {
            idInPath = ":persistentId";
            optionalQueryParam = "?persistentId=" + datasetIdOrPersistentId;
        }
        Response response = given()
                .header(API_TOKEN_HTTP_HEADER, apiToken)
                .body(allowRequests)
                .put("/api/access/" + idInPath + "/allowAccessRequest" + optionalQueryParam);
        return response;
    }

    static Response requestFileAccess(String fileIdOrPersistentId, String apiToken) {
        System.out.print ("Reuest file acceess + fileIdOrPersistentId: " + fileIdOrPersistentId);
        System.out.print ("Reuest file acceess + apiToken: " + apiToken);
        String idInPath = fileIdOrPersistentId; // Assume it's a number.
        String optionalQueryParam = ""; // If idOrPersistentId is a number we'll just put it in the path.
        if (!NumberUtils.isNumber(fileIdOrPersistentId)) {
            idInPath = ":persistentId";
            optionalQueryParam = "?persistentId=" + fileIdOrPersistentId;
        }

        String keySeparator = "&";
        if (optionalQueryParam.isEmpty()) {
            keySeparator = "?";
        }
        System.out.print ("URL:  " + "/api/access/datafile/" + idInPath + "/requestAccess" + optionalQueryParam + keySeparator + "key=" + apiToken);
        Response response = given()
                .put("/api/access/datafile/" + idInPath + "/requestAccess" + optionalQueryParam + keySeparator + "key=" + apiToken);
        return response;
    }

    static Response grantFileAccess(String fileIdOrPersistentId, String identifier, String apiToken) {
        String idInPath = fileIdOrPersistentId; // Assume it's a number.
        String optionalQueryParam = ""; // If idOrPersistentId is a number we'll just put it in the path.
        if (!NumberUtils.isNumber(fileIdOrPersistentId)) {
            idInPath = ":persistentId";
            optionalQueryParam = "?persistentId=" + fileIdOrPersistentId;
        }
        String keySeparator = "&";
        if (optionalQueryParam.isEmpty()) {
            keySeparator = "?";
        }
        Response response = given()
                .put("/api/access/datafile/" + idInPath + "/grantAccess/" + identifier + "/" + optionalQueryParam + keySeparator + "key=" + apiToken);
        return response;
    }

    static Response getAccessRequestList(String fileIdOrPersistentId, String apiToken) {
        String idInPath = fileIdOrPersistentId; // Assume it's a number.
        String optionalQueryParam = ""; // If idOrPersistentId is a number we'll just put it in the path.
        if (!NumberUtils.isNumber(fileIdOrPersistentId)) {
            idInPath = ":persistentId";
            optionalQueryParam = "?persistentId=" + fileIdOrPersistentId;
        }
        String keySeparator = "&";
        if (optionalQueryParam.isEmpty()) {
            keySeparator = "?";
        }
        Response response = given()
                .get("/api/access/datafile/" + idInPath + "/listRequests/" + optionalQueryParam + keySeparator + "key=" + apiToken);
        return response;
    }

    static Response rejectFileAccessRequest(String fileIdOrPersistentId, String identifier, String apiToken) {
        String idInPath = fileIdOrPersistentId; // Assume it's a number.
        String optionalQueryParam = ""; // If idOrPersistentId is a number we'll just put it in the path.
        if (!NumberUtils.isNumber(fileIdOrPersistentId)) {
            idInPath = ":persistentId";
            optionalQueryParam = "?persistentId=" + fileIdOrPersistentId;
        }
        String keySeparator = "&";
        if (optionalQueryParam.isEmpty()) {
            keySeparator = "?";
        }
        Response response = given()
                .put("/api/access/datafile/" + idInPath + "/rejectAccess/" + identifier + "/" + optionalQueryParam + keySeparator + "key=" + apiToken);
        return response;
    }

    static Response moveDataverse(String movedDataverseAlias, String targetDataverseAlias, Boolean force, String apiToken) {
        Response response = given()
                .header(API_TOKEN_HTTP_HEADER, apiToken)
                .post("api/dataverses/" + movedDataverseAlias + "/move/" + targetDataverseAlias + "?forceMove=" + force + "&key=" + apiToken);
        return response;
    }

    static Response moveDataset(String idOrPersistentIdOfDatasetToMove, String destinationDataverseAlias, String apiToken) {
        return moveDataset(idOrPersistentIdOfDatasetToMove, destinationDataverseAlias, false, apiToken);
    }

    static Response moveDataset(String idOrPersistentIdOfDatasetToMove, String destinationDataverseAlias, boolean force, String apiToken) {
        String forceMoveQueryParam = "";
        if (force) {
            // FIXME: Make "&" version work (instead of "?").
            forceMoveQueryParam = "?forceMove=true";
        }
        String idInPath = idOrPersistentIdOfDatasetToMove; // Assume it's a number.
        String optionalQueryParam = ""; // If idOrPersistentId is a number we'll just put it in the path.
        if (!NumberUtils.isNumber(idOrPersistentIdOfDatasetToMove)) {
            idInPath = ":persistentId";
            optionalQueryParam = "?persistentId=" + idOrPersistentIdOfDatasetToMove;
        }
        RequestSpecification requestSpecification = given();
        if (apiToken != null) {
            requestSpecification = given()
                    .header(UtilIT.API_TOKEN_HTTP_HEADER, apiToken);
        }
        return requestSpecification.post("/api/datasets/" + idInPath + "/move/" + destinationDataverseAlias + optionalQueryParam + forceMoveQueryParam);
    }

    static Response linkDataset(String datasetToLinkPid, String dataverseAlias, String apiToken) {
        Response response = given()
                .header(API_TOKEN_HTTP_HEADER, apiToken)
                .put("api/datasets/:persistentId/link/" + dataverseAlias + "?persistentId=" + datasetToLinkPid);
        return response;
    }

    static Response getDatasetLinks(String datasetToLinkPid, String apiToken) {
        Response response = given()
                .header(API_TOKEN_HTTP_HEADER, apiToken)
                .get("api/datasets/:persistentId/links" + "?persistentId=" + datasetToLinkPid);
        return response;
    }

    static Response createDataverseLink(String linkedDataverseAlias, String linkingDataverseAlias, String apiToken) {
        Response response = given()
            .header(API_TOKEN_HTTP_HEADER, apiToken)
            .put("api/dataverses/" + linkedDataverseAlias + "/link/" + linkingDataverseAlias);
        return response;
    }
    
    static Response deleteDataverseLink(String linkedDataverseAlias, String linkingDataverseAlias, String apiToken) {
        Response response = given()
            .header(API_TOKEN_HTTP_HEADER, apiToken)
            .delete("api/dataverses/" + linkedDataverseAlias + "/deleteLink/" + linkingDataverseAlias);
        return response;
    }

    static Response nativeGet(Integer datasetId, String apiToken) {
        Response response = given()
                .header(API_TOKEN_HTTP_HEADER, apiToken)
                .get("/api/datasets/" + datasetId);
        return response;
    }

    static Response privateUrlGet(Integer datasetId, String apiToken) {
        Response response = given()
                .header(API_TOKEN_HTTP_HEADER, apiToken)
                .get("/api/datasets/" + datasetId + "/privateUrl");
        return response;
    }

    static Response privateUrlCreate(Integer datasetId, String apiToken) {
        Response response = given()
                .header(API_TOKEN_HTTP_HEADER, apiToken)
                .post("/api/datasets/" + datasetId + "/privateUrl");
        return response;
    }

    static Response privateUrlDelete(Integer datasetId, String apiToken) {
        Response response = given()
                .header(API_TOKEN_HTTP_HEADER, apiToken)
                .delete("/api/datasets/" + datasetId + "/privateUrl");
        return response;
    }

    static Response showDatasetThumbnailCandidates(String datasetPersistentId, String apiToken) {
        return given()
                .header(API_TOKEN_HTTP_HEADER, apiToken)
                .get("/api/datasets/:persistentId/thumbnail/candidates" + "?persistentId=" + datasetPersistentId);
    }

    static Response getDatasetThumbnail(String datasetPersistentId, String apiToken) {
        return given()
                .header(API_TOKEN_HTTP_HEADER, apiToken)
                .get("/api/datasets/:persistentId/thumbnail" + "?persistentId=" + datasetPersistentId);
    }

    static Response getDatasetThumbnailMetadata(Integer datasetId, String apiToken) {
        return given()
                .header(API_TOKEN_HTTP_HEADER, apiToken)
                .get("/api/admin/datasets/thumbnailMetadata/" + datasetId);
    }

    /**
     * @param trueOrWidthInPixels Passing "true" will result in the default width in pixels (64).
     */
    static Response getFileThumbnail(String fileDatabaseId, String trueOrWidthInPixels, String apiToken) {
        return given()
                .header(API_TOKEN_HTTP_HEADER, apiToken)
                .get("/api/access/datafile/" + fileDatabaseId + "?imageThumb=" + trueOrWidthInPixels);
    }

    static Response useThumbnailFromDataFile(String datasetPersistentId, long dataFileId1, String apiToken) {
        return given()
                .header(API_TOKEN_HTTP_HEADER, apiToken)
                .post("/api/datasets/:persistentId/thumbnail/" + dataFileId1 + "?persistentId=" + datasetPersistentId);
    }

    static Response uploadDatasetLogo(String datasetPersistentId, String pathToImageFile, String apiToken) {
        return given()
                .header(API_TOKEN_HTTP_HEADER, apiToken)
                .multiPart("file", new File(pathToImageFile))
                .post("/api/datasets/:persistentId/thumbnail" + "?persistentId=" + datasetPersistentId);
    }

    static Response removeDatasetThumbnail(String datasetPersistentId, String apiToken) {
        return given()
                .header(API_TOKEN_HTTP_HEADER, apiToken)
                .delete("/api/datasets/:persistentId/thumbnail" + "?persistentId=" + datasetPersistentId);
    }
    
    static Response getDatasetVersions(String idOrPersistentId, String apiToken) {
        logger.info("Getting Dataset Versions");
        String idInPath = idOrPersistentId; // Assume it's a number.
        String optionalQueryParam = ""; // If idOrPersistentId is a number we'll just put it in the path.
        if (!NumberUtils.isNumber(idOrPersistentId)) {
            idInPath = ":persistentId";
            optionalQueryParam = "?persistentId=" + idOrPersistentId;
        }
        RequestSpecification requestSpecification = given();
        if (apiToken != null) {
            requestSpecification = given()
                    .header(UtilIT.API_TOKEN_HTTP_HEADER, apiToken);
        }
        return requestSpecification.get("/api/datasets/" + idInPath + "/versions" + optionalQueryParam);
    }

    //TODO: this probably should return a file not a string, but I've mainly implemented it for testing purposes
    static Response getProvJson(String idOrPersistentId, String apiToken) {
        logger.info("Getting Provenance JSON");
        String idInPath = idOrPersistentId; // Assume it's a number.
        String optionalQueryParam = ""; // If idOrPersistentId is a number we'll just put it in the path.
        if (!NumberUtils.isNumber(idOrPersistentId)) {
            idInPath = ":persistentId";
            optionalQueryParam = "?persistentId=" + idOrPersistentId;
        }
        RequestSpecification requestSpecification = given();
        if (apiToken != null) {
            requestSpecification = given()
                    .header(UtilIT.API_TOKEN_HTTP_HEADER, apiToken);
        }
        return requestSpecification.get("/api/files/" + idInPath + "/prov-json" + optionalQueryParam);
    }
    
    static Response getProvFreeForm(String idOrPersistentId, String apiToken) {
         logger.info("Getting Provenance Free Form");
        String idInPath = idOrPersistentId; // Assume it's a number.
        String optionalQueryParam = ""; // If idOrPersistentId is a number we'll just put it in the path.
        if (!NumberUtils.isNumber(idOrPersistentId)) {
            idInPath = ":persistentId";
            optionalQueryParam = "?persistentId=" + idOrPersistentId;
        }
        RequestSpecification requestSpecification = given();
        if (apiToken != null) {
            requestSpecification = given()
                    .header(UtilIT.API_TOKEN_HTTP_HEADER, apiToken);
        }
        return requestSpecification.get("/api/files/" + idInPath + "/prov-freeform" + optionalQueryParam);
    }
    
    static Response uploadProvJson(String idOrPersistentId, JsonObject jsonObject, String apiToken, String entityName) {
        logger.info("Uploading Provenance JSON");
        String idInPath = idOrPersistentId; // Assume it's a number.
        String optionalQueryParam = ""; // If idOrPersistentId is a number we'll just put it in the path.
        if (!NumberUtils.isNumber(idOrPersistentId)) {
            idInPath = ":persistentId";
            optionalQueryParam = "?persistentId=" + idOrPersistentId;
        }
        optionalQueryParam += "?entityName="+entityName;
        RequestSpecification requestSpecification = given();
        if (apiToken != null) {
            requestSpecification = given()
                    .header(UtilIT.API_TOKEN_HTTP_HEADER, apiToken)
                    // This "[]" is here to quickly test that a JSON array is considered invalid.
                    //.body("[]")
                    .body(jsonObject.toString())
                    .contentType("application/json");
        }
        return requestSpecification.post("/api/files/" + idInPath + "/prov-json" + optionalQueryParam);
    }
    
    static Response deleteProvJson(String idOrPersistentId, String apiToken) {
        logger.info("Deleting Provenance JSON");
        //TODO: Repeated code, refactor
        String idInPath = idOrPersistentId; // Assume it's a number.
        String optionalQueryParam = ""; // If idOrPersistentId is a number we'll just put it in the path.
        if (!NumberUtils.isNumber(idOrPersistentId)) {
            idInPath = ":persistentId";
            optionalQueryParam = "?persistentId=" + idOrPersistentId;
        }
        RequestSpecification requestSpecification = given();
        if (apiToken != null) {
            requestSpecification = given()
                    .header(UtilIT.API_TOKEN_HTTP_HEADER, apiToken);
        }
        return requestSpecification.delete("/api/files/" + idInPath + "/prov-json" + optionalQueryParam);
    }

    static Response uploadProvFreeForm(String idOrPersistentId, JsonObject jsonObject, String apiToken) {
        logger.info("Uploading Provenance Free Form");
        String idInPath = idOrPersistentId; // Assume it's a number.
        String optionalQueryParam = ""; // If idOrPersistentId is a number we'll just put it in the path.
        if (!NumberUtils.isNumber(idOrPersistentId)) {
            idInPath = ":persistentId";
            optionalQueryParam = "?persistentId=" + idOrPersistentId;
        }
        RequestSpecification requestSpecification = given();
        if (apiToken != null) {
            requestSpecification = given()
                    .header(UtilIT.API_TOKEN_HTTP_HEADER, apiToken)
                    // This "[]" is here to quickly test that a JSON array is considered invalid.
                    //.body("[]")
                    .body(jsonObject.toString())
                    .contentType("application/json");
        }
        return requestSpecification.post("/api/files/" + idInPath + "/prov-freeform" + optionalQueryParam);
    }
    
//    static Response deleteProvFreeForm(String idOrPersistentId, String apiToken) {
//         logger.info("Deleting Provenance Free Form");
//        //TODO: Repeated code, refactor
//        String idInPath = idOrPersistentId; // Assume it's a number.
//        String optionalQueryParam = ""; // If idOrPersistentId is a number we'll just put it in the path.
//        if (!NumberUtils.isNumber(idOrPersistentId)) {
//            idInPath = ":persistentId";
//            optionalQueryParam = "?persistentId=" + idOrPersistentId;
//        }
//        RequestSpecification requestSpecification = given();
//        if (apiToken != null) {
//            requestSpecification = given()
//                    .header(UtilIT.API_TOKEN_HTTP_HEADER, apiToken);
//        }
//        return requestSpecification.delete("/api/files/" + idInPath + "/prov-freeform" + optionalQueryParam);
//    }
    static Response exportDataset(String datasetPersistentId, String exporter) {
        return exportDataset(datasetPersistentId, exporter, null);
    }

    static Response exportDataset(String datasetPersistentId, String exporter, String apiToken) {
//        http://localhost:8080/api/datasets/export?exporter=dataverse_json&persistentId=doi%3A10.5072/FK2/W6WIMQ
        RequestSpecification requestSpecification = given();
        if (apiToken != null) {
            requestSpecification = given()
                    .header(UtilIT.API_TOKEN_HTTP_HEADER, apiToken);
        }
        return requestSpecification
                //                .header(API_TOKEN_HTTP_HEADER, apiToken)
                //                .get("/api/datasets/:persistentId/export" + "?persistentId=" + datasetPersistentId + "&exporter=" + exporter);
                .get("/api/datasets/export" + "?persistentId=" + datasetPersistentId + "&exporter=" + exporter);
    }
    
    static Response exportDataverse(String identifier, String apiToken) {
        return given()
                .header(API_TOKEN_HTTP_HEADER, apiToken)
                .get("/api/dataverses/" + identifier );
    }
    
    static Response search(String query, String apiToken, String parameterString) {
        RequestSpecification requestSpecification = given();
        if (apiToken != null) {
            requestSpecification = given()
                    .header(UtilIT.API_TOKEN_HTTP_HEADER, apiToken);
        }
        return requestSpecification.get("/api/search?q=" + query + parameterString);
    }

    static Response search(String query, String apiToken) {
        return search(query, apiToken, "");
    }

    static Response searchAndShowFacets(String query, String apiToken) {
        RequestSpecification requestSpecification = given();
        if (apiToken != null) {
            requestSpecification = given()
                    .header(UtilIT.API_TOKEN_HTTP_HEADER, apiToken);
        }
        return requestSpecification.get("/api/search?q=" + query + "&show_facets=true");
    }

    static Response indexClear() {
        return given()
                .get("/api/admin/index/clear");
    }

    static Response index() {
        return given()
                .get("/api/admin/index");
    }

    static Response enableSetting(SettingsServiceBean.Key settingKey) {
        Response response = given().body("true").when().put("/api/admin/settings/" + settingKey);
        return response;
    }

    static Response deleteSetting(SettingsServiceBean.Key settingKey) {
        Response response = given().when().delete("/api/admin/settings/" + settingKey);
        return response;
    }

    static Response getSetting(SettingsServiceBean.Key settingKey) {
        Response response = given().when().get("/api/admin/settings/" + settingKey);
        return response;
    }

    static Response setSetting(SettingsServiceBean.Key settingKey, String value) {
        Response response = given().body(value).when().put("/api/admin/settings/" + settingKey);
        return response;
    }

    static Response getRoleAssignmentsOnDataverse(String dataverseAliasOrId, String apiToken) {
        String url = "/api/dataverses/" + dataverseAliasOrId + "/assignments";
        return given()
                .header(API_TOKEN_HTTP_HEADER, apiToken)
                .get(url);
    }
    
    static Response updateDefaultContributorsRoleOnDataverse(String dataverseAliasOrId,String roleAlias, String apiToken) {
        String url = "/api/dataverses/" + dataverseAliasOrId + "/defaultContributorRole/" + roleAlias;
        System.out.println("URL: " + url);
        return given()
                .header(API_TOKEN_HTTP_HEADER, apiToken)
                .put(url);
    }

    static Response getRoleAssignmentsOnDataset(String datasetId, String persistentId, String apiToken) {
        String url = "/api/datasets/" + datasetId + "/assignments";
        System.out.println("URL: " + url);
        return given()
                .header(API_TOKEN_HTTP_HEADER, apiToken)
                .get(url);
    }

    static Response grantRoleOnDataset(String definitionPoint, String role, String roleAssignee, String apiToken) {

        JsonObjectBuilder roleBuilder = Json.createObjectBuilder();
        roleBuilder.add("assignee", roleAssignee);
        roleBuilder.add("role", role);
        
        JsonObject roleObject = roleBuilder.build();
        logger.info("Granting role on dataset \"" + definitionPoint + "\": " + role);
        return given()
                .body(roleObject.toString())
                .contentType(ContentType.JSON)
                .post("api/datasets/:persistentId/assignments?key=" + apiToken + "&persistentId=" + definitionPoint);
    }

    static Response revokeRole(String definitionPoint, long doomed, String apiToken) {
        return given()
                .header(API_TOKEN_HTTP_HEADER, apiToken)
                .delete("api/dataverses/" + definitionPoint + "/assignments/" + doomed);
    }
    
    static Response revokeRoleOnDataset(String definitionPoint, long doomed, String apiToken) {
        
        return given()
                .header(API_TOKEN_HTTP_HEADER, apiToken)
                .delete("api/datasets/:persistentId/assignments/" + doomed + "?persistentId=" + definitionPoint);
    }
    
    static Response revokeFileAccess(String definitionPoint, String doomed, String apiToken) {
        return given()
                .header(API_TOKEN_HTTP_HEADER, apiToken)
                .delete("api/access/datafile/" + definitionPoint + "/revokeAccess/" + doomed);
    }
    

    static Response findPermissionsOn(String dvObject, String apiToken) {
        return given()
                .header(API_TOKEN_HTTP_HEADER, apiToken)
                .get("api/admin/permissions/" + dvObject);
    }

    static Response findRoleAssignee(String roleAssignee, String apiToken) {
        return given()
                .header(API_TOKEN_HTTP_HEADER, apiToken)
                .get("api/admin/assignee/" + roleAssignee);
    }

    /**
     * Used to test Dataverse page query parameters
     *
     * @param alias
     * @param queryParamString - do not include the "?"
     * @return
     */
    static Response testDataverseQueryParamWithAlias(String alias, String queryParamString) {

        System.out.println("testDataverseQueryParamWithAlias");
        String testUrl;
        if (alias.isEmpty()) {
            testUrl = " ?" + queryParamString;
        } else {
            testUrl = "/dataverse/" + alias + "?" + queryParamString;
        }
        System.out.println("testUrl: " + testUrl);

        return given()
                .urlEncodingEnabled(false)
                .get(testUrl);
    }

    /**
     * Used to test Dataverse page query parameters
     *
     * The parameters may include "id={dataverse id}
     *
     * @param queryParamString
     * @return
     */
    static Response testDataverseXhtmlQueryParam(String queryParamString) {

        return given()
                //.urlEncodingEnabled(false)
                .get("dataverse.xhtml?" + queryParamString);
    }

    static Response setDataverseLogo(String dataverseAlias, String pathToImageFile, String apiToken) {
        return given()
                .header(API_TOKEN_HTTP_HEADER, apiToken)
                .multiPart("file", new File(pathToImageFile))
                .put("/api/dataverses/" + dataverseAlias + "/logo");
    }

    /**
     * Deprecated as the apiToken is not used by the call.
     */
    @Deprecated
    static InputStream getInputStreamFromUnirest(String url, String apiToken) {
        GetRequest unirestOut = Unirest.get(url);
        try {
            InputStream unirestInputStream = unirestOut.asBinary().getBody();
            return unirestInputStream;
        } catch (UnirestException ex) {
            return null;
        }
    }

    public static String inputStreamToDataUrlSchemeBase64Png(InputStream inputStream) {
        if (inputStream == null) {
            logger.fine("In inputStreamToDataUrlSchemeBase64Png but InputStream was null. Returning null.");
            return null;
        }
        byte[] bytes = inputStreamToBytes(inputStream);
        if (bytes == null) {
            logger.fine("In inputStreamToDataUrlSchemeBase64Png but bytes was null. Returning null.");
            return null;
        }
        String base64image = Base64.getEncoder().encodeToString(bytes);
        return FileUtil.DATA_URI_SCHEME + base64image;
    }

    /**
     * @todo When Java 9 comes out, switch to
     * http://download.java.net/java/jdk9/docs/api/java/io/InputStream.html#readAllBytes--
     */
    private static byte[] inputStreamToBytes(InputStream inputStream) {
        try {
            return IOUtils.toByteArray(inputStream);
        } catch (IOException ex) {
            logger.fine("In inputStreamToBytes but caught an IOUtils.toByteArray Returning null.");
            return null;
        }
    }

    static Response getRsyncScript(String datasetPersistentId, String apiToken) {
        RequestSpecification requestSpecification = given();
        if (apiToken != null) {
            requestSpecification = given()
                    .header(UtilIT.API_TOKEN_HTTP_HEADER, apiToken);
        }
        return requestSpecification.get("/api/datasets/:persistentId/dataCaptureModule/rsync?persistentId=" + datasetPersistentId);
    }

    static Response dataCaptureModuleChecksumValidation(String datasetPersistentId, JsonObject jsonObject, String apiToken) {
        String persistentIdInPath = datasetPersistentId; // Assume it's a number.
        String optionalQueryParam = ""; // If datasetPersistentId is a number we'll just put it in the path.
        if (!NumberUtils.isNumber(datasetPersistentId)) {
            persistentIdInPath = ":persistentId";
            optionalQueryParam = "?persistentId=" + datasetPersistentId;
        }
        RequestSpecification requestSpecification = given();
        if (apiToken != null) {
            requestSpecification = given()
                    .body(jsonObject.toString())
                    .contentType(ContentType.JSON)
                    .header(UtilIT.API_TOKEN_HTTP_HEADER, apiToken);
        }
        return requestSpecification.post("/api/datasets/" + persistentIdInPath + "/dataCaptureModule/checksumValidation" + optionalQueryParam);
    }

    static Response getApiTokenUsingUsername(String username, String password) {
        Response response = given()
                .contentType(ContentType.JSON)
                .get("/api/builtin-users/" + username + "/api-token?username=" + username + "&password=" + password);
        return response;
    }

    static Response getExternalTools() {
        return given()
                .get("/api/admin/externalTools");
    }

    static Response getExternalTool(long id) {
        return given()
                .get("/api/admin/externalTools/" + id);
    }

    static Response addExternalTool(JsonObject jsonObject) {
        RequestSpecification requestSpecification = given();
        requestSpecification = given()
                .body(jsonObject.toString())
                .contentType(ContentType.JSON);
        return requestSpecification.post("/api/admin/externalTools");
    }

    static Response deleteExternalTool(long externalToolid) {
        return given()
                .delete("/api/admin/externalTools/" + externalToolid);
    }

    static Response getExternalToolsForDataset(String idOrPersistentIdOfDataset, String type, String apiToken) {
        String idInPath = idOrPersistentIdOfDataset; // Assume it's a number.
        String optionalQueryParam = ""; // If idOrPersistentId is a number we'll just put it in the path.
        if (!NumberUtils.isNumber(idOrPersistentIdOfDataset)) {
            idInPath = ":persistentId";
            optionalQueryParam = "&persistentId=" + idOrPersistentIdOfDataset;
        }
        RequestSpecification requestSpecification = given();
        if (apiToken != null) {
            requestSpecification = given()
                    .header(UtilIT.API_TOKEN_HTTP_HEADER, apiToken);
        }
        return requestSpecification.get("/api/admin/test/datasets/" + idInPath + "/externalTools?type=" + type + optionalQueryParam);
    }

    static Response getExternalToolsForFile(String idOrPersistentIdOfFile, String type, String apiToken) {
        String idInPath = idOrPersistentIdOfFile; // Assume it's a number.
        String optionalQueryParam = ""; // If idOrPersistentId is a number we'll just put it in the path.
        if (!NumberUtils.isNumber(idOrPersistentIdOfFile)) {
            idInPath = ":persistentId";
            optionalQueryParam = "&persistentId=" + idOrPersistentIdOfFile;
        }
        RequestSpecification requestSpecification = given();
        if (apiToken != null) {
            requestSpecification = given()
                    .header(UtilIT.API_TOKEN_HTTP_HEADER, apiToken);
        }
        return requestSpecification.get("/api/admin/test/files/" + idInPath + "/externalTools?type=" + type + optionalQueryParam);
    }

    static Response submitFeedback(JsonObjectBuilder job) {
        return given()
                .body(job.build().toString())
                .contentType("application/json")
                .post("/api/admin/feedback");
    }

    static Response listStorageSites() {
        return given()
                .get("/api/admin/storageSites");
    }

    static Response getStorageSitesById(long id) {
        return given()
                .get("/api/admin/storageSites/" + id);
    }

    static Response setPrimaryLocationBoolean(long id, String input) {
        return given()
                .body(input)
                .put("/api/admin/storageSites/" + id + "/primaryStorage");
    }

    static Response addStorageSite(JsonObject jsonObject) {
        RequestSpecification requestSpecification = given();
        requestSpecification = given()
                .body(jsonObject.toString())
                .contentType(ContentType.JSON);
        return requestSpecification.post("/api/admin/storageSites");
    }

    static Response deleteStorageSite(long storageSiteId) {
        return given()
                .delete("/api/admin/storageSites/" + storageSiteId);
    }

    static Response metricsDataversesToMonth(String yyyymm, String queryParams) {
        String optionalYyyyMm = "";
        if (yyyymm != null) {
            optionalYyyyMm = "/" + yyyymm;
        }
        String optionalQueryParams = "";
        if (queryParams != null) {
            optionalQueryParams = "?" + queryParams;
        }
        RequestSpecification requestSpecification = given();
        return requestSpecification.get("/api/info/metrics/dataverses/toMonth" + optionalYyyyMm + optionalQueryParams);
    }

    static Response metricsDatasetsToMonth(String yyyymm, String queryParams) {
        String optionalYyyyMm = "";
        if (yyyymm != null) {
            optionalYyyyMm = "/" + yyyymm;
        }
        String optionalQueryParams = "";
        if (queryParams != null) {
            optionalQueryParams = "?" + queryParams;
        }
        RequestSpecification requestSpecification = given();
        return requestSpecification.get("/api/info/metrics/datasets/toMonth" + optionalYyyyMm + optionalQueryParams);
    }

    static Response metricsFilesToMonth(String yyyymm, String queryParams) {
        String optionalYyyyMm = "";
        if (yyyymm != null) {
            optionalYyyyMm = "/" + yyyymm;
        }
        String optionalQueryParams = "";
        if (queryParams != null) {
            optionalQueryParams = "?" + queryParams;
        }
        RequestSpecification requestSpecification = given();
        return requestSpecification.get("/api/info/metrics/files/toMonth" + optionalYyyyMm + optionalQueryParams);
    }

    static Response metricsDownloadsToMonth(String yyyymm, String queryParams) {
        String optionalYyyyMm = "";
        if (yyyymm != null) {
            optionalYyyyMm = "/" + yyyymm;
        }
        String optionalQueryParams = "";
        if (queryParams != null) {
            optionalQueryParams = "?" + queryParams;
        }
        RequestSpecification requestSpecification = given();
        return requestSpecification.get("/api/info/metrics/downloads/toMonth" + optionalYyyyMm + optionalQueryParams);
    }
    
    static Response metricsDataversesPastDays(String days, String queryParams) {
        String optionalQueryParams = "";
        if (queryParams != null) {
            optionalQueryParams = "?" + queryParams;
        }
        RequestSpecification requestSpecification = given();
        return requestSpecification.get("/api/info/metrics/dataverses/pastDays/" + days + optionalQueryParams);
    }
    
    static Response metricsDatasetsPastDays(String days, String queryParams) {
        String optionalQueryParams = "";
        if (queryParams != null) {
            optionalQueryParams = "?" + queryParams;
        }
        RequestSpecification requestSpecification = given();
        return requestSpecification.get("/api/info/metrics/datasets/pastDays/" + days + optionalQueryParams);
    }
        
    static Response metricsFilesPastDays(String days, String queryParams) {
        String optionalQueryParams = "";
        if (queryParams != null) {
            optionalQueryParams = "?" + queryParams;
        }
        RequestSpecification requestSpecification = given();
        return requestSpecification.get("/api/info/metrics/files/pastDays/" + days + optionalQueryParams);
    }
            
    static Response metricsDownloadsPastDays(String days, String queryParams) {
        String optionalQueryParams = "";
        if (queryParams != null) {
            optionalQueryParams = "?" + queryParams;
        }
        RequestSpecification requestSpecification = given();
        return requestSpecification.get("/api/info/metrics/downloads/pastDays/" + days + optionalQueryParams);
    }

    static Response metricsDataversesByCategory(String queryParams) {
        String optionalQueryParams = "";
        if (queryParams != null) {
            optionalQueryParams = "?" + queryParams;
        }
        RequestSpecification requestSpecification = given();
        return requestSpecification.get("/api/info/metrics/dataverses/byCategory" + optionalQueryParams);
    }
    
    static Response metricsDataversesBySubject(String queryParams) {
        String optionalQueryParams = "";
        if (queryParams != null) {
            optionalQueryParams = "?" + queryParams;
        }
        RequestSpecification requestSpecification = given();
        return requestSpecification.get("/api/info/metrics/dataverses/bySubject" + optionalQueryParams);
    }

    static Response metricsDatasetsBySubject(String queryParams) {
        String optionalQueryParams = "";
        if (queryParams != null) {
            optionalQueryParams = "?" + queryParams;
        }
        RequestSpecification requestSpecification = given();
        return requestSpecification.get("/api/info/metrics/datasets/bySubject" + optionalQueryParams);
    }
    
    static Response metricsDatasetsBySubjectToMonth(String month, String queryParams) {
        String optionalQueryParams = "";
        if (queryParams != null) {
            optionalQueryParams = "?" + queryParams;
        }
        RequestSpecification requestSpecification = given();
        return requestSpecification.get("/api/info/metrics/datasets/bySubject/toMonth/" + month + optionalQueryParams);
    }
    
    static Response clearMetricCache() {
        RequestSpecification requestSpecification = given();
        return requestSpecification.delete("/api/admin/clearMetricsCache");
    }

    static Response sitemapUpdate() {
        return given()
                .post("/api/admin/sitemap");
    }

    static Response sitemapDownload() {
        return given()
                .get("/sitemap.xml");
    }
    
    static Response deleteToken( String apiToken) {
        Response response = given()
            .header(API_TOKEN_HTTP_HEADER, apiToken)
            .delete("api/users/token");
        return response;
    }
    
    static Response getTokenExpiration( String apiToken) {
        Response response = given()
            .header(API_TOKEN_HTTP_HEADER, apiToken)
            .get("api/users/token");
        return response;
    }
    
    static Response recreateToken( String apiToken) {
        Response response = given()
            .header(API_TOKEN_HTTP_HEADER, apiToken)
            .post("api/users/token/recreate");
        return response;
    }

    @Test
    public void testGetFileIdFromSwordStatementWithNoFiles() {
        String swordStatementWithNoFiles = "<feed xmlns=\"http://www.w3.org/2005/Atom\">\n"
                + "  <id>https://localhost:8080/dvn/api/data-deposit/v1.1/swordv2/edit/study/doi:10.5072/FK2/0TLRLH</id>\n"
                + "  <link href=\"https://localhost:8080/dvn/api/data-deposit/v1.1/swordv2/edit/study/doi:10.5072/FK2/0TLRLH\" rel=\"self\"/>\n"
                + "  <title type=\"text\">A Dataset Without Any Files</title>\n"
                + "  <author>\n"
                + "    <name>Fileless, Joe</name>\n"
                + "  </author>\n"
                + "  <updated>2015-12-08T15:30:50.865Z</updated>\n"
                + "  <category term=\"latestVersionState\" scheme=\"http://purl.org/net/sword/terms/state\" label=\"State\">DRAFT</category>\n"
                + "  <category term=\"locked\" scheme=\"http://purl.org/net/sword/terms/state\" label=\"State\">false</category>\n"
                + "  <category term=\"isMinorUpdate\" scheme=\"http://purl.org/net/sword/terms/state\" label=\"State\">true</category>\n"
                + "</feed>";
        Integer fileId = getFileIdFromSwordStatementBody(swordStatementWithNoFiles);
        assertNull(fileId);
    }

    @Test
    public void testSwordStatementWithFiles() {
        String swordStatementWithNoFiles = "<feed xmlns=\"http://www.w3.org/2005/Atom\">\n"
                + "  <id>https://localhost:8080/dvn/api/data-deposit/v1.1/swordv2/edit/study/doi:10.5072/FK2/EUEW70</id>\n"
                + "  <link href=\"https://localhost:8080/dvn/api/data-deposit/v1.1/swordv2/edit/study/doi:10.5072/FK2/EUEW70\" rel=\"self\"/>\n"
                + "  <title type=\"text\">A Dataset with a File</title>\n"
                + "  <author>\n"
                + "    <name>Files, John</name>\n"
                + "  </author>\n"
                + "  <updated>2015-12-08T15:38:29.900Z</updated>\n"
                + "  <entry>\n"
                + "    <content type=\"application/zip\" src=\"https://localhost:8080/dvn/api/data-deposit/v1.1/swordv2/edit-media/file/174/trees.zip\"/>\n"
                + "    <id>https://localhost:8080/dvn/api/data-deposit/v1.1/swordv2/edit-media/file/174/trees.zip</id>\n"
                + "    <title type=\"text\">Resource https://localhost:8080/dvn/api/data-deposit/v1.1/swordv2/edit-media/file/174/trees.zip</title>\n"
                + "    <summary type=\"text\">Resource Part</summary>\n"
                + "    <updated>2015-12-08T15:38:30.089Z</updated>\n"
                + "  </entry>\n"
                + "  <category term=\"latestVersionState\" scheme=\"http://purl.org/net/sword/terms/state\" label=\"State\">DRAFT</category>\n"
                + "  <category term=\"locked\" scheme=\"http://purl.org/net/sword/terms/state\" label=\"State\">false</category>\n"
                + "  <category term=\"isMinorUpdate\" scheme=\"http://purl.org/net/sword/terms/state\" label=\"State\">true</category>\n"
                + "</feed>";
        Integer fileId = getFileIdFromSwordStatementBody(swordStatementWithNoFiles);
        assertNotNull(fileId);
        assertEquals(Integer.class, fileId.getClass());
        String title = getTitleFromSwordStatement(swordStatementWithNoFiles);
        assertEquals("A Dataset with a File", title);
    }
    
    //Helper function that returns true if a given dataset locked for a  given reason is unlocked within
    // a given duration returns false if still locked after given duration
    // (the version of the method that takes a long for the dataset id is 
    // for backward compatibility with how the method is called for the 
    // Ingest lock throughout the test code)
    static Boolean sleepForLock(long datasetId, String lockType, String apiToken, int duration) {
        String datasetIdAsString = String.valueOf(datasetId);
        return sleepForLock(datasetIdAsString, lockType, apiToken, duration);
    }

    static Boolean sleepForLock(String idOrPersistentId, String lockType, String apiToken, int duration) {
        Response lockedForIngest = UtilIT.checkDatasetLocks(idOrPersistentId, lockType, apiToken);
        int i = 0;
        do {
            try {
                lockedForIngest = UtilIT.checkDatasetLocks(idOrPersistentId, lockType, apiToken);
                Thread.sleep(1000);
                i++;
                if (i > duration) {
                    break; 
                }
            } catch (InterruptedException ex) {
                Logger.getLogger(UtilIT.class.getName()).log(Level.SEVERE, null, ex);
            }
        } while (lockedForIngest.body().jsonPath().getList("data").size() >0 && (lockType==null || lockedForIngest.body().prettyPrint().contains(lockType)));

        return i <= duration;

    }
    
    //Helper function that returns true if a given search returns a non-zero response within a fixed time limit
    // a given duration returns false if still zero results after given duration
    static Boolean sleepForSearch(String searchPart, String apiToken,  String subTree, int duration) {
        

        Response searchResponse = UtilIT.search(searchPart, apiToken, subTree);
        int i = 0;
        do {
            try {
                searchResponse = UtilIT.search(searchPart, apiToken, subTree);
                Thread.sleep(1000);
                i++;
                if (i > duration) {
                    break; 
                }
            } catch (InterruptedException ex) {
                Logger.getLogger(UtilIT.class.getName()).log(Level.SEVERE, null, ex);
            }
        } while (UtilIT.getSearchCountFromResponse(searchResponse) == 0);

        return i <= duration;

    }
    
    // backward compatibility version of the method that takes long for the id:
    static Response checkDatasetLocks(long datasetId, String lockType, String apiToken) {
        String datasetIdAsString = String.valueOf(datasetId);
        return checkDatasetLocks(datasetIdAsString, lockType, apiToken);
    }
    
    static Response checkDatasetLocks(String idOrPersistentId, String lockType, String apiToken) {
        String idInPath = idOrPersistentId; // Assume it's a number.
        String queryParams = ""; // If idOrPersistentId is a number we'll just put it in the path.
        if (!NumberUtils.isNumber(idOrPersistentId)) {
            idInPath = ":persistentId";
            queryParams = "?persistentId=" + idOrPersistentId;
        }
        
        if (lockType != null) {
            queryParams = "".equals(queryParams) ? "?type="+lockType : queryParams+"&type="+lockType;
        }
        
        Response response = given()
            .header(API_TOKEN_HTTP_HEADER, apiToken)
            .get("api/datasets/" + idInPath + "/locks" + queryParams);
        return response;       
    }
    
    static Response lockDataset(long datasetId, String lockType, String apiToken) {
        Response response = given()
            .header(API_TOKEN_HTTP_HEADER, apiToken)
            .post("api/datasets/" + datasetId + "/lock/" + lockType);
        return response;       
    }
    
    static Response unlockDataset(long datasetId, String lockType, String apiToken) {
        Response response = given()
            .header(API_TOKEN_HTTP_HEADER, apiToken)
            .delete("api/datasets/" + datasetId + "/locks" + (lockType == null ? "" : "?type="+lockType));
        return response;       
    }
    
    static Response exportOaiSet(String setName) {
        String apiPath = String.format("/api/admin/metadata/exportOAI/%s", setName);
        return given().put(apiPath);
    }
    
    static Response getOaiRecord(String datasetPersistentId, String metadataFormat) {
        String apiPath = String.format("/oai?verb=GetRecord&identifier=%s&metadataPrefix=%s", datasetPersistentId, metadataFormat);
        return given().get(apiPath);
    }
    
    static Response getOaiListIdentifiers(String setName, String metadataFormat) {
        String apiPath = String.format("/oai?verb=ListIdentifiers&set=%s&metadataPrefix=%s", setName, metadataFormat);
        return given().get(apiPath);
    }

    static Response getOaiListRecords(String setName, String metadataFormat) {
        String apiPath = String.format("/oai?verb=ListRecords&set=%s&metadataPrefix=%s", setName, metadataFormat);
        return given().get(apiPath);
    }

    static Response changeAuthenticatedUserIdentifier(String oldIdentifier, String newIdentifier, String apiToken) {
        Response response;
        String path = String.format("/api/users/%s/changeIdentifier/%s", oldIdentifier, newIdentifier );
        
        if(null == apiToken) {
            response = given()
                .post(path);
        } else {
            response = given()
                .header(API_TOKEN_HTTP_HEADER, apiToken)
                .post(path);
        }
        
        return response;
    }
    
    static Response mergeAccounts(String baseId, String consumedId, String apiToken) {
        Response response;
        String path = String.format("/api/users/%s/mergeIntoUser/%s", consumedId, baseId );
        
        if(null == apiToken) {
            response = given()
                .post(path);
        } else {
            response = given()
                .header(API_TOKEN_HTTP_HEADER, apiToken)
                .post(path);
        }
        
        return response;
    }
    
    

    static Response makeDataCountSendDataToHub() {
        return given().post("/api/admin/makeDataCount/sendToHub");
    }

    // TODO: Think more about if we really need this makeDataCountDownloadFromHub endpoint since we're parsing our own SUSHI reports and inserting rows into our datasetmetrics table.
    static Response makeDataCountDownloadFromHub(String metric) {
        return given().post("/api/admin/makeDataCount/downloadFromHub/" + metric);
    }

    static Response makeDataCountGetMetricForDataset(String idOrPersistentIdOfDataset, String metric, String apiToken) {
        System.out.println("metric: " + metric);
        String idInPath = idOrPersistentIdOfDataset; // Assume it's a number.
        String optionalQueryParam = ""; // If idOrPersistentId is a number we'll just put it in the path.
        if (!NumberUtils.isNumber(idOrPersistentIdOfDataset)) {
            idInPath = ":persistentId";
            optionalQueryParam = "&persistentId=" + idOrPersistentIdOfDataset;
        }
        RequestSpecification requestSpecification = given();
        if (apiToken != null) {
            requestSpecification = given()
                    .header(UtilIT.API_TOKEN_HTTP_HEADER, apiToken);
        }
        return requestSpecification.get("/api/datasets/" + idInPath + "/makeDataCount/" + metric + optionalQueryParam);
    }

    static Response makeDataCountGetMetricForDataset(String idOrPersistentIdOfDataset, String metric, String country, String apiToken) {
        System.out.println("metric: " + metric);
        String idInPath = idOrPersistentIdOfDataset; // Assume it's a number.
        String optionalQueryParam = ""; // If idOrPersistentId is a number we'll just put it in the path.
        if (!NumberUtils.isNumber(idOrPersistentIdOfDataset)) {
            idInPath = ":persistentId";
            optionalQueryParam = "&persistentId=" + idOrPersistentIdOfDataset;
        }
        RequestSpecification requestSpecification = given();
        if (apiToken != null) {
            requestSpecification = given()
                    .header(UtilIT.API_TOKEN_HTTP_HEADER, apiToken);
        }
        return requestSpecification.get("/api/datasets/" + idInPath + "/makeDataCount/" + metric + "?country=" + country + optionalQueryParam);
    }

    static Response makeDataCountGetMetricForDataset(String idOrPersistentIdOfDataset, String metric, String yyyymm, String country, String apiToken) {
        System.out.println("metric: " + metric);
        String idInPath = idOrPersistentIdOfDataset; // Assume it's a number.
        String optionalQueryParam = ""; // If idOrPersistentId is a number we'll just put it in the path.
        if (!NumberUtils.isNumber(idOrPersistentIdOfDataset)) {
            idInPath = ":persistentId";
            optionalQueryParam = "&persistentId=" + idOrPersistentIdOfDataset;
        }
        RequestSpecification requestSpecification = given();
        if (apiToken != null) {
            requestSpecification = given()
                    .header(UtilIT.API_TOKEN_HTTP_HEADER, apiToken);
        }
        return requestSpecification.get("/api/datasets/" + idInPath + "/makeDataCount/" + metric + "/" + yyyymm + "?country=" + country + optionalQueryParam);
    }
    
    static Response makeDataCountAddUsageMetricsFromSushiReport(String idOrPersistentIdOfDataset, String reportOnDisk) {

        String idInPath = idOrPersistentIdOfDataset; // Assume it's a number.
        String optionalQueryParam = ""; // If idOrPersistentId is a number we'll just put it in the path.
        if (!NumberUtils.isNumber(idOrPersistentIdOfDataset)) {
            idInPath = ":persistentId";
            optionalQueryParam = "&persistentId=" + idOrPersistentIdOfDataset;
        }
        RequestSpecification requestSpecification = given();
        System.out.print("/api/admin/makeDataCount/" + idInPath + "/addUsageMetricsFromSushiReport?reportOnDisk=" + reportOnDisk + optionalQueryParam);
        return requestSpecification.post("/api/admin/makeDataCount/" + idInPath + "/addUsageMetricsFromSushiReport?reportOnDisk=" + reportOnDisk + optionalQueryParam);
    }

    static Response makeDataCountUpdateCitationsForDataset(String idOrPersistentIdOfDataset) {

        String idInPath = idOrPersistentIdOfDataset; // Assume it's a number.
        String optionalQueryParam = ""; // If idOrPersistentId is a number we'll just put it in the path.
        if (!NumberUtils.isNumber(idOrPersistentIdOfDataset)) {
            idInPath = ":persistentId";
            optionalQueryParam = "?persistentId=" + idOrPersistentIdOfDataset;
        }
        RequestSpecification requestSpecification = given();

        return requestSpecification.post("/api/admin/makeDataCount/" + idInPath + "/updateCitationsForDataset"+ optionalQueryParam);
    }

    static Response editDDI(String body, String fileId, String apiToken) {
        if (apiToken == null) {
            apiToken = "";
        }
        Response response = given()
                .header(API_TOKEN_HTTP_HEADER, apiToken)
                .contentType(ContentType.XML)
                .accept(ContentType.XML)
                .body(body)
                .when()
                .put("/api/edit/" + fileId);
        return response;

    }

    /**
     * Determine the "payload" storage size of a dataverse
     *
     * @param dataverseId
     * @param apiToken
     * @return response
     */
    static Response findDataverseStorageSize(String dataverseId, String apiToken) {
        return given()
                .header(API_TOKEN_HTTP_HEADER, apiToken)
                .get("/api/dataverses/" + dataverseId + "/storagesize");
    }
    
    
    /**
     * Determine the "payload" storage size of a dataverse
     *
     * @param dataverseId
     * @param apiToken
     * @return response
     */
    static Response findDatasetStorageSize(String datasetId, String apiToken) {
        return given()
                .header(API_TOKEN_HTTP_HEADER, apiToken)
                .get("/api/datasets/" + datasetId + "/storagesize");
    }
    
    static Response findDatasetDownloadSize(String datasetId) {
        return given()
                .get("/api/datasets/" + datasetId + "/versions/:latest/downloadsize");
    }
    
    static Response findDatasetDownloadSize(String datasetId, String version,  String apiToken) {
        return given()
                .header(API_TOKEN_HTTP_HEADER, apiToken)
                .get("/api/datasets/" + datasetId + "/versions/" + version + "/downloadsize");
    }
    
    static Response addBannerMessage(String pathToJsonFile) {
        String jsonIn = getDatasetJson(pathToJsonFile);
        
        Response addBannerMessageResponse = given()               
                .body(jsonIn)
                .contentType("application/json")
                .post("/api/admin/bannerMessage");
        return addBannerMessageResponse;
    }
    
    static Response addBuiltInRole(String pathToJsonFile) {
        String jsonIn = getDatasetJson(pathToJsonFile);

        Response addBannerMessageResponse = given()
                .body(jsonIn)
                .contentType("application/json")
                .post("/api/admin/roles");
        return addBannerMessageResponse;
    }

    static Response deleteBuiltInRole(String roleAlias) {

        Response addBannerMessageResponse = given()
                .delete("/api/admin/roles/:alias?alias=" +roleAlias);
        return addBannerMessageResponse;
    }

    static Response addDataverseRole(String pathToJsonFile, String dvAlias, String apiToken) {
        String jsonIn = getDatasetJson(pathToJsonFile);

        Response addBannerMessageResponse = given()
                .header(API_TOKEN_HTTP_HEADER, apiToken)
                .body(jsonIn)
                .contentType("application/json")
                .post("/api/roles?dvo="+dvAlias);
        return addBannerMessageResponse;
    }

    static Response deleteDataverseRole( String roleAlias, String apiToken) {

        Response addBannerMessageResponse = given()
                .header(API_TOKEN_HTTP_HEADER, apiToken)
                .delete("/api/roles/:alias?alias="+roleAlias);
        return addBannerMessageResponse;
    }
    
    static Response deleteDataverseRoleById( String id, String apiToken) {

        Response addBannerMessageResponse = given()
                .header(API_TOKEN_HTTP_HEADER, apiToken)
                .delete("/api/roles/"+id);
        return addBannerMessageResponse;
    }
    
    static Response viewDataverseRole( String roleAlias, String apiToken) {

        Response addBannerMessageResponse = given()
                .header(API_TOKEN_HTTP_HEADER, apiToken)
                .get("/api/roles/:alias?alias="+roleAlias);
        return addBannerMessageResponse;
    }
    
    static Response viewDataverseRoleById( String id, String apiToken) {

        Response addBannerMessageResponse = given()
                .header(API_TOKEN_HTTP_HEADER, apiToken)
                .get("/api/roles/"+id);
        return addBannerMessageResponse;
    }
    
    static Response getBannerMessages() {
        
        Response getBannerMessagesResponse = given()               
                .get("/api/admin/bannerMessage");
        return getBannerMessagesResponse;
    }
    
    static Response deleteBannerMessage(Long id) {
        
        Response deleteBannerMessageResponse = given()               
                .delete("/api/admin/bannerMessage/"+id.toString());
        return deleteBannerMessageResponse;
    }
    
    static String getBannerMessageIdFromResponse(String getBannerMessagesResponse) {
        StringReader rdr = new StringReader(getBannerMessagesResponse);
        JsonObject json = Json.createReader(rdr).readObject();

        for (JsonObject obj : json.getJsonArray("data").getValuesAs(JsonObject.class)) {
            String message = obj.getString("displayValue");
            if (message.equals("Banner Message For Deletion")) {
                return obj.getJsonNumber("id").toString();
            }
        }

        return "0";
    }
    
    static Response getDatasetJsonLDMetadata(Integer datasetId, String apiToken) {
        Response response = given()
                .header(API_TOKEN_HTTP_HEADER, apiToken)
                .accept("application/ld+json")
                .get("/api/datasets/" + datasetId + "/metadata");
        return response;
    }
<<<<<<< HEAD
    static Response addLicense(String pathToJsonFile) {
        String jsonIn = getDatasetJson(pathToJsonFile);

        Response addLicenseResponse = given()
                .body(jsonIn)
                .contentType("application/json")
                .post("/api/admin/licenses");
        return addLicenseResponse;
    }

    static Response getLicenses() {

        Response getLicensesResponse = given()
                .get("/api/admin/licenses");
        return getLicensesResponse;
    }

    static Response getLicenseById(Long id) {

        Response getLicenseResponse = given()
                .get("/api/admin/licenses/id/"+id.toString());
        return getLicenseResponse;
    }

    static Response getLicenseByName(String name) {

        Response getLicenseResponse = given()
                .get("/api/admin/licenses/name/"+name);
        return getLicenseResponse;
    }

    static Response updateLicenseById(String pathToJsonFile, Long id) {
        String jsonIn = getDatasetJson(pathToJsonFile);

        Response updateLicenseResponse = given()
                .body(jsonIn)
                .contentType("application/json")
                .put("/api/admin/licenses/id/"+id.toString());
        return updateLicenseResponse;
    }

    static Response updateLicenseByName(String pathToJsonFile, String name) {
        String jsonIn = getDatasetJson(pathToJsonFile);

        Response updateLicenseResponse = given()
                .body(jsonIn)
                .contentType("application/json")
                .put("/api/admin/licenses/name/"+name);
        return updateLicenseResponse;
    }

    static Response deleteLicenseById(Long id) {

        Response deleteLicenseResponse = given()
                .delete("/api/admin/licenses/id/"+id.toString());
        return deleteLicenseResponse;
    }

    static Response deleteLicenseByName(String name) {

        Response deleteLicenseResponse = given()
                .delete("/api/admin/licenses/name/"+name);
        return deleteLicenseResponse;
    }


=======
    
>>>>>>> 41f610d8
    static Response updateDatasetJsonLDMetadata(Integer datasetId, String apiToken, String jsonLDBody, boolean replace) {
        Response response = given()
                .header(API_TOKEN_HTTP_HEADER, apiToken)
                .contentType("application/ld+json")
                .body(jsonLDBody.getBytes(StandardCharsets.UTF_8))
                .put("/api/datasets/" + datasetId + "/metadata?replace=" + replace);
        return response;
    }
<<<<<<< HEAD

=======
    
>>>>>>> 41f610d8
    static Response deleteDatasetJsonLDMetadata(Integer datasetId, String apiToken, String jsonLDBody) {
        Response response = given()
                .header(API_TOKEN_HTTP_HEADER, apiToken)
                .contentType("application/ld+json")
                .body(jsonLDBody.getBytes(StandardCharsets.UTF_8))
                .put("/api/datasets/" + datasetId + "/metadata/delete");
        return response;
    }
}<|MERGE_RESOLUTION|>--- conflicted
+++ resolved
@@ -2640,7 +2640,6 @@
                 .get("/api/datasets/" + datasetId + "/metadata");
         return response;
     }
-<<<<<<< HEAD
     static Response addLicense(String pathToJsonFile) {
         String jsonIn = getDatasetJson(pathToJsonFile);
 
@@ -2706,29 +2705,21 @@
         return deleteLicenseResponse;
     }
 
-
-=======
-    
->>>>>>> 41f610d8
     static Response updateDatasetJsonLDMetadata(Integer datasetId, String apiToken, String jsonLDBody, boolean replace) {
         Response response = given()
-                .header(API_TOKEN_HTTP_HEADER, apiToken)
-                .contentType("application/ld+json")
-                .body(jsonLDBody.getBytes(StandardCharsets.UTF_8))
-                .put("/api/datasets/" + datasetId + "/metadata?replace=" + replace);
-        return response;
-    }
-<<<<<<< HEAD
-
-=======
-    
->>>>>>> 41f610d8
+            .header(API_TOKEN_HTTP_HEADER, apiToken)
+            .contentType("application/ld+json")
+            .body(jsonLDBody.getBytes(StandardCharsets.UTF_8))
+            .put("/api/datasets/" + datasetId + "/metadata?replace=" + replace);
+        return response;
+    }
+
     static Response deleteDatasetJsonLDMetadata(Integer datasetId, String apiToken, String jsonLDBody) {
         Response response = given()
-                .header(API_TOKEN_HTTP_HEADER, apiToken)
-                .contentType("application/ld+json")
-                .body(jsonLDBody.getBytes(StandardCharsets.UTF_8))
-                .put("/api/datasets/" + datasetId + "/metadata/delete");
+            .header(API_TOKEN_HTTP_HEADER, apiToken)
+            .contentType("application/ld+json")
+            .body(jsonLDBody.getBytes(StandardCharsets.UTF_8))
+            .put("/api/datasets/" + datasetId + "/metadata/delete");
         return response;
     }
 }