package edu.harvard.iq.dataverse;

import com.google.gson.Gson;
import com.google.gson.GsonBuilder;
import com.google.gson.JsonElement;
import com.google.gson.JsonObject;
import com.google.gson.annotations.Expose;
import java.io.Serializable;
import java.sql.Timestamp;
import java.text.DateFormat;
import java.util.ArrayList;
import java.util.Collection;
import java.util.Comparator;
import java.util.Date;
import java.util.LinkedList;
import java.util.List;
import java.util.logging.Level;
import java.util.logging.Logger;
import javax.json.Json;
import javax.json.JsonArrayBuilder;
import javax.persistence.CascadeType;
import javax.persistence.Column;
import javax.persistence.Entity;
import javax.persistence.GeneratedValue;
import javax.persistence.GenerationType;
import javax.persistence.Id;
import javax.persistence.Index;
import javax.persistence.JoinColumn;
import javax.persistence.JoinTable;
import javax.persistence.ManyToMany;
import javax.persistence.ManyToOne;
import javax.persistence.OrderBy;
import javax.persistence.Table;
import javax.persistence.Transient;
import javax.persistence.Version;
import org.hibernate.validator.constraints.NotBlank;
import javax.validation.constraints.Pattern;


/**
 *
 * @author skraffmiller
 */
@Table(indexes = {@Index(columnList="datafile_id"), @Index(columnList="datasetversion_id")} )
@Entity
public class FileMetadata implements Serializable {
    private static final long serialVersionUID = 1L;
    private static final DateFormat displayDateFormat = DateFormat.getDateInstance(DateFormat.MEDIUM);    
    private static final Logger logger = Logger.getLogger(FileMetadata.class.getCanonicalName());


    @Expose
    @Pattern(regexp="^[^:<>;#/\"\\*\\|\\?\\\\]*$", 
            message = "File Name cannot contain any of the following characters: \\ / : * ? \" < > | ; # .")    
    @NotBlank(message = "Please specify a file name.")
    @Column( nullable=false )
    private String label = "";
    
    @Pattern(regexp="|[^/\\\\]|^[^/\\\\]+.*[^/\\\\]+$",
            message = "Directory Name cannot contain leading or trailing file separators.")    
    @Expose
    @Column ( nullable=true )
    private String directoryLabel = "";

    @Expose
    @Column(columnDefinition = "TEXT")
    private String description = "";
    
    @Expose
    private boolean restricted;

    @ManyToOne
    @JoinColumn(nullable=false)
    private DatasetVersion datasetVersion;
    
    @ManyToOne
    @JoinColumn(nullable=false)
    private DataFile dataFile;

    /**
     * Creates a copy of {@code this}, with identical business logic fields.
     * E.g., {@link #label} would be duplicated; {@link #version} will not.
     * 
     * @return A copy of {@code this}, except for the DB-related data.
     */
    public FileMetadata createCopy() {
        FileMetadata fmd = new FileMetadata();
        fmd.setCategories(new LinkedList<>(getCategories()) );
        fmd.setDataFile( getDataFile() );
        fmd.setDatasetVersion( getDatasetVersion() );
        fmd.setDescription( getDescription() );
        fmd.setLabel( getLabel() );
        fmd.setRestricted( isRestricted() );
        
        return fmd;
    }
    
    public String getLabel() {
        return label;
    }
    
    public void setLabel(String label) {
        this.label = label;
    }

    public String getDirectoryLabel() {
        return directoryLabel;
    }

    public void setDirectoryLabel(String directoryLabel) {
        this.directoryLabel = directoryLabel;
    }

    public String getDescription() {
        return description;
    }

    public void setDescription(String description) {
        this.description = description;
    }

    public boolean isRestricted() {
        return restricted;
    }

    public void setRestricted(boolean restricted) {
        this.restricted = restricted;
    }
    

    /* 
     * File Categories to which this version of the DataFile belongs: 
     */
    @ManyToMany
    @JoinTable(indexes = {@Index(columnList="filecategories_id"),@Index(columnList="filemetadatas_id")})
    @OrderBy("name")
    private List<DataFileCategory> fileCategories;
    
    public List<DataFileCategory> getCategories() {
        return fileCategories;
    }
    
    public void setCategories(List<DataFileCategory> fileCategories) {
        this.fileCategories = fileCategories; 
    }
    
    public void addCategory(DataFileCategory category) {
        if (fileCategories == null) {
            fileCategories = new ArrayList<>();
        }
        fileCategories.add(category);
    }

    /**
     * Retrieve categories 
     * @return 
     */
    public List<String> getCategoriesByName() {
        ArrayList<String> ret = new ArrayList<>();
             
        if (fileCategories == null) {
            return ret;
        }
        
        for (int idx=0; idx < fileCategories.size(); idx++){
            ret.add(fileCategories.get(idx).getName());
        }
        // fileCategories.stream()
        //              .map(x -> ret.add(x.getName()));
       
        return ret;
    }
    
    
    public JsonArrayBuilder getCategoryNamesAsJsonArrayBuilder() {

        JsonArrayBuilder builder = Json.createArrayBuilder();

        if (fileCategories == null) {
            return builder;
        }
        
        for (int idx=0; idx < fileCategories.size(); idx++){
            builder.add(fileCategories.get(idx).getName());
        }

        //fileCategories.stream()
        //              .map(x -> builder.add(x.getName()));
        
        return builder;
        
    }
    
    
    // alternative, experimental method: 

    public void setCategoriesByName(List<String> newCategoryNames) {
        setCategories(null); // ?? TODO: investigate! 

        if (newCategoryNames != null) {

            for (int i = 0; i < newCategoryNames.size(); i++) {
                // Dataset.getCategoryByName() will check if such a category 
                // already exists for the parent dataset; it will be created 
                // if not. The method will return null if the supplied 
                // category name is null or empty. -- L.A. 4.0 beta 10
                DataFileCategory fileCategory = null;
                try {
                    // Using "try {}" to catch any null pointer exceptions, 
                    // just in case: 
                    fileCategory = this.getDatasetVersion().getDataset().getCategoryByName(newCategoryNames.get(i));
                } catch (Exception ex) {
                    fileCategory = null;
                }
                if (fileCategory != null) {
                    this.addCategory(fileCategory);
                    fileCategory.addFileMetadata(this);
                }
            }
        }
    }
    
    /* 
        note that this version only *adds* new categories, but does not 
        remove the ones that has been unchecked!
    public void setCategoriesByName(List<String> newCategoryNames) {
        if (newCategoryNames != null) {
            Collection<String> oldCategoryNames = getCategoriesByName();
            
            
            for (int i = 0; i < newCategoryNames.size(); i++) {
                if (!oldCategoryNames.contains(newCategoryNames.get(i))) {
                    // Dataset.getCategoryByName() will check if such a category 
                    // already exists for the parent dataset; it will be created 
                    // if not. The method will return null if the supplied 
                    // category name is null or empty. -- L.A. 4.0 beta 10
                    DataFileCategory fileCategory = null; 
                    try { 
                        // Using "try {}" to catch any null pointer exceptions, 
                        // just in case: 
                        fileCategory = this.getDatasetVersion().getDataset().getCategoryByName(newCategoryNames.get(i));
                    } catch (Exception ex) {
                        fileCategory = null; 
                    }
                    if (fileCategory != null) { 
                        this.addCategory(fileCategory);
                        fileCategory.addFileMetadata(this);
                    }
                } 
            }
        }
    }
    */
    
    public void addCategoryByName(String newCategoryName) {
        if (newCategoryName != null && !newCategoryName.equals("")) {
            Collection<String> oldCategoryNames = getCategoriesByName();
            if (!oldCategoryNames.contains(newCategoryName)) {
                DataFileCategory fileCategory = null;
                // Dataset.getCategoryByName() will check if such a category 
                // already exists for the parent dataset; it will be created 
                // if not. The method will return null if the supplied 
                // category name is null or empty. -- L.A. 4.0 beta 10
                try {
                    // Using "try {}" to catch any null pointer exceptions, 
                    // just in case: 
                    fileCategory = this.getDatasetVersion().getDataset().getCategoryByName(newCategoryName);
                } catch (Exception ex) {
                    fileCategory = null;
                }

                
                if (fileCategory != null) {
                    logger.log(Level.FINE, "Found file category for {0}", newCategoryName);

                    this.addCategory(fileCategory);
                    fileCategory.addFileMetadata(this);
                } else {
                    logger.log(Level.INFO, "Could not find file category for {0}", newCategoryName);
                }
            } else {
                // don't do anything - this file metadata already belongs to
                // this category.
            }
        }
    }
    
     public String getFileDateToDisplay() {
        Date fileDate = null;
        DataFile datafile = this.getDataFile();
        if (datafile != null) {
            boolean fileHasBeenReleased = datafile.isReleased();
            if (fileHasBeenReleased) {
                Timestamp filePublicationTimestamp = datafile.getPublicationDate();
                if (filePublicationTimestamp != null) {
                    fileDate = filePublicationTimestamp;
                }
            } else {
                Timestamp fileCreateTimestamp = datafile.getCreateDate();
                if (fileCreateTimestamp != null) {
                    fileDate = fileCreateTimestamp;
                }
            }
        }
        if (fileDate != null) {
            return displayDateFormat.format(fileDate);
        }
        return "";
    }
     
<<<<<<< HEAD
     public String getFileCitation(){
         String citation = this.getDatasetVersion().getCitation();
=======
    public String getFileCitation(){
         return getFileCitation(false);
     }
     
     
     
     
    public String getFileCitation(boolean html){
         String citation = this.getDatasetVersion().getCitation(html);
>>>>>>> 17f0eaed
         /*
         ", #{FilePage.fileMetadata.label} [fileName]"
         <h:outputText value=", #{FilePage.file.unf}" rendered="#{FilePage.file.tabularData and !(empty FilePage.file.unf)}"/>
         */
<<<<<<< HEAD
         citation += ", " + this.getLabel() + " [fileName]" ;
         if (this.dataFile.isTabularData() && this.dataFile.getUnf() != null && !this.dataFile.getUnf().isEmpty()){
             citation += ", " + this.dataFile.getUnf();                    
=======
         citation += "; " + this.getLabel() + " [fileName]" ;
         if (this.dataFile.isTabularData() && this.dataFile.getUnf() != null && !this.dataFile.getUnf().isEmpty()){
             citation += ", " + this.dataFile.getUnf() + " [fileUNF]";                    
>>>>>>> 17f0eaed
         }
         return citation;
     }
        
    public DatasetVersion getDatasetVersion() {
        return datasetVersion;
    }

    public void setDatasetVersion(DatasetVersion datasetVersion) {
        this.datasetVersion = datasetVersion;
    }



    public DataFile getDataFile() {
        return dataFile;
    }

    public void setDataFile(DataFile dataFile) {
        this.dataFile = dataFile;
    }


    @Id
    @GeneratedValue(strategy = GenerationType.IDENTITY)
    private Long id;

    /**
     * Getter for property id.
     * @return Value of property id.
     */
    public Long getId() {
        return this.id;
    }

    /**
     * Setter for property id.
     * @param id New value of property id.
     */
    public void setId(Long id) {
        this.id = id;
    }


    @Version
    private Long version;

    /**
     * Getter for property version.
     * @return Value of property version.
     */
    public Long getVersion() {
        return this.version;
    }

    /**
     * Setter for property version.
     * @param version New value of property version.
     */
    public void setVersion(Long version) {
        this.version = version;
    }

    @Transient
    private boolean selected;

    public boolean isSelected() {
        return selected;
    }

    public void setSelected(boolean selected) {
        this.selected = selected;
    }
    
    @Transient
    private boolean restrictedUI;

    public boolean isRestrictedUI() {
        return restrictedUI;
    }

    public void setRestrictedUI(boolean restrictedUI) {
        this.restrictedUI = restrictedUI;
    }
    
    

    @Override
    public int hashCode() {
        int hash = 0;
        hash += (id != null ? id.hashCode() : 0);
        return hash;
    }

    @Override
    public boolean equals(Object object) {
        if (!(object instanceof FileMetadata)) {
            return false;
        }
        FileMetadata other = (FileMetadata) object;
        
        return !((this.id == null && other.id != null) || (this.id != null && !this.id.equals(other.id)));
    }

    /* 
     * An experimental method for comparing 2 file metadatas *by content*; i.e., 
     * this would be for checking 2 metadatas from 2 different versions, to 
     * determine if any of the actual metadata fields have changed between 
     * versions. 
    */
    public boolean contentEquals(FileMetadata other) {
        if (other == null) {
            return false; 
        }
        
        if (this.getLabel() != null) {
            if (!this.getLabel().equals(other.getLabel())) {
                return false;
            }
        } else if (other.getLabel() != null) {
            return false;
        }

        if (this.getDirectoryLabel() != null) {
            if (!this.getDirectoryLabel().equals(other.getDirectoryLabel())) {
                return false;
            }
        } else if (other.getDirectoryLabel() != null) {
            return false;
        }
        
        if (this.getDescription() != null) {
            if (!this.getDescription().equals(other.getDescription())) {
                return false;
            }
        } else if (other.getDescription() != null) {
            return false;
        }
        
        /* 
         * we could also compare the sets of file categories; but since this 
         * functionality is for deciding whether to index an extra filemetadata, 
         * we're not doing it, as of now; because the categories are not indexed
         * and not displayed on the search cards. 
         * -- L.A. 4.0 beta12
        */
        
        return true;
    }
    
    
    @Override
    public String toString() {
        return "edu.harvard.iq.dvn.core.study.FileMetadata[id=" + id + "]";
    }
    
    public static final Comparator<FileMetadata> compareByLabel = new Comparator<FileMetadata>() {
        @Override
        public int compare(FileMetadata o1, FileMetadata o2) {
            return o1.getLabel().toUpperCase().compareTo(o2.getLabel().toUpperCase());
        }
    };    
    
    
    
    public String asPrettyJSON(){
        
        return serializeAsJSON(true);
    }

    public String asJSON(){
        
        return serializeAsJSON(false);
    }
    
     /**
     * 
     * @param prettyPrint
     * @return 
     */
    private String serializeAsJSON(boolean prettyPrint){
        
        JsonObject jsonObj = asGsonObject(prettyPrint);
                
        return jsonObj.toString();
       
    }
    
    
    public JsonObject asGsonObject(boolean prettyPrint){

        
        GsonBuilder builder;
        if (prettyPrint){  // Add pretty printing
            builder = new GsonBuilder().excludeFieldsWithoutExposeAnnotation().setPrettyPrinting();
        }else{
            builder = new GsonBuilder().excludeFieldsWithoutExposeAnnotation();                        
        }
        
        builder.serializeNulls();   // correctly capture nulls
        Gson gson = builder.create();

        // serialize this object
        JsonElement jsonObj = gson.toJsonTree(this);
        jsonObj.getAsJsonObject().addProperty("id", this.getId());
        
        return jsonObj.getAsJsonObject();
    }
    
}<|MERGE_RESOLUTION|>--- conflicted
+++ resolved
@@ -308,10 +308,6 @@
         return "";
     }
      
-<<<<<<< HEAD
-     public String getFileCitation(){
-         String citation = this.getDatasetVersion().getCitation();
-=======
     public String getFileCitation(){
          return getFileCitation(false);
      }
@@ -321,20 +317,13 @@
      
     public String getFileCitation(boolean html){
          String citation = this.getDatasetVersion().getCitation(html);
->>>>>>> 17f0eaed
          /*
          ", #{FilePage.fileMetadata.label} [fileName]"
          <h:outputText value=", #{FilePage.file.unf}" rendered="#{FilePage.file.tabularData and !(empty FilePage.file.unf)}"/>
          */
-<<<<<<< HEAD
-         citation += ", " + this.getLabel() + " [fileName]" ;
-         if (this.dataFile.isTabularData() && this.dataFile.getUnf() != null && !this.dataFile.getUnf().isEmpty()){
-             citation += ", " + this.dataFile.getUnf();                    
-=======
          citation += "; " + this.getLabel() + " [fileName]" ;
          if (this.dataFile.isTabularData() && this.dataFile.getUnf() != null && !this.dataFile.getUnf().isEmpty()){
              citation += ", " + this.dataFile.getUnf() + " [fileUNF]";                    
->>>>>>> 17f0eaed
          }
          return citation;
      }
