package edu.harvard.iq.dataverse;

import edu.harvard.iq.dataverse.provenance.ProvPopupFragmentBean;
import edu.harvard.iq.dataverse.PackagePopupFragmentBean;
import edu.harvard.iq.dataverse.api.AbstractApiBean;
import edu.harvard.iq.dataverse.authorization.AuthenticationServiceBean;
import edu.harvard.iq.dataverse.authorization.Permission;
import edu.harvard.iq.dataverse.authorization.providers.builtin.BuiltinUserServiceBean;
import edu.harvard.iq.dataverse.authorization.users.AuthenticatedUser;
import edu.harvard.iq.dataverse.authorization.users.PrivateUrlUser;
import edu.harvard.iq.dataverse.dataaccess.StorageIO;
import edu.harvard.iq.dataverse.dataaccess.ImageThumbConverter;
import edu.harvard.iq.dataverse.dataaccess.SwiftAccessIO;
import edu.harvard.iq.dataverse.datacapturemodule.DataCaptureModuleUtil;
import edu.harvard.iq.dataverse.datacapturemodule.ScriptRequestResponse;
import edu.harvard.iq.dataverse.dataset.DatasetThumbnail;
import edu.harvard.iq.dataverse.dataset.DatasetUtil;
import edu.harvard.iq.dataverse.datavariable.VariableServiceBean;
import edu.harvard.iq.dataverse.engine.command.Command;
import edu.harvard.iq.dataverse.engine.command.exception.CommandException;
import edu.harvard.iq.dataverse.engine.command.impl.CreatePrivateUrlCommand;
import edu.harvard.iq.dataverse.engine.command.impl.CuratePublishedDatasetVersionCommand;
import edu.harvard.iq.dataverse.engine.command.impl.DeaccessionDatasetVersionCommand;
import edu.harvard.iq.dataverse.engine.command.impl.DeleteDatasetVersionCommand;
import edu.harvard.iq.dataverse.engine.command.impl.DeletePrivateUrlCommand;
import edu.harvard.iq.dataverse.engine.command.impl.DestroyDatasetCommand;
import edu.harvard.iq.dataverse.engine.command.impl.GetPrivateUrlCommand;
import edu.harvard.iq.dataverse.engine.command.impl.LinkDatasetCommand;
import edu.harvard.iq.dataverse.engine.command.impl.PublishDatasetCommand;
import edu.harvard.iq.dataverse.engine.command.impl.PublishDataverseCommand;
import edu.harvard.iq.dataverse.engine.command.impl.UpdateDatasetVersionCommand;
import edu.harvard.iq.dataverse.export.ExportException;
import edu.harvard.iq.dataverse.export.ExportService;
import edu.harvard.iq.dataverse.export.spi.Exporter;
import edu.harvard.iq.dataverse.ingest.IngestRequest;
import edu.harvard.iq.dataverse.ingest.IngestServiceBean;
import edu.harvard.iq.dataverse.metadataimport.ForeignMetadataImportServiceBean;
import edu.harvard.iq.dataverse.privateurl.PrivateUrl;
import edu.harvard.iq.dataverse.privateurl.PrivateUrlServiceBean;
import edu.harvard.iq.dataverse.privateurl.PrivateUrlUtil;
import edu.harvard.iq.dataverse.search.SearchFilesServiceBean;
import edu.harvard.iq.dataverse.search.SortBy;
import edu.harvard.iq.dataverse.settings.SettingsServiceBean;
import edu.harvard.iq.dataverse.util.ArchiverUtil;
import edu.harvard.iq.dataverse.util.BundleUtil;
import edu.harvard.iq.dataverse.util.FileSortFieldAndOrder;
import edu.harvard.iq.dataverse.util.FileUtil;
import edu.harvard.iq.dataverse.util.JsfHelper;
import static edu.harvard.iq.dataverse.util.JsfHelper.JH;
import edu.harvard.iq.dataverse.util.StringUtil;
import edu.harvard.iq.dataverse.util.SystemConfig;
import java.io.File;
import java.io.FileOutputStream;
import java.io.IOException;
import java.io.InputStream;
import java.sql.Timestamp;
import java.text.SimpleDateFormat;
import java.util.ArrayList;
import java.util.Date;
import java.util.HashMap;
import java.util.Iterator;
import java.util.List;
import java.util.Map;
import java.util.Map.Entry;
import java.util.Set;
import java.util.logging.Logger;
import javax.ejb.EJB;
import javax.ejb.EJBException;
import javax.faces.application.FacesMessage;
import javax.faces.context.FacesContext;
import javax.faces.event.ActionEvent;
import javax.faces.event.ValueChangeEvent;
import javax.faces.view.ViewScoped;
import javax.inject.Inject;
import javax.inject.Named;
import org.primefaces.event.FileUploadEvent;
import org.primefaces.model.UploadedFile;
import javax.validation.ConstraintViolation;
import org.apache.commons.httpclient.HttpClient;
import org.primefaces.context.RequestContext;
import java.util.Arrays;
import java.util.HashSet;
import javax.faces.model.SelectItem;
import java.util.logging.Level;
import edu.harvard.iq.dataverse.datasetutility.WorldMapPermissionHelper;
import edu.harvard.iq.dataverse.engine.command.exception.IllegalCommandException;
import edu.harvard.iq.dataverse.engine.command.impl.AbstractSubmitToArchiveCommand;
import edu.harvard.iq.dataverse.engine.command.impl.CreateNewDatasetCommand;
import edu.harvard.iq.dataverse.engine.command.impl.DeleteDataFileCommand;
import edu.harvard.iq.dataverse.engine.command.impl.GetLatestPublishedDatasetVersionCommand;
import edu.harvard.iq.dataverse.engine.command.impl.RequestRsyncScriptCommand;
import edu.harvard.iq.dataverse.engine.command.impl.PublishDatasetResult;
import edu.harvard.iq.dataverse.engine.command.impl.RestrictFileCommand;
import edu.harvard.iq.dataverse.engine.command.impl.ReturnDatasetToAuthorCommand;
import edu.harvard.iq.dataverse.engine.command.impl.SubmitDatasetForReviewCommand;
import edu.harvard.iq.dataverse.externaltools.ExternalTool;
import edu.harvard.iq.dataverse.externaltools.ExternalToolServiceBean;
import edu.harvard.iq.dataverse.export.SchemaDotOrgExporter;
import edu.harvard.iq.dataverse.makedatacount.MakeDataCountLoggingServiceBean;
import edu.harvard.iq.dataverse.makedatacount.MakeDataCountLoggingServiceBean.MakeDataCountEntry;
import java.util.Collections;
import javax.faces.component.UIComponent;
import javax.faces.component.UIInput;

import javax.faces.event.AjaxBehaviorEvent;
import javax.servlet.ServletOutputStream;
import javax.servlet.http.HttpServletResponse;

import org.apache.commons.lang.StringEscapeUtils;
import org.apache.commons.io.IOUtils;

import org.primefaces.component.tabview.TabView;
import org.primefaces.event.CloseEvent;
import org.primefaces.event.TabChangeEvent;
import org.primefaces.event.data.PageEvent;

import edu.harvard.iq.dataverse.makedatacount.MakeDataCountUtil;
import edu.harvard.iq.dataverse.search.FacetCategory;
import edu.harvard.iq.dataverse.search.FacetLabel;
import edu.harvard.iq.dataverse.search.SearchConstants;
import edu.harvard.iq.dataverse.search.SearchFields;
import edu.harvard.iq.dataverse.search.SearchUtil;
import java.util.TimeZone;
import javax.servlet.http.HttpServletRequest;
import org.apache.solr.client.solrj.SolrClient;
import org.apache.solr.client.solrj.SolrQuery;
import org.apache.solr.client.solrj.impl.HttpSolrClient;
import org.apache.solr.client.solrj.response.FacetField;
import org.apache.solr.client.solrj.response.QueryResponse;
import org.apache.solr.common.SolrDocument;
import org.apache.solr.common.SolrDocumentList;
import org.primefaces.model.DefaultTreeNode;
import org.primefaces.model.TreeNode;

/**
 *
 * @author gdurand
 */
@ViewScoped
@Named("DatasetPage")
public class DatasetPage implements java.io.Serializable {

    private static final Logger logger = Logger.getLogger(DatasetPage.class.getCanonicalName());

    public enum EditMode {

        CREATE, INFO, FILE, METADATA, LICENSE
    };

    public enum DisplayMode {

        INIT, SAVE
    };
    

    @EJB
    DatasetServiceBean datasetService;
    @EJB
    DatasetVersionServiceBean datasetVersionService;
    @EJB
    DataFileServiceBean datafileService;
    @EJB
    PermissionServiceBean permissionService;
    @EJB
    DataverseServiceBean dataverseService;
    @EJB
    DatasetFieldServiceBean fieldService;
    @EJB
    VariableServiceBean variableService;
    @EJB
    IngestServiceBean ingestService;
    @EJB
    ForeignMetadataImportServiceBean metadataImportService;
    @EJB
    EjbDataverseEngine commandEngine;
    @Inject
    DataverseSession session;
    @EJB
    UserNotificationServiceBean userNotificationService;
    @EJB
    MapLayerMetadataServiceBean mapLayerMetadataService;
    @EJB
    BuiltinUserServiceBean builtinUserService;
    @EJB
    DataverseFieldTypeInputLevelServiceBean dataverseFieldTypeInputLevelService;
    @EJB
    SettingsServiceBean settingsService;
    @EJB
    AuthenticationServiceBean authService;
    @EJB
    SystemConfig systemConfig;
    @EJB
    GuestbookResponseServiceBean guestbookResponseService;
    @EJB
    FileDownloadServiceBean fileDownloadService;
    @EJB
    DataverseLinkingServiceBean dvLinkingService;
    @EJB
    DatasetLinkingServiceBean dsLinkingService;
    @EJB
    SearchFilesServiceBean searchFilesService;
    @EJB
    DataverseRoleServiceBean dataverseRoleService;
    @EJB
    PrivateUrlServiceBean privateUrlService;
    @EJB
    ExternalToolServiceBean externalToolService;
    @Inject
    DataverseRequestServiceBean dvRequestService;
    @Inject
    DatasetVersionUI datasetVersionUI;
    @Inject
    PermissionsWrapper permissionsWrapper;
    @Inject
    FileDownloadHelper fileDownloadHelper;
    @Inject
    WorldMapPermissionHelper worldMapPermissionHelper;
    @Inject
    ThumbnailServiceWrapper thumbnailServiceWrapper;
    @Inject
    SettingsWrapper settingsWrapper; 
    @Inject 
    ProvPopupFragmentBean provPopupFragmentBean;
    @Inject
    MakeDataCountLoggingServiceBean mdcLogService;

    private Dataset dataset = new Dataset();
    private EditMode editMode;
    private boolean bulkFileDeleteInProgress = false;

    private Long ownerId;
    private Long versionId;
    private int selectedTabIndex;
    private List<DataFile> newFiles = new ArrayList<>();
    private DatasetVersion workingVersion;
    private DatasetVersion clone;
    private int releaseRadio = 1;
    private int deaccessionRadio = 0;
    private int deaccessionReasonRadio = 0;
    private String datasetNextMajorVersion = "1.0";
    private String datasetNextMinorVersion = "";
    private String dropBoxSelection = "";
    private String deaccessionReasonText = "";
    private String displayCitation;
    private String deaccessionForwardURLFor = "";
    private String showVersionList = "false";
    private List<Template> dataverseTemplates = new ArrayList<>();
    private Template defaultTemplate;
    private Template selectedTemplate;
    /**
     * In the file listing, the page the user is on. This is zero-indexed so if
     * the user clicks page 2 in the UI, this will be 1.
     */
    private int filePaginatorPage;
    private int rowsPerPage;

    private String persistentId;
    private String version;
    private String protocol = "";
    private String authority = "";
    private String customFields="";

    private boolean noDVsAtAll = false;

    private boolean noDVsRemaining = false;
    
    private boolean stateChanged = false;

    private Long linkingDataverseId;
    private List<SelectItem> linkingDVSelectItems;
    private Dataverse linkingDataverse;
    
    // Version tab lists
    private List<DatasetVersion> versionTabList = new ArrayList<>();
    private List<DatasetVersion> versionTabListForPostLoad = new ArrayList<>();

    
    // Used to store results of permissions checks
    private final Map<String, Boolean> datasetPermissionMap = new HashMap<>(); // { Permission human_name : Boolean }
    

    
    private DataFile selectedDownloadFile;

    private Long maxFileUploadSizeInBytes = null;
    
    private String dataverseSiteUrl = ""; 
    
    private boolean removeUnusedTags;
    
    private Boolean hasRsyncScript = false;
    
    private Boolean hasTabular = false;
    
    private boolean showIngestSuccess;

    public boolean isShowIngestSuccess() {
        return showIngestSuccess;
    }

    public void setShowIngestSuccess(boolean showIngestSuccess) {
        this.showIngestSuccess = showIngestSuccess;
    }
        
    List<ExternalTool> configureTools = new ArrayList<>();
    List<ExternalTool> exploreTools = new ArrayList<>();
    Map<Long, List<ExternalTool>> configureToolsByFileId = new HashMap<>();
    Map<Long, List<ExternalTool>> exploreToolsByFileId = new HashMap<>();
    
    public Boolean isHasRsyncScript() {
        return hasRsyncScript;
    }

    public void setHasRsyncScript(Boolean hasRsyncScript) {
        this.hasRsyncScript = hasRsyncScript;
    }
    
    /**
     * The contents of the script.
     */
    private String rsyncScript = "";

    public String getRsyncScript() {
        return rsyncScript;
    }

    public void setRsyncScript(String rsyncScript) {
        this.rsyncScript = rsyncScript;
    }

    private String rsyncScriptFilename;

    public String getRsyncScriptFilename() {
        return rsyncScriptFilename;
    }

    private String thumbnailString = null; 

    // This is the Dataset-level thumbnail; 
    // it's either the thumbnail of the designated datafile, 
    // or scaled down uploaded "logo" file, or randomly selected
    // image datafile from this dataset. 
    public String getThumbnailString() {
        // This method gets called 30 (!) times, just to load the page!
        // - so let's cache that string the first time it's called. 
            
        if (thumbnailString != null) {
            if ("".equals(thumbnailString)) {
                return null;
            } 
            return thumbnailString;
        }

        if (!readOnly) {
            DatasetThumbnail datasetThumbnail = dataset.getDatasetThumbnail();
            if (datasetThumbnail == null) {
                thumbnailString = "";
                return null;
            }

            if (datasetThumbnail.isFromDataFile()) {
                if (!datasetThumbnail.getDataFile().equals(dataset.getThumbnailFile())) {
                    datasetService.assignDatasetThumbnailByNativeQuery(dataset, datasetThumbnail.getDataFile());
                    // refresh the dataset:
                    dataset = datasetService.find(dataset.getId());
                }
            }

            thumbnailString = datasetThumbnail.getBase64image();
        } else {
            thumbnailString = thumbnailServiceWrapper.getDatasetCardImageAsBase64Url(dataset, workingVersion.getId(),!workingVersion.isDraft());
            if (thumbnailString == null) {
                thumbnailString = "";
                return null;
            }
            
            
        }
        return thumbnailString;
    }

    public void setThumbnailString(String thumbnailString) {
        //Dummy method
    }

    public boolean isRemoveUnusedTags() {
        return removeUnusedTags;
    }

    public void setRemoveUnusedTags(boolean removeUnusedTags) {
        this.removeUnusedTags = removeUnusedTags;
    }

    private List<FileMetadata> fileMetadatas;
    private String fileSortField;
    private String fileSortOrder;

    private LazyFileMetadataDataModel lazyModel;

    public LazyFileMetadataDataModel getLazyModel() {
        return lazyModel;
    }

    public void setLazyModel(LazyFileMetadataDataModel lazyModel) {
        this.lazyModel = lazyModel;
    }
    
    public List<Entry<String,String>> getCartList() {
        if (session.getUser() instanceof AuthenticatedUser) {
            return ((AuthenticatedUser) session.getUser()).getCart().getContents();
        }
        return null;
    }
    
    public boolean checkCartForItem(String title, String persistentId) {
        if (session.getUser() instanceof AuthenticatedUser) {
            return ((AuthenticatedUser) session.getUser()).getCart().checkCartForItem(title, persistentId);
        }
        return false;
    }

    public void addItemtoCart(String title, String persistentId) throws Exception{
        if (canComputeAllFiles(true)) {
            if (session.getUser() instanceof AuthenticatedUser) {
                AuthenticatedUser authUser = (AuthenticatedUser) session.getUser();
                try {
                    authUser.getCart().addItem(title, persistentId);
                    JsfHelper.addSuccessMessage(BundleUtil.getStringFromBundle("dataset.compute.computeBatch.success"));
                } catch (Exception ex){
                    JsfHelper.addErrorMessage(BundleUtil.getStringFromBundle("dataset.compute.computeBatch.failure"));
                }
            }
        }
    }
    
    public void removeCartItem(String title, String persistentId) throws Exception {
        if (session.getUser() instanceof AuthenticatedUser) {
            AuthenticatedUser authUser = (AuthenticatedUser) session.getUser();
            try {
                authUser.getCart().removeItem(title, persistentId);
                JsfHelper.addSuccessMessage(BundleUtil.getStringFromBundle("dataset.compute.computeBatch.success"));
            } catch (Exception ex){
                JsfHelper.addErrorMessage(BundleUtil.getStringFromBundle("dataset.compute.computeBatch.failure"));
            }
        }
    }
    
    public void clearCart() throws Exception {
        if (session.getUser() instanceof AuthenticatedUser) {
            AuthenticatedUser authUser = (AuthenticatedUser) session.getUser();
            try {
                authUser.getCart().clear();
                JsfHelper.addSuccessMessage(BundleUtil.getStringFromBundle("dataset.compute.computeBatch.success"));
            } catch (Exception ex){
                JsfHelper.addErrorMessage(BundleUtil.getStringFromBundle("dataset.compute.computeBatch.failure"));
            }
        }
    }
    
    public boolean isCartEmpty() {
        if (session.getUser() instanceof AuthenticatedUser) {
            AuthenticatedUser authUser = (AuthenticatedUser) session.getUser();
            return authUser.getCart().getContents().isEmpty();
        }
        return true;
    }
    
        
    public String getCartComputeUrl() {
        if (session.getUser() instanceof AuthenticatedUser) {
            AuthenticatedUser authUser = (AuthenticatedUser) session.getUser();
            String url = settingsWrapper.getValueForKey(SettingsServiceBean.Key.ComputeBaseUrl);
            if (url == null) {
                return "";
            }
            // url indicates that you are computing with multiple datasets
            url += "/multiparty?";
            List<Entry<String,String>> contents = authUser.getCart().getContents();
            for (Entry<String,String> entry : contents) {
                String persistentIdUrl = entry.getValue();
                url +=  persistentIdUrl + "&";
            }
            return url.substring(0, url.length() - 1);
        }
        return "";
    }

    private String fileLabelSearchTerm;

    public String getFileLabelSearchTerm() {
        return fileLabelSearchTerm;
    }

    public void setFileLabelSearchTerm(String fileLabelSearchTerm) {
        if (fileLabelSearchTerm != null) {
            this.fileLabelSearchTerm = fileLabelSearchTerm.trim();
        } else {
            this.fileLabelSearchTerm="";
        }
    }
    
    private String fileTypeFacet; 
    
    public String getFileTypeFacet() {
        return fileTypeFacet;
    }

    public void setFileTypeFacet(String fileTypeFacet) {
        if (fileTypeFacet != null) {
            this.fileTypeFacet = fileTypeFacet.trim();
        } 
    }
    
    private String fileAccessFacet; 
    
    public String getFileAccessFacet() {
        return fileAccessFacet;
    }

    public void setFileAccessFacet(String fileAccessFacet) {
        if (fileAccessFacet != null) {
            this.fileAccessFacet = fileAccessFacet.trim();
        } 
    }
    
    private String fileTagsFacet; 
    
    public String getFileTagsFacet() {
        return fileTagsFacet;
    }

    public void setFileTagsFacet(String fileTagsFacet) {
        if (fileTagsFacet != null) {
            this.fileTagsFacet = fileTagsFacet.trim();
        } 
    }
    
    private List<FileMetadata> fileMetadatasSearch;
    
    public List<FileMetadata> getFileMetadatasSearch() {
        return fileMetadatasSearch;
    }
    
    public void setFileMetadatasSearch(List<FileMetadata> fileMetadatasSearch) {
        this.fileMetadatasSearch = fileMetadatasSearch;
    }
    
    public void updateFileSearch(){  
        logger.info("updating file search list");
        //if (readOnly) {
            this.fileMetadatasSearch = selectFileMetadatasForDisplay();
        //} else {
        //    (we may not need this method at all? -- 4.13)
        //    this.fileMetadatasSearch = datafileService.findFileMetadataByDatasetVersionIdLabelSearchTerm(workingVersion.getId(), this.fileLabelSearchTerm, "", "");
        //}
    }
    
        private Long numberOfFilesToShow = (long) 25;

    public Long getNumberOfFilesToShow() {
        return numberOfFilesToShow;
    }

    public void setNumberOfFilesToShow(Long numberOfFilesToShow) {
        this.numberOfFilesToShow = numberOfFilesToShow;
    }
    
    public void showAll(){
        setNumberOfFilesToShow(new Long(fileMetadatasSearch.size()));
    }
    
    private List<FileMetadata> selectFileMetadatasForDisplay() {
        Set<Long> searchResultsIdSet = null;

        if (isIndexedVersion()) {
            // We run the search even if no search term and/or facets are 
            // specified - to generate the facet labels list:
            searchResultsIdSet = getFileIdsInVersionFromSolr(workingVersion.getId(), this.fileLabelSearchTerm);
            // But, if no search terms were specified, we can immediately return the full 
            // list of the files in the version: 
            if (StringUtil.isEmpty(fileLabelSearchTerm)
                    && StringUtil.isEmpty(fileTypeFacet)
                    && StringUtil.isEmpty(fileAccessFacet)
                    && StringUtil.isEmpty(fileTagsFacet)) {
                return workingVersion.getFileMetadatasSorted();
            }

        } else {
            // No, this is not an indexed version. 
            // If the search term was specified, we'll run a search in the db;
            // if not - return the full list of files in the version. 
            // (no facets without solr!)
            if (StringUtil.isEmpty(this.fileLabelSearchTerm)) {
                return workingVersion.getFileMetadatasSorted();
            }
            searchResultsIdSet = getFileIdsInVersionFromDb(workingVersion.getId(), this.fileLabelSearchTerm);
        }

        List<FileMetadata> retList = new ArrayList<>();

        for (FileMetadata fileMetadata : workingVersion.getFileMetadatasSorted()) {
            if (searchResultsIdSet == null || searchResultsIdSet.contains(fileMetadata.getDataFile().getId())) {
                retList.add(fileMetadata);
            }
        }

        return retList;     
    }
    
    public boolean isIndexedVersion() {
        // The version is indexed if it's the latest published version, or a 
        // draft. 
        
        // (We probably want to have some straightforward test to verify
        // that this version *has* actually been indexed and is searchable here - ?). 
        // (and confirm that solr is up and running!)
        return workingVersion.isDraft() || isThisLatestReleasedVersion();
    }
    
    /**
     * Finds the list of numeric datafile ids in the Version specified, by running
     * a database query.
     * 
     * @param datasetVersionId numeric version id
     * @param pattern string keyword
     * @return set of numeric ids
     * 
     */
    
    public Set<Long> getFileIdsInVersionFromDb(Long datasetVersionId, String pattern) {
        logger.info("searching for file ids, in the database");
        List<Long> searchResultsIdList = datafileService.findDataFileIdsByDatasetVersionIdLabelSearchTerm(datasetVersionId, pattern, "", "");
        
        Set<Long> ret = new HashSet<>();
        for (Long id : searchResultsIdList) {
            ret.add(id);
        }
        
        return ret;
    }
    
    
    private Map<String, List<FacetLabel>> facetLabelsMap; 
    
    public Map<String, List<FacetLabel>> getFacetLabelsMap() {
        return facetLabelsMap;
    }
    
    public List<FacetLabel> getFileTypeFacetLabels() {
        if (facetLabelsMap != null) {
            return facetLabelsMap.get("fileTypeGroupFacet");
        }
        return null;
    }
    
    public List<FacetLabel> getFileAccessFacetLabels() {
        if (facetLabelsMap != null) {
            return facetLabelsMap.get("fileAccess");
        }
        return null;
    }
    
    public List<FacetLabel> getFileTagsFacetLabels() {
        if (facetLabelsMap != null) {
            return facetLabelsMap.get("fileTag");
        }
        return null;
    }
    
    /**
     * Finds the list of numeric datafile ids in the Version specified, by running
     * a direct solr search query.
     * 
     * @param datasetVersionId numeric version id
     * @param pattern string keyword
     * @return set of numeric ids
     * 
     */
    public Set<Long> getFileIdsInVersionFromSolr(Long datasetVersionId, String pattern) {
        logger.info("searching for file ids, in solr");
        
        SolrQuery solrQuery = new SolrQuery();
        
        List<String> queryStrings = new ArrayList<>();
        
        // Main query: 
        if (!StringUtil.isEmpty(pattern)) {
            // searching on the file name ("label") and description:
            queryStrings.add(SearchUtil.constructQuery(SearchFields.FILE_NAME, pattern));
            queryStrings.add(SearchUtil.constructQuery(SearchFields.FILE_DESCRIPTION, pattern));

            solrQuery.setQuery(SearchUtil.constructQuery(queryStrings, false));
        } else {
            // ... or "everything", if no search pattern is supplied: 
            // (presumably, one or more facet fields is supplied, below)
            solrQuery.setQuery("*");
        }
        
        
        // ask for facets: 
        
        solrQuery.setParam("facet", "true");
        /**
         * @todo: do we need facet.query?
         */
        solrQuery.setParam("facet.query", "*");
        
        solrQuery.addFacetField(SearchFields.FILE_TYPE);
        solrQuery.addFacetField(SearchFields.ACCESS);
        solrQuery.addFacetField(SearchFields.FILE_TAG);
        
        
        // Extra filter queries from the facets, if specified: 
        
        if (!StringUtil.isEmpty(fileTypeFacet)) {
            solrQuery.addFilterQuery(SearchFields.FILE_TYPE + ":" + fileTypeFacet);
        } 
        
        if (!StringUtil.isEmpty(fileAccessFacet)) {
            solrQuery.addFilterQuery(SearchFields.ACCESS + ":" + fileAccessFacet);
        }
        
        if (!StringUtil.isEmpty(fileTagsFacet)) {
            solrQuery.addFilterQuery(SearchFields.FILE_TAG + ":" + fileTagsFacet);
        }        
        
        // Additional filter queries, to restrict the results to files in this version only:
        
        solrQuery.addFilterQuery(SearchFields.TYPE + ":" + SearchConstants.FILES);
        if (!workingVersion.isDraft()) {
            solrQuery.addFilterQuery(SearchFields.DATASET_VERSION_ID + ":" + datasetVersionId);
        } else {
            // This may be a bit of a problem: 
            // (to avoid indexing duplicate documents, we don't index ALL of the files
            // in a draft version - only the new files added to the draft.)
            solrQuery.addFilterQuery(SearchFields.PARENT_ID + ":" + workingVersion.getDataset().getId());
        }

        // Unlimited number of search results: 
        // (but we are searching within one dataset(version), so it should be manageable)
        solrQuery.setRows(Integer.MAX_VALUE);

        logger.info("Solr query (file search): " + solrQuery);
        
        QueryResponse queryResponse = null;
        try {
            queryResponse = getSolrServer().query(solrQuery);
        } catch (Exception ex) {
            logger.info("Solr exception: " + ex.getLocalizedMessage());
            return null; 
        }
        
        // Process the facets: 
        
        facetLabelsMap = new HashMap<>();
        
        for (FacetField facetField : queryResponse.getFacetFields()) {
            List<FacetLabel> facetLabelList = new ArrayList<>();

            int count = 0;
            
            for (FacetField.Count facetFieldCount : facetField.getValues()) {
                logger.info("facet field value: " + facetField.getName() + " " + facetFieldCount.getName() + " (" + facetFieldCount.getCount() + ")");
                if (facetFieldCount.getCount() > 0) {
                    FacetLabel facetLabel = new FacetLabel(facetFieldCount.getName(), facetFieldCount.getCount());
                    // quote facets arguments, just in case:
                    facetLabel.setFilterQuery(facetField.getName() + ":\"" + facetFieldCount.getName() + "\"");
                    facetLabelList.add(facetLabel);
                    count += facetFieldCount.getCount();
                }
            }
            
            if (count > 0) {
                facetLabelsMap.put(facetField.getName(), facetLabelList);
            }            
        }
        
        SolrDocumentList docs = queryResponse.getResults();
        Iterator<SolrDocument> iter = docs.iterator();
        Set<Long> resultIds = new HashSet<>();
        
        while (iter.hasNext()) {
            SolrDocument solrDocument = iter.next();
            Long entityid = (Long) solrDocument.getFieldValue(SearchFields.ENTITY_ID);
            logger.info("solr result id: "+entityid);
            resultIds.add(entityid);
        }
        
        return resultIds;
    }
    
    /*
        Save the setting locally so db isn't hit repeatedly
    
        This may be "null", signifying unlimited download size
    */
    public Long getMaxFileUploadSizeInBytes(){
        return this.maxFileUploadSizeInBytes;
    }
    
    public boolean isUnlimitedUploadFileSize(){
        
        if (this.maxFileUploadSizeInBytes == null){
            return true;
        }
        return false;
    }

    public String getDataverseSiteUrl() {
        return this.dataverseSiteUrl;
    }
    
    public void setDataverseSiteUrl(String dataverseSiteUrl) {
        this.dataverseSiteUrl = dataverseSiteUrl;
    }
    
    public DataFile getInitialDataFile() {
        if (workingVersion.getFileMetadatas() != null && workingVersion.getFileMetadatas().size() > 0) {
            return workingVersion.getFileMetadatas().get(0).getDataFile();
        }
        return null;
    }
    
    public SwiftAccessIO getSwiftObject() {
        try {
            StorageIO<DataFile> storageIO = getInitialDataFile() == null ? null : getInitialDataFile().getStorageIO();
            if (storageIO != null && storageIO instanceof SwiftAccessIO) {
                return (SwiftAccessIO)storageIO;
            } else {
                logger.fine("DatasetPage: Failed to cast storageIO as SwiftAccessIO (most likely because storageIO is a FileAccessIO)");
            } 
        } catch (IOException e) {
            logger.fine("DatasetPage: Failed to get storageIO");

        }
        return null;
    }

    public String getSwiftContainerName() throws IOException {
        SwiftAccessIO swiftObject = getSwiftObject();
        try {
            swiftObject.open();
            return swiftObject.getSwiftContainerName();
        } catch (Exception e){
            logger.info("DatasetPage: Failed to open swift object");
        }
        
        return "";
        
    }
    
    public void setSwiftContainerName(String name){
        
    }
    //This function applies to an entire dataset
    private boolean isSwiftStorage() {
        //containers without datafiles will not be stored in swift storage
        if (getInitialDataFile() != null){
            for (FileMetadata fmd : workingVersion.getFileMetadatas()) {
                //if any of the datafiles are stored in swift
                if (fmd.getDataFile().getStorageIdentifier().startsWith("swift://")) {
                    return true;
                }
            }
        }
        return false;
    }
    
    //This function applies to a single datafile
    private boolean isSwiftStorage(FileMetadata metadata){
        if (metadata.getDataFile().getStorageIdentifier().startsWith("swift://")) {
            return true;
        }
        return false;
    }
    
    
    private Boolean showComputeButtonForDataset = null;
    //This function applies to an entire dataset
    public boolean showComputeButton() {
        if (showComputeButtonForDataset != null) {
            return showComputeButtonForDataset;
        }
        
        if (isSwiftStorage() && (settingsService.getValueForKey(SettingsServiceBean.Key.ComputeBaseUrl) != null)) {
            showComputeButtonForDataset = true;
        } else {
            showComputeButtonForDataset = false;
        }
        return showComputeButtonForDataset;
    }
    
    private Map<Long, Boolean> showComputeButtonForFile = new HashMap<>();
    //this function applies to a single datafile
    public boolean showComputeButton(FileMetadata metadata) {
        Long fileId = metadata.getDataFile().getId();
        
        if (fileId == null) {
            return false;
        }
        
        if (showComputeButtonForFile.containsKey(fileId)) {
            return showComputeButtonForFile.get(fileId);
        }
        
        boolean result = isSwiftStorage(metadata) 
                && settingsService.getValueForKey(SettingsServiceBean.Key.ComputeBaseUrl) != null;
        
        showComputeButtonForFile.put(fileId, result);
        return result;
    }

    public boolean canComputeAllFiles(boolean isCartCompute){
        for (FileMetadata fmd : workingVersion.getFileMetadatas()) {
             if (!fileDownloadHelper.canDownloadFile(fmd)) {
                 RequestContext requestContext = RequestContext.getCurrentInstance();
                 requestContext.execute("PF('computeInvalid').show()");
                 return false;
             }
        }
        if (!isCartCompute) {
            try {
                FacesContext.getCurrentInstance().getExternalContext().redirect(getComputeUrl());
             } catch (IOException ioex) {
                 logger.warning("Failed to issue a redirect.");
             }
        }
        return true;
    }
    /*
    in getComputeUrl(), we are sending the container/dataset name and the exipiry and signature 
    for the temporary url of only ONE datafile within the dataset. This is because in the 
    ceph version of swift, we are only able to generate the temporary url for a single object 
    within a container.
    Ideally, we want a temporary url for an entire container/dataset, so perhaps this could instead
    be handled on the compute environment end. 
    Additionally, we have to think about the implications this could have with dataset versioning, 
    since we currently store all files (even from old versions) in the same container.
    --SF
    */
    public String getComputeUrl() throws IOException {

        return settingsWrapper.getValueForKey(SettingsServiceBean.Key.ComputeBaseUrl) + "?" + this.getPersistentId();
            //WHEN we are able to get a temp url for a dataset
            //return settingsWrapper.getValueForKey(SettingsServiceBean.Key.ComputeBaseUrl) + "?containerName=" + swiftObject.getSwiftContainerName() + "&temp_url_sig=" + swiftObject.getTempUrlSignature() + "&temp_url_expires=" + swiftObject.getTempUrlExpiry();

        
    }
    
    //For a single file
    public String getComputeUrl(FileMetadata metadata) {
        SwiftAccessIO swiftObject = null;
        try {
            StorageIO<DataFile> storageIO = metadata.getDataFile().getStorageIO();
            if (storageIO != null && storageIO instanceof SwiftAccessIO) {
                swiftObject = (SwiftAccessIO)storageIO;
                swiftObject.open();
            }

        } catch (IOException e) {
            logger.info("DatasetPage: Failed to get storageIO");
        }
        if (settingsWrapper.isTrueForKey(SettingsServiceBean.Key.PublicInstall, false)) {
            return settingsWrapper.getValueForKey(SettingsServiceBean.Key.ComputeBaseUrl) + "?" + this.getPersistentId() + "=" + swiftObject.getSwiftFileName();
        }
        
        return settingsWrapper.getValueForKey(SettingsServiceBean.Key.ComputeBaseUrl) + "?" + this.getPersistentId() + "=" + swiftObject.getSwiftFileName() + "&temp_url_sig=" + swiftObject.getTempUrlSignature() + "&temp_url_expires=" + swiftObject.getTempUrlExpiry();

    }
    
    public String getCloudEnvironmentName() {
        return settingsWrapper.getValueForKey(SettingsServiceBean.Key.CloudEnvironmentName);
    }
    
    public DataFile getSelectedDownloadFile() {
        return selectedDownloadFile;
    }

    public void setSelectedDownloadFile(DataFile selectedDownloadFile) {
        this.selectedDownloadFile = selectedDownloadFile;
    }
    
    public List<DataFile> getNewFiles() {
        return newFiles;
    }
    
    public void setNewFiles(List<DataFile> newFiles) {
        this.newFiles = newFiles;
    }
    
    public Dataverse getLinkingDataverse() {
        return linkingDataverse;
    }

    public void setLinkingDataverse(Dataverse linkingDataverse) {
        this.linkingDataverse = linkingDataverse;
    }

    public List<SelectItem> getLinkingDVSelectItems() {
        return linkingDVSelectItems;
    }

    public void setLinkingDVSelectItems(List<SelectItem> linkingDVSelectItems) {
        this.linkingDVSelectItems = linkingDVSelectItems;
    }

    public Long getLinkingDataverseId() {
        return linkingDataverseId;
    }

    public void setLinkingDataverseId(Long linkingDataverseId) {
        this.linkingDataverseId = linkingDataverseId;
    }


    
    public void updateReleasedVersions(){
        
        setReleasedVersionTabList(resetReleasedVersionTabList());
        
    }
    
    public void clickDeaccessionDataset(){
        setReleasedVersionTabList(resetReleasedVersionTabList());
        setRenderDeaccessionPopup(true);
    }
    
    private boolean renderDeaccessionPopup = false;

    public boolean isRenderDeaccessionPopup() {
        return renderDeaccessionPopup;
    }

    public void setRenderDeaccessionPopup(boolean renderDeaccessionPopup) {
        this.renderDeaccessionPopup = renderDeaccessionPopup;
    }
    
    public void updateSelectedLinkingDV(ValueChangeEvent event) {
        linkingDataverseId = (Long) event.getNewValue();
    }

    public boolean isNoDVsAtAll() {
        return noDVsAtAll;
    }

    public void setNoDVsAtAll(boolean noDVsAtAll) {
        this.noDVsAtAll = noDVsAtAll;
    }

    public boolean isNoDVsRemaining() {
        return noDVsRemaining;
    }
    

    private Map<Long, String> datafileThumbnailsMap = new HashMap<>();

    public boolean isThumbnailAvailable(FileMetadata fileMetadata) {
        
        // new and optimized logic: 
        // - check download permission here (should be cached - so it's free!)
        // - only then check if the thumbnail is available/exists.
        // then cache the results!
        
        Long dataFileId = fileMetadata.getDataFile().getId();
        
        if (datafileThumbnailsMap.containsKey(dataFileId)) {
            return !"".equals(datafileThumbnailsMap.get(dataFileId));
        }
        
        if (!FileUtil.isThumbnailSupported(fileMetadata.getDataFile())) {
            datafileThumbnailsMap.put(dataFileId, "");
            return false;
        }
        
        if (!this.fileDownloadHelper.canDownloadFile(fileMetadata)) {
            datafileThumbnailsMap.put(dataFileId, "");
            return false;
        }
     
        
        
        String thumbnailAsBase64 = ImageThumbConverter.getImageThumbnailAsBase64(fileMetadata.getDataFile(), ImageThumbConverter.DEFAULT_THUMBNAIL_SIZE);
        
        
        //if (datafileService.isThumbnailAvailable(fileMetadata.getDataFile())) {
        if (!StringUtil.isEmpty(thumbnailAsBase64)) {
            datafileThumbnailsMap.put(dataFileId, thumbnailAsBase64);
            return true;
        } 
        
        datafileThumbnailsMap.put(dataFileId, "");
        return false;
        
    }
    
    public String getDataFileThumbnailAsBase64(FileMetadata fileMetadata) {
        return datafileThumbnailsMap.get(fileMetadata.getDataFile().getId());
    }
    
    // Another convenience method - to cache Update Permission on the dataset: 
    public boolean canUpdateDataset() {
        return permissionsWrapper.canUpdateDataset(dvRequestService.getDataverseRequest(), this.dataset);
    }
    public boolean canPublishDataverse() {
        return permissionsWrapper.canIssuePublishDataverseCommand(dataset.getOwner());
    }

    public boolean canViewUnpublishedDataset() {
        return permissionsWrapper.canViewUnpublishedDataset( dvRequestService.getDataverseRequest(), dataset);
    }
        
    /* 
     * 4.2.1 optimization. 
     * HOWEVER, this doesn't appear to be saving us anything! 
     * i.e., it's just as cheap to use session.getUser().isAuthenticated() 
     * every time; it doesn't do any new db lookups. 
    */
    public boolean isSessionUserAuthenticated() {
        return session.getUser().isAuthenticated();
    }
    
    /**
     * For use in the Dataset page
     * @return 
     */
    public boolean isSuperUser(){
        
        if (!this.isSessionUserAuthenticated()){
            return false;
        }
        
        if (this.session.getUser().isSuperuser()){
            return true;
        }
        return false;
    }
    /* 
       TODO/OPTIMIZATION: This is still costing us N SELECT FROM GuestbookResponse queries, 
       where N is the number of files. This could of course be replaced by a query that'll 
       look up all N at once... Not sure if it's worth it; especially now that N
       will always be 10, for the initial page load. -- L.A. 4.2.1
     */
    public Long getGuestbookResponseCount(FileMetadata fileMetadata) {
        return guestbookResponseService.getCountGuestbookResponsesByDataFileId(fileMetadata.getDataFile().getId());
    }
    /**
     * Check Dataset related permissions
     * 
     * @param permissionToCheck
     * @return 
     */
    public boolean doesSessionUserHaveDataSetPermission(Permission permissionToCheck){
        if (permissionToCheck == null){
            return false;
        }
               
        String permName = permissionToCheck.getHumanName();
       
        // Has this check already been done? 
        // 
        if (this.datasetPermissionMap.containsKey(permName)){
            // Yes, return previous answer
            return this.datasetPermissionMap.get(permName);
        }
        
        // Check the permission
        //
        boolean hasPermission = this.permissionService.userOn(this.session.getUser(), this.dataset).has(permissionToCheck);

        // Save the permission
        this.datasetPermissionMap.put(permName, hasPermission);
        
        // return true/false
        return hasPermission;
    }
    
    public void setNoDVsRemaining(boolean noDVsRemaining) {
        this.noDVsRemaining = noDVsRemaining;
    }

    private final Map<Long, MapLayerMetadata> mapLayerMetadataLookup = new HashMap<>();

    private GuestbookResponse guestbookResponse;
    private Guestbook selectedGuestbook;

    public GuestbookResponse getGuestbookResponse() {
        return guestbookResponse;
    }

    public void setGuestbookResponse(GuestbookResponse guestbookResponse) {
        this.guestbookResponse = guestbookResponse;
    }

    public Guestbook getSelectedGuestbook() {
        return selectedGuestbook;
    }

    public void setSelectedGuestbook(Guestbook selectedGuestbook) {
        this.selectedGuestbook = selectedGuestbook;
    }

    public void viewSelectedGuestbook(Guestbook selectedGuestbook) {
        this.selectedGuestbook = selectedGuestbook;
    }

    public void reset() {
        dataset.setGuestbook(null);
    }

    public int getFilePaginatorPage() {
        return filePaginatorPage;
    }

    public void setFilePaginatorPage(int filePaginatorPage) {
        this.filePaginatorPage = filePaginatorPage;
    }
    
    
    public int getRowsPerPage() {
        return rowsPerPage;
    }

    public void setRowsPerPage(int rowsPerPage) {
        this.rowsPerPage = rowsPerPage;
    }

    public String getGlobalId() {
        return persistentId;
    }
        
    public String getPersistentId() {
        return persistentId;
    }

    public void setPersistentId(String persistentId) {
        this.persistentId = persistentId;
    }
    public String getVersion() {
        return version;
    }

    public void setVersion(String version) {
        this.version = version;
    }    

    public String getShowVersionList() {
        return showVersionList;
    }

    public void setShowVersionList(String showVersionList) {
        this.showVersionList = showVersionList;
    }

    public String getShowOtherText() {
        return showOtherText;
    }

    public void setShowOtherText(String showOtherText) {
        this.showOtherText = showOtherText;
    }
    private String showOtherText = "false";

    public String getDeaccessionForwardURLFor() {
        return deaccessionForwardURLFor;
    }

    public void setDeaccessionForwardURLFor(String deaccessionForwardURLFor) {
        this.deaccessionForwardURLFor = deaccessionForwardURLFor;
    }
    private DatasetVersionDifference datasetVersionDifference;

    public String getDeaccessionReasonText() {
        return deaccessionReasonText;
    }

    public void setDeaccessionReasonText(String deaccessionReasonText) {
        this.deaccessionReasonText = deaccessionReasonText;
    }

    public String getDisplayCitation() {
        //displayCitation = dataset.getCitation(false, workingVersion);
        return displayCitation;
    }

    public void setDisplayCitation(String displayCitation) {
        this.displayCitation = displayCitation;
    }

    public String getDropBoxSelection() {
        return dropBoxSelection;
    }

    public String getDropBoxKey() {
        // Site-specific DropBox application registration key is configured 
        // via a JVM option under glassfish.
        //if (true)return "some-test-key";  // for debugging

        String configuredDropBoxKey = System.getProperty("dataverse.dropbox.key");
        if (configuredDropBoxKey != null) {
            return configuredDropBoxKey;
        }
        return "";
    }

    public void setDropBoxSelection(String dropBoxSelection) {
        this.dropBoxSelection = dropBoxSelection;
    }

    public Dataset getDataset() {
        return dataset;
    }

    public void setDataset(Dataset dataset) {
        this.dataset = dataset;
    }

    public DatasetVersion getWorkingVersion() {
        return workingVersion;
    }

    public EditMode getEditMode() {
        return editMode;
    }

    public void setEditMode(EditMode editMode) {
        this.editMode = editMode;
    }

    public Long getOwnerId() {
        return ownerId;
    }

    public void setOwnerId(Long ownerId) {
        this.ownerId = ownerId;
    }

    public Long getVersionId() {
        return versionId;
    }

    public void setVersionId(Long versionId) {
        this.versionId = versionId;
    }

    public int getSelectedTabIndex() {
        return selectedTabIndex;
    }

    public void setSelectedTabIndex(int selectedTabIndex) {
        this.selectedTabIndex = selectedTabIndex;
    }

    public int getReleaseRadio() {
        return releaseRadio;
    }

    public void setReleaseRadio(int releaseRadio) {
        this.releaseRadio = releaseRadio;
    }

    public String getDatasetNextMajorVersion() {
        return datasetNextMajorVersion;
    }

    public void setDatasetNextMajorVersion(String datasetNextMajorVersion) {
        this.datasetNextMajorVersion = datasetNextMajorVersion;
    }

    public String getDatasetNextMinorVersion() {
        return datasetNextMinorVersion;
    }

    public void setDatasetNextMinorVersion(String datasetNextMinorVersion) {
        this.datasetNextMinorVersion = datasetNextMinorVersion;
    }

    public int getDeaccessionReasonRadio() {
        return deaccessionReasonRadio;
    }

    public void setDeaccessionReasonRadio(int deaccessionReasonRadio) {
        this.deaccessionReasonRadio = deaccessionReasonRadio;
    }

    public int getDeaccessionRadio() {
        return deaccessionRadio;
    }

    public void setDeaccessionRadio(int deaccessionRadio) {
        this.deaccessionRadio = deaccessionRadio;
    }

    public List<Template> getDataverseTemplates() {
        return dataverseTemplates;
    }

    public void setDataverseTemplates(List<Template> dataverseTemplates) {
        this.dataverseTemplates = dataverseTemplates;
    }

    public Template getDefaultTemplate() {
        return defaultTemplate;
    }

    public void setDefaultTemplate(Template defaultTemplate) {
        this.defaultTemplate = defaultTemplate;
    }

    public Template getSelectedTemplate() {
        return selectedTemplate;
    }

    public void setSelectedTemplate(Template selectedTemplate) {
        this.selectedTemplate = selectedTemplate;
    }
    
    public void updateSelectedTemplate(ValueChangeEvent event) {
        
        selectedTemplate = (Template) event.getNewValue();
        if (selectedTemplate != null) {
            //then create new working version from the selected template
            workingVersion.updateDefaultValuesFromTemplate(selectedTemplate); 
            updateDatasetFieldInputLevels();
        } else { 
            workingVersion.initDefaultValues();
            updateDatasetFieldInputLevels();
        }
        resetVersionUI();
    }

    /*
    // Original
    private void updateDatasetFieldInputLevels() {
        Long dvIdForInputLevel = ownerId;

        if (!dataverseService.find(ownerId).isMetadataBlockRoot()) {
            dvIdForInputLevel = dataverseService.find(ownerId).getMetadataRootId();
        }
        for (DatasetField dsf : workingVersion.getFlatDatasetFields()) {
            DataverseFieldTypeInputLevel dsfIl = dataverseFieldTypeInputLevelService.findByDataverseIdDatasetFieldTypeId(dvIdForInputLevel, dsf.getDatasetFieldType().getId());
            if (dsfIl != null) {
                dsf.setInclude(dsfIl.isInclude());
            } else {
                dsf.setInclude(true);
            }
        }
    }*/

    /***
     *
     * Note: Updated to retrieve DataverseFieldTypeInputLevel objects in single query
     *
     */    
     private void updateDatasetFieldInputLevels() {
         Long dvIdForInputLevel = ownerId;
        
         // OPTIMIZATION (?): replaced "dataverseService.find(ownerId)" with 
         // simply dataset.getOwner()... saves us a few lookups.
         // TODO: could there possibly be any reason we want to look this 
         // dataverse up by the id here?? -- L.A. 4.2.1
         if (!dataset.getOwner().isMetadataBlockRoot()) {
             dvIdForInputLevel = dataset.getOwner().getMetadataRootId();
         }        
        
        /* ---------------------------------------------------------
            Map to hold DatasetFields  
            Format:  {  DatasetFieldType.id : DatasetField }
         --------------------------------------------------------- */
        // Initialize Map
        Map<Long, DatasetField> mapDatasetFields = new HashMap<>();   

        // Populate Map
         for (DatasetField dsf : workingVersion.getFlatDatasetFields()) {
            if (dsf.getDatasetFieldType().getId() != null){
                mapDatasetFields.put(dsf.getDatasetFieldType().getId(), dsf);
            }
        }      
        
        /* ---------------------------------------------------------
            Retrieve List of DataverseFieldTypeInputLevel objects
            Use the DatasetFieldType id's which are the Map's keys
         --------------------------------------------------------- */
        List<Long> idList = new ArrayList<>(mapDatasetFields.keySet());
        List<DataverseFieldTypeInputLevel> dsFieldTypeInputLevels = dataverseFieldTypeInputLevelService.findByDataverseIdAndDatasetFieldTypeIdList(dvIdForInputLevel, idList);
        
        /* ---------------------------------------------------------
            Iterate through List of DataverseFieldTypeInputLevel objects
            Call "setInclude" on its related DatasetField object
         --------------------------------------------------------- */
        for (DataverseFieldTypeInputLevel oneDSFieldTypeInputLevel : dsFieldTypeInputLevels){
            
            if (oneDSFieldTypeInputLevel != null) {
                // Is the DatasetField in the hash?    hash format: {  DatasetFieldType.id : DatasetField }
                DatasetField dsf = mapDatasetFields.get(oneDSFieldTypeInputLevel.getDatasetFieldType().getId());  
                if (dsf != null){
                    // Yes, call "setInclude"
                    dsf.setInclude(oneDSFieldTypeInputLevel.isInclude());
                    // remove from hash                
                    mapDatasetFields.remove(oneDSFieldTypeInputLevel.getDatasetFieldType().getId());    
                }
            }
        }  // end: updateDatasetFieldInputLevels
        
        /* ---------------------------------------------------------
            Iterate through any DatasetField objects remaining in the hash
            Call "setInclude(true) on each one
         --------------------------------------------------------- */
        for ( DatasetField dsf  : mapDatasetFields.values()) {
               if (dsf != null){
                   dsf.setInclude(true);
               }
        }
     }

    public void handleChange() {
        logger.fine("handle change");
        logger.fine("new value " + selectedTemplate.getId());
    }

    public void handleChangeButton() {

    }

    public boolean isShapefileType(FileMetadata fm) {
        if (fm == null) {
            return false;
        }
        if (fm.getDataFile() == null) {
            return false;
        }

        return fm.getDataFile().isShapefileType();
    }

    /*
     Check if the FileMetadata.dataFile has an associated MapLayerMetadata object
    
     The MapLayerMetadata objects have been fetched at page inception by "loadMapLayerMetadataLookup()" 
     */
    public boolean hasMapLayerMetadata(FileMetadata fm) {
        if (fm == null) {
            return false;
        }
        if (fm.getDataFile() == null) {
            return false;
        }
        return doesDataFileHaveMapLayerMetadata(fm.getDataFile());
    }

    /**
     * Check if a DataFile has an associated MapLayerMetadata object
     *
     * The MapLayerMetadata objects have been fetched at page inception by
     * "loadMapLayerMetadataLookup()"
     */
    private boolean doesDataFileHaveMapLayerMetadata(DataFile df) {
        if (df == null) {
            return false;
        }
        if (df.getId() == null) {
            return false;
        }
        return this.mapLayerMetadataLookup.containsKey(df.getId());
    }

    /**
     * Using a DataFile id, retrieve an associated MapLayerMetadata object
     *
     * The MapLayerMetadata objects have been fetched at page inception by
     * "loadMapLayerMetadataLookup()"
     */
    public MapLayerMetadata getMapLayerMetadata(DataFile df) {
        if (df == null) {
            return null;
        }
        return this.mapLayerMetadataLookup.get(df.getId());
    }

    private void msg(String s){
        // System.out.println(s);
    }

    /**
     * Create a hashmap consisting of { DataFile.id : MapLayerMetadata object}
     *
     * Very few DataFiles will have associated MapLayerMetadata objects so only
     * use 1 query to get them
     */
    private void loadMapLayerMetadataLookup() {
        if (this.dataset == null) {
        }
        if (this.dataset.getId() == null) {
            return;
        }
        List<MapLayerMetadata> mapLayerMetadataList = mapLayerMetadataService.getMapLayerMetadataForDataset(this.dataset);
        if (mapLayerMetadataList == null) {
            return;
        }
        for (MapLayerMetadata layer_metadata : mapLayerMetadataList) {
            mapLayerMetadataLookup.put(layer_metadata.getDataFile().getId(), layer_metadata);
        }

    }// A DataFile may have a related MapLayerMetadata object

    
    
    private List<FileMetadata> displayFileMetadata;

    public List<FileMetadata> getDisplayFileMetadata() {
        return displayFileMetadata;
    }

    public void setDisplayFileMetadata(List<FileMetadata> displayFileMetadata) {
        this.displayFileMetadata = displayFileMetadata;
    }
    
    private boolean readOnly = true; 
    
    public String init() {
        return init(true);
    }
    
    public String initCitation() {
        return init(false);
    }     
    
    private String init(boolean initFull) {
  
        //System.out.println("_YE_OLDE_QUERY_COUNTER_");  // for debug purposes
        this.maxFileUploadSizeInBytes = systemConfig.getMaxFileUploadSize();
        setDataverseSiteUrl(systemConfig.getDataverseSiteUrl());

        guestbookResponse = new GuestbookResponse();
        
        String nonNullDefaultIfKeyNotFound = "";
        protocol = settingsWrapper.getValueForKey(SettingsServiceBean.Key.Protocol, nonNullDefaultIfKeyNotFound);
        authority = settingsWrapper.getValueForKey(SettingsServiceBean.Key.Authority, nonNullDefaultIfKeyNotFound);
        if (dataset.getId() != null || versionId != null || persistentId != null) { // view mode for a dataset     

            DatasetVersionServiceBean.RetrieveDatasetVersionResponse retrieveDatasetVersionResponse = null;

            // ---------------------------------------
            // Set the workingVersion and Dataset
            // ---------------------------------------           
            if (persistentId != null) {
                logger.fine("initializing DatasetPage with persistent ID " + persistentId);
                // Set Working Version and Dataset by PersistentID
                dataset = datasetService.findByGlobalId(persistentId);
                if (dataset == null) {
                    logger.warning("No such dataset: "+persistentId);
                    return permissionsWrapper.notFound();
                }
                logger.fine("retrieved dataset, id="+dataset.getId());
                
                retrieveDatasetVersionResponse = datasetVersionService.selectRequestedVersion(dataset.getVersions(), version);
                //retrieveDatasetVersionResponse = datasetVersionService.retrieveDatasetVersionByPersistentId(persistentId, version);
                this.workingVersion = retrieveDatasetVersionResponse.getDatasetVersion();
                logger.fine("retrieved version: id: " + workingVersion.getId() + ", state: " + this.workingVersion.getVersionState());

            } else if (dataset.getId() != null) {
                // Set Working Version and Dataset by Datasaet Id and Version
                dataset = datasetService.find(dataset.getId());
                if (dataset == null) {
                    logger.warning("No such dataset: "+dataset);
                    return permissionsWrapper.notFound();
                }
                //retrieveDatasetVersionResponse = datasetVersionService.retrieveDatasetVersionById(dataset.getId(), version);
                retrieveDatasetVersionResponse = datasetVersionService.selectRequestedVersion(dataset.getVersions(), version);
                this.workingVersion = retrieveDatasetVersionResponse.getDatasetVersion();
                logger.info("retreived version: id: " + workingVersion.getId() + ", state: " + this.workingVersion.getVersionState());

            } else if (versionId != null) {
                // TODO: 4.2.1 - this method is broken as of now!
                // Set Working Version and Dataset by DatasaetVersion Id
                //retrieveDatasetVersionResponse = datasetVersionService.retrieveDatasetVersionByVersionId(versionId);

            } 

            if (retrieveDatasetVersionResponse == null) {
                return permissionsWrapper.notFound();
            }

            
            //this.dataset = this.workingVersion.getDataset();

            // end: Set the workingVersion and Dataset
            // ---------------------------------------
            // Is the DatasetVersion or Dataset null?
            //
            if (workingVersion == null || this.dataset == null) {
                return permissionsWrapper.notFound();
            }

            // Is the Dataset harvested?
            
            if (dataset.isHarvested()) {
                // if so, we'll simply forward to the remote URL for the original
                // source of this harvested dataset:
                String originalSourceURL = dataset.getRemoteArchiveURL();
                if (originalSourceURL != null && !originalSourceURL.equals("")) {
                    logger.fine("redirecting to "+originalSourceURL);
                    try {
                        FacesContext.getCurrentInstance().getExternalContext().redirect(originalSourceURL);
                    } catch (IOException ioex) {
                        // must be a bad URL...
                        // we don't need to do anything special here - we'll redirect
                        // to the local 404 page, below.
                        logger.warning("failed to issue a redirect to "+originalSourceURL);
                    }
                    return originalSourceURL;
                }

                return permissionsWrapper.notFound();
            }
              
            // Check permisisons           
            if (!(workingVersion.isReleased() || workingVersion.isDeaccessioned()) && !this.canViewUnpublishedDataset()) {
                return permissionsWrapper.notAuthorized();
            }

            if (!retrieveDatasetVersionResponse.wasRequestedVersionRetrieved()) {
                //msg("checkit " + retrieveDatasetVersionResponse.getDifferentVersionMessage());
                JsfHelper.addWarningMessage(retrieveDatasetVersionResponse.getDifferentVersionMessage());//BundleUtil.getStringFromBundle("dataset.message.metadataSuccess"));
            }
            
            // init the citation
            displayCitation = dataset.getCitation(true, workingVersion);
            
            if(workingVersion.isPublished()) {
                MakeDataCountEntry entry = new MakeDataCountEntry(FacesContext.getCurrentInstance(), dvRequestService, workingVersion);
                mdcLogService.logEntry(entry);
            }

            if (initFull) {
                // init the list of FileMetadatas
                if (workingVersion.isDraft() && canUpdateDataset()) {
                    readOnly = false;
                } else {
                    // an attempt to retreive both the filemetadatas and datafiles early on, so that 
                    // we don't have to do so later (possibly, many more times than necessary):
                    datafileService.findFileMetadataOptimizedExperimental(dataset);
                }
                
                // This will default to all the files in the version, if the search term
                // parameter hasn't been specified yet:
                fileMetadatasSearch = selectFileMetadatasForDisplay();

                ownerId = dataset.getOwner().getId();
                datasetNextMajorVersion = this.dataset.getNextMajorVersionString();
                datasetNextMinorVersion = this.dataset.getNextMinorVersionString();
                datasetVersionUI = datasetVersionUI.initDatasetVersionUI(workingVersion, false);
                updateDatasetFieldInputLevels();

                setExistReleasedVersion(resetExistRealeaseVersion());
                //moving setVersionTabList to tab change event
                //setVersionTabList(resetVersionTabList());
                //setReleasedVersionTabList(resetReleasedVersionTabList());
                //SEK - lazymodel may be needed for datascroller in future release
                // lazyModel = new LazyFileMetadataDataModel(workingVersion.getId(), datafileService );
                // populate MapLayerMetadata
                this.loadMapLayerMetadataLookup();  // A DataFile may have a related MapLayerMetadata object
                this.guestbookResponse = guestbookResponseService.initGuestbookResponseForFragment(workingVersion, null, session);
                this.getFileDownloadHelper().setGuestbookResponse(guestbookResponse);
                logger.fine("Checking if rsync support is enabled.");
                if (DataCaptureModuleUtil.rsyncSupportEnabled(settingsWrapper.getValueForKey(SettingsServiceBean.Key.UploadMethods))
                        && dataset.getFiles().isEmpty()) { //only check for rsync if no files exist
                    try {
                        ScriptRequestResponse scriptRequestResponse = commandEngine.submit(new RequestRsyncScriptCommand(dvRequestService.getDataverseRequest(), dataset));
                        logger.fine("script: " + scriptRequestResponse.getScript());
                        if (scriptRequestResponse.getScript() != null && !scriptRequestResponse.getScript().isEmpty()) {
                            setHasRsyncScript(true);
                            setRsyncScript(scriptRequestResponse.getScript());
                            rsyncScriptFilename = "upload-" + workingVersion.getDataset().getIdentifier() + ".bash";
                            rsyncScriptFilename = rsyncScriptFilename.replace("/", "_");
                        } else {
                            setHasRsyncScript(false);
                        }
                    } catch (RuntimeException ex) {
                        logger.warning("Problem getting rsync script: " + ex.getLocalizedMessage());
                    } catch (CommandException cex) {
                        logger.warning("Problem getting rsync script (Command Exception): " + cex.getLocalizedMessage());
                    }
                }

            }                       
        } else if (ownerId != null) {
            // create mode for a new child dataset
            readOnly = false; 
            editMode = EditMode.CREATE;
            dataset.setOwner(dataverseService.find(ownerId));
            dataset.setProtocol(protocol);
            dataset.setAuthority(authority);
            //Wait until the create command before actually getting an identifier  

            if (dataset.getOwner() == null) {
                return permissionsWrapper.notFound();
            } else if (!permissionService.on(dataset.getOwner()).has(Permission.AddDataset)) {
                return permissionsWrapper.notAuthorized(); 
            }

            dataverseTemplates.addAll(dataverseService.find(ownerId).getTemplates());
            if (!dataverseService.find(ownerId).isTemplateRoot()) {
                dataverseTemplates.addAll(dataverseService.find(ownerId).getParentTemplates());
            }
            Collections.sort(dataverseTemplates, (Template t1, Template t2) -> t1.getName().compareToIgnoreCase(t2.getName()));

            defaultTemplate = dataverseService.find(ownerId).getDefaultTemplate();
            if (defaultTemplate != null) {
                selectedTemplate = defaultTemplate;
                for (Template testT : dataverseTemplates) {
                    if (defaultTemplate.getId().equals(testT.getId())) {
                        selectedTemplate = testT;
                    }
                }
                workingVersion = dataset.getEditVersion(selectedTemplate);
                updateDatasetFieldInputLevels();
            } else {
                workingVersion = dataset.getCreateVersion();
                updateDatasetFieldInputLevels();
            }
            
            if (settingsWrapper.isTrueForKey(SettingsServiceBean.Key.PublicInstall, false)){
                JH.addMessage(FacesMessage.SEVERITY_WARN, BundleUtil.getStringFromBundle("dataset.message.publicInstall"));
            }

            resetVersionUI();

            // FacesContext.getCurrentInstance().addMessage(null, new FacesMessage(FacesMessage.SEVERITY_INFO, "Add New Dataset", " - Enter metadata to create the dataset's citation. You can add more metadata about this dataset after it's created."));
        } else {
            return permissionsWrapper.notFound();
        }
        try {
            privateUrl = commandEngine.submit(new GetPrivateUrlCommand(dvRequestService.getDataverseRequest(), dataset));
            if (privateUrl != null) {
                JH.addMessage(FacesMessage.SEVERITY_INFO, BundleUtil.getStringFromBundle("dataset.privateurl.infoMessageAuthor", Arrays.asList(getPrivateUrlLink(privateUrl))));
            }
        } catch (CommandException ex) {
            // No big deal. The user simply doesn't have access to create or delete a Private URL.
        }
        if (session.getUser() instanceof PrivateUrlUser) {
            PrivateUrlUser privateUrlUser = (PrivateUrlUser) session.getUser();
            if (dataset != null && dataset.getId().equals(privateUrlUser.getDatasetId())) {
                JH.addMessage(FacesMessage.SEVERITY_INFO, BundleUtil.getStringFromBundle("dataset.privateurl.infoMessageReviewer"));
            }
        }
                
        // Various info messages, when the dataset is locked (for various reasons):
        if (dataset.isLocked() && canUpdateDataset()) {
            if (dataset.isLockedFor(DatasetLock.Reason.Workflow)) {
                JH.addMessage(FacesMessage.SEVERITY_WARN, BundleUtil.getStringFromBundle("dataset.locked.message"),
                        BundleUtil.getStringFromBundle("dataset.locked.message.details"));
            }
            if (dataset.isLockedFor(DatasetLock.Reason.InReview)) {
                JH.addMessage(FacesMessage.SEVERITY_WARN, BundleUtil.getStringFromBundle("dataset.locked.inReview.message"),
                        BundleUtil.getStringFromBundle("dataset.inreview.infoMessage"));
            }
            if (dataset.isLockedFor(DatasetLock.Reason.DcmUpload)) {
                JH.addMessage(FacesMessage.SEVERITY_WARN, BundleUtil.getStringFromBundle("file.rsyncUpload.inProgressMessage.summary"),
                        BundleUtil.getStringFromBundle("file.rsyncUpload.inProgressMessage.details"));
                lockedDueToDcmUpload = true;
            }
            //This is a hack to remove dataset locks for File PID registration if 
                //the dataset is released
                //in testing we had cases where datasets with 1000 files were remaining locked after being published successfully
                /*if(dataset.getLatestVersion().isReleased() && dataset.isLockedFor(DatasetLock.Reason.pidRegister)){
                    datasetService.removeDatasetLocks(dataset.getId(), DatasetLock.Reason.pidRegister);
                }*/
            if (dataset.isLockedFor(DatasetLock.Reason.pidRegister)) {
                JH.addMessage(FacesMessage.SEVERITY_WARN, BundleUtil.getStringFromBundle("dataset.publish.workflow.message"),
                        BundleUtil.getStringFromBundle("dataset.pidRegister.workflow.inprogress"));
            }
        }
        
            if (dataset.isLockedFor(DatasetLock.Reason.Ingest)) {
                JH.addMessage(FacesMessage.SEVERITY_WARN, BundleUtil.getStringFromBundle("dataset.locked.message"),
                        BundleUtil.getStringFromBundle("dataset.locked.ingest.message"));
                lockedDueToIngestVar = true;
            }
            
        for(DataFile f : dataset.getFiles()) {
            if(f.isTabularData()) {
                hasTabular = true;
                break;
            }
        }
        //Show ingest success message if refresh forces a page reload after ingest success
        //This is needed to display the explore buttons (the fileDownloadHelper needs to be reloaded via page 
        if (showIngestSuccess) {
            JsfHelper.addSuccessMessage(BundleUtil.getStringFromBundle("dataset.unlocked.ingest.message"));
        }
        
        configureTools = externalToolService.findByType(ExternalTool.Type.CONFIGURE);
        exploreTools = externalToolService.findByType(ExternalTool.Type.EXPLORE);
        rowsPerPage = 10;
      
        
        
        return null;
    }
    
    private Boolean fileTreeViewRequired = null; 
    
    public boolean isFileTreeViewRequired() {
        if (fileTreeViewRequired == null) {
            fileTreeViewRequired = workingVersion.getFileMetadatas().size() > 1 
                    && datafileService.isFoldersMetadataPresentInVersion(workingVersion);
        }
        return fileTreeViewRequired; 
    }
    
    public enum FileDisplayStyle {

        TABLE, TREE
    };
    
    private FileDisplayStyle fileDisplayMode = FileDisplayStyle.TABLE; 
    
    public String getFileDisplayMode() {
        return fileDisplayMode.equals(FileDisplayStyle.TABLE) ? "Table" : "Tree";
    }
    
    public void setFileDisplayMode(String fileDisplayMode) {
        if ("Table".equals(fileDisplayMode)) {
            this.fileDisplayMode = FileDisplayStyle.TABLE;
        } else {
            this.fileDisplayMode = FileDisplayStyle.TREE;
        } 
    }
    
    public boolean isFileDisplayTable() {
        return fileDisplayMode == FileDisplayStyle.TABLE;
    }
    
    public void toggleFileDisplayMode() {
        if (fileDisplayMode == FileDisplayStyle.TABLE) {
            fileDisplayMode = FileDisplayStyle.TREE;
        } else {
            fileDisplayMode = FileDisplayStyle.TABLE;
        }
    }
    public boolean isFileDisplayTree() {
        return fileDisplayMode == FileDisplayStyle.TREE;
    }
    
    private TreeNode filesTreeRoot = null; 
    
    public TreeNode getFilesTreeRoot() {
        if (filesTreeRoot == null) {
            initFilesTree();
        }
        return filesTreeRoot;
    }
    
    private void initFilesTree() {
        filesTreeRoot = createFolderTreeNode("root", null);
        TreeNode currentNode = filesTreeRoot;
        // this is a temporary map, that we keep while we are building 
        // the tree - in order to have direct access to the ancestor tree
        // nodes that have already been created:
        Map<String, TreeNode> folderMap = new HashMap<>();
        boolean expandFolders = true; 
        
        for ( FileMetadata fileMetadata :workingVersion.getFileMetadatasSortedByLabelAndFolder()) {
            String folder = fileMetadata.getDirectoryLabel();
            
            logger.fine("current folder: "+folder+"; current label: "+fileMetadata.getLabel());
            
            if (StringUtil.isEmpty(folder)) {
                filesTreeRoot.getChildren().add(createFileTreeNode(fileMetadata, filesTreeRoot));
            } else {
                if (folderMap.containsKey(folder)) {
                    // We have already created this node; and since all the FileMetadatas 
                    // are sorted by folder-then-label, it is safe to assume this is 
                    // still the "current node":
                    currentNode.getChildren().add(createFileTreeNode(fileMetadata, currentNode));
                } else {
                    // no node for this folder yet - need to create!

                    String[] subfolders = folder.split("/");
                    int level = 0;
                    currentNode = filesTreeRoot;

                    while (level < subfolders.length) {
                        String folderPath = subfolders[0];
                        for (int i = 1; i < level + 1; i++) {
                            folderPath = folderPath.concat("/").concat(subfolders[i]);
                        }

                        if (folderMap.containsKey(folderPath)) {
                            // jump directly to that ancestor folder node:
                            currentNode = folderMap.get(folderPath);
                        } else {
                            // create a new folder node:
                            currentNode = createFolderTreeNode(subfolders[level], currentNode);
                            folderMap.put(folderPath, currentNode);
                            // all the folders, except for the top-level root node 
                            // are collapsed by default:
                            currentNode.setExpanded(expandFolders);

                        }
                        level++;
                    }
                    currentNode.getChildren().add(createFileTreeNode(fileMetadata, currentNode));
                    // As soon as we reach the first folder containing files, we want
                    // to have all the other folders collapsed by default:
                    if (expandFolders) {
                        expandFolders = false; 
                    }
                }
            }
        }
        
        folderMap = null; 

    }
    
    private DefaultTreeNode createFolderTreeNode(String name, TreeNode parent) {
        // For a tree node representing a folder, we use its name, as a String, 
        // as the node data payload. (meaning, in the xhtml the folder name can
        // be shown as simply "#{node}". 
        // If we ever want to have more information shown for folders in the 
        // tree view (for example, we could show the number of files and sub-folders
        // in each folder next to the name), we will have to define a custom class 
        // and use it instead of the string in the DefaultTreeNode constructor
        // below:
        DefaultTreeNode folderNode = new DefaultTreeNode(name, parent);
        return folderNode; 
    }
    
    private DefaultTreeNode createFileTreeNode(FileMetadata fileMetadata, TreeNode parent) {
        // For a tree node representing a DataFile, we pack the entire FileMetadata 
        // object into the node, as its "data" payload. 
        // Note that we are using a custom node type ("customFileNode"), defined 
        // in the page xhtml.
        // If we ever want to have customized nodes that display different types 
        // of information for different types of files (tab. files would be a 
        // natural case), more custom nodes could be defined.
        
        DefaultTreeNode fileNode = new DefaultTreeNode("customFileNode", fileMetadata, parent);         
        
        return fileNode; 
    }
    
    public boolean isHasTabular() {
        return hasTabular;
    }
    
    
    public boolean isReadOnly() {
        return readOnly; 
    }

    private void resetVersionUI() {
        
        datasetVersionUI = datasetVersionUI.initDatasetVersionUI(workingVersion, true);
        if (isSessionUserAuthenticated()) {
            AuthenticatedUser au = (AuthenticatedUser) session.getUser();

            //On create set pre-populated fields
            for (DatasetField dsf : dataset.getEditVersion().getDatasetFields()) {
                if (dsf.getDatasetFieldType().getName().equals(DatasetFieldConstant.depositor) && dsf.isEmpty()) {
                    dsf.getDatasetFieldValues().get(0).setValue(au.getLastName() + ", " + au.getFirstName());
                }
                if (dsf.getDatasetFieldType().getName().equals(DatasetFieldConstant.dateOfDeposit) && dsf.isEmpty()) {
                    dsf.getDatasetFieldValues().get(0).setValue(new SimpleDateFormat("yyyy-MM-dd").format(new Timestamp(new Date().getTime())));
                }

                if (dsf.getDatasetFieldType().getName().equals(DatasetFieldConstant.datasetContact) && dsf.isEmpty()) {
                    for (DatasetFieldCompoundValue contactValue : dsf.getDatasetFieldCompoundValues()) {
                        for (DatasetField subField : contactValue.getChildDatasetFields()) {
                            if (subField.getDatasetFieldType().getName().equals(DatasetFieldConstant.datasetContactName)) {
                                subField.getDatasetFieldValues().get(0).setValue(au.getLastName() + ", " + au.getFirstName());
                            }
                            if (subField.getDatasetFieldType().getName().equals(DatasetFieldConstant.datasetContactAffiliation)) {
                                subField.getDatasetFieldValues().get(0).setValue(au.getAffiliation());
                            }
                            if (subField.getDatasetFieldType().getName().equals(DatasetFieldConstant.datasetContactEmail)) {
                                subField.getDatasetFieldValues().get(0).setValue(au.getEmail());
                            }
                        }
                    }
                }

                String creatorOrcidId = au.getOrcidId();
                if (dsf.getDatasetFieldType().getName().equals(DatasetFieldConstant.author) && dsf.isEmpty()) {
                    for (DatasetFieldCompoundValue authorValue : dsf.getDatasetFieldCompoundValues()) {
                        for (DatasetField subField : authorValue.getChildDatasetFields()) {
                            if (subField.getDatasetFieldType().getName().equals(DatasetFieldConstant.authorName)) {
                                subField.getDatasetFieldValues().get(0).setValue(au.getLastName() + ", " + au.getFirstName());
                            }
                            if (subField.getDatasetFieldType().getName().equals(DatasetFieldConstant.authorAffiliation)) {
                                subField.getDatasetFieldValues().get(0).setValue(au.getAffiliation());
                            }
                            if (creatorOrcidId != null) {
                                if (subField.getDatasetFieldType().getName().equals(DatasetFieldConstant.authorIdValue)) {
                                    subField.getDatasetFieldValues().get(0).setValue(creatorOrcidId);
                                }
                                if (subField.getDatasetFieldType().getName().equals(DatasetFieldConstant.authorIdType)) {  
                                   DatasetFieldType authorIdTypeDatasetField = fieldService.findByName(DatasetFieldConstant.authorIdType);
                                   subField.setSingleControlledVocabularyValue(fieldService.findControlledVocabularyValueByDatasetFieldTypeAndStrValue(authorIdTypeDatasetField, "ORCID", true));
                                }                                
                            }
                        }
                    }
                }
            }
        }
    }
    
    private boolean bulkUpdateCheckVersion(){
        return workingVersion.isReleased();
    }
    
    private void refreshSelectedFiles(){
        if (readOnly) {
            dataset = datasetService.find(dataset.getId());
        }
        String termsOfAccess = workingVersion.getTermsOfUseAndAccess().getTermsOfAccess();
        boolean requestAccess = workingVersion.getTermsOfUseAndAccess().isFileAccessRequest();
        workingVersion = dataset.getEditVersion();
        workingVersion.getTermsOfUseAndAccess().setTermsOfAccess(termsOfAccess);
        workingVersion.getTermsOfUseAndAccess().setFileAccessRequest(requestAccess);
        List <FileMetadata> newSelectedFiles = new ArrayList<>();
        for (FileMetadata fmd : selectedFiles){
            for (FileMetadata fmdn: workingVersion.getFileMetadatas()){
                if (fmd.getDataFile().equals(fmdn.getDataFile())){
                    newSelectedFiles.add(fmdn);
                }
            }
        }
        
        selectedFiles.clear();
        for (FileMetadata fmdn : newSelectedFiles ){
            selectedFiles.add(fmdn);
        }
        readOnly = false;
    }
    
    public void testSelectedFilesForMapData(){
        setSelectedFilesHasMapLayer(false); 
        for (FileMetadata fmd : selectedFiles){
            if(worldMapPermissionHelper.hasMapLayerMetadata(fmd)){
                setSelectedFilesHasMapLayer(true);
                return; //only need one for warning message
            }
        }
    }
    
    private boolean selectedFilesHasMapLayer;

    public boolean isSelectedFilesHasMapLayer() {
        return selectedFilesHasMapLayer;
    }

    public void setSelectedFilesHasMapLayer(boolean selectedFilesHasMapLayer) {
        this.selectedFilesHasMapLayer = selectedFilesHasMapLayer;
    }
    
    private Integer chunkSize = 25;

    public Integer getChunkSize() {
        return chunkSize;
    }

    public void setChunkSize(Integer chunkSize) {
        this.chunkSize = chunkSize;
    }
    
    public void viewAllButtonPress(){
        setChunkSize(fileMetadatasSearch.size());
    }
    
     private int activeTabIndex;

    public int getActiveTabIndex() {
        return activeTabIndex;
    }

    public void setActiveTabIndex(int activeTabIndex) {
        this.activeTabIndex = activeTabIndex;
    }
    
    public void tabChanged(TabChangeEvent event) {
        TabView tv = (TabView) event.getComponent();
        this.activeTabIndex = tv.getActiveIndex();
        if (this.activeTabIndex == 3) {
            setVersionTabList(resetVersionTabList());
            setReleasedVersionTabList(resetReleasedVersionTabList());
        } else {
            releasedVersionTabList = new ArrayList<>();
            versionTabList = new ArrayList<>();
            if(this.activeTabIndex == 0) {
                 init();
            }          
        }
    }

    public void edit(EditMode editMode) {
        this.editMode = editMode;
        if (this.readOnly) {
            dataset = datasetService.find(dataset.getId());
        }
        workingVersion = dataset.getEditVersion();
        clone = workingVersion.cloneDatasetVersion();
        if (editMode == EditMode.INFO) {
            // ?
        } else if (editMode == EditMode.FILE) {
            // JH.addMessage(FacesMessage.SEVERITY_INFO, BundleUtil.getStringFromBundle("dataset.message.editFiles"));
            // FacesContext.getCurrentInstance().addMessage(null, new FacesMessage(FacesMessage.SEVERITY_INFO, "Upload + Edit Dataset Files", " - You can drag and drop your files from your desktop, directly into the upload widget."));
        } else if (editMode.equals(EditMode.METADATA)) {
            datasetVersionUI = datasetVersionUI.initDatasetVersionUI(workingVersion, true);
            updateDatasetFieldInputLevels();
            JH.addMessage(FacesMessage.SEVERITY_INFO, BundleUtil.getStringFromBundle("dataset.message.editMetadata.label"), BundleUtil.getStringFromBundle("dataset.message.editMetadata.message"));
            //FacesContext.getCurrentInstance().addMessage(null, new FacesMessage(FacesMessage.SEVERITY_INFO, "Edit Dataset Metadata", " - Add more metadata about your dataset to help others easily find it."));
        } else if (editMode.equals(EditMode.LICENSE)){
            JH.addMessage(FacesMessage.SEVERITY_INFO, BundleUtil.getStringFromBundle("dataset.message.editTerms.label"), BundleUtil.getStringFromBundle("dataset.message.editTerms.message"));
            //FacesContext.getCurrentInstance().addMessage(null, new FacesMessage(FacesMessage.SEVERITY_INFO, "Edit Dataset License and Terms", " - Update your dataset's license and terms of use."));
        }
        this.readOnly = false;
    }

    public String releaseDraft() {
        if (releaseRadio == 1) {
            return releaseDataset(true);
        } else if(releaseRadio ==2) {
            return releaseDataset(false);
        } else if(releaseRadio ==3) {
            return updateCurrentVersion();
        } else {
            return "Invalid Choice";
        }
    }

    public String releaseMajor() {
        return releaseDataset(false);
    }

    public String sendBackToContributor() {
        try {
            //FIXME - Get Return Comment from sendBackToContributor popup
            Command<Dataset> cmd = new ReturnDatasetToAuthorCommand(dvRequestService.getDataverseRequest(), dataset, "");
            dataset = commandEngine.submit(cmd);
            JsfHelper.addSuccessMessage(BundleUtil.getStringFromBundle("dataset.reject.success"));
        } catch (CommandException ex) {
            String message = ex.getMessage();
            logger.log(Level.SEVERE, "sendBackToContributor: {0}", message);
            JsfHelper.addErrorMessage(BundleUtil.getStringFromBundle("dataset.reject.failure", Collections.singletonList(message)));
        }
        
        /* 
         The notifications below are redundant, since the ReturnDatasetToAuthorCommand
         sends them already. - L.A. Sep. 7 2017
         
        List<AuthenticatedUser> authUsers = permissionService.getUsersWithPermissionOn(Permission.PublishDataset, dataset);
        List<AuthenticatedUser> editUsers = permissionService.getUsersWithPermissionOn(Permission.EditDataset, dataset);

        editUsers.removeAll(authUsers);
        new HashSet<>(editUsers).forEach( au -> 
            userNotificationService.sendNotification(au, new Timestamp(new Date().getTime()), 
                                                     UserNotification.Type.RETURNEDDS, dataset.getLatestVersion().getId())
        );
        */

        //FacesMessage message = new FacesMessage(FacesMessage.SEVERITY_INFO, "DatasetSubmitted", "This dataset has been sent back to the contributor.");
        //FacesContext.getCurrentInstance().addMessage(null, message);
        return  returnToLatestVersion();
    }

    public String submitDataset() {
        try {
            Command<Dataset> cmd = new SubmitDatasetForReviewCommand( dvRequestService.getDataverseRequest(), dataset);
            dataset = commandEngine.submit(cmd);
            //JsfHelper.addSuccessMessage(BundleUtil.getStringFromBundle("dataset.submit.success"));
        } catch (CommandException ex) {
            String message = ex.getMessage();
            logger.log(Level.SEVERE, "submitDataset: {0}", message);
            JsfHelper.addErrorMessage(BundleUtil.getStringFromBundle("dataset.submit.failure", Collections.singletonList(message)));
        }
        return returnToLatestVersion();
    }
    
    public String releaseParentDVAndDataset(){
        releaseParentDV();
        return releaseDataset(false);
    }

    public String releaseDataset() {
        return releaseDataset(false);
    }
    
    private void releaseParentDV(){
        if (session.getUser() instanceof AuthenticatedUser) {
            PublishDataverseCommand cmd = new PublishDataverseCommand(dvRequestService.getDataverseRequest(), dataset.getOwner());
            try {
                commandEngine.submit(cmd);
                JsfHelper.addSuccessMessage(BundleUtil.getStringFromBundle("dataverse.publish.success"));

            } catch (CommandException ex) {
                logger.log(Level.SEVERE, "Unexpected Exception calling  publish dataverse command", ex);
                JsfHelper.addErrorMessage(BundleUtil.getStringFromBundle("dataverse.publish.failure"));

            }
        } else {
            FacesMessage message = new FacesMessage(FacesMessage.SEVERITY_INFO, BundleUtil.getStringFromBundle("dataverse.notreleased")  ,BundleUtil.getStringFromBundle( "dataverse.release.authenticatedUsersOnly"));
            FacesContext.getCurrentInstance().addMessage(null, message);
        }
        
    }

    public String deaccessionVersions() {
        Command<DatasetVersion> cmd;
        try {
            if (selectedDeaccessionVersions == null) {
                for (DatasetVersion dv : this.dataset.getVersions()) {
                    if (dv.isReleased()) {
                        DatasetVersion deaccession = datasetVersionService.find(dv.getId());
                        cmd = new DeaccessionDatasetVersionCommand(dvRequestService.getDataverseRequest(), setDatasetVersionDeaccessionReasonAndURL(deaccession), true);
                        DatasetVersion datasetv = commandEngine.submit(cmd);
                    }
                }
            } else {
                for (DatasetVersion dv : selectedDeaccessionVersions) {
                    DatasetVersion deaccession = datasetVersionService.find(dv.getId());
                    cmd = new DeaccessionDatasetVersionCommand(dvRequestService.getDataverseRequest(), setDatasetVersionDeaccessionReasonAndURL(deaccession), false);
                    DatasetVersion datasetv = commandEngine.submit(cmd);
                }
            }
        } catch (CommandException ex) {
            logger.severe(ex.getMessage());
            JH.addMessage(FacesMessage.SEVERITY_FATAL, BundleUtil.getStringFromBundle("dataset.message.deaccessionFailure"));
        }
        setRenderDeaccessionPopup(false);
        JsfHelper.addSuccessMessage(BundleUtil.getStringFromBundle("datasetVersion.message.deaccessionSuccess"));
        return returnToDatasetOnly();
    }

    private DatasetVersion setDatasetVersionDeaccessionReasonAndURL(DatasetVersion dvIn) {
        int deaccessionReasonCode = getDeaccessionReasonRadio();
        String deacessionReasonDetail = getDeaccessionReasonText() != null ? ( getDeaccessionReasonText()).trim() : "";
        switch (deaccessionReasonCode) {
            case 1:
                dvIn.setVersionNote(BundleUtil.getStringFromBundle("file.deaccessionDialog.reason.selectItem.identifiable") );
                break;
            case 2:
                dvIn.setVersionNote(BundleUtil.getStringFromBundle("file.deaccessionDialog.reason.selectItem.beRetracted") );
                break;
            case 3:
                dvIn.setVersionNote(BundleUtil.getStringFromBundle("file.deaccessionDialog.reason.selectItem.beTransferred") );
                break;
            case 4:
                dvIn.setVersionNote(BundleUtil.getStringFromBundle("file.deaccessionDialog.reason.selectItem.IRB"));
                break;
            case 5:
                dvIn.setVersionNote(BundleUtil.getStringFromBundle("file.deaccessionDialog.reason.selectItem.legalIssue"));
                break;
            case 6:
                dvIn.setVersionNote(BundleUtil.getStringFromBundle("file.deaccessionDialog.reason.selectItem.notValid"));
                break;
            case 7:
                break;
        }
        if (!deacessionReasonDetail.isEmpty()){
            if (!StringUtil.isEmpty(dvIn.getVersionNote())){
                dvIn.setVersionNote(dvIn.getVersionNote() + " " + deacessionReasonDetail);
            } else {
                dvIn.setVersionNote(deacessionReasonDetail);
            }
        }
        
        dvIn.setArchiveNote(getDeaccessionForwardURLFor());
        return dvIn;
    }
    
    public boolean isMapLayerToBeDeletedOnPublish(){

        for (FileMetadata fmd : workingVersion.getFileMetadatas()){
             if (worldMapPermissionHelper.hasMapLayerMetadata(fmd)){
                 if (fmd.isRestricted() || fmd.isRestrictedUI()){
                        return true;
                 }
             }
        }      
        return false;
    }

    private String releaseDataset(boolean minor) {
        if (session.getUser() instanceof AuthenticatedUser) {
            try {
                final PublishDatasetResult result = commandEngine.submit(
                    new PublishDatasetCommand(dataset, dvRequestService.getDataverseRequest(), minor)
                );
                dataset = result.getDataset();
                // Sucessfully executing PublishDatasetCommand does not guarantee that the dataset 
                // has been published. If a publishing workflow is configured, this may have sent the 
                // dataset into a workflow limbo, potentially waiting for a third party system to complete 
                // the process. So it may be premature to show the "success" message at this point. 
                
                if ( result.isCompleted() ) {
                    JsfHelper.addSuccessMessage(BundleUtil.getStringFromBundle("dataset.message.publishSuccess"));
                } else {
                    JH.addMessage(FacesMessage.SEVERITY_WARN, BundleUtil.getStringFromBundle("dataset.locked.message"), BundleUtil.getStringFromBundle("dataset.locked.message.details"));
                }
                
            } catch (CommandException ex) {
                JsfHelper.addErrorMessage(ex.getLocalizedMessage());
                logger.severe(ex.getMessage());
            }
            
        } else {
            JsfHelper.addErrorMessage(BundleUtil.getStringFromBundle("dataset.message.only.authenticatedUsers"));
        }
        return returnToDatasetOnly();
    }

    @Deprecated
    public String registerDataset() {
        try {
            UpdateDatasetVersionCommand cmd = new UpdateDatasetVersionCommand(dataset, dvRequestService.getDataverseRequest());
            cmd.setValidateLenient(true); 
            dataset = commandEngine.submit(cmd);
        } catch (CommandException ex) {
            FacesContext.getCurrentInstance().addMessage(null, new FacesMessage(FacesMessage.SEVERITY_WARN,BundleUtil.getStringFromBundle( "dataset.registration.failed"), " - " + ex.toString()));
            logger.severe(ex.getMessage());
        }
        FacesMessage message = new FacesMessage(FacesMessage.SEVERITY_INFO, BundleUtil.getStringFromBundle("dataset.registered"), BundleUtil.getStringFromBundle("dataset.registered.msg"));
        FacesContext.getCurrentInstance().addMessage(null, message);
        return returnToDatasetOnly();
    }
    
    public String updateCurrentVersion() {
        /*
         * Note: The code here mirrors that in the
         * edu.harvard.iq.dataverse.api.Datasets:publishDataset method (case
         * "updatecurrent"). Any changes to the core logic (i.e. beyond updating the
         * messaging about results) should be applied to the code there as well.
         */
        String errorMsg = null;
        String successMsg = BundleUtil.getStringFromBundle("datasetversion.update.success");
        try {
            CuratePublishedDatasetVersionCommand cmd = new CuratePublishedDatasetVersionCommand(dataset, dvRequestService.getDataverseRequest());
            dataset = commandEngine.submit(cmd);
            // If configured, and currently published version is archived, try to update archive copy as well
            DatasetVersion updateVersion = dataset.getLatestVersion();
            if (updateVersion.getArchivalCopyLocation() != null) {
                String className = settingsService.get(SettingsServiceBean.Key.ArchiverClassName.toString());
                AbstractSubmitToArchiveCommand archiveCommand = ArchiverUtil.createSubmitToArchiveCommand(className, dvRequestService.getDataverseRequest(), updateVersion);
                if (archiveCommand != null) {
                    // Delete the record of any existing copy since it is now out of date/incorrect
                    updateVersion.setArchivalCopyLocation(null);
                    /*
                     * Then try to generate and submit an archival copy. Note that running this
                     * command within the CuratePublishedDatasetVersionCommand was causing an error:
                     * "The attribute [id] of class
                     * [edu.harvard.iq.dataverse.DatasetFieldCompoundValue] is mapped to a primary
                     * key column in the database. Updates are not allowed." To avoid that, and to
                     * simplify reporting back to the GUI whether this optional step succeeded, I've
                     * pulled this out as a separate submit().
                     */
                    try {
                        updateVersion = commandEngine.submit(archiveCommand);
                        if (updateVersion.getArchivalCopyLocation() != null) {
                            successMsg = BundleUtil.getStringFromBundle("datasetversion.update.archive.success");
                        } else {
                            errorMsg = BundleUtil.getStringFromBundle("datasetversion.update.archive.failure");
                        }
                    } catch (CommandException ex) {
                        errorMsg = BundleUtil.getStringFromBundle("datasetversion.update.archive.failure") + " - " + ex.toString();
                        logger.severe(ex.getMessage());
                    }
                }
            }
        } catch (CommandException ex) {
            errorMsg = BundleUtil.getStringFromBundle("datasetversion.update.failure") + " - " + ex.toString();
            logger.severe(ex.getMessage());
        }
        if (errorMsg != null) {
            JsfHelper.addErrorMessage(errorMsg);
        } else {
            JsfHelper.addSuccessMessage(successMsg);
        }
        return returnToDatasetOnly();
    }


    public void refresh(ActionEvent e) {
        refresh();
    }
        
    public String refresh() {
        logger.fine("refreshing");

        //dataset = datasetService.find(dataset.getId());
        dataset = null;

        logger.fine("refreshing working version");

        DatasetVersionServiceBean.RetrieveDatasetVersionResponse retrieveDatasetVersionResponse = null;

        if (persistentId != null) {
            //retrieveDatasetVersionResponse = datasetVersionService.retrieveDatasetVersionByPersistentId(persistentId, version);
            dataset = datasetService.findByGlobalId(persistentId);
            retrieveDatasetVersionResponse = datasetVersionService.selectRequestedVersion(dataset.getVersions(), version);
        } else if (versionId != null) {
            retrieveDatasetVersionResponse = datasetVersionService.retrieveDatasetVersionByVersionId(versionId);
        } else if (dataset.getId() != null) {
            //retrieveDatasetVersionResponse = datasetVersionService.retrieveDatasetVersionById(dataset.getId(), version);
            dataset = datasetService.find(dataset.getId());
            retrieveDatasetVersionResponse = datasetVersionService.selectRequestedVersion(dataset.getVersions(), version);
        }

        if (retrieveDatasetVersionResponse == null) {
            // TODO: 
            // should probably redirect to the 404 page, if we can't find 
            // this version anymore. 
            // -- L.A. 4.2.3 
            return "";
        }
        this.workingVersion = retrieveDatasetVersionResponse.getDatasetVersion();

        if (this.workingVersion == null) {
            // TODO: 
            // same as the above

            return "";
        }

        if (dataset == null) {
            // this would be the case if we were retrieving the version by 
            // the versionId, above.
            this.dataset = this.workingVersion.getDataset();
        }

        if (readOnly) {
            datafileService.findFileMetadataOptimizedExperimental(dataset);
        }
<<<<<<< HEAD
        
        fileMetadatasSearch = selectFileMetadatasForDisplay();
=======
>>>>>>> b4d72106

        fileMetadatasSearch = workingVersion.getFileMetadatasSorted();
        displayCitation = dataset.getCitation(true, workingVersion);
        stateChanged = false;

        if (lockedDueToIngestVar != null && lockedDueToIngestVar) {
            //we need to add a redirect here to disply the explore buttons as needed
            //as well as the ingest success message
            lockedDueToIngestVar = null;
            return "/dataset.xhtml?persistentId=" + dataset.getGlobalIdString() + "&showIngestSuccess=true&faces-redirect=true";
        }

        return "";
    }
    
    public String deleteDataset() {

        DestroyDatasetCommand cmd;
        boolean deleteCommandSuccess = false;
        Map<Long,String> deleteStorageLocations = datafileService.getPhysicalFilesToDelete(dataset); 
        
        try {
            cmd = new DestroyDatasetCommand(dataset, dvRequestService.getDataverseRequest());
            commandEngine.submit(cmd);
            deleteCommandSuccess = true;
            /* - need to figure out what to do 
             Update notification in Delete Dataset Method
             for (UserNotification und : userNotificationService.findByDvObject(dataset.getId())){
             userNotificationService.delete(und);
             } */
        } catch (CommandException ex) {
            JH.addMessage(FacesMessage.SEVERITY_FATAL, BundleUtil.getStringFromBundle("dataset.message.deleteFailure"));
            logger.severe(ex.getMessage());
        }
        
        if (deleteCommandSuccess) {
            datafileService.finalizeFileDeletes(deleteStorageLocations);
            JsfHelper.addSuccessMessage(BundleUtil.getStringFromBundle("dataset.message.deleteSuccess"));
        }
        
        return "/dataverse.xhtml?alias=" + dataset.getOwner().getAlias() + "&faces-redirect=true";
    }
    
    public String editFileMetadata(){
        // If there are no files selected, return an empty string - which 
        // means, do nothing, don't redirect anywhere, stay on this page. 
        // The dialogue telling the user to select at least one file will 
        // be shown to them by an onclick javascript method attached to the 
        // filemetadata edit button on the page.
        // -- L.A. 4.2.1
        if (this.selectedFiles == null || this.selectedFiles.size() < 1) {
            return "";
        } 
        return "/editdatafiles.xhtml?selectedFileIds=" + getSelectedFilesIdsString() + "&datasetId=" + dataset.getId() +"&faces-redirect=true";
    }

    public String deleteDatasetVersion() {
        DeleteDatasetVersionCommand cmd;
        try {
            cmd = new DeleteDatasetVersionCommand(dvRequestService.getDataverseRequest(), dataset);
            commandEngine.submit(cmd);
            JsfHelper.addSuccessMessage(BundleUtil.getStringFromBundle("datasetVersion.message.deleteSuccess"));
        } catch (CommandException ex) {
            JH.addMessage(FacesMessage.SEVERITY_FATAL, BundleUtil.getStringFromBundle("dataset.message.deleteFailure"));
            logger.severe(ex.getMessage());
        }

        return returnToDatasetOnly();
    }

    private List<FileMetadata> selectedFiles = new ArrayList<>();

    public List<FileMetadata> getSelectedFiles() {
        return selectedFiles;
    }

    public void setSelectedFiles(List<FileMetadata> selectedFiles) {
        this.selectedFiles = selectedFiles;
    }
    
    private Dataverse selectedDataverseForLinking;

    public Dataverse getSelectedDataverseForLinking() {
        return selectedDataverseForLinking;
    }

    public void setSelectedDataverseForLinking(Dataverse sdvfl) {
        this.selectedDataverseForLinking = sdvfl;
    }
    
    private List<FileMetadata> selectedRestrictedFiles; // = new ArrayList<>();

    public List<FileMetadata> getSelectedRestrictedFiles() {
        return selectedRestrictedFiles;
    }

    public void setSelectedRestrictedFiles(List<FileMetadata> selectedRestrictedFiles) {
        this.selectedRestrictedFiles = selectedRestrictedFiles;
    }
    
    private List<FileMetadata> selectedUnrestrictedFiles; // = new ArrayList<>();

    public List<FileMetadata> getSelectedUnrestrictedFiles() {
        return selectedUnrestrictedFiles;
    }

    public void setSelectedUnrestrictedFiles(List<FileMetadata> selectedUnrestrictedFiles) {
        this.selectedUnrestrictedFiles = selectedUnrestrictedFiles;
    }
    
    private List<FileMetadata> selectedDownloadableFiles;

    public List<FileMetadata> getSelectedDownloadableFiles() {
        return selectedDownloadableFiles;
    }

    public void setSelectedDownloadableFiles(List<FileMetadata> selectedDownloadableFiles) {
        this.selectedDownloadableFiles = selectedDownloadableFiles;
    }
    
    private List<FileMetadata> selectedNonDownloadableFiles;

    public List<FileMetadata> getSelectedNonDownloadableFiles() {
        return selectedNonDownloadableFiles;
    }

    public void setSelectedNonDownloadableFiles(List<FileMetadata> selectedNonDownloadableFiles) {
        this.selectedNonDownloadableFiles = selectedNonDownloadableFiles;
    }
    
            
    public void validateFilesForDownload(boolean guestbookRequired, boolean downloadOriginal){
        setSelectedDownloadableFiles(new ArrayList<>());
        setSelectedNonDownloadableFiles(new ArrayList<>());
        
        if (this.selectedFiles.isEmpty()) {
            RequestContext requestContext = RequestContext.getCurrentInstance();
            requestContext.execute("PF('selectFilesForDownload').show()");
            return;
        }
        for (FileMetadata fmd : this.selectedFiles){
            if(this.fileDownloadHelper.canDownloadFile(fmd)){
                getSelectedDownloadableFiles().add(fmd);
            } else {
                getSelectedNonDownloadableFiles().add(fmd);
            }
        }
        
        // If some of the files were restricted and we had to drop them off the 
        // list, and NONE of the files are left on the downloadable list
        // - we show them a "you're out of luck" popup: 
        if(getSelectedDownloadableFiles().isEmpty() && !getSelectedNonDownloadableFiles().isEmpty()){
            RequestContext requestContext = RequestContext.getCurrentInstance();
            requestContext.execute("PF('downloadInvalid').show()");
            return;
        }
        
        // Note that the GuestbookResponse object may still have information from 
        // the last download action performed by the user. For example, it may 
        // still have the non-null Datafile in it, if the user has just downloaded
        // a single file; or it may still have the format set to "original" - 
        // even if that's not what they are trying to do now. 
        // So make sure to reset these values:
        guestbookResponse.setDataFile(null);
        guestbookResponse.setSelectedFileIds(getSelectedDownloadableFilesIdsString());
        if (downloadOriginal) {
            guestbookResponse.setFileFormat("original");
        } else {
            guestbookResponse.setFileFormat("");
        }
        guestbookResponse.setDownloadtype("Download");
        
        // If we have a bunch of files that we can download, AND there were no files 
        // that we had to take off the list, because of permissions - we can 
        // either send the user directly to the download API (if no guestbook/terms
        // popup is required), or send them to the download popup:
        if(!getSelectedDownloadableFiles().isEmpty() && getSelectedNonDownloadableFiles().isEmpty()){
            if (guestbookRequired){
                openDownloadPopupForMultipleFileDownload();
            } else {
                startMultipleFileDownload();
            }
            return;
        } 
        
        // ... and if some files were restricted, but some are downloadable, 
        // we are showing them this "you are somewhat in luck" popup; that will 
        // then direct them to the download, or popup, as needed:
        if(!getSelectedDownloadableFiles().isEmpty() && !getSelectedNonDownloadableFiles().isEmpty()){
            RequestContext requestContext = RequestContext.getCurrentInstance();
            requestContext.execute("PF('downloadMixed').show()");
        }       

    }
    
    private boolean selectAllFiles;

    public boolean isSelectAllFiles() {
        return selectAllFiles;
    }

    public void setSelectAllFiles(boolean selectAllFiles) {
        this.selectAllFiles = selectAllFiles;
    }

    public void toggleAllSelected(){
        //This is here so that if the user selects all on the dataset page
        // s/he will get all files on download
        this.selectAllFiles = !this.selectAllFiles;
    }
    

    // helper Method
    public String getSelectedFilesIdsString() {        
        String downloadIdString = "";
        for (FileMetadata fmd : this.selectedFiles){
            if (!StringUtil.isEmpty(downloadIdString)) {
                downloadIdString += ",";
            }
            downloadIdString += fmd.getDataFile().getId();
        }
        return downloadIdString;     
    }
    
    // helper Method
    public String getSelectedDownloadableFilesIdsString() {        
        String downloadIdString = "";
        for (FileMetadata fmd : this.selectedDownloadableFiles){
            if (!StringUtil.isEmpty(downloadIdString)) {
                downloadIdString += ",";
            }
            downloadIdString += fmd.getDataFile().getId();
        }
        return downloadIdString;     
    }
    
    
    public void updateFileCounts(){
        setSelectedUnrestrictedFiles(new ArrayList<>());
        setSelectedRestrictedFiles(new ArrayList<>());
        setTabularDataSelected(false);
        for (FileMetadata fmd : this.selectedFiles){
            if(fmd.isRestricted()){
                getSelectedRestrictedFiles().add(fmd);
            } else {
                getSelectedUnrestrictedFiles().add(fmd);
            }
            if(fmd.getDataFile().isTabularData()){
                setTabularDataSelected(true);
            }
        }
    }
    

    private List<String> getSuccessMessageArguments() {
        List<String> arguments = new ArrayList<>();
        String dataverseString = "";
        arguments.add(StringEscapeUtils.escapeHtml(dataset.getDisplayName()));
        dataverseString += " <a href=\"/dataverse/" + selectedDataverseForLinking.getAlias() + "\">" + StringEscapeUtils.escapeHtml(selectedDataverseForLinking.getDisplayName()) + "</a>";
        arguments.add(dataverseString);
        return arguments;
    }
    
        
    public void saveLinkingDataverses(ActionEvent evt) {

        if (saveLink(selectedDataverseForLinking)) {
            JsfHelper.addSuccessMessage(BundleUtil.getStringFromBundle("dataset.message.linkSuccess", getSuccessMessageArguments()));
        } else {
            FacesMessage message = new FacesMessage(FacesMessage.SEVERITY_INFO, BundleUtil.getStringFromBundle("dataset.notlinked"), linkingDataverseErrorMessage);
            FacesContext.getCurrentInstance().addMessage(null, message);
        }

    }
    
    private String linkingDataverseErrorMessage = "";


    public String getLinkingDataverseErrorMessage() {
        return linkingDataverseErrorMessage;
    }

    public void setLinkingDataverseErrorMessage(String linkingDataverseErrorMessage) {
        this.linkingDataverseErrorMessage = linkingDataverseErrorMessage;
    }
    
    UIInput selectedLinkingDataverseMenu;
    
    public UIInput getSelectedDataverseMenu() {
        return selectedLinkingDataverseMenu;
    }

    public void setSelectedDataverseMenu(UIInput selectedDataverseMenu) {
        this.selectedLinkingDataverseMenu = selectedDataverseMenu;
    }
    
    
    private Boolean saveLink(Dataverse dataverse){
        boolean retVal = true;
        if (readOnly) {
            // Pass a "real", non-readonly dataset the the LinkDatasetCommand: 
            dataset = datasetService.find(dataset.getId());
        }
        LinkDatasetCommand cmd = new LinkDatasetCommand(dvRequestService.getDataverseRequest(), dataverse, dataset);
        linkingDataverse = dataverse;
        try {
            commandEngine.submit(cmd);           
        } catch (CommandException ex) {
            String msg = "There was a problem linking this dataset to yours: " + ex;
            logger.severe(msg);
            msg = BundleUtil.getStringFromBundle("dataset.notlinked.msg") + ex;
            /**
             * @todo how do we get this message to show up in the GUI?
             */
            linkingDataverseErrorMessage = msg;
            retVal = false;
        }
        return retVal;
    }

    
    public List<Dataverse> completeLinkingDataverse(String query) {
        dataset = datasetService.find(dataset.getId());
        if (session.getUser().isAuthenticated()) {
            return dataverseService.filterDataversesForLinking(query, dvRequestService.getDataverseRequest(), dataset);
        } else {
            return null;
        }
    }

    List<FileMetadata> previouslyRestrictedFiles = null;
    
    public boolean isShowAccessPopup() {
        
        for (FileMetadata fmd : workingVersion.getFileMetadatas()) {

            if (fmd.isRestricted()) {
            
                if (editMode == EditMode.CREATE) {
                    // if this is a brand new file, it's definitely not 
                    // of a previously restricted kind!
                    return true; 
                }
            
                if (previouslyRestrictedFiles != null) {
                    // We've already checked whether we are in the CREATE mode, 
                    // above; and that means we can safely assume this filemetadata
                    // has an existing db id. So it is safe to use the .contains()
                    // method below:
                    if (!previouslyRestrictedFiles.contains(fmd)) {
                        return true;
                    }
                }
            }
        }
        
        return false;
    }
    
    public void setShowAccessPopup(boolean showAccessPopup) {} // dummy set method
    
    public String testSelectedFilesForRestrict(){
        RequestContext requestContext = RequestContext.getCurrentInstance();
        if (selectedFiles.isEmpty()) {
                requestContext.execute("PF('selectFilesForRestrict').show()");           
            return "";
        } else {           
            boolean validSelection = true;
            for (FileMetadata fmd : selectedFiles) {
                if (fmd.isRestricted() == true) {
                    validSelection = false;
                    break;
                }
            }
            if (!validSelection) {
                requestContext.execute("PF('selectFilesForRestrict').show()");
                return "";
            }                       
            testSelectedFilesForMapData();
            requestContext.execute("PF('accessPopup').show()");
            return "";
        }        
    }
    
        
    public String restrictSelectedFiles(boolean restricted) throws CommandException{
        
        RequestContext requestContext = RequestContext.getCurrentInstance();
        if (selectedFiles.isEmpty()) {
            if (restricted) {
                requestContext.execute("PF('selectFilesForRestrict').show()");
            } else {
                requestContext.execute("PF('selectFilesForUnRestrict').show()");
            }
            return "";
        } else {
            boolean validSelection = true;
            for (FileMetadata fmd : selectedFiles) {
                if (fmd.isRestricted() == restricted) {
                    validSelection = false;
                    break;
                }
            }
            if (!validSelection) {
                if (restricted) {
                    requestContext.execute("PF('selectFilesForRestrict').show()");
                }
                if (!restricted) {
                    requestContext.execute("PF('selectFilesForUnRestrict').show()");
                }
                return "";
            }
        }
        
        if (editMode != EditMode.CREATE) {
            if (bulkUpdateCheckVersion()) {
                refreshSelectedFiles();
            }
            restrictFiles(restricted);
        }
        
        save();
        
        return  returnToDraftVersion();
    }

    private void restrictFiles(boolean restricted) throws CommandException {
        Command<Void> cmd;
        previouslyRestrictedFiles = new ArrayList<>();
        for (FileMetadata fmd : this.getSelectedFiles()) {
            if(fmd.isRestricted()) {
                previouslyRestrictedFiles.add(fmd);
            }
            if (restricted  != fmd.isRestricted()) {
                cmd = new RestrictFileCommand(fmd.getDataFile(), dvRequestService.getDataverseRequest(), restricted);
                commandEngine.submit(cmd);
            }
        }
    }

    public int getRestrictedFileCount() {
        int restrictedFileCount = 0;
        for (FileMetadata fmd : workingVersion.getFileMetadatas()) {
            if (fmd.isRestricted()) {
                restrictedFileCount++;
            }
        }

        return restrictedFileCount;
    }

    private List<FileMetadata> filesToBeDeleted = new ArrayList<>();
    
    public String  deleteFilesAndSave(){
        bulkFileDeleteInProgress = true;
        if (bulkUpdateCheckVersion()){
           refreshSelectedFiles(); 
        }
        deleteFiles();
        return save();       
    }
    
    public void deleteFiles() {

        for (FileMetadata markedForDelete : selectedFiles) {
            
            if (markedForDelete.getId() != null) {
                // This FileMetadata has an id, i.e., it exists in the database. 
                // We are going to remove this filemetadata from the version: 
                dataset.getEditVersion().getFileMetadatas().remove(markedForDelete);
                // But the actual delete will be handled inside the UpdateDatasetCommand
                // (called later on). The list "filesToBeDeleted" is passed to the 
                // command as a parameter:
                filesToBeDeleted.add(markedForDelete);
            } else {
                // This FileMetadata does not have an id, meaning it has just been 
                // created, and not yet saved in the database. This in turn means this is 
                // a freshly created DRAFT version; specifically created because 
                // the user is trying to delete a file from an existing published 
                // version. This means we are not really *deleting* the file - 
                // we are going to keep it in the published version; we are simply 
                // going to save a new DRAFT version that does not contain this file. 
                // So below we are deleting the metadata from the version; we are 
                // NOT adding the file to the filesToBeDeleted list that will be 
                // passed to the UpdateDatasetCommand. -- L.A. Aug 2017
                Iterator<FileMetadata> fmit = dataset.getEditVersion().getFileMetadatas().iterator();
                while (fmit.hasNext()) {
                    FileMetadata fmd = fmit.next();
                    if (markedForDelete.getDataFile().getStorageIdentifier().equals(fmd.getDataFile().getStorageIdentifier())) {
                        // And if this is an image file that happens to be assigned 
                        // as the dataset thumbnail, let's null the assignment here:
                        
                        if (fmd.getDataFile().equals(dataset.getThumbnailFile())) {
                            dataset.setThumbnailFile(null);
                        }
                        /* It should not be possible to get here if this file 
                           is not in fact released! - so the code block below 
                           is not needed.
                        //if not published then delete identifier
                        if (!fmd.getDataFile().isReleased()){
                            try{
                                commandEngine.submit(new DeleteDataFileCommand(fmd.getDataFile(), dvRequestService.getDataverseRequest()));
                            } catch (CommandException e){
                                 //this command is here to delete the identifier of unreleased files
                                 //if it fails then a reserved identifier may still be present on the remote provider
                            }                           
                        } */
                        fmit.remove();
                        break;
                    }
                }
            }
        }

        /* 
           Do note that if we are deleting any files that have UNFs (i.e., 
           tabular files), we DO NEED TO RECALCULATE the UNF of the version!
           - but we will do this inside the UpdateDatasetCommand.
        */
    }
    
    private String enteredTermsOfAccess;

    public String getEnteredTermsOfAccess() {
        return enteredTermsOfAccess;
    }

    public void setEnteredTermsOfAccess(String enteredTermsOfAccess) {
        this.enteredTermsOfAccess = enteredTermsOfAccess;
    }
    
    private Boolean enteredFileAccessRequest;

    public Boolean getEnteredFileAccessRequest() {
        return enteredFileAccessRequest;
    }

    public void setEnteredFileAccessRequest(Boolean fileAccessRequest) {
        this.enteredFileAccessRequest = fileAccessRequest;
    }
    
    
     public String saveWithTermsOfUse() {
        workingVersion.getTermsOfUseAndAccess().setTermsOfAccess(enteredTermsOfAccess);
        workingVersion.getTermsOfUseAndAccess().setFileAccessRequest(enteredFileAccessRequest);
        return save();
    }

    public void validateDeaccessionReason(FacesContext context, UIComponent toValidate, Object value) {

        UIInput reasonRadio = (UIInput) toValidate.getAttributes().get("reasonRadio");
        Object reasonRadioValue = reasonRadio.getValue();
        Integer radioVal = new Integer(reasonRadioValue.toString());

        if (radioVal == 7 && (value == null || value.toString().isEmpty())) {
            ((UIInput) toValidate).setValid(false);
            FacesMessage message = new FacesMessage(FacesMessage.SEVERITY_ERROR, "", BundleUtil.getStringFromBundle("file.deaccessionDialog.dialog.textForReason.error"));
            context.addMessage(toValidate.getClientId(context), message);

        } else {
            if (value == null || value.toString().length() <= DatasetVersion.VERSION_NOTE_MAX_LENGTH) {
                ((UIInput) toValidate).setValid(true);
            } else {
                ((UIInput) toValidate).setValid(false);
                Integer lenghtInt = DatasetVersion.VERSION_NOTE_MAX_LENGTH;
              String lengthString =   lenghtInt.toString();
               String userMsg = BundleUtil.getStringFromBundle("file.deaccessionDialog.dialog.limitChar.error", Arrays.asList(lengthString));
                FacesMessage message = new FacesMessage(FacesMessage.SEVERITY_ERROR, "", userMsg);
                context.addMessage(toValidate.getClientId(context), message);
            }
        }
    }

    public void validateForwardURL(FacesContext context, UIComponent toValidate, Object value) {

        if ((value == null || value.toString().isEmpty())) {
            ((UIInput) toValidate).setValid(true);
            return;
        }

        String testVal = value.toString();

        if (!URLValidator.isURLValid(testVal)) {
            ((UIInput) toValidate).setValid(false);
            FacesMessage message = new FacesMessage(FacesMessage.SEVERITY_ERROR, BundleUtil.getStringFromBundle("file.deaccessionDialog.dialog.url.error"), BundleUtil.getStringFromBundle("file.deaccessionDialog.dialog.url.error"));
            context.addMessage(toValidate.getClientId(context), message);
            return;
        }
        
        if (value.toString().length() <= DatasetVersion.ARCHIVE_NOTE_MAX_LENGTH) {
            ((UIInput) toValidate).setValid(true);
        } else {
            ((UIInput) toValidate).setValid(false);
            FacesMessage message = new FacesMessage(FacesMessage.SEVERITY_ERROR, BundleUtil.getStringFromBundle("file.deaccessionDialog.dialog.url.error"), BundleUtil.getStringFromBundle("file.deaccessionDialog.dialog.url.error"));
            context.addMessage(toValidate.getClientId(context), message);

        }

    }
     
     public String save() {
         //Before dataset saved, write cached prov freeform to version
        if(systemConfig.isProvCollectionEnabled()) {
            provPopupFragmentBean.saveStageProvFreeformToLatestVersion();
        }
        
        // Validate
        Set<ConstraintViolation> constraintViolations = workingVersion.validate();
        if (!constraintViolations.isEmpty()) {
             //JsfHelper.addFlashMessage(BundleUtil.getStringFromBundle("dataset.message.validationError"));
             JH.addMessage(FacesMessage.SEVERITY_ERROR, BundleUtil.getStringFromBundle("dataset.message.validationError"));
            //FacesContext.getCurrentInstance().addMessage(null, new FacesMessage(FacesMessage.SEVERITY_ERROR, "Validation Error", "See below for details."));
            return "";
        }
        
        // Use the Create or Update command to save the dataset: 
        Command<Dataset> cmd;
        Map<Long, String> deleteStorageLocations = null;
        
        try { 
            if (editMode == EditMode.CREATE) {                
                if ( selectedTemplate != null ) {
                    if ( isSessionUserAuthenticated() ) {
                        cmd = new CreateNewDatasetCommand(dataset, dvRequestService.getDataverseRequest(), false, selectedTemplate); 
                    } else {
                        JH.addMessage(FacesMessage.SEVERITY_FATAL, BundleUtil.getStringFromBundle("dataset.create.authenticatedUsersOnly"));
                        return null;
                    }
                } else {
                   cmd = new CreateNewDatasetCommand(dataset, dvRequestService.getDataverseRequest());
                }
                
            } else {
                if (!filesToBeDeleted.isEmpty()) {
                    deleteStorageLocations = datafileService.getPhysicalFilesToDelete(filesToBeDeleted);
                }
                cmd = new UpdateDatasetVersionCommand(dataset, dvRequestService.getDataverseRequest(), filesToBeDeleted, clone );
                ((UpdateDatasetVersionCommand) cmd).setValidateLenient(true);  
            }
            dataset = commandEngine.submit(cmd);
            if (editMode == EditMode.CREATE) {
                if (session.getUser() instanceof AuthenticatedUser) {
                    userNotificationService.sendNotification((AuthenticatedUser) session.getUser(), dataset.getCreateDate(), UserNotification.Type.CREATEDS, dataset.getLatestVersion().getId());
                }
            }
            logger.fine("Successfully executed SaveDatasetCommand.");
        } catch (EJBException ex) {
            StringBuilder error = new StringBuilder();
            error.append(ex).append(" ");
            error.append(ex.getMessage()).append(" ");
            Throwable cause = ex;
            while (cause.getCause()!= null) {
                cause = cause.getCause();
                error.append(cause).append(" ");
                error.append(cause.getMessage()).append(" ");
            }
            logger.log(Level.FINE, "Couldn''t save dataset: {0}", error.toString());
            populateDatasetUpdateFailureMessage();
            return returnToDraftVersion();
        } catch (CommandException ex) {
            //FacesContext.getCurrentInstance().addMessage(null, new FacesMessage(FacesMessage.SEVERITY_ERROR, "Dataset Save Failed", " - " + ex.toString()));
            logger.log(Level.SEVERE, "CommandException, when attempting to update the dataset: " + ex.getMessage(), ex);
            populateDatasetUpdateFailureMessage();
            return returnToDraftVersion();
        }
        
        // Have we just deleted some draft datafiles (successfully)? 
        // finalize the physical file deletes:
        // (DataFileService will double-check that the datafiles no 
        // longer exist in the database, before attempting to delete 
        // the physical files)
        
        if (deleteStorageLocations != null) {
            datafileService.finalizeFileDeletes(deleteStorageLocations);
        }
        
        if (editMode != null) {
            if (editMode.equals(EditMode.CREATE)) {
                // We allow users to upload files on Create: 
                int nNewFiles = newFiles.size();
                logger.fine("NEW FILES: "+nNewFiles);
                
                if (nNewFiles > 0) {
                    // Save the NEW files permanently and add the to the dataset: 
                    
                    // But first, fully refresh the newly created dataset (with a 
                    // datasetService.find().
                    // We have reasons to believe that the CreateDatasetCommand 
                    // returns the dataset that doesn't have all the  
                    // RoleAssignments properly linked to it - even though they
                    // have been created in the dataset. 
                    dataset = datasetService.find(dataset.getId());
                    
                    List<DataFile> filesAdded = ingestService.saveAndAddFilesToDataset(dataset.getEditVersion(), newFiles);
                    newFiles.clear();
                    
                    // and another update command: 
                    boolean addFilesSuccess = false;
                    cmd = new UpdateDatasetVersionCommand(dataset, dvRequestService.getDataverseRequest(), new ArrayList<FileMetadata>());
                    try {
                        dataset = commandEngine.submit(cmd);
                        addFilesSuccess = true; 
                    } catch (Exception ex) {
                        addFilesSuccess = false;
                    }
                    if (addFilesSuccess && dataset.getFiles().size() > 0) {
                        if (nNewFiles == dataset.getFiles().size()) {
                            JsfHelper.addSuccessMessage(BundleUtil.getStringFromBundle("dataset.message.createSuccess"));
                        } else {
                            String partialSuccessMessage = BundleUtil.getStringFromBundle("dataset.message.createSuccess.partialSuccessSavingFiles");
                            partialSuccessMessage = partialSuccessMessage.replace("{0}", "" + dataset.getFiles().size() + "");
                            partialSuccessMessage = partialSuccessMessage.replace("{1}", "" + nNewFiles + "");
                            JsfHelper.addWarningMessage(partialSuccessMessage);
                        }
                    } else {
                        JsfHelper.addWarningMessage(BundleUtil.getStringFromBundle("dataset.message.createSuccess.failedToSaveFiles"));
                    }
                } else {
                    JsfHelper.addSuccessMessage(BundleUtil.getStringFromBundle("dataset.message.createSuccess"));
                }
            }
            if (editMode.equals(EditMode.METADATA)) {
                JsfHelper.addSuccessMessage(BundleUtil.getStringFromBundle("dataset.message.metadataSuccess"));
            }
            if (editMode.equals(EditMode.LICENSE)) {
                JsfHelper.addSuccessMessage(BundleUtil.getStringFromBundle("dataset.message.termsSuccess"));
            }
            if (editMode.equals(EditMode.FILE)) {
                JsfHelper.addSuccessMessage(BundleUtil.getStringFromBundle("dataset.message.filesSuccess"));
            }

        } else {
            // must have been a bulk file update or delete:
            if (bulkFileDeleteInProgress) {
                JsfHelper.addSuccessMessage(BundleUtil.getStringFromBundle("dataset.message.bulkFileDeleteSuccess"));
            } else {
                JsfHelper.addSuccessMessage(BundleUtil.getStringFromBundle("dataset.message.bulkFileUpdateSuccess"));
            }
        }

        editMode = null;
        bulkFileDeleteInProgress = false;


        
        // Call Ingest Service one more time, to 
        // queue the data ingest jobs for asynchronous execution: 
        ingestService.startIngestJobsForDataset(dataset, (AuthenticatedUser) session.getUser());

        //After dataset saved, then persist prov json data
        if(systemConfig.isProvCollectionEnabled()) {
            try {
                provPopupFragmentBean.saveStagedProvJson(false, dataset.getLatestVersion().getFileMetadatas());
            } catch (AbstractApiBean.WrappedResponse ex) {
                JsfHelper.addErrorMessage(BundleUtil.getStringFromBundle("file.metadataTab.provenance.error"));
                Logger.getLogger(DatasetPage.class.getName()).log(Level.SEVERE, null, ex);
            }
        }
        
        logger.fine("Redirecting to the Dataset page.");
        
        return returnToDraftVersion();
    }
    
    private void populateDatasetUpdateFailureMessage(){
        if (editMode == null) {
            // that must have been a bulk file update or delete:
            if (bulkFileDeleteInProgress) {
                JsfHelper.addErrorMessage(BundleUtil.getStringFromBundle("dataset.message.bulkFileDeleteFailure"));

            } else {
                JsfHelper.addErrorMessage(BundleUtil.getStringFromBundle("dataset.message.filesFailure"));
            }
        } else {

            if (editMode.equals(EditMode.CREATE)) {
                JsfHelper.addErrorMessage(BundleUtil.getStringFromBundle("dataset.message.createFailure"));
            }
            if (editMode.equals(EditMode.METADATA)) {
                JsfHelper.addErrorMessage(BundleUtil.getStringFromBundle("dataset.message.metadataFailure"));
            }
            if (editMode.equals(EditMode.LICENSE)) {
                JsfHelper.addErrorMessage(BundleUtil.getStringFromBundle("dataset.message.termsFailure"));
            }
            if (editMode.equals(EditMode.FILE)) {
                JsfHelper.addErrorMessage(BundleUtil.getStringFromBundle("dataset.message.filesFailure"));
            }
        }
        
        bulkFileDeleteInProgress = false;
    }
    
    private String returnToLatestVersion(){
         dataset = datasetService.find(dataset.getId());
         workingVersion = dataset.getLatestVersion();
         if (workingVersion.isDeaccessioned() && dataset.getReleasedVersion() != null) {
         workingVersion = dataset.getReleasedVersion();
         }
         setVersionTabList(resetVersionTabList()); 
         setReleasedVersionTabList(resetReleasedVersionTabList());
         newFiles.clear();
         editMode = null;         
         return "/dataset.xhtml?persistentId=" + dataset.getGlobalIdString() + "&version="+ workingVersion.getFriendlyVersionNumber() +  "&faces-redirect=true";       
    }
    
    private String returnToDatasetOnly(){
         dataset = datasetService.find(dataset.getId());
         editMode = null;         
         return "/dataset.xhtml?persistentId=" + dataset.getGlobalIdString()  +  "&faces-redirect=true";       
    }
    
    private String returnToDraftVersion(){      
         return "/dataset.xhtml?persistentId=" + dataset.getGlobalIdString() + "&version=DRAFT" + "&faces-redirect=true";    
    }

    public String cancel() {
        return  returnToLatestVersion();
    }

    private HttpClient getClient() {
        // TODO: 
        // cache the http client? -- L.A. 4.0 alpha
        return new HttpClient();
    }

    public void refreshLock() {
        //RequestContext requestContext = RequestContext.getCurrentInstance();
        logger.fine("checking lock");
        if (isStillLocked()) {
            logger.fine("(still locked)");
        } else {
            // OK, the dataset is no longer locked. 
            // let's tell the page to refresh:
            logger.fine("no longer locked!");
            stateChanged = true;
            lockedFromEditsVar = null;
            lockedFromDownloadVar = null;
            //requestContext.execute("refreshPage();");
        }
    }
    
    public void refreshIngestLock() {
        //RequestContext requestContext = RequestContext.getCurrentInstance();
        logger.fine("checking ingest lock");
        if (isStillLockedForIngest()) {
            logger.fine("(still locked)");
        } else {
            // OK, the dataset is no longer locked. 
            // let's tell the page to refresh:
            logger.fine("no longer locked!");
            stateChanged = true;
            lockedFromEditsVar = null;
            lockedFromDownloadVar = null;
            //requestContext.execute("refreshPage();");
        }
    }
        
    public void refreshAllLocks() {
        //RequestContext requestContext = RequestContext.getCurrentInstance();
        logger.fine("checking all locks");
        if (isStillLockedForAnyReason()) {
            logger.fine("(still locked)");
        } else {
            // OK, the dataset is no longer locked. 
            // let's tell the page to refresh:
            logger.fine("no longer locked!");
            stateChanged = true;
            lockedFromEditsVar = null;
            lockedFromDownloadVar = null;
            //requestContext.execute("refreshPage();");
        }
    }

    /* 

    public boolean isLockedInProgress() {
        if (dataset != null) {
            logger.log(Level.FINE, "checking lock status of dataset {0}", dataset.getId());
            if (dataset.isLocked()) {
                return true;
            }
        }
        return false;
    }*/
    
    public boolean isDatasetLockedInWorkflow() {
        return (dataset != null) 
                ? dataset.isLockedFor(DatasetLock.Reason.Workflow) 
                : false;
    }
    
    public boolean isStillLocked() {
        
        if (dataset != null && dataset.getId() != null) {
            logger.log(Level.FINE, "checking lock status of dataset {0}", dataset.getId());
            if(dataset.getLocks().size() == 1 && dataset.getLockFor(DatasetLock.Reason.InReview) != null){
                return false;
            }
            if (datasetService.checkDatasetLock(dataset.getId())) {
                return true;
            }
        }
        return false;
    }
    
    
    public boolean isStillLockedForIngest() {
        if (dataset.getId() != null) {
            Dataset testDataset = datasetService.find(dataset.getId());
            if (testDataset != null && testDataset.getId() != null) {
                logger.log(Level.FINE, "checking lock status of dataset {0}", dataset.getId());

                if (testDataset.getLockFor(DatasetLock.Reason.Ingest) != null) {
                    return true;
                }
            }
        }
        return false;
    }
    
    public boolean isStillLockedForAnyReason() {
        if (dataset.getId() != null) {
            Dataset testDataset = datasetService.find(dataset.getId());
            if (testDataset != null && testDataset.getId() != null) {
                logger.log(Level.FINE, "checking lock status of dataset {0}", dataset.getId());
                if (testDataset.getLocks().size() > 0) {
                    return true;
                }
            }
        }
        return false;
    }
    
    public boolean isLocked() {
        if (stateChanged) {
            return false; 
        }
        
        if (dataset != null) {
            if (dataset.isLocked()) {
                return true;
            }
        }
        return false;
    }
    
    public boolean isLockedForIngest() {
        if (dataset.getId() != null) {
            Dataset testDataset = datasetService.find(dataset.getId());
            if (stateChanged) {
                return false;
            }

            if (testDataset != null) {
                if (testDataset.getLockFor(DatasetLock.Reason.Ingest) != null) {
                    return true;
                }
            }
        }
        return false;
    }
    
    public boolean isLockedForAnyReason() {
        if (dataset.getId() != null) {
            Dataset testDataset = datasetService.find(dataset.getId());
            if (stateChanged) {
                return false;
            }

            if (testDataset != null) {
                if (testDataset.getLocks().size() > 0) {
                    return true;
                }
            }
        }
        return false;
    }

    private Boolean lockedFromEditsVar;
    private Boolean lockedFromDownloadVar;    
    private boolean lockedDueToDcmUpload;
    private Boolean lockedDueToIngestVar;
    /**
     * Authors are not allowed to edit but curators are allowed - when Dataset is inReview
     * For all other locks edit should be locked for all editors.
     */
    public boolean isLockedFromEdits() {
        if(null == lockedFromEditsVar || stateChanged) {
            try {
                permissionService.checkEditDatasetLock(dataset, dvRequestService.getDataverseRequest(), new UpdateDatasetVersionCommand(dataset, dvRequestService.getDataverseRequest()));
                lockedFromEditsVar = false;
            } catch (IllegalCommandException ex) {
                lockedFromEditsVar = true;
            }
        }
        return lockedFromEditsVar;
    }
    
    /**
    Need to save ingest lock state to display success later.
     */
    public boolean isLockedDueToIngest() {
        if(null == lockedDueToIngestVar || stateChanged) {
               lockedDueToIngestVar = isLockedForIngest();
        }
        return lockedFromEditsVar;
    }
    
    
    // TODO: investigate why this method was needed in the first place?
    // It appears that it was written under the assumption that downloads 
    // should not be allowed when a dataset is locked... (why?)
    // There are calls to the method throghout the file-download-buttons fragment; 
    // except the way it's done there, it's actually disregarded (??) - so the 
    // download buttons ARE always enabled. The only place where this method is 
    // honored is on the batch (mutliple file) download buttons in filesFragment.xhtml. 
    // As I'm working on #4000, I've been asked to re-enable the batch download 
    // buttons there as well, even when the dataset is locked. I'm doing that - but 
    // I feel we should probably figure out why we went to the trouble of creating 
    // this code in the first place... is there some reason we are forgetting now, 
    // why we do actually want to disable downloads on locked datasets??? 
    // -- L.A. Aug. 2018
    public boolean isLockedFromDownload(){
        if(null == lockedFromDownloadVar || stateChanged) {
            try {
                permissionService.checkDownloadFileLock(dataset, dvRequestService.getDataverseRequest(), new CreateNewDatasetCommand(dataset, dvRequestService.getDataverseRequest()));
                lockedFromDownloadVar = false;
            } catch (IllegalCommandException ex) {
                lockedFromDownloadVar = true;
                return true;
            }
        }
        return lockedFromDownloadVar;
    }

    public boolean isLockedDueToDcmUpload() {
        return lockedDueToDcmUpload;
    }

    public void setLocked(boolean locked) {
        // empty method, so that we can use DatasetPage.locked in a hidden 
        // input on the page. 
    }
    
    public void setLockedForIngest(boolean locked) {
        // empty method, so that we can use DatasetPage.locked in a hidden 
        // input on the page. 
    }
    
    public void setLockedForAnyReason(boolean locked) {
        // empty method, so that we can use DatasetPage.locked in a hidden 
        // input on the page. 
    }
    
    public boolean isStateChanged() {
        return stateChanged;
    }
    
    public void setStateChanged(boolean stateChanged) {
        // empty method, so that we can use DatasetPage.stateChanged in a hidden 
        // input on the page. 
    }

    public DatasetVersionUI getDatasetVersionUI() {
        return datasetVersionUI;
    }

    
    public List<DatasetVersion> getVersionTabList() {
        return versionTabList;
    }
    
    public List<DatasetVersion> getVersionTabListForPostLoad(){
        return this.versionTabListForPostLoad;
    }

    public void setVersionTabListForPostLoad(List<DatasetVersion> versionTabListForPostLoad) {

        this.versionTabListForPostLoad = versionTabListForPostLoad;
    }
    
    public Integer getCompareVersionsCount() {
        Integer retVal = 0;
        for (DatasetVersion dvTest : dataset.getVersions()) {
            if (!dvTest.isDeaccessioned()) {
                retVal++;
            }
        }
        return retVal;
    }
    
    /**
     * To improve performance, Version Differences
     * are retrieved/calculated after the page load
     * 
     * See: dataset-versions.xhtml, remoteCommand 'postLoadVersionTablList'
    */
    public void postLoadSetVersionTabList(){

        if (this.getVersionTabList().isEmpty() && workingVersion.isDeaccessioned()){
            setVersionTabList(resetVersionTabList());
        }
        
        this.setVersionTabListForPostLoad(this.getVersionTabList());
        

        //this.versionTabList = this.resetVersionTabList();        
    }

    /**
     * 
     * 
     * @param versionTabList 
     */
    public void setVersionTabList(List<DatasetVersion> versionTabList) {
        
        this.versionTabList = versionTabList;
    }

    private List<DatasetVersion> releasedVersionTabList = new ArrayList<>();

    public List<DatasetVersion> getReleasedVersionTabList() {
        return releasedVersionTabList;
    }

    public void setReleasedVersionTabList(List<DatasetVersion> releasedVersionTabList) {
        this.releasedVersionTabList = releasedVersionTabList;
    }

    private List<DatasetVersion> selectedVersions;

    public List<DatasetVersion> getSelectedVersions() {
        return selectedVersions;
    }

    public void setSelectedVersions(List<DatasetVersion> selectedVersions) {
        this.selectedVersions = selectedVersions;
    }

    private List<DatasetVersion> selectedDeaccessionVersions;

    public List<DatasetVersion> getSelectedDeaccessionVersions() {
        return selectedDeaccessionVersions;
    }

    public void setSelectedDeaccessionVersions(List<DatasetVersion> selectedDeaccessionVersions) {
        this.selectedDeaccessionVersions = selectedDeaccessionVersions;
    }

    public DatasetVersionDifference getDatasetVersionDifference() {
        return datasetVersionDifference;
    }

    public void setDatasetVersionDifference(DatasetVersionDifference datasetVersionDifference) {
        this.datasetVersionDifference = datasetVersionDifference;
    }
        
    public void startMultipleFileDownload (){
        
        boolean doNotSaveGuestbookResponse = workingVersion.isDraft();
        // There's a chance that this is not really a batch download - i.e., 
        // there may only be one file on the downloadable list. But the fileDownloadService 
        // method below will check for that, and will redirect to the single download, if
        // that's the case. -- L.A.
        fileDownloadService.writeGuestbookAndStartBatchDownload(guestbookResponse, doNotSaveGuestbookResponse);
    }
 
    private String downloadType = "";

    public String getDownloadType() {
        return downloadType;
    }

    public void setDownloadType(String downloadType) {
        this.downloadType = downloadType;
    }
    
    
    public void openDownloadPopupForMultipleFileDownload() {
        if (this.selectedFiles.isEmpty()) {
            RequestContext requestContext = RequestContext.getCurrentInstance();
            requestContext.execute("PF('selectFilesForDownload').show()");
            return;
        }
        
        // There's a chance that this is not really a batch download - i.e., 
        // there may only be one file on the downloadable list. But the fileDownloadService 
        // method below will check for that, and will redirect to the single download, if
        // that's the case. -- L.A.
        
        this.guestbookResponse.setDownloadtype("Download");
        RequestContext requestContext = RequestContext.getCurrentInstance();
        requestContext.execute("PF('downloadPopup').show();handleResizeDialog('downloadPopup');");
    }
    
    public void initGuestbookMultipleResponse(String selectedFileIds){
         initGuestbookResponse(null, "download", selectedFileIds);
    }

    public void initGuestbookResponse(FileMetadata fileMetadata, String downloadFormat, String selectedFileIds) {
        
        this.guestbookResponse = guestbookResponseService.initGuestbookResponse(fileMetadata, downloadFormat, selectedFileIds, session);
    }



    public void compareVersionDifferences() {
        RequestContext requestContext = RequestContext.getCurrentInstance();
        if (this.selectedVersions.size() != 2) {
            requestContext.execute("openCompareTwo();");
        } else {
            //order depends on order of selection - needs to be chronological order
            if (this.selectedVersions.get(0).getId().intValue() > this.selectedVersions.get(1).getId().intValue()) {
                updateVersionDifferences(this.selectedVersions.get(0), this.selectedVersions.get(1));
            } else {
                updateVersionDifferences(this.selectedVersions.get(1), this.selectedVersions.get(0));
            }
        }
    }

    public void updateVersionDifferences(DatasetVersion newVersion, DatasetVersion originalVersion) {
        if (originalVersion == null) {
            setDatasetVersionDifference(newVersion.getDefaultVersionDifference());
        } else {
            setDatasetVersionDifference(new DatasetVersionDifference(newVersion, originalVersion));
        }
    }
    
    
    

    private List<DatasetVersion> resetVersionTabList() {
        //if (true)return null;
        List<DatasetVersion> retList = new ArrayList<>();

        if (permissionService.on(dataset).has(Permission.ViewUnpublishedDataset)) {
            for (DatasetVersion version : dataset.getVersions()) {
                version.setContributorNames(datasetVersionService.getContributorsNames(version));
                retList.add(version);
            }

        } else {
            for (DatasetVersion version : dataset.getVersions()) {
                if (version.isReleased() || version.isDeaccessioned()) {
                    version.setContributorNames(datasetVersionService.getContributorsNames(version));
                    retList.add(version);
                }
            }
        }
        return retList;
    }


    
    private boolean existReleasedVersion;

    public boolean isExistReleasedVersion() {
        return existReleasedVersion;
    }

    public void setExistReleasedVersion(boolean existReleasedVersion) {
        this.existReleasedVersion = existReleasedVersion;
    }
    
    private boolean resetExistRealeaseVersion(){

        for (DatasetVersion version : dataset.getVersions()) {
            if (version.isReleased() || version.isArchived()) {
                return true;
            }
        }
        return false;
        
    }

    private List<DatasetVersion> resetReleasedVersionTabList() {
        List<DatasetVersion> retList = new ArrayList<>();
        for (DatasetVersion version : dataset.getVersions()) {
            if (version.isReleased() || version.isArchived()) {
                retList.add(version);
            }
        }
        return retList;
    }

    public String getDatasetPublishCustomText(){
        String datasetPublishCustomText = settingsWrapper.getValueForKey(SettingsServiceBean.Key.DatasetPublishPopupCustomText);
        if( datasetPublishCustomText!= null && !datasetPublishCustomText.isEmpty()){
            return datasetPublishCustomText;
            
        }
        return "";
    }
    
    public Boolean isDatasetPublishPopupCustomTextOnAllVersions(){
        return  settingsWrapper.isTrueForKey(SettingsServiceBean.Key.DatasetPublishPopupCustomTextOnAllVersions, false);
    }

    public String getVariableMetadataURL(Long fileid) {
        String myHostURL = getDataverseSiteUrl();
        String metaURL = myHostURL + "/api/meta/datafile/" + fileid;

        return metaURL;
    }

    public String getTabularDataFileURL(Long fileid) {
        String myHostURL = getDataverseSiteUrl();
        String dataURL = myHostURL + "/api/access/datafile/" + fileid;

        return dataURL;
    }

    public List< String[]> getExporters(){
        List<String[]> retList = new ArrayList<>();
        String myHostURL = getDataverseSiteUrl();
        for (String [] provider : ExportService.getInstance(settingsService).getExportersLabels() ){
            String formatName = provider[1];
            String formatDisplayName = provider[0];
            
            Exporter exporter = null; 
            try {
                exporter = ExportService.getInstance(settingsService).getExporter(formatName);
            } catch (ExportException ex) {
                exporter = null;
            }
            if (exporter != null && exporter.isAvailableToUsers()) {
                // Not all metadata exports should be presented to the web users!
                // Some are only for harvesting clients.
                
                String[] temp = new String[2];            
                temp[0] = formatDisplayName;
                temp[1] = myHostURL + "/api/datasets/export?exporter=" + formatName + "&persistentId=" + dataset.getGlobalIdString();
                retList.add(temp);
            }
        }
        return retList;  
    }
    

    private FileMetadata fileMetadataSelected = null;

    public void  setFileMetadataSelected(FileMetadata fm){
       setFileMetadataSelected(fm, null); 
    }
    
    public void setFileMetadataSelected(FileMetadata fm, String guestbook) {
        if (guestbook != null) {
            if (guestbook.equals("create")) {
                //
                /*
                FIX ME guestbook entry for subsetting
                */
                
                
                
                
               // guestbookResponseService.createSilentGuestbookEntry(fm, "Subset");
            } else {
                initGuestbookResponse(fm, "Subset", null);
            }
        }

        fileMetadataSelected = fm;
        logger.fine("set the file for the advanced options popup (" + fileMetadataSelected.getLabel() + ")");
    }

    public FileMetadata getFileMetadataSelected() {
        if (fileMetadataSelected != null) {
            logger.fine("returning file metadata for the advanced options popup (" + fileMetadataSelected.getLabel() + ")");
        } else {
            logger.fine("file metadata for the advanced options popup is null.");
        }
        return fileMetadataSelected;
    }

    public void clearFileMetadataSelected() {
        fileMetadataSelected = null;
    }
    
    public boolean isDesignatedDatasetThumbnail (FileMetadata fileMetadata) {
        if (fileMetadata != null) {
            if (fileMetadata.getDataFile() != null) {
                if (fileMetadata.getDataFile().getId() != null) {
                    if (fileMetadata.getDataFile().getOwner() != null) {
                        if (fileMetadata.getDataFile().equals(fileMetadata.getDataFile().getOwner().getThumbnailFile())) {
                            return true;
                        }
                    }
                }
            }
        }
        return false;
    }
    
    /* 
     * Items for the "Designated this image as the Dataset thumbnail: 
     */
    
    private FileMetadata fileMetadataSelectedForThumbnailPopup = null; 

    public void  setFileMetadataSelectedForThumbnailPopup(FileMetadata fm){
       fileMetadataSelectedForThumbnailPopup = fm; 
       alreadyDesignatedAsDatasetThumbnail = getUseAsDatasetThumbnail();

    }
    
    public FileMetadata getFileMetadataSelectedForThumbnailPopup() {
        return fileMetadataSelectedForThumbnailPopup;
    }
    
    public void clearFileMetadataSelectedForThumbnailPopup() {
        fileMetadataSelectedForThumbnailPopup = null;
    }
    
    private boolean alreadyDesignatedAsDatasetThumbnail = false; 
    
    public boolean getUseAsDatasetThumbnail() {

        if (fileMetadataSelectedForThumbnailPopup != null) {
            if (fileMetadataSelectedForThumbnailPopup.getDataFile() != null) {
                if (fileMetadataSelectedForThumbnailPopup.getDataFile().getId() != null) {
                    if (fileMetadataSelectedForThumbnailPopup.getDataFile().getOwner() != null) {
                        if (fileMetadataSelectedForThumbnailPopup.getDataFile().equals(fileMetadataSelectedForThumbnailPopup.getDataFile().getOwner().getThumbnailFile())) {
                            return true;
                        }
                    }
                }
            }
        }
        return false;
    }

    
    
    public void setUseAsDatasetThumbnail(boolean useAsThumbnail) {
        if (fileMetadataSelectedForThumbnailPopup != null) {
            if (fileMetadataSelectedForThumbnailPopup.getDataFile() != null) {
                if (fileMetadataSelectedForThumbnailPopup.getDataFile().getId() != null) { // ?
                    if (fileMetadataSelectedForThumbnailPopup.getDataFile().getOwner() != null) {
                        if (useAsThumbnail) {
                            fileMetadataSelectedForThumbnailPopup.getDataFile().getOwner().setThumbnailFile(fileMetadataSelectedForThumbnailPopup.getDataFile());
                        } else if (getUseAsDatasetThumbnail()) {
                            fileMetadataSelectedForThumbnailPopup.getDataFile().getOwner().setThumbnailFile(null);
                        }
                    }
                }
            }
        }
    }

    public void saveAsDesignatedThumbnail() {
        // We don't need to do anything specific to save this setting, because
        // the setUseAsDatasetThumbnail() method, above, has already updated the
        // file object appropriately. 
        // However, once the "save" button is pressed, we want to show a success message, if this is 
        // a new image has been designated as such:
        if (getUseAsDatasetThumbnail() && !alreadyDesignatedAsDatasetThumbnail) {
            String successMessage = BundleUtil.getStringFromBundle("file.assignedDataverseImage.success");
            logger.fine(successMessage);
            successMessage = successMessage.replace("{0}", fileMetadataSelectedForThumbnailPopup.getLabel());
            JsfHelper.addFlashMessage(successMessage);
        }
        
        // And reset the selected fileMetadata:
        
        fileMetadataSelectedForThumbnailPopup = null;
    }
    
    /* 
     * Items for the "Tags (Categories)" popup.
     *
     */
    private FileMetadata fileMetadataSelectedForTagsPopup = null; 
    
    public void  setFileMetadataSelectedForTagsPopup(){

    }

    public void  setFileMetadataSelectedForTagsPopup(FileMetadata fm){
       fileMetadataSelectedForTagsPopup = fm; 
    }
    
    public FileMetadata getFileMetadataSelectedForTagsPopup() {
        return fileMetadataSelectedForTagsPopup;
    }
    
    public void clearFileMetadataSelectedForTagsPopup() {
        fileMetadataSelectedForTagsPopup = null;
    }
    
    public List <FileMetadata> getListFileMetadataSelectedForTagsPopup(){
        List<FileMetadata> retList = new ArrayList<>();
        for (FileMetadata fm : selectedFiles){
            retList.add(fm);
        }
        return retList;       
    }
    
    private List<String> categoriesByName;
    
    public void setCategoriesByName(List<String>  dummy){
        categoriesByName = dummy;
    }
    
    public void refreshTagsPopUp(){
        if (bulkUpdateCheckVersion()){
           refreshSelectedFiles();           
        }  
        updateFileCounts();
        refreshCategoriesByName();
        refreshTabFileTagsByName();
    }
    
    private List<String> tabFileTagsByName;

    public List<String> getTabFileTagsByName() {
        return tabFileTagsByName;
    }

    public void setTabFileTagsByName(List<String> tabFileTagsByName) {
        this.tabFileTagsByName = tabFileTagsByName;
    }
    
    private void refreshCategoriesByName(){
        categoriesByName= new ArrayList<>();
        for (String category: dataset.getCategoriesByName() ){
            categoriesByName.add(category);
        }
        refreshSelectedTags();
    }
    
    
    
    
    public List<String> getCategoriesByName() {
            return categoriesByName;
    }
    
    /*
     * 1. Tabular File Tags: 
     */
    
    private List<String> tabFileTags = null;

    public List<String> getTabFileTags() {
        if (tabFileTags == null) {
            tabFileTags = DataFileTag.listTags();
        }
        return tabFileTags;
    }

    public void setTabFileTags(List<String> tabFileTags) {
        this.tabFileTags = tabFileTags;
    }
    
    private String[] selectedTabFileTags = {};

    public String[] getSelectedTabFileTags() {
        return selectedTabFileTags;
    }

    public void setSelectedTabFileTags(String[] selectedTabFileTags) {
        this.selectedTabFileTags = selectedTabFileTags;
    }

    private String[] selectedTags = {};
    
    public void handleSelection(final AjaxBehaviorEvent event) {
        if (selectedTags != null) {
            selectedTags = selectedTags.clone();
        }
    }
        

    
    private void refreshTabFileTagsByName(){
        
        tabFileTagsByName= new ArrayList<>();
        for (FileMetadata fm : selectedFiles) {
            if (fm.getDataFile().getTags() != null) {
                for (int i = 0; i < fm.getDataFile().getTags().size(); i++) {
                    if (!tabFileTagsByName.contains(fm.getDataFile().getTags().get(i).getTypeLabel())) {
                        tabFileTagsByName.add(fm.getDataFile().getTags().get(i).getTypeLabel());
                    }
                }
            }
        }
        refreshSelectedTabFileTags();
    }
    
    private void refreshSelectedTabFileTags() {
        selectedTabFileTags = null;
        selectedTabFileTags = new String[0];
        if (tabFileTagsByName.size() > 0) {
            selectedTabFileTags = new String[tabFileTagsByName.size()];
            for (int i = 0; i < tabFileTagsByName.size(); i++) {
                selectedTabFileTags[i] = tabFileTagsByName.get(i);
            }
        }
        Arrays.sort(selectedTabFileTags);
    }
    
    private boolean tabularDataSelected = false;

    public boolean isTabularDataSelected() {
        return tabularDataSelected;
    }

    public void setTabularDataSelected(boolean tabularDataSelected) {
        this.tabularDataSelected = tabularDataSelected;
    }

    public String[] getSelectedTags() {    

        return selectedTags;
    }

    public void setSelectedTags(String[] selectedTags) {
        this.selectedTags = selectedTags;
    }

    /*
     * "File Tags" (aka "File Categories"): 
    */
    
    private String newCategoryName = null;

    public String getNewCategoryName() {
        return newCategoryName;
    }

    public void setNewCategoryName(String newCategoryName) {
        this.newCategoryName = newCategoryName;
    }

    public String saveNewCategory() {
        if (newCategoryName != null && !newCategoryName.isEmpty()) {
            categoriesByName.add(newCategoryName);
        }
        //Now increase size of selectedTags and add new category
        String[] temp = new String[selectedTags.length + 1];
        System.arraycopy(selectedTags, 0, temp, 0, selectedTags.length);
        selectedTags = temp;
        selectedTags[selectedTags.length - 1] = newCategoryName;
        //Blank out added category
        newCategoryName = "";
        return "";
    }
    
    private void refreshSelectedTags() {
        selectedTags = null;
        selectedTags = new String[0];
        
        List<String> selectedCategoriesByName= new ArrayList<>();
        for (FileMetadata fm : selectedFiles) {
            if (fm.getCategories() != null) {
                for (int i = 0; i < fm.getCategories().size(); i++) {
                    if (!selectedCategoriesByName.contains(fm.getCategories().get(i).getName())) {
                    selectedCategoriesByName.add(fm.getCategories().get(i).getName());
                    }

                }

            }
        }

        if (selectedCategoriesByName.size() > 0) {
            selectedTags = new String[selectedCategoriesByName.size()];
            for (int i = 0; i < selectedCategoriesByName.size(); i++) {
                selectedTags[i] = selectedCategoriesByName.get(i);
            }
        }
        Arrays.sort(selectedTags);
    }
        
    /* This method handles saving both "tabular file tags" and 
     * "file categories" (which are also considered "tags" in 4.0)
    */
    public String saveFileTagsAndCategories() {
        // 1. New Category name:
        // With we don't need to do anything for the file categories that the user
        // selected from the pull down list; that was done directly from the 
        // page with the FileMetadata.setCategoriesByName() method. 
        // So here we only need to take care of the new, custom category
        // name, if entered: 
        if (bulkUpdateCheckVersion()) {
            refreshSelectedFiles();
        }
        for (FileMetadata fmd : workingVersion.getFileMetadatas()) {
            if (selectedFiles != null && selectedFiles.size() > 0) {
                for (FileMetadata fm : selectedFiles) {
                    if (fm.getDataFile().equals(fmd.getDataFile())) {
                        fmd.setCategories(new ArrayList<>());
                        if (newCategoryName != null) {
                            fmd.addCategoryByName(newCategoryName);
                        }
                        // 2. Tabular DataFile Tags: 
                        if (selectedTags != null) {
                            for (String selectedTag : selectedTags) {
                                fmd.addCategoryByName(selectedTag);
                            }
                        }
                        if (fmd.getDataFile().isTabularData()) {
                            fmd.getDataFile().setTags(null);
                            for (String selectedTabFileTag : selectedTabFileTags) {
                                DataFileTag tag = new DataFileTag();
                                try {
                                    tag.setTypeByLabel(selectedTabFileTag);
                                    tag.setDataFile(fmd.getDataFile());
                                    fmd.getDataFile().addTag(tag);
                                }catch (IllegalArgumentException iax) {
                                    // ignore 
                                }
                            }
                        }
                    }
                }
            }
        }
               // success message: 
                String successMessage = BundleUtil.getStringFromBundle("file.assignedTabFileTags.success");
                logger.fine(successMessage);
                successMessage = successMessage.replace("{0}", "Selected Files");
                JsfHelper.addFlashMessage(successMessage);
         selectedTags = null;

        logger.fine("New category name: " + newCategoryName);

        newCategoryName = null;
        
        if (removeUnusedTags){
            removeUnusedFileTagsFromDataset();
        }
        save();
        return  returnToDraftVersion();
    }
    
    /*
    Remove unused file tags
    When updating datafile tags see if any custom tags are not in use.
    Remove them
    
    */
    private void removeUnusedFileTagsFromDataset() {
        categoriesByName = new ArrayList<>();
        for (FileMetadata fm : workingVersion.getFileMetadatas()) {
            if (fm.getCategories() != null) {
                for (int i = 0; i < fm.getCategories().size(); i++) {
                    if (!categoriesByName.contains(fm.getCategories().get(i).getName())) {
                        categoriesByName.add(fm.getCategories().get(i).getName());
                    }
                }
            }
        }
        List<DataFileCategory> datasetFileCategoriesToRemove = new ArrayList<>();

        for (DataFileCategory test : dataset.getCategories()) {
            boolean remove = true;
            for (String catByName : categoriesByName) {
                if (catByName.equals(test.getName())) {
                    remove = false;
                    break;
                }
            }
            if (remove) {
                datasetFileCategoriesToRemove.add(test);
            }
        }

        if (!datasetFileCategoriesToRemove.isEmpty()) {
            for (DataFileCategory remove : datasetFileCategoriesToRemove) {
                dataset.getCategories().remove(remove);
            }

        }

    }

    
    /* 
     * Items for the "Advanced (Ingest) Options" popup. 
     * 
     */
    private FileMetadata fileMetadataSelectedForIngestOptionsPopup = null; 

    public void  setFileMetadataSelectedForIngestOptionsPopup(FileMetadata fm){
       fileMetadataSelectedForIngestOptionsPopup = fm; 
    }
    
    public FileMetadata getFileMetadataSelectedForIngestOptionsPopup() {
        return fileMetadataSelectedForIngestOptionsPopup;
    }
    
    public void clearFileMetadataSelectedForIngestOptionsPopup() {
        fileMetadataSelectedForIngestOptionsPopup = null;
    }
    
    private String ingestLanguageEncoding = null;

    public String getIngestLanguageEncoding() {
        if (ingestLanguageEncoding == null) {
            return "UTF8 (default)";
        }
        return ingestLanguageEncoding;
    }

    public void setIngestLanguageEncoding(String ingestLanguageEncoding) {
        this.ingestLanguageEncoding = ingestLanguageEncoding;
    }

    public void setIngestEncoding(String ingestEncoding) {
        ingestLanguageEncoding = ingestEncoding;
    }

    private String savedLabelsTempFile = null;

    public void handleLabelsFileUpload(FileUploadEvent event) {
        logger.fine("entering handleUpload method.");
        UploadedFile file = event.getFile();

        if (file != null) {

            InputStream uploadStream = null;
            try {
                uploadStream = file.getInputstream();
            } catch (IOException ioex) {
                logger.log(Level.WARNING, ioex, ()->"the file "+file.getFileName()+" failed to upload!");
                List<String> args = Arrays.asList(file.getFileName());
                String msg = BundleUtil.getStringFromBundle("dataset.file.uploadFailure.detailmsg", args);
                FacesMessage message = new FacesMessage(FacesMessage.SEVERITY_WARN, BundleUtil.getStringFromBundle("dataset.file.uploadFailure"), msg);
                FacesContext.getCurrentInstance().addMessage(null, message);
                return;
            }

            savedLabelsTempFile = saveTempFile(uploadStream);

            logger.fine(()->file.getFileName() + " is successfully uploaded.");
            List<String> args = Arrays.asList(file.getFileName());
            FacesMessage message = new FacesMessage(BundleUtil.getStringFromBundle("dataset.file.upload", args));
            FacesContext.getCurrentInstance().addMessage(null, message);
        }

        // process file (i.e., just save it in a temp location; for now):
    }

    private String saveTempFile(InputStream input) {
        if (input == null) {
            return null;
        }
        byte[] buffer = new byte[8192];
        int bytesRead = 0;
        File labelsFile = null;
        FileOutputStream output = null;
        try {
            labelsFile = File.createTempFile("tempIngestLabels.", ".txt");
            output = new FileOutputStream(labelsFile);
            while ((bytesRead = input.read(buffer)) > -1) {
                output.write(buffer, 0, bytesRead);
            }
        } catch (IOException ioex) {
            return null;//leaving this purely in the spirit of minimizing changes.
        } finally {
            IOUtils.closeQuietly(input);
            IOUtils.closeQuietly(output);
        }
        if (labelsFile != null) {
            return labelsFile.getAbsolutePath();
        }
        return null;
    }

    public void saveAdvancedOptions() {
        
        // Language encoding for SPSS SAV (and, possibly, other tabular ingests:) 
        if (ingestLanguageEncoding != null) {
            if (fileMetadataSelectedForIngestOptionsPopup != null && fileMetadataSelectedForIngestOptionsPopup.getDataFile() != null) {
                if (fileMetadataSelectedForIngestOptionsPopup.getDataFile().getIngestRequest() == null) {
                    IngestRequest ingestRequest = new IngestRequest();
                    ingestRequest.setDataFile(fileMetadataSelectedForIngestOptionsPopup.getDataFile());
                    fileMetadataSelectedForIngestOptionsPopup.getDataFile().setIngestRequest(ingestRequest);

                }
                fileMetadataSelectedForIngestOptionsPopup.getDataFile().getIngestRequest().setTextEncoding(ingestLanguageEncoding);
            }
        }
        ingestLanguageEncoding = null;

        // Extra labels for SPSS POR (and, possibly, other tabular ingests:)
        // (we are adding this parameter to the IngestRequest now, instead of back
        // when it was uploaded. This is because we want the user to be able to 
        // hit cancel and bail out, until they actually click 'save' in the 
        // "advanced options" popup) -- L.A. 4.0 beta 11
        if (savedLabelsTempFile != null) {
            if (fileMetadataSelectedForIngestOptionsPopup != null && fileMetadataSelectedForIngestOptionsPopup.getDataFile() != null) {
                if (fileMetadataSelectedForIngestOptionsPopup.getDataFile().getIngestRequest() == null) {
                    IngestRequest ingestRequest = new IngestRequest();
                    ingestRequest.setDataFile(fileMetadataSelectedForIngestOptionsPopup.getDataFile());
                    fileMetadataSelectedForIngestOptionsPopup.getDataFile().setIngestRequest(ingestRequest);
                }
                fileMetadataSelectedForIngestOptionsPopup.getDataFile().getIngestRequest().setLabelsFile(savedLabelsTempFile);
            }
        }
        savedLabelsTempFile = null;

        fileMetadataSelectedForIngestOptionsPopup = null;
    }

    private Boolean downloadButtonAvailable = null; 
    
    public boolean isDownloadButtonAvailable(){
        
        if (downloadButtonAvailable != null) {
            return downloadButtonAvailable;
        }

        for (FileMetadata fmd : workingVersion.getFileMetadatas()) {
            if (this.fileDownloadHelper.canDownloadFile(fmd)) {
                downloadButtonAvailable = true;
                return true;
            }
        }
        downloadButtonAvailable = false;
        return false;
    }
    
    public boolean isFileAccessRequestMultiButtonRequired(){
        if (!isSessionUserAuthenticated() || !dataset.isFileAccessRequest()){
            return false;
        }
        if (workingVersion == null) {
            return false;
        }
        if (!workingVersion.getTermsOfUseAndAccess().isFileAccessRequest()){
           // return false;
        }
        for (FileMetadata fmd : workingVersion.getFileMetadatas()){
            if (!this.fileDownloadHelper.canDownloadFile(fmd)){
                return true;               
            }
        }
        return false;
    }

    public boolean isFileAccessRequestMultiButtonEnabled(){
        if (!isSessionUserAuthenticated() || !dataset.isFileAccessRequest()){
            return false;
        }
        if( this.selectedRestrictedFiles == null || this.selectedRestrictedFiles.isEmpty() ){
            return false;
        }
        for (FileMetadata fmd : this.selectedRestrictedFiles){
            if (!this.fileDownloadHelper.canDownloadFile(fmd)){
                return true;               
            }
        }
        return false;
    } 
    
    private Boolean downloadButtonAllEnabled = null;

    public boolean isDownloadAllButtonEnabled() {

        if (downloadButtonAllEnabled == null) {
            for (FileMetadata fmd : workingVersion.getFileMetadatas()) {
                if (!this.fileDownloadHelper.canDownloadFile(fmd)) {
                    downloadButtonAllEnabled = false;
                    break;
                }
            }
            downloadButtonAllEnabled = true;
        }
        return downloadButtonAllEnabled;
    }

    public boolean isDownloadSelectedButtonEnabled(){

        if( this.selectedFiles == null || this.selectedFiles.isEmpty() ){
            return false;
        }
        for (FileMetadata fmd : this.selectedFiles){
            if (this.fileDownloadHelper.canDownloadFile(fmd)){
                return true;               
            }
        }
        return false;
    } 
    
    public boolean isFileAccessRequestMultiSignUpButtonRequired(){
        if (isSessionUserAuthenticated()){
            return false;
        }
        // only show button if dataset allows an access request
        if (!dataset.isFileAccessRequest()){
            return false;
        }
        for (FileMetadata fmd : workingVersion.getFileMetadatas()){
            if (!this.fileDownloadHelper.canDownloadFile(fmd)){
                return true;               
            }
        }
        return false;
    }

    public boolean isFileAccessRequestMultiSignUpButtonEnabled(){
        if (isSessionUserAuthenticated()){
            return false;
        }
        if( this.selectedRestrictedFiles == null || this.selectedRestrictedFiles.isEmpty() ){
            return false;
        }
        // only show button if dataset allows an access request
        if (!dataset.isFileAccessRequest()){
            return false;
        }
        for (FileMetadata fmd : this.selectedRestrictedFiles){
            if (!this.fileDownloadHelper.canDownloadFile(fmd)){
                return true;               
            }
        }
        return false;
    }

    public boolean isDownloadPopupRequired() {
        return FileUtil.isDownloadPopupRequired(workingVersion);
    }
    
    public boolean isRequestAccessPopupRequired() {  
        return FileUtil.isRequestAccessPopupRequired(workingVersion);
    }
    
    public String requestAccessMultipleFiles() {

        if (selectedFiles.isEmpty()) {
            RequestContext requestContext = RequestContext.getCurrentInstance();
            requestContext.execute("PF('selectFilesForRequestAccess').show()");
            return "";
        } else {
            fileDownloadHelper.clearRequestAccessFiles();
            for (FileMetadata fmd : selectedFiles){
                 fileDownloadHelper.addMultipleFilesForRequestAccess(fmd.getDataFile());
            }
            if (isRequestAccessPopupRequired()) {
                RequestContext requestContext = RequestContext.getCurrentInstance();                
                requestContext.execute("PF('requestAccessPopup').show()");               
                return "";
            } else {
                //No popup required
                fileDownloadHelper.requestAccessIndirect();
                return "";
            }
        }
    }

    public boolean isSortButtonEnabled() {
        /**
         * @todo The "Sort" Button seems to stop responding to mouse clicks
         * after a while so it can't be shipped in 4.2 and will be deferred, to
         * be picked up in https://github.com/IQSS/dataverse/issues/2506
         */
        return false;
    }

    public void updateFileListing(String fileSortField, String fileSortOrder) {
        this.fileSortField = fileSortField;
        this.fileSortOrder = fileSortOrder;
        fileMetadatas = populateFileMetadatas();
    }

    private List<FileMetadata> populateFileMetadatas() {
        if (isSortButtonEnabled()) {
            List<FileMetadata> fileMetadatasToSet = new ArrayList<>();
            Long datasetVersion = workingVersion.getId();
            if (datasetVersion != null) {
                int unlimited = 0;
                int maxResults = unlimited;
                List<FileMetadata> dataFilesNew = datafileService.findFileMetadataByDatasetVersionId(datasetVersion, maxResults, fileSortField, fileSortOrder);
                fileMetadatasToSet.addAll(dataFilesNew);
            }
            return fileMetadatasToSet;
        } else {
            return new ArrayList<>();
        }
    }

    public String getFileSortField() {
        return fileSortField;
    }

    public void setFileSortField(String fileSortField) {
        this.fileSortField = fileSortField;
    }

    public String getFileSortOrder() {
        return fileSortOrder;
    }

    public void setFileSortOrder(String fileSortOrder) {
        this.fileSortOrder = fileSortOrder;
    }

    public List<FileMetadata> getFileMetadatas() {
        if (isSortButtonEnabled()) {
            return fileMetadatas;
        } else {
            return new ArrayList<>();
        }
    }

    public String getFileSortFieldName() {
        return FileSortFieldAndOrder.label;
    }

    public String getFileSortFieldDate() {
        return FileSortFieldAndOrder.createDate;
    }

    public String getFileSortFieldSize() {
        return FileSortFieldAndOrder.size;
    }

    public String getFileSortFieldType() {
        return FileSortFieldAndOrder.type;
    }

    public String getSortByAscending() {
        return SortBy.ASCENDING;
    }

    public String getSortByDescending() {
        return SortBy.DESCENDING;
    }

    PrivateUrl privateUrl;

    public PrivateUrl getPrivateUrl() {
        return privateUrl;
    }

    public void setPrivateUrl(PrivateUrl privateUrl) {
        this.privateUrl = privateUrl;
    }

    public void initPrivateUrlPopUp() {
        if (privateUrl != null) {
            setPrivateUrlJustCreatedToFalse();
        }
    }

    boolean privateUrlWasJustCreated;

    public boolean isPrivateUrlWasJustCreated() {
        return privateUrlWasJustCreated;
    }

    public void setPrivateUrlJustCreatedToFalse() {
        privateUrlWasJustCreated = false;
    }

    public void createPrivateUrl() {
        try {
            PrivateUrl createdPrivateUrl = commandEngine.submit(new CreatePrivateUrlCommand(dvRequestService.getDataverseRequest(), dataset));
            privateUrl = createdPrivateUrl;
            JH.addMessage(FacesMessage.SEVERITY_INFO, BundleUtil.getStringFromBundle("dataset.privateurl.infoMessageAuthor", Arrays.asList(getPrivateUrlLink(privateUrl))));
            privateUrlWasJustCreated = true;
        } catch (CommandException ex) {
            String msg = BundleUtil.getStringFromBundle("dataset.privateurl.noPermToCreate", PrivateUrlUtil.getRequiredPermissions(ex));
            logger.info("Unable to create a Private URL for dataset id " + dataset.getId() + ". Message to user: " + msg + " Exception: " + ex);
            JH.addErrorMessage(msg);
        }
    }

    public void disablePrivateUrl() {
        try {
            commandEngine.submit(new DeletePrivateUrlCommand(dvRequestService.getDataverseRequest(), dataset));
            privateUrl = null;
            JH.addSuccessMessage(BundleUtil.getStringFromBundle("dataset.privateurl.disabledSuccess"));
        } catch (CommandException ex) {
            logger.info("CommandException caught calling DeletePrivateUrlCommand: " + ex);
        }
    }

    public boolean isUserCanCreatePrivateURL() {
        return dataset.getLatestVersion().isDraft();
    }

    public String getPrivateUrlLink(PrivateUrl privateUrl) {
        return privateUrl.getLink();
    }
    
    
    public FileDownloadHelper getFileDownloadHelper() {
        return fileDownloadHelper;
    }

    public void setFileDownloadHelper(FileDownloadHelper fileDownloadHelper) {
        this.fileDownloadHelper = fileDownloadHelper;
    }
    
    
    public FileDownloadServiceBean getFileDownloadService() {
        return fileDownloadService;
    }

    public void setFileDownloadService(FileDownloadServiceBean fileDownloadService) {
        this.fileDownloadService = fileDownloadService;
    }
    
    
    public GuestbookResponseServiceBean getGuestbookResponseService() {
        return guestbookResponseService;
    }

    public void setGuestbookResponseService(GuestbookResponseServiceBean guestbookResponseService) {
        this.guestbookResponseService = guestbookResponseService;
    }
    
       
    public WorldMapPermissionHelper getWorldMapPermissionHelper() {
        return worldMapPermissionHelper;
    }

    public void setWorldMapPermissionHelper(WorldMapPermissionHelper worldMapPermissionHelper) {
        this.worldMapPermissionHelper = worldMapPermissionHelper;
    }

    /**
     * dataset title
     * @return title of workingVersion
     */
    public String getTitle() {
        assert (null != workingVersion);
        return workingVersion.getTitle();
    }

    /**
     * dataset description
     *
     * @return description of workingVersion
     */
    public String getDescription() {
        return workingVersion.getDescriptionPlainText();
    }

    /**
     * dataset authors
     *
     * @return list of author names
     */
    public List<String> getDatasetAuthors() {
        assert (workingVersion != null);
        return workingVersion.getDatasetAuthorNames();
    }

    /**
     * publisher (aka - name of root dataverse)
     *
     * @return the publisher of the version
     */
    public String getPublisher() {
        assert (null != workingVersion);
        return workingVersion.getRootDataverseNameforCitation();
    }
    
    public void downloadRsyncScript() {

        FacesContext ctx = FacesContext.getCurrentInstance();
        HttpServletResponse response = (HttpServletResponse) ctx.getExternalContext().getResponse();
        response.setContentType("application/download");

        String contentDispositionString;

        contentDispositionString = "attachment;filename=" + rsyncScriptFilename;
        response.setHeader("Content-Disposition", contentDispositionString);

        try {
            ServletOutputStream out = response.getOutputStream();
            out.write(getRsyncScript().getBytes());
            out.flush();
            ctx.responseComplete();
        } catch (IOException e) {
            String error = "Problem getting bytes from rsync script: " + e;
            logger.warning(error);
            return; 
        }
        
        // If the script has been successfully downloaded, lock the dataset:
        String lockInfoMessage = "script downloaded";
        DatasetLock lock = datasetService.addDatasetLock(dataset.getId(), DatasetLock.Reason.DcmUpload, session.getUser() != null ? ((AuthenticatedUser)session.getUser()).getId() : null, lockInfoMessage);
        if (lock != null) {
            dataset.addLock(lock);
        } else {
            logger.log(Level.WARNING, "Failed to lock the dataset (dataset id={0})", dataset.getId());
        }
        
    }
    
    public void closeRsyncScriptPopup(CloseEvent event) {
        finishRsyncScriptAction();
    }
    
    public String finishRsyncScriptAction() { 
        // This method is called when the user clicks on "Close" in the "Rsync Upload" 
        // popup. If they have successfully downloaded the rsync script, the 
        // dataset should now be locked; which means we should put up the 
        // "dcm upload in progress" message - that will be shown on the page 
        // until the rsync upload is completed and the dataset is unlocked. 
        if (isLocked()) {
            JH.addMessage(FacesMessage.SEVERITY_WARN, BundleUtil.getStringFromBundle("file.rsyncUpload.inProgressMessage.summary"), BundleUtil.getStringFromBundle("file.rsyncUpload.inProgressMessage.details"));
        } 
        return "";
    }

    /**
     * this method returns the dataset fields to be shown in the dataset summary 
     * on the dataset page.
     * It returns the default summary fields( subject, description, keywords, related publications and notes)
     * if the custom summary datafields has not been set, otherwise will set the custom fields set by the sysadmins
     * 
     * @return the dataset fields to be shown in the dataset summary
     */
    public List<DatasetField> getDatasetSummaryFields() {
       customFields  = settingsWrapper.getValueForKey(SettingsServiceBean.Key.CustomDatasetSummaryFields);
       
        return DatasetUtil.getDatasetSummaryFields(workingVersion, customFields);
    }

    public List<ExternalTool> getConfigureToolsForDataFile(Long fileId) {
        return getCachedToolsForDataFile(fileId, ExternalTool.Type.CONFIGURE);
    }

    public List<ExternalTool> getExploreToolsForDataFile(Long fileId) {
        return getCachedToolsForDataFile(fileId, ExternalTool.Type.EXPLORE);
    }

    public List<ExternalTool> getCachedToolsForDataFile(Long fileId, ExternalTool.Type type) {
        Map<Long, List<ExternalTool>> cachedToolsByFileId = new HashMap<>();
        List<ExternalTool> externalTools = new ArrayList<>();
        switch (type) {
            case EXPLORE:
                cachedToolsByFileId = exploreToolsByFileId;
                externalTools = exploreTools;
                break;
            case CONFIGURE:
                cachedToolsByFileId = configureToolsByFileId;
                externalTools = configureTools;
                break;
            default:
                break;
        }
        List<ExternalTool> cachedTools = cachedToolsByFileId.get(fileId);
        if (cachedTools != null) { //if already queried before and added to list
            return cachedTools;
        }
        DataFile dataFile = datafileService.find(fileId);
        cachedTools = ExternalToolServiceBean.findExternalToolsByFile(externalTools, dataFile);
        cachedToolsByFileId.put(fileId, cachedTools); //add to map so we don't have to do the lifting again
        return cachedTools;
    }

    Boolean thisLatestReleasedVersion = null;
    
    public boolean isThisLatestReleasedVersion() {
        if (thisLatestReleasedVersion != null) {
            return thisLatestReleasedVersion;
        }
        
        if (!workingVersion.isPublished()) {
            thisLatestReleasedVersion = false;
            return false;
        }
        
        DatasetVersion latestPublishedVersion = null;
        Command<DatasetVersion> cmd = new GetLatestPublishedDatasetVersionCommand(dvRequestService.getDataverseRequest(), dataset);
        try {
            latestPublishedVersion = commandEngine.submit(cmd);
        } catch (Exception ex) {
            // whatever...
        }
        
        thisLatestReleasedVersion = workingVersion.equals(latestPublishedVersion);
        
        return thisLatestReleasedVersion;
        
    }
    
    public String getJsonLd() {
        if (isThisLatestReleasedVersion()) {
            ExportService instance = ExportService.getInstance(settingsService);
            String jsonLd = instance.getExportAsString(dataset, SchemaDotOrgExporter.NAME);
            if (jsonLd != null) {
                logger.fine("Returning cached schema.org JSON-LD.");
                return jsonLd;
            } else {
                logger.fine("No cached schema.org JSON-LD available. Going to the database.");
                String jsonLdProduced = workingVersion.getJsonLd(); 
                return  jsonLdProduced != null ? jsonLdProduced : "";
            }
        }
        return "";
    }

    public void selectAllFiles() {
        logger.fine("selectAllFiles called");
        selectedFiles = workingVersion.getFileMetadatas();
    }

    public void clearSelection() {
        logger.info("clearSelection called");
        selectedFiles = Collections.emptyList();
    }
    
    public void fileListingPaginatorListener(PageEvent event) {       
        setFilePaginatorPage(event.getPage());      
    }
    
    public void refreshPaginator() {
        FacesContext facesContext = FacesContext.getCurrentInstance();
        org.primefaces.component.datatable.DataTable dt = (org.primefaces.component.datatable.DataTable) facesContext.getViewRoot().findComponent("datasetForm:tabView:filesTable");
        setFilePaginatorPage(dt.getPage());      
        setRowsPerPage(dt.getRowsToRender());
    }  
    
    /**
     * This method can be called from *.xhtml files to allow archiving of a dataset
     * version from the user interface. It is not currently (11/18) used in the IQSS/develop
     * branch, but is used by QDR and is kept here in anticipation of including a
     * GUI option to archive (already published) versions after other dataset page
     * changes have been completed.
     * 
     * @param id - the id of the datasetversion to archive. 
     */
    public void archiveVersion(Long id) {
        if (session.getUser() instanceof AuthenticatedUser) {
            AuthenticatedUser au = ((AuthenticatedUser) session.getUser());

            DatasetVersion dv = datasetVersionService.retrieveDatasetVersionByVersionId(id).getDatasetVersion();
            String className = settingsService.getValueForKey(SettingsServiceBean.Key.ArchiverClassName);
            AbstractSubmitToArchiveCommand cmd = ArchiverUtil.createSubmitToArchiveCommand(className, dvRequestService.getDataverseRequest(), dv);
            if (cmd != null) {
                try {
                    DatasetVersion version = commandEngine.submit(cmd);
                    logger.info("Archived to " + version.getArchivalCopyLocation());
                    if (version.getArchivalCopyLocation() != null) {
                        resetVersionTabList();
                        this.setVersionTabListForPostLoad(getVersionTabList());
                        JsfHelper.addSuccessMessage(BundleUtil.getStringFromBundle("datasetversion.archive.success"));
                    } else {
                        JsfHelper.addErrorMessage(BundleUtil.getStringFromBundle("datasetversion.archive.failure"));
                    }
                } catch (CommandException ex) {
                    logger.log(Level.SEVERE, "Unexpected Exception calling  submit archive command", ex);
                    JsfHelper.addErrorMessage(BundleUtil.getStringFromBundle("datasetversion.archive.failure"));
                }
            } else {
                logger.log(Level.SEVERE, "Could not find Archiver class: " + className);
                JsfHelper.addErrorMessage(BundleUtil.getStringFromBundle("datasetversion.archive.failure"));

            }
        }
    }
    
    private SolrClient solrServer = null;
    
    private SolrClient getSolrServer () {
        if (solrServer == null) {
        }
        String urlString = "http://" + systemConfig.getSolrHostColonPort() + "/solr/collection1";
        solrServer = new HttpSolrClient.Builder(urlString).build();
        
        return solrServer;
        
    }

}<|MERGE_RESOLUTION|>--- conflicted
+++ resolved
@@ -2533,13 +2533,9 @@
         if (readOnly) {
             datafileService.findFileMetadataOptimizedExperimental(dataset);
         }
-<<<<<<< HEAD
         
         fileMetadatasSearch = selectFileMetadatasForDisplay();
-=======
->>>>>>> b4d72106
-
-        fileMetadatasSearch = workingVersion.getFileMetadatasSorted();
+
         displayCitation = dataset.getCitation(true, workingVersion);
         stateChanged = false;
 
