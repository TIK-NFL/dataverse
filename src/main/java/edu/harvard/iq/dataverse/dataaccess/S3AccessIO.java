package edu.harvard.iq.dataverse.dataaccess;

import com.amazonaws.AmazonClientException;
import com.amazonaws.AmazonServiceException;
import com.amazonaws.HttpMethod;
import com.amazonaws.SdkClientException;
import com.amazonaws.auth.profile.ProfileCredentialsProvider;
import com.amazonaws.client.builder.AwsClientBuilder;
import com.amazonaws.services.s3.AmazonS3;
import com.amazonaws.services.s3.AmazonS3ClientBuilder;
import com.amazonaws.services.s3.model.ObjectMetadata;
import com.amazonaws.services.s3.model.PutObjectRequest;
import com.amazonaws.services.s3.model.CopyObjectRequest;
import com.amazonaws.services.s3.model.DeleteObjectRequest;
import com.amazonaws.services.s3.model.DeleteObjectsRequest;
import com.amazonaws.services.s3.model.DeleteObjectsRequest.KeyVersion;
import com.amazonaws.services.s3.model.GeneratePresignedUrlRequest;
import com.amazonaws.services.s3.model.GetObjectRequest;
import com.amazonaws.services.s3.model.ListObjectsRequest;
import com.amazonaws.services.s3.model.ObjectListing;
import com.amazonaws.services.s3.model.ResponseHeaderOverrides;
import com.amazonaws.services.s3.model.S3Object;
import com.amazonaws.services.s3.model.S3ObjectSummary;
import com.amazonaws.services.s3.transfer.TransferManager;
import com.amazonaws.services.s3.transfer.TransferManagerBuilder;
import edu.harvard.iq.dataverse.DataFile;
import edu.harvard.iq.dataverse.Dataset;
import edu.harvard.iq.dataverse.Dataverse;
import edu.harvard.iq.dataverse.DvObject;
import edu.harvard.iq.dataverse.datavariable.DataVariable;
import edu.harvard.iq.dataverse.util.FileUtil;
import java.io.File;
import java.io.FileNotFoundException;
import java.io.FileOutputStream;
import java.io.IOException;
import java.io.InputStream;
import java.io.OutputStream;
import java.net.URL;
import java.net.URLEncoder;
import java.nio.channels.Channel;
import java.nio.channels.Channels;
import java.nio.channels.ReadableByteChannel;
import java.nio.channels.WritableByteChannel;
import java.nio.file.Path;
import java.nio.file.Paths;
import java.util.ArrayList;
import java.util.List;
import java.util.Random;
import java.util.logging.Logger;
import org.apache.commons.io.IOUtils;

import javax.validation.constraints.NotNull;

/**
 *
 * @author Matthew A Dunlap
 * @author Sarah Ferry
 * @author Rohit Bhattacharjee
 * @author Brian Silverstein
 * @param <T> what it stores
 */
/* 
    Amazon AWS S3 driver
 */
public class S3AccessIO<T extends DvObject> extends StorageIO<T> {

    private static final Logger logger = Logger.getLogger("edu.harvard.iq.dataverse.dataaccess.S3AccessIO");

    public S3AccessIO(T dvObject, DataAccessRequest req, String driverId) {
        super(dvObject, req, driverId);
        readSettings();
        this.setIsLocalFile(false);
        
        try {
            // get a standard client, using the standard way of configuration the credentials, etc.
            AmazonS3ClientBuilder s3CB = AmazonS3ClientBuilder.standard();
            // if the admin has set a system property (see below) we use this endpoint URL instead of the standard ones.
            if (!s3CEUrl.isEmpty()) {
                s3CB.setEndpointConfiguration(new AwsClientBuilder.EndpointConfiguration(s3CEUrl, s3CERegion));
            }
            // some custom S3 implementations require "PathStyleAccess" as they us a path, not a subdomain. default = false
            s3CB.withPathStyleAccessEnabled(s3pathStyleAccess);
            // Openstack SWIFT S3 implementations require "PayloadSigning" set to true. default = false
            s3CB.setPayloadSigningEnabled(s3payloadSigning);
            // Openstack SWIFT S3 implementations require "ChunkedEncoding" set to false. default = true
            // Boolean is inverted, otherwise setting dataverse.files.<id>.chunked-encoding=false would result in leaving Chunked Encoding enabled
            s3CB.setChunkedEncodingDisabled(!s3chunkedEncoding);

            s3CB.setCredentials(new ProfileCredentialsProvider(s3profile));
            // let's build the client :-)
            this.s3 = s3CB.build();

            // building a TransferManager instance to support multipart uploading for files over 4gb.
            this.tm = TransferManagerBuilder.standard()
                    .withS3Client(this.s3)
                    .build();
        } catch (Exception e) {
            throw new AmazonClientException(
                        "Cannot instantiate a S3 client; check your AWS credentials and region",
                        e);
        }
    }
    

<<<<<<< HEAD
	public S3AccessIO(String storageLocation, String driverId) throws IOException {
=======
	public S3AccessIO(String storageLocation, String driverId) {
>>>>>>> 27b5308a
		this(null, null, driverId);
        // TODO: validate the storage location supplied
        bucketName = storageLocation.substring(0,storageLocation.indexOf('/'));
        key = storageLocation.substring(storageLocation.indexOf('/')+1);
       
    }
    
    public S3AccessIO(T dvObject, DataAccessRequest req, @NotNull AmazonS3 s3client, String driverId) {
        super(dvObject, req, driverId);
        readSettings();
        this.setIsLocalFile(false);
        this.s3 = s3client;
    }
    
    private AmazonS3 s3 = null;
    private TransferManager tm = null;
    //See readSettings() for the source of these values
    private String s3CEUrl = null;
    private String s3CERegion = null;
    private boolean s3pathStyleAccess = false;
    private boolean s3payloadSigning = false;
    private boolean s3chunkedEncoding = true;
    private String s3profile = "default";
    private String bucketName = null;
    
<<<<<<< HEAD
    private String key = null;
=======
    private String key;
>>>>>>> 27b5308a

    @Override
    public void open(DataAccessOption... options) throws IOException {
        if (s3 == null) {
            throw new IOException("ERROR: s3 not initialised. ");
        }

        try {
            if (bucketName == null || !s3.doesBucketExist(bucketName)) {
                throw new IOException("ERROR: S3AccessIO - You must create and configure a bucket before creating datasets.");
            }
        } catch (SdkClientException sce) {
            throw new IOException("ERROR: S3AccessIO - Failed to look up bucket "+bucketName+" (is AWS properly configured?)");
        }

        DataAccessRequest req = this.getRequest();

        if (isWriteAccessRequested(options)) {
            isWriteAccess = true;
            isReadAccess = false;
        } else {
            isWriteAccess = false;
            isReadAccess = true;
        }

        if (dvObject instanceof DataFile) {
            String storageIdentifier = dvObject.getStorageIdentifier();

            DataFile dataFile = this.getDataFile();

            if (req != null && req.getParameter("noVarHeader") != null) {
                this.setNoVarHeader(true);
            }

            if (storageIdentifier == null || "".equals(storageIdentifier)) {
                throw new FileNotFoundException("Data Access: No local storage identifier defined for this datafile.");
            }

            if (isReadAccess) {
                key = getMainFileKey();
                ObjectMetadata objectMetadata = null; 
                try {
                    objectMetadata = s3.getObjectMetadata(bucketName, key);
                } catch (SdkClientException sce) {
                    throw new IOException("Cannot get S3 object " + key + " ("+sce.getMessage()+")");
                }
                this.setSize(objectMetadata.getContentLength());

                if (dataFile.getContentType() != null
                        && dataFile.getContentType().equals("text/tab-separated-values")
                        && dataFile.isTabularData()
                        && dataFile.getDataTable() != null
                        && (!this.noVarHeader())) {

                    List<DataVariable> datavariables = dataFile.getDataTable().getDataVariables();
                    String varHeaderLine = generateVariableHeader(datavariables);
                    this.setVarHeader(varHeaderLine);
                }

            } else if (isWriteAccess) {
                key = dataFile.getOwner().getAuthorityForFileStorage() + "/" + this.getDataFile().getOwner().getIdentifierForFileStorage();

                if (storageIdentifier.startsWith(this.driverId + "://")) {
                    key += "/" + storageIdentifier.substring(storageIdentifier.lastIndexOf(":") + 1);
                } else {
                    key += "/" + storageIdentifier;
                    dvObject.setStorageIdentifier(this.driverId + "://" + bucketName + ":" + storageIdentifier);
                }

            }

            this.setMimeType(dataFile.getContentType());

            try {
                this.setFileName(dataFile.getFileMetadata().getLabel());
            } catch (Exception ex) {
                this.setFileName("unknown");
            }
        } else if (dvObject instanceof Dataset) {
            Dataset dataset = this.getDataset();
            key = dataset.getAuthorityForFileStorage() + "/" + dataset.getIdentifierForFileStorage();
            dataset.setStorageIdentifier(this.driverId + "://" + key);
        } else if (dvObject instanceof Dataverse) {
            throw new IOException("Data Access: Storage driver does not support dvObject type Dataverse yet");
        } else {
        	//Direct access, e.g. for external upload - no associated DVobject yet, but we want to be abel to get the size
        	if(key!=null) {
        		 ObjectMetadata objectMetadata = null; 
                 try {
                     objectMetadata = s3.getObjectMetadata(bucketName, key);
                 } catch (SdkClientException sce) {
                     throw new IOException("Cannot get S3 object " + key + " ("+sce.getMessage()+")");
                 }
                 this.setSize(objectMetadata.getContentLength());
        	}else {
            throw new IOException("Data Access: Invalid DvObject type");
        	}
        }
    }

    @Override
    public InputStream getInputStream() throws IOException {
        if(super.getInputStream()==null) {
            try {
                setInputStream(s3.getObject(new GetObjectRequest(bucketName, key)).getObjectContent());
            } catch (SdkClientException sce) {
                throw new IOException("Cannot get S3 object " + key + " ("+sce.getMessage()+")");
            }
        }

        if (super.getInputStream() == null) {
            throw new IOException("Cannot get InputStream for S3 Object" + key);
        }

        setChannel(Channels.newChannel(super.getInputStream()));

        return super.getInputStream();
    }
    
    @Override
    public Channel getChannel() throws IOException {
        if(super.getChannel()==null) {
            getInputStream();
        }
        return channel;
    }
    
    @Override
    public ReadableByteChannel getReadChannel() throws IOException {
        //Make sure StorageIO.channel variable exists
        getChannel();
        return super.getReadChannel();
    }

    // StorageIO method for copying a local Path (for ex., a temp file), into this DataAccess location:
    @Override
    public void savePath(Path fileSystemPath) throws IOException {
        long newFileSize = -1;

        if (!this.canWrite()) {
            open(DataAccessOption.WRITE_ACCESS);
        }

        try {
            File inputFile = fileSystemPath.toFile();
            if (dvObject instanceof DataFile) {
                tm.upload(new PutObjectRequest(bucketName, key, inputFile)).waitForCompletion();
                newFileSize = inputFile.length();
            } else {
                throw new IOException("DvObject type other than datafile is not yet supported");
            }

        } catch (SdkClientException | InterruptedException ioex ) {
            String failureMsg = ioex.getMessage();
            if (failureMsg == null) {
                failureMsg = "S3AccessIO: Unknown exception occured while uploading a local file into S3Object "+key;
            }

            throw new IOException(failureMsg);
        }


        // if it has uploaded successfully, we can reset the size
        // of the object:
        setSize(newFileSize);
    }

    /**
     * Implements the StorageIO saveInputStream() method. 
     * This implementation is somewhat problematic, because S3 cannot save an object of 
     * an unknown length. This effectively nullifies any benefits of streaming; 
     * as we cannot start saving until we have read the entire stream. 
     * One way of solving this would be to buffer the entire stream as byte[], 
     * in memory, then save it... Which of course would be limited by the amount 
     * of memory available, and thus would not work for streams larger than that. 
     * So we have eventually decided to save save the stream to a temp file, then 
     * save to S3. This is slower, but guaranteed to work on any size stream. 
     * An alternative we may want to consider is to not implement this method 
     * in the S3 driver, and make it throw the UnsupportedDataAccessOperationException, 
     * similarly to how we handle attempts to open OutputStreams, in this and the 
     * Swift driver. 
     * 
     * @param inputStream InputStream we want to save
     * @param filesize Long representing the filesize
     * @throws IOException if anything goes wrong.
    */
    @Override
    public void saveInputStream(InputStream inputStream, Long filesize) throws IOException {
        if (filesize == null || filesize < 0) {
            saveInputStream(inputStream);
        } else {
            if (!this.canWrite()) {
                open(DataAccessOption.WRITE_ACCESS);
            }

            ObjectMetadata metadata = new ObjectMetadata();
            metadata.setContentLength(filesize);
            try {
                s3.putObject(bucketName, key, inputStream, metadata);
            } catch (SdkClientException ioex) {
                String failureMsg = ioex.getMessage();
                if (failureMsg == null) {
                    failureMsg = "S3AccessIO: Unknown exception occured while uploading a local file into S3 Storage.";
                }

                throw new IOException(failureMsg);
            }
            setSize(filesize);  
        }
    }
    
    @Override
    public void saveInputStream(InputStream inputStream) throws IOException {
        if (!this.canWrite()) {
            open(DataAccessOption.WRITE_ACCESS);
        }
        String directoryString = FileUtil.getFilesTempDirectory();

        Random rand = new Random();
        Path tempPath = Paths.get(directoryString, Integer.toString(rand.nextInt(Integer.MAX_VALUE)));
        File tempFile = createTempFile(tempPath, inputStream);
        
        try {
            s3.putObject(bucketName, key, tempFile);
        } catch (SdkClientException ioex) {
            String failureMsg = ioex.getMessage();
            if (failureMsg == null) {
                failureMsg = "S3AccessIO: Unknown exception occured while uploading a local file into S3 Storage.";
            }
            tempFile.delete();
            throw new IOException(failureMsg);
        }
        tempFile.delete();
        ObjectMetadata objectMetadata = s3.getObjectMetadata(bucketName, key);
        if (objectMetadata != null) {
            setSize(objectMetadata.getContentLength());
        }
    }
    
    @Override
    public void delete() throws IOException {
        if (!isDirectAccess()) {
            throw new IOException("Direct Access IO must be used to permanently delete stored file objects");
        }
        if (key == null) {
            throw new IOException("Delete called with null key");
        }        
        // Verify that it exists, before we attempt to delete it?
        // (probably unnecessary - attempting to delete it will fail if it doesn't exist - ?)
        try {
            DeleteObjectRequest deleteObjRequest = new DeleteObjectRequest(bucketName, key);
            s3.deleteObject(deleteObjRequest);
        } catch (AmazonClientException ase) {
            logger.warning("Caught an AmazonClientException in S3AccessIO.delete(): " + ase.getMessage());
            throw new IOException("Failed to delete storage location " + getStorageLocation());
        }
        
        // Delete all the cached aux files as well:
        deleteAllAuxObjects();

    }

    @Override
    public Channel openAuxChannel(String auxItemTag, DataAccessOption... options) throws IOException {
        if (isWriteAccessRequested(options)) {
            throw new UnsupportedDataAccessOperationException("S3AccessIO: write mode openAuxChannel() not yet implemented in this storage driver.");
        }

        InputStream fin = getAuxFileAsInputStream(auxItemTag);

        if (fin == null) {
            throw new IOException("Failed to open auxilary file " + auxItemTag + " for S3 file");
        }

        return Channels.newChannel(fin);
    }

    @Override
    public boolean isAuxObjectCached(String auxItemTag) throws IOException {
        open();
        logger.fine("Inside isAuxObjectCached");
        String destinationKey = getDestinationKey(auxItemTag);
        try {
            return s3.doesObjectExist(bucketName, destinationKey);
        } catch (AmazonClientException ase) {
            logger.warning("Caught an AmazonClientException in S3AccessIO.isAuxObjectCached:    " + ase.getMessage());
            throw new IOException("S3AccessIO: Failed to cache auxilary object : " + auxItemTag);
        }
    }

    @Override
    public long getAuxObjectSize(String auxItemTag) throws IOException {
        open();
        String destinationKey = getDestinationKey(auxItemTag);
        try {
            return s3.getObjectMetadata(bucketName, destinationKey).getContentLength();
        } catch (AmazonClientException ase) {
            logger.warning("Caught an AmazonClientException in S3AccessIO.getAuxObjectSize:    " + ase.getMessage());
        }
        return -1;
    }

    @Override
    public Path getAuxObjectAsPath(String auxItemTag) throws UnsupportedDataAccessOperationException {
        throw new UnsupportedDataAccessOperationException("S3AccessIO: this is a remote DataAccess IO object, its Aux objects have no local filesystem Paths associated with it.");
    }

    @Override
    public void backupAsAux(String auxItemTag) throws IOException {
        String destinationKey = getDestinationKey(auxItemTag);
        try {
            s3.copyObject(new CopyObjectRequest(bucketName, key, bucketName, destinationKey));
        } catch (AmazonClientException ase) {
            logger.warning("Caught an AmazonClientException in S3AccessIO.backupAsAux:    " + ase.getMessage());
            throw new IOException("S3AccessIO: Unable to backup original auxiliary object");
        }
    }
    
    
    @Override
    public void revertBackupAsAux(String auxItemTag) throws IOException {
        String destinationKey = getDestinationKey(auxItemTag);
        try {
            s3.copyObject(new CopyObjectRequest(bucketName, destinationKey,  bucketName, key));
            deleteAuxObject(auxItemTag);
        } catch (AmazonClientException ase) {
            logger.warning("Caught an AmazonServiceException in S3AccessIO.backupAsAux:    " + ase.getMessage());
            throw new IOException("S3AccessIO: Unable to revert backup auxiliary object");
        }
    }

    @Override
    // this method copies a local filesystem Path into this DataAccess Auxiliary location:
    public void savePathAsAux(Path fileSystemPath, String auxItemTag) throws IOException {
        if (!this.canWrite()) {
            open(DataAccessOption.WRITE_ACCESS);
        }
        String destinationKey = getDestinationKey(auxItemTag);
        try {
            File inputFile = fileSystemPath.toFile();
            s3.putObject(new PutObjectRequest(bucketName, destinationKey, inputFile));            
        } catch (AmazonClientException ase) {
            logger.warning("Caught an AmazonClientException in S3AccessIO.savePathAsAux():    " + ase.getMessage());
            throw new IOException("S3AccessIO: Failed to save path as an auxiliary object.");
        }
    }

    @Override
    public void saveInputStreamAsAux(InputStream inputStream, String auxItemTag, Long filesize) throws IOException {
        if (filesize == null || filesize < 0) {
            saveInputStreamAsAux(inputStream, auxItemTag);
        } else {
            if (!this.canWrite()) {
                open(DataAccessOption.WRITE_ACCESS);
            }
            String destinationKey = getDestinationKey(auxItemTag);
            ObjectMetadata metadata = new ObjectMetadata();
            metadata.setContentLength(filesize);
            try {
                s3.putObject(bucketName, destinationKey, inputStream, metadata);
            } catch (SdkClientException ioex) {
                String failureMsg = ioex.getMessage();

                if (failureMsg == null) {
                    failureMsg = "S3AccessIO: SdkClientException occured while saving a local InputStream as S3Object";
                }
                throw new IOException(failureMsg);
            }
        }
    }
    
    /**
     * Implements the StorageIO saveInputStreamAsAux() method. 
     * This implementation is problematic, because S3 cannot save an object of 
     * an unknown length. This effectively nullifies any benefits of streaming; 
     * as we cannot start saving until we have read the entire stream. 
     * One way of solving this would be to buffer the entire stream as byte[], 
     * in memory, then save it... Which of course would be limited by the amount 
     * of memory available, and thus would not work for streams larger than that. 
     * So we have eventually decided to save save the stream to a temp file, then 
     * save to S3. This is slower, but guaranteed to work on any size stream. 
     * An alternative we may want to consider is to not implement this method 
     * in the S3 driver, and make it throw the UnsupportedDataAccessOperationException, 
     * similarly to how we handle attempts to open OutputStreams, in this and the 
     * Swift driver. 
     * 
     * @param inputStream InputStream we want to save
     * @param auxItemTag String representing this Auxiliary type ("extension")
     * @throws IOException if anything goes wrong.
    */
    @Override
    public void saveInputStreamAsAux(InputStream inputStream, String auxItemTag) throws IOException {
        if (!this.canWrite()) {
            open(DataAccessOption.WRITE_ACCESS);
        }

        String directoryString = FileUtil.getFilesTempDirectory();

        Random rand = new Random();
        String pathNum = Integer.toString(rand.nextInt(Integer.MAX_VALUE));
        Path tempPath = Paths.get(directoryString, pathNum);
        File tempFile = createTempFile(tempPath, inputStream);
        
        String destinationKey = getDestinationKey(auxItemTag);
        
        try {
            s3.putObject(bucketName, destinationKey, tempFile);
        } catch (SdkClientException ioex) {
            String failureMsg = ioex.getMessage();

            if (failureMsg == null) {
                failureMsg = "S3AccessIO: SdkClientException occured while saving a local InputStream as S3Object";
            }
            tempFile.delete();
            throw new IOException(failureMsg);
        }
        tempFile.delete();
    }
    
    //Helper method for supporting saving streams with unknown length to S3
    //We save those streams to a file and then upload the file
    private File createTempFile(Path path, InputStream inputStream) throws IOException {

        File targetFile = new File(path.toUri()); //File needs a name
        OutputStream outStream = new FileOutputStream(targetFile);

        byte[] buffer = new byte[8 * 1024];
        int bytesRead;
        while ((bytesRead = inputStream.read(buffer)) != -1) {
            outStream.write(buffer, 0, bytesRead);
        }
        IOUtils.closeQuietly(inputStream);
        IOUtils.closeQuietly(outStream);
        return targetFile;
    } 
    
    @Override
    public List<String> listAuxObjects() throws IOException {
        if (!this.canWrite()) {
            open();
        }
        String prefix = getDestinationKey("");

        List<String> ret = new ArrayList<>();
        ListObjectsRequest req = new ListObjectsRequest().withBucketName(bucketName).withPrefix(prefix);
        ObjectListing storedAuxFilesList = null; 
        try {
            storedAuxFilesList = s3.listObjects(req);
        } catch (SdkClientException sce) {
            throw new IOException ("S3 listAuxObjects: failed to get a listing for "+prefix);
        }
        if (storedAuxFilesList == null) {
            return ret;
        }
        List<S3ObjectSummary> storedAuxFilesSummary = storedAuxFilesList.getObjectSummaries();
        try {
            while (storedAuxFilesList.isTruncated()) {
                logger.fine("S3 listAuxObjects: going to next page of list");
                storedAuxFilesList = s3.listNextBatchOfObjects(storedAuxFilesList);
                if (storedAuxFilesList != null) {
                    storedAuxFilesSummary.addAll(storedAuxFilesList.getObjectSummaries());
                }
            }
        } catch (AmazonClientException ase) {
            //logger.warning("Caught an AmazonServiceException in S3AccessIO.listAuxObjects():    " + ase.getMessage());
            throw new IOException("S3AccessIO: Failed to get aux objects for listing.");
        }

        for (S3ObjectSummary item : storedAuxFilesSummary) {
            String destinationKey = item.getKey();
            String fileName = destinationKey.substring(destinationKey.lastIndexOf(".") + 1);
            logger.fine("S3 cached aux object fileName: " + fileName);
            ret.add(fileName);
        }
        return ret;
    }

    @Override
    public void deleteAuxObject(String auxItemTag) throws IOException {
        if (!this.canWrite()) {
            open(DataAccessOption.WRITE_ACCESS);
        }
        String destinationKey = getDestinationKey(auxItemTag);
        try {
            DeleteObjectRequest dor = new DeleteObjectRequest(bucketName, destinationKey);
            s3.deleteObject(dor);
        } catch (AmazonClientException ase) {
            logger.warning("S3AccessIO: Unable to delete object    " + ase.getMessage());
        }
    }

    @Override
    public void deleteAllAuxObjects() throws IOException {
        if (!isDirectAccess() && !this.canWrite()) {
            open(DataAccessOption.WRITE_ACCESS);
        }
        
        String prefix = getDestinationKey("");

        List<S3ObjectSummary> storedAuxFilesSummary = null;
        try {
            ListObjectsRequest req = new ListObjectsRequest().withBucketName(bucketName).withPrefix(prefix);
            ObjectListing storedAuxFilesList = s3.listObjects(req);
            if (storedAuxFilesList == null) {
                // nothing to delete
                return; 
            }
            storedAuxFilesSummary = storedAuxFilesList.getObjectSummaries();
            while (storedAuxFilesList.isTruncated()) {
                storedAuxFilesList = s3.listNextBatchOfObjects(storedAuxFilesList);
                if (storedAuxFilesList != null) {
                    storedAuxFilesSummary.addAll(storedAuxFilesList.getObjectSummaries());
                }
            }
        } catch (AmazonClientException ase) {
            throw new IOException("S3AccessIO: Failed to get aux objects for listing to delete.");
        }

        DeleteObjectsRequest multiObjectDeleteRequest = new DeleteObjectsRequest(bucketName);
        List<KeyVersion> keys = new ArrayList<>();

        for (S3ObjectSummary item : storedAuxFilesSummary) {
            String destinationKey = item.getKey();
            keys.add(new KeyVersion(destinationKey));
        }
        //Check if the list of auxiliary files for a data file is empty
        if (keys.isEmpty()) {
            logger.fine("S3AccessIO: No auxiliary objects to delete.");
            return;
        }
        multiObjectDeleteRequest.setKeys(keys);

        logger.fine("Trying to delete auxiliary files...");
        try {
            s3.deleteObjects(multiObjectDeleteRequest);
        } catch (SdkClientException e) {
            throw new IOException("S3AccessIO: Failed to delete one or more auxiliary objects.");
        }
    }

    //TODO: Do we need this? - Answer: yes! 
    @Override
    public String getStorageLocation() throws IOException {
        String locationKey = getMainFileKey(); 
        
        if (locationKey == null) {
            throw new IOException("Failed to obtain the S3 key for the file");
        }
        
        return this.driverId + "://" + bucketName + "/" + locationKey; 
    }

    @Override
    public Path getFileSystemPath() throws UnsupportedDataAccessOperationException {
        throw new UnsupportedDataAccessOperationException("S3AccessIO: this is a remote DataAccess IO object, it has no local filesystem path associated with it.");
    }

    @Override
    public boolean exists() {
        String destinationKey = null;
        if (dvObject instanceof DataFile) {
            destinationKey = key;
        } else if((dvObject==null) && (key !=null)) {
        	//direct access
        	destinationKey = key;
        } else {
            logger.warning("Trying to check if a path exists is only supported for a data file.");
        }
        try {
            return s3.doesObjectExist(bucketName, destinationKey);
        } catch (AmazonClientException ase) {
            logger.warning("Caught an AmazonClientException in S3AccessIO.exists():    " + ase.getMessage());
            return false;
        }
    }

    @Override
    public WritableByteChannel getWriteChannel() throws UnsupportedDataAccessOperationException {
        throw new UnsupportedDataAccessOperationException("S3AccessIO: there are no write Channels associated with S3 objects.");
    }

    @Override
    public OutputStream getOutputStream() throws UnsupportedDataAccessOperationException {
        throw new UnsupportedDataAccessOperationException("S3AccessIO: there are no output Streams associated with S3 objects.");
    }

    @Override
    public InputStream getAuxFileAsInputStream(String auxItemTag) throws IOException {
        String destinationKey = getDestinationKey(auxItemTag);
        try {
            S3Object s3object = s3.getObject(new GetObjectRequest(bucketName, destinationKey));
            if (s3object != null) {
                return s3object.getObjectContent();
            } 
            return null; 
        } catch (AmazonClientException ase) {
            logger.fine("Caught an AmazonClientException in S3AccessIO.getAuxFileAsInputStream() (object not cached?):    " + ase.getMessage());
            return null;
        }
    }

    String getDestinationKey(String auxItemTag) throws IOException {
        if (isDirectAccess() || dvObject instanceof DataFile) {
            return getMainFileKey() + "." + auxItemTag;
        } else if (dvObject instanceof Dataset) {
            if (key == null) {
                open();
            }
            return key + "/" + auxItemTag;
        } else {
            throw new IOException("S3AccessIO: This operation is only supported for Datasets and DataFiles.");
        }
    }
    
    /**
     * TODO: this function is not side effect free (sets instance variables key and bucketName).
     *       Is this good or bad? Need to ask @landreev
     *
     * Extract the file key from a file stored on S3.
     * Follows template: "owner authority name"/"owner identifier"/"storage identifier without bucketname and protocol"
     * @return Main File Key
     * @throws IOException
     */
    String getMainFileKey() throws IOException {
        if (key == null) {
            // TODO: (?) - should we worry here about the datafile having null for the owner here? 
            // or about the owner dataset having null for the authority and/or identifier?
            // we should probably check for that and throw an exception. (unless we are 
            // super positive that this condition would have been intercepted by now)
            String baseKey = this.getDataFile().getOwner().getAuthorityForFileStorage() + "/" + this.getDataFile().getOwner().getIdentifierForFileStorage();
            String storageIdentifier = dvObject.getStorageIdentifier();

            if (storageIdentifier == null || "".equals(storageIdentifier)) {
                throw new FileNotFoundException("Data Access: No local storage identifier defined for this datafile.");
            }

            if (storageIdentifier.startsWith(this.driverId + "://")) {
                bucketName = storageIdentifier.substring((this.driverId + "://").length(), storageIdentifier.lastIndexOf(":"));
                key = baseKey + "/" + storageIdentifier.substring(storageIdentifier.lastIndexOf(":") + 1);
            } else {
                throw new IOException("S3AccessIO: DataFile (storage identifier " + storageIdentifier + ") does not appear to be an S3 object.");
            }
        }
        
        return key;
    }
    
    public boolean downloadRedirectEnabled() {
    	String optionValue = System.getProperty("dataverse.files." + this.driverId + ".download-redirect");
        if ("true".equalsIgnoreCase(optionValue)) {
            return true;
        }
        return false;
    }
    
    public String generateTemporaryS3Url() throws IOException {
        //Questions:
        // Q. Should this work for private and public?
        // A. Yes! Since the URL has a limited, short life span. -- L.A. 
        // Q. how long should the download url work?
        // A. 1 hour by default seems like an OK number. Making it configurable seems like a good idea too. -- L.A.
        if (s3 == null) {
            throw new IOException("ERROR: s3 not initialised. ");
        }
        if (dvObject instanceof DataFile) {
            key = getMainFileKey();
            java.util.Date expiration = new java.util.Date();
            long msec = expiration.getTime();
            msec += 60 * 1000 * getUrlExpirationMinutes();
            expiration.setTime(msec);

            GeneratePresignedUrlRequest generatePresignedUrlRequest = 
                          new GeneratePresignedUrlRequest(bucketName, key);
            generatePresignedUrlRequest.setMethod(HttpMethod.GET); // Default.
            generatePresignedUrlRequest.setExpiration(expiration);
            ResponseHeaderOverrides responseHeaders = new ResponseHeaderOverrides();
            //responseHeaders.setContentDisposition("attachment; filename="+this.getDataFile().getDisplayName());
            // Encode the file name explicitly specifying the encoding as UTF-8:
            // (otherwise S3 may not like non-ASCII characters!)
            // Most browsers are happy with just "filename="+URLEncoder.encode(this.getDataFile().getDisplayName(), "UTF-8") 
            // in the header. But Firefox appears to require that "UTF8" is 
            // specified explicitly, as below:
            responseHeaders.setContentDisposition("attachment; filename*=UTF-8''"+URLEncoder.encode(this.getDataFile().getDisplayName(), "UTF-8"));
            // - without it, download will work, but Firefox will leave the special
            // characters in the file name encoded. For example, the file name 
            // will look like "1976%E2%80%932016.txt" instead of "1976–2016.txt", 
            // where the dash is the "long dash", represented by a 3-byte UTF8 
            // character "\xE2\x80\x93"
            
            responseHeaders.setContentType(this.getDataFile().getContentType());
            generatePresignedUrlRequest.setResponseHeaders(responseHeaders);

            URL s; 
            try {
                s = s3.generatePresignedUrl(generatePresignedUrlRequest);
            } catch (SdkClientException sce) {
                //throw new IOException("SdkClientException generating temporary S3 url for "+key+" ("+sce.getMessage()+")");
                s = null; 
            }

            if (s != null) {
                return s.toString();
            }
            
            //throw new IOException("Failed to generate temporary S3 url for "+key);
            return null;
        } else if (dvObject instanceof Dataset) {
            throw new IOException("Data Access: GenerateTemporaryS3Url: Invalid DvObject type : Dataset");
        } else if (dvObject instanceof Dataverse) {
            throw new IOException("Data Access: GenerateTemporaryS3Url: Invalid DvObject type : Dataverse");
        } else {
            throw new IOException("Data Access: GenerateTemporaryS3Url: Unknown DvObject type");
        }
    }
    
    public String generateTemporaryS3UploadUrl() throws IOException {

        key = getMainFileKey();
        java.util.Date expiration = new java.util.Date();
        long msec = expiration.getTime();
        msec += 60 * 1000 * getUrlExpirationMinutes();
        expiration.setTime(msec);

        GeneratePresignedUrlRequest generatePresignedUrlRequest = 
        		new GeneratePresignedUrlRequest(bucketName, key).withMethod(HttpMethod.PUT).withExpiration(expiration);
        URL presignedUrl; 
        try {
        	presignedUrl = s3.generatePresignedUrl(generatePresignedUrlRequest);
        } catch (SdkClientException sce) {
        	//throw new IOException("SdkClientException generating temporary S3 url for "+key+" ("+sce.getMessage()+")");
        	presignedUrl = null; 
        }
        String urlString = null;
        if (presignedUrl != null) {
        	String endpoint = System.getProperty("dataverse.files." + driverId + ".custom-endpoint-url");
        	logger.info("endpoint: " + endpoint);
        	String proxy = System.getProperty("dataverse.files." + driverId + ".proxy-url");
        	logger.info("proxy: " + proxy);
        	if(proxy!=null) {
        		urlString = presignedUrl.toString().replace(endpoint, proxy);
        	} else {
        		urlString = presignedUrl.toString();
        	}
        }

        //throw new IOException("Failed to generate temporary S3 url for "+key);
        return urlString;
    }
    
    int getUrlExpirationMinutes() {
        String optionValue = System.getProperty("dataverse.files." + this.driverId + ".url-expiration-minutes"); 
        if (optionValue != null) {
            Integer num; 
            try {
                num = new Integer(optionValue);
            } catch (NumberFormatException ex) {
                num = null; 
            }
            if (num != null) {
                return num;
            }
        }
        return 60; 
    }
    
    private void readSettings() {
        /**
         * Pass in a URL pointing to your S3 compatible storage.
         * For possible values see https://docs.aws.amazon.com/AWSJavaSDK/latest/javadoc/com/amazonaws/client/builder/AwsClientBuilder.EndpointConfiguration.html
         */
        s3CEUrl = System.getProperty("dataverse.files." + this.driverId + ".custom-endpoint-url", "");
        /**
         * Pass in a region to use for SigV4 signing of requests.
         * Defaults to "dataverse" as it is not relevant for custom S3 implementations.
         */
        s3CERegion = System.getProperty("dataverse.files." + this.driverId + ".custom-endpoint-region", "dataverse");
        /**
         * Pass in a boolean value if path style access should be used within the S3 client.
         * Anything but case-insensitive "true" will lead to value of false, which is default value, too.
         */
        s3pathStyleAccess = Boolean.parseBoolean(System.getProperty("dataverse.files." + this.driverId + ".path-style-access", "false"));
        /**
         * Pass in a boolean value if payload signing should be used within the S3 client.
         * Anything but case-insensitive "true" will lead to value of false, which is default value, too.
         */
        s3payloadSigning = Boolean.parseBoolean(System.getProperty("dataverse.files." + this.driverId + ".payload-signing","false"));
        /**
         * Pass in a boolean value if chunked encoding should not be used within the S3 client.
         * Anything but case-insensitive "false" will lead to value of true, which is default value, too.
         */
        s3chunkedEncoding = Boolean.parseBoolean(System.getProperty("dataverse.files." + this.driverId + ".chunked-encoding","true"));
        /**
         * Pass in a string value if this storage driver should use a non-default AWS S3 profile.
         * The default is "default" which should work when only one profile exists.
         */
        s3profile = System.getProperty("dataverse.files." + this.driverId + ".profile","default");
       
        bucketName = System.getProperty("dataverse.files." + this.driverId + ".bucket-name");
        
        
	}

}<|MERGE_RESOLUTION|>--- conflicted
+++ resolved
@@ -1,7 +1,6 @@
 package edu.harvard.iq.dataverse.dataaccess;
 
 import com.amazonaws.AmazonClientException;
-import com.amazonaws.AmazonServiceException;
 import com.amazonaws.HttpMethod;
 import com.amazonaws.SdkClientException;
 import com.amazonaws.auth.profile.ProfileCredentialsProvider;
@@ -102,16 +101,11 @@
     }
     
 
-<<<<<<< HEAD
-	public S3AccessIO(String storageLocation, String driverId) throws IOException {
-=======
 	public S3AccessIO(String storageLocation, String driverId) {
->>>>>>> 27b5308a
 		this(null, null, driverId);
         // TODO: validate the storage location supplied
         bucketName = storageLocation.substring(0,storageLocation.indexOf('/'));
         key = storageLocation.substring(storageLocation.indexOf('/')+1);
-       
     }
     
     public S3AccessIO(T dvObject, DataAccessRequest req, @NotNull AmazonS3 s3client, String driverId) {
@@ -132,11 +126,7 @@
     private String s3profile = "default";
     private String bucketName = null;
     
-<<<<<<< HEAD
     private String key = null;
-=======
-    private String key;
->>>>>>> 27b5308a
 
     @Override
     public void open(DataAccessOption... options) throws IOException {
