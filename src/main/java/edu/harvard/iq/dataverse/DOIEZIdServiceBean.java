package edu.harvard.iq.dataverse;

<<<<<<< HEAD
import edu.harvard.iq.dataverse.settings.JvmSettings;
=======
>>>>>>> 3a5883ca
import edu.ucsb.nceas.ezid.EZIDException;
import edu.ucsb.nceas.ezid.EZIDService;
import edu.ucsb.nceas.ezid.EZIDServiceRequest;
import java.util.*;
import java.util.logging.Level;
import java.util.logging.Logger;

import javax.ejb.Stateless;

/**
 *
 * @author skraffmiller
 */
@Stateless
public class DOIEZIdServiceBean extends DOIServiceBean {

    EZIDService ezidService;
    EZIDServiceRequest ezidServiceRequest;
    String baseURLString = "https://ezid.cdlib.org";
    private static final Logger logger = Logger.getLogger("edu.harvard.iq.dvn.core.index.DOIEZIdServiceBean");

    // get username and password from system properties
    private String USERNAME = "";
    private String PASSWORD = "";
    public DOIEZIdServiceBean() {
        logger.log(Level.FINE,"Constructor");
        try {
            // Guessing these are System.getProperty rather than using settingsService
            // because this is a constructor rather than a @PostConstruct method
<<<<<<< HEAD
            baseURLString = JvmSettings.EZID_API_URL.lookup();
=======
            String urlFromProperty = System.getProperty("doi.baseurlstring");
            if(urlFromProperty!=null) {
                baseURLString = urlFromProperty;
            }
>>>>>>> 3a5883ca
            logger.log(Level.FINE, "Using baseURLString {0}", baseURLString);
            ezidService = new EZIDService(baseURLString);
            USERNAME = JvmSettings.EZID_USERNAME.lookup();
            PASSWORD = JvmSettings.EZID_PASSWORD.lookup();
            ezidService.login(USERNAME, PASSWORD);
            configured = true;
        } catch (EZIDException e) {
            // As a stateless bean, this constructor runs even when we're not using ezid, so
            // lowering the log level in that case
            // (Future work is expected to change PidProviders from being stateless beans
            // going forward and at that point we won't be initializing this unless it's
            // configured.
            Level level = (baseURLString.contains("ezid")) ? Level.WARNING : Level.FINE;
            logger.log(level, "login failed ");
            logger.log(level, "Exception String: {0}", e.toString());
            logger.log(level, "localized message: {0}", e.getLocalizedMessage());
            logger.log(level, "cause: ", e.getCause());
            logger.log(level, "message {0}", e.getMessage());
        } catch (Exception e) {
            logger.log(Level.SEVERE, "Other Error on ezidService.login(USERNAME, PASSWORD) - not EZIDException ", e.getMessage());
        }
    }

    @Override
    public boolean registerWhenPublished() {
        return false;
    }

    @Override
    public boolean alreadyExists(DvObject dvObject) throws Exception {
        if(dvObject==null) {
            logger.severe("Null DvObject sent to alreadyExists().");
            return false;
        }
        return alreadyExists(dvObject.getGlobalId());
    }
    
    @Override
    public boolean alreadyExists(GlobalId pid) throws Exception {
        logger.log(Level.FINE,"alreadyExists");
        try {
            HashMap<String, String> result = ezidService.getMetadata(pid.asString());            
            return result != null && !result.isEmpty();
            // TODO just check for HTTP status code 200/404, sadly the status code is swept under the carpet
        } catch (EZIDException e ){
            //No such identifier is treated as an exception
            //but if that is the case then we want to just return false
            if(pid.getIdentifier() == null){
                return false;
            }
            if (e.getLocalizedMessage().contains("no such identifier")){
                return false;
            }
            logger.log(Level.WARNING, "alreadyExists failed");
            logger.log(Level.WARNING, "getIdentifier(dvObject) {0}", pid.asString());
            logger.log(Level.WARNING, "String {0}", e.toString());
            logger.log(Level.WARNING, "localized message {0}", e.getLocalizedMessage());
            logger.log(Level.WARNING, "cause", e.getCause());
            logger.log(Level.WARNING, "message {0}", e.getMessage());
            throw e;
        }
    }

    @Override
    public Map<String, String> getIdentifierMetadata(DvObject dvObject) {
        logger.log(Level.FINE,"getIdentifierMetadata");
        String identifier = getIdentifier(dvObject);
        Map<String, String> metadata = new HashMap<>();
        try {
            metadata = ezidService.getMetadata(identifier);
        } catch (EZIDException e) {
            logger.log(Level.WARNING, "getIdentifierMetadata failed");
            logger.log(Level.WARNING, "String {0}", e.toString());
            logger.log(Level.WARNING, "localized message {0}", e.getLocalizedMessage());
            logger.log(Level.WARNING, "cause", e.getCause());
            logger.log(Level.WARNING, "message {0}", e.getMessage());
            return metadata;
        }
        return metadata;
    }

    /**
     * Modifies the EZID metadata for a Dataset
     *
     * @param dvObject the Dataset whose metadata needs to be modified
     * @return the Dataset identifier, or null if the modification failed
     * @throws java.lang.Exception
     */
    @Override
    public String modifyIdentifierTargetURL(DvObject dvObject) throws Exception {
        String identifier = getIdentifier(dvObject);
        HashMap<String, String> metadata = new HashMap<>();
        metadata.put("_target", getTargetUrl(dvObject));
        try {
            ezidService.setMetadata(identifier,metadata);
            return identifier;
        } catch (EZIDException e) {
            logger.log(Level.WARNING, "modifyMetadata failed");
            logger.log(Level.WARNING, "String {0}", e.toString());
            logger.log(Level.WARNING, "localized message {0}", e.getLocalizedMessage());
            logger.log(Level.WARNING, "cause", e.getCause());
            logger.log(Level.WARNING, "message {0}", e.getMessage());
            throw e;
        }
    }
        
    @Override
    public void deleteIdentifier(DvObject dvObject) throws Exception {
                logger.log(Level.FINE,"deleteIdentifier");
        String identifier = getIdentifier(dvObject);
        HashMap<String, String> doiMetadata;
        try {
            doiMetadata = ezidService.getMetadata(identifier);
        } catch (EZIDException e) {
            logger.log(Level.WARNING, "get matadata failed cannot delete");
            logger.log(Level.WARNING, "String {0}", e.toString());
            logger.log(Level.WARNING, "localized message {0}", e.getLocalizedMessage());
            logger.log(Level.WARNING, "cause ", e.getCause());
            logger.log(Level.WARNING, "message {0}", e.getMessage());
            return;
        }

        String idStatus = doiMetadata.get("_status");

        if (idStatus.equals("reserved")) {
            logger.log(Level.INFO, "Delete status is reserved..");
            try {
                ezidService.deleteIdentifier(identifier);
            } catch (EZIDException e) {
                logger.log(Level.WARNING, "delete failed");
                logger.log(Level.WARNING, "String {0}", e.toString());
                logger.log(Level.WARNING, "localized message {0}", e.getLocalizedMessage());
                logger.log(Level.WARNING, "cause", e.getCause());
                logger.log(Level.WARNING, "message {0}", e.getMessage());
            }
            return;
        }
        if (idStatus.equals("public")) {
            //if public then it has been released set to unavaialble and reset target to n2t url
            updateIdentifierStatus(dvObject, "unavailable | withdrawn by author");
            Map<String, String> metadata = new HashMap<>();
            metadata.put("_target", "http://ezid.cdlib.org/id/" + dvObject.getProtocol() + ":" + dvObject.getAuthority()
                    + "/" + dvObject.getIdentifier());
            try {
                modifyIdentifierTargetURL(dvObject);
                if (dvObject instanceof Dataset) {
                    Dataset dataset = (Dataset) dvObject;
                    for (DataFile df : dataset.getFiles()) {
                        metadata = new HashMap<>();
                        metadata.put("_target", "http://ezid.cdlib.org/id/" + df.getProtocol() + ":" + df.getAuthority()
                                + "/" + df.getIdentifier());
                                        modifyIdentifierTargetURL(df);
                    }
                }

            } catch (Exception e) {
                // TODO already logged, how to react here?
            }
        }
    }
    
    @Override
    public boolean publicizeIdentifier(DvObject dvObject) {
        logger.log(Level.FINE,"publicizeIdentifier - dvObject");
        if(!dvObject.isIdentifierRegistered()){
            try {
                createIdentifier(dvObject);
            } catch (Throwable e){
                return false; 
            }
        }
        return updateIdentifierStatus(dvObject, "public");
    }

    private boolean updateIdentifierStatus(DvObject dvObject, String statusIn) {
        logger.log(Level.FINE, "updateIdentifierStatus");
        String identifier = getIdentifier(dvObject);
        Map<String, String> metadata = getUpdateMetadata(dvObject);
        String objMetadata = getMetadataFromDvObject(identifier, metadata, dvObject);
        Map<String, String> dcMetadata;
        dcMetadata = new HashMap<>();
        dcMetadata.put("datacite", objMetadata);
        dcMetadata.put("_status", statusIn);
        dcMetadata.put("_target", getTargetUrl(dvObject));

        try {
            // ezID API requires HashMap, not just any map.            
            ezidService.setMetadata(identifier, asHashMap(dcMetadata));
            return true;

        } catch (EZIDException e) {
            logger.log(Level.WARNING, "modifyMetadata failed");
            logger.log(Level.WARNING, "String {0}", e.toString());
            logger.log(Level.WARNING, "localized message {0}", e.getLocalizedMessage());
            logger.log(Level.WARNING, "cause", e.getCause());
            logger.log(Level.WARNING, "message {0}", e.getMessage());
            return false;
        }
    }
    
    @Override
    public List<String> getProviderInformation(){
        ArrayList <String> providerInfo = new ArrayList<>();
        String providerName = "EZID";
        String providerLink = baseURLString;
        providerInfo.add(providerName);
        providerInfo.add(providerLink);
        return providerInfo;
    }

    @Override
    public String createIdentifier(DvObject dvObject) throws Throwable {
        logger.log(Level.FINE, "createIdentifier");
        if(dvObject.getIdentifier() == null || dvObject.getIdentifier().isEmpty() ){
            dvObject = generateIdentifier(dvObject);
        }
        String identifier = getIdentifier(dvObject);
        Map<String, String> metadata = getMetadataForCreateIndicator(dvObject);
        String objMetadata = getMetadataFromDvObject(identifier, metadata, dvObject);
        Map<String, String> dcMetadata;
        dcMetadata = new HashMap<>();
        dcMetadata.put("datacite", objMetadata);
        dcMetadata.put("datacite.resourcetype", "Dataset");
        dcMetadata.put("_status", "reserved");

        try {
            String retString = ezidService.createIdentifier(identifier, asHashMap(dcMetadata));
            logger.log(Level.FINE, "create DOI identifier retString : {0}", retString);
            return retString;
        } catch (EZIDException e) {
            logger.log(Level.WARNING, "Identifier not created: create failed");
            logger.log(Level.WARNING, "String {0}", e.toString());
            logger.log(Level.WARNING, "localized message {0}", e.getLocalizedMessage());
            logger.log(Level.WARNING, "cause", e.getCause());
            logger.log(Level.WARNING, "message {0}", e.getMessage());
            logger.log(Level.WARNING, "identifier: ", identifier);
            throw e;
        }
    }
    
     /**
     * Returns a HashMap with the same values as {@code map}. This can be either
     * {@code map} itself, or a new instance with the same values.
     * 
     * This is needed as some of the internal APIs here require HashMap, but we
     * don't want the external APIs to use an implementation class.
     * @param <T>
     * @param map
     * @return A HashMap with the same values as {@code map}
     */
    private <T> HashMap<T,T> asHashMap(Map<T,T> map) {
        return (map instanceof HashMap) ? (HashMap)map : new HashMap<>(map);
    }

    @Override
    protected String getProviderKeyName() {
        return "EZID";
    }

}
<|MERGE_RESOLUTION|>--- conflicted
+++ resolved
@@ -1,9 +1,6 @@
 package edu.harvard.iq.dataverse;
 
-<<<<<<< HEAD
 import edu.harvard.iq.dataverse.settings.JvmSettings;
-=======
->>>>>>> 3a5883ca
 import edu.ucsb.nceas.ezid.EZIDException;
 import edu.ucsb.nceas.ezid.EZIDService;
 import edu.ucsb.nceas.ezid.EZIDServiceRequest;
@@ -31,16 +28,7 @@
     public DOIEZIdServiceBean() {
         logger.log(Level.FINE,"Constructor");
         try {
-            // Guessing these are System.getProperty rather than using settingsService
-            // because this is a constructor rather than a @PostConstruct method
-<<<<<<< HEAD
             baseURLString = JvmSettings.EZID_API_URL.lookup();
-=======
-            String urlFromProperty = System.getProperty("doi.baseurlstring");
-            if(urlFromProperty!=null) {
-                baseURLString = urlFromProperty;
-            }
->>>>>>> 3a5883ca
             logger.log(Level.FINE, "Using baseURLString {0}", baseURLString);
             ezidService = new EZIDService(baseURLString);
             USERNAME = JvmSettings.EZID_USERNAME.lookup();
