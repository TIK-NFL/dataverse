--- conflicted
+++ resolved
@@ -90,13 +90,8 @@
 
     public void updatePermissionRoot(javax.faces.event.AjaxBehaviorEvent event) throws javax.faces.event.AbortProcessingException {
         try {
-<<<<<<< HEAD
-            dvObject = commandEngine.submit(new UpdatePermissionRootCommand(!inheritAssignments, session.getUser(), (Dataverse) dvObject));
-            inheritAssignments = !((Dataverse)dvObject).isPermissionRoot();
-=======
             dvObject = commandEngine.submit(new UpdateDataversePermissionRootCommand(!inheritAssignments, session.getUser(), (Dataverse) dvObject));
             inheritAssignments = !((Dataverse) dvObject).isPermissionRoot();
->>>>>>> b91d2ab9
         } catch (CommandException ex) {
             Logger.getLogger(RolePermissionFragment.class.getName()).log(Level.SEVERE, null, ex);
         }
