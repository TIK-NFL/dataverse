<!DOCTYPE html>
<html xmlns="http://www.w3.org/1999/xhtml"
      xmlns:h="http://java.sun.com/jsf/html"
      xmlns:f="http://java.sun.com/jsf/core"
      xmlns:ui="http://java.sun.com/jsf/facelets"
      xmlns:p="http://primefaces.org/ui"
      xmlns:jsf="http://xmlns.jcp.org/jsf">

    <h:head>
    </h:head>

    <h:body>
        <ui:composition template="/dataverse_template.xhtml">
            <ui:param name="pageTitle" value="#{empty DataversePage.dataverse.name ? 'New' : DataversePage.dataverse.name} Dataverse"/>
            <ui:param name="dataverse" value="#{DataversePage.dataverse}"/>
            <ui:param name="showBreadcrumbs" value="#{empty DataversePage.editMode}"/>
            <ui:define name="body">
                <f:metadata>
                    <f:viewParam name="id" value="#{DataversePage.dataverse.id}"/>
                    <f:viewParam name="alias" value="#{DataversePage.dataverse.alias}"/>
                    <f:viewParam name="ownerId" value="#{DataversePage.ownerId}"/>
                    <f:viewParam name="editMode" value="#{DataversePage.editMode}"/>
                    <f:viewAction action="#{DataversePage.init}"/>
                    <f:viewParam name="id" value="#{SearchIncludeFragment.dataverseId}"/>
                    <f:viewParam name="alias" value="#{SearchIncludeFragment.dataverseAlias}"/>
                    <f:viewParam name="q" value="#{SearchIncludeFragment.query}"/>
                    <f:viewParam name="types" value="#{SearchIncludeFragment.selectedTypesString}"/>
                    <f:viewParam name="fq1" value="#{SearchIncludeFragment.fq1}"/>
                    <f:viewParam name="fq0" value="#{SearchIncludeFragment.fq0}"/>
                    <f:viewParam name="fq2" value="#{SearchIncludeFragment.fq2}"/>
                    <f:viewParam name="fq3" value="#{SearchIncludeFragment.fq3}"/>
                    <f:viewParam name="fq4" value="#{SearchIncludeFragment.fq4}"/>
                    <f:viewParam name="fq5" value="#{SearchIncludeFragment.fq5}"/>
                    <f:viewParam name="fq6" value="#{SearchIncludeFragment.fq6}"/>
                    <f:viewParam name="fq7" value="#{SearchIncludeFragment.fq7}"/>
                    <f:viewParam name="fq8" value="#{SearchIncludeFragment.fq8}"/>
                    <f:viewParam name="fq9" value="#{SearchIncludeFragment.fq9}"/>
                    <f:viewParam name="sort" value="#{SearchIncludeFragment.sortField}"/>
                    <f:viewParam name="order" value="#{SearchIncludeFragment.sortOrder}"/>
                    <f:viewParam name="page" value="#{SearchIncludeFragment.page}"/>
                    <f:viewParam name="debug" value="#{SearchIncludeFragment.debug}"/>
                    <f:viewAction action="#{SearchIncludeFragment.search()}" />
                </f:metadata>

                <h:form id="dataverseForm">
                    <p:focus context="dataverseForm"/>

                    <!-- Name Panel -->
                    <p:panel styleClass="panelLayoutBlock" rendered="#{DataversePage.editMode == 'INFO'}">
                        <p:panelGrid styleClass="panelgridLayoutTable" columns="2">
                            <p:panelGrid columns="2" style="width:100%;">
                                <ui:fragment>
                                    <div class="col-sm-12 form-group" style="margin-bottom:0;">
                                        <div class="col-sm-6">
                                            <p:inputText id="name" styleClass="form-control" style="margin-right:.5em;" value="#{DataversePage.dataverse.name}"/>
                                        </div>
                                        <label class="control-label" style="padding-right:1em;" for="name">
                                            <a href="#" data-toggle="tooltip" data-placement="auto right" class="tooltiplabel right" data-original-title="The project, department, university, or professor this Dataverse will contain data for.">
                                                Dataverse <span class="glyphicon glyphicon-asterisk text-danger" title="Required field"></span>
                                            </a>
                                        </label>
                                        <p:watermark for="name" value="Enter name..."/>
                                    </div>
                                </ui:fragment>
                                <p:message for="name"/>
                            </p:panelGrid>
                            <p:panelGrid columns="2" rendered="#{DataversePage.ownerId != null}">
                                <label class="control-label" style="padding-right:1em;" for="hostDataverse">
                                    <a href="#" data-toggle="tooltip" data-placement="auto right" class="tooltiplabel right" data-original-title="The Dataverse which contains this data.">
                                        Host Dataverse
                                    </a>
                                </label>
                                <h:outputText value="#{ DataversePage.dataverse.getOwner().name }" />
                                <h:inputHidden value="#{DataversePage.ownerId}" id="hostDataverse" />
                                <ui:remove><!-- removed for beta -->
                                    <p:selectOneMenu id="hostDataverse" value="#{DataversePage.ownerId}" filter="true" filterMatchMode="startsWith" effect="none">
                                        <f:selectItems value="#{dataverseServiceBean.findAll()}" var="dv" itemLabel="#{dv.name}" itemValue="#{dv.id}"
                                                       itemDisabled="#{dv eq DataversePage.dataverse or dv.owners.contains(DataversePage.dataverse)}" />
                                    </p:selectOneMenu>
                                </ui:remove>
                            </p:panelGrid>
                        </p:panelGrid>
                    </p:panel>

                    <!-- Edit Info Panel -->
                    <p:panel styleClass="panelLayoutBlock" rendered="#{DataversePage.editMode == 'INFO'}">
                        <div class="row form-horizontal">
                            <div class="col-xs-6 form-group">
                                <label class="col-sm-3 control-label" for="alias" style="white-space:nowrap;">
                                    <a href="#" data-toggle="tooltip" data-placement="auto right" class="tooltiplabel right" data-original-title="Short name used for the URL of this Dataverse.">
                                        URL <span class="glyphicon glyphicon-asterisk text-danger" title="Required field"></span>
                                    </a>
                                </label>
                                <div class="col-sm-9">
                                    <p:panelGrid columns="2">
                                        <p:inputText id="alias" styleClass="form-control" validator="#{DataversePage.validateAlias}" value="#{DataversePage.dataverse.alias}"/>
                                        <p:message for="alias"/>
                                    </p:panelGrid>
                                </div>
                                <label class="col-sm-3 control-label" for="contactEmail" style="white-space:nowrap;">
                                    <a href="#" data-toggle="tooltip" data-placement="auto right" class="tooltiplabel right" data-original-title="The e-mail address(es) of the contact(s) for the Dataverse.">
                                        E-mail <span class="glyphicon glyphicon-asterisk text-danger" title="Required field"></span>
                                    </a>
                                </label>
                                <div class="col-sm-9">
                                    <p:panelGrid columns="2">
                                        <p:inputText id="contactEmail" styleClass="form-control" value="#{DataversePage.dataverse.contactEmail}"/>
                                        <p:message for="contactEmail"/>
                                    </p:panelGrid>
                                </div>
                                <label class="col-sm-3 control-label" for="affiliation" style="white-space:nowrap;">
                                    <a href="#" data-toggle="tooltip" data-placement="auto right" class="tooltiplabel right" data-original-title="The organization with which this Dataverse is affiliated.">
                                        Affiliation
                                    </a>
                                </label>
                                <div class="col-sm-9">
                                    <p:panelGrid columns="2">
                                        <p:inputText id="affiliation" styleClass="form-control" value="#{DataversePage.dataverse.affiliation}"/>
                                        <p:message for="affiliation"/>
                                    </p:panelGrid>
                                </div>

                                <label class="col-sm-3 control-label" for="dataverseCategory">
                                    <a href="#" data-toggle="tooltip" data-placement="auto right" class="tooltiplabel right" data-original-title="The type that most closely reflects this Dataverse.">
                                        Category <span class="glyphicon glyphicon-asterisk text-danger" title="Required field"></span>
                                    </a>
                                </label>
                                <div class="col-sm-9">
                                    <p:panelGrid columns="2">
                                        <h:selectOneMenu id="dataverseCategory" styleClass="form-control" value="#{DataversePage.dataverse.dataverseType}">
                                            <f:selectItem id="dvSelect" itemLabel="Select one..." itemValue="" />
                                            <f:selectItem id="dvResearch" itemLabel="Researchers" itemValue="RESEARCHERS" />
                                            <f:selectItem id="dvResearchProj" itemLabel="Research Projects" itemValue="RESEARCH_PROJECTS" />
                                            <f:selectItem id="dvJournals" itemLabel="Journals" itemValue="JOURNALS" />
                                            <f:selectItem id="dvOrgInst" itemLabel="Organizations &amp; Institutions" itemValue="ORGANIZATIONS_INSTITUTIONS" />
                                            <f:selectItem id="dvTeaching" itemLabel="Teaching Courses" itemValue="TEACHING_COURSES" />
                                            <f:selectItem id="dvUncategorized" itemLabel="Uncategorized" itemValue="UNCATEGORIZED" />
                                        </h:selectOneMenu>
                                        <p:message for="dataverseCategory"/>
                                    </p:panelGrid>
                                </div>
                            </div>
                            <div class="col-xs-6 form-group">
                                <label class="col-sm-3 control-label" for="description">
                                    <a href="#" data-toggle="tooltip" data-placement="auto right" class="tooltiplabel right" data-original-title="A summary describing the purpose, nature, or scope of this Dataverse.">
                                        Description
                                    </a>
                                </label>
                                <div class="col-sm-9">
                                    <p:inputTextarea id="description" styleClass="form-control" value="#{DataversePage.dataverse.description}"
                                                     rows="6" cols="50"
                                                     autoResize="false">
                                    </p:inputTextarea>
                                    <div><span id="chars"/> characters remaining</div>
                                </div>
                                <div class="col-sm-2 control-label">
                                    <p:message for="description"/>
                                </div>
                            </div>
                        </div>
                    </p:panel>

                    <p:commandButton id="hiddenRefresh" value="back"  style="display:none" rendered="#{DataversePage.editMode == 'INFO'}"
                                     actionListener="#{DataversePage.refresh}"
                                     update="@widgetVar(optionBlock)" />
                    <p:panel styleClass="panelLayoutBlock" rendered="#{DataversePage.editMode == 'INFO'}"  widgetVar="optionBlock">

                        <div class="row form-horizontal">
                            <div class="form-group">
                                <label class="col-sm-3 control-label" for="mdbSelect">Metadata Elements</label>
                                <div class="col-sm-9">
                                    <p style="display:block; margin-bottom:.5em;" class="text-primary"><span class="glyphicon glyphicon-info-sign"></span> Choose metadata fields to use in dataset templates and when adding a dataset to this dataverse.</p>
                                    <ui:fragment rendered="#{DataversePage.dataverse.owner != null}">
                                        <p:selectBooleanCheckbox styleClass="metadata-blocks-default" value="#{DataversePage.inheritMetadataBlockFromParent}" itemLabel="Metadata Elements from Host Dataverse">
                                            <p:ajax update="@widgetVar(optionBlock)" listener="#{DataversePage.editMetadataBlocks}"/>
                                        </p:selectBooleanCheckbox>
                                    </ui:fragment>

                                    <ui:repeat value="#{DataversePage.allMetadataBlocks}"  var="mdb">
                                        <ui:fragment rendered="#{mdb.required }">
                                            <div class="checkbox">
                                                <label>
                                                    <input type="checkbox" jsf:itemValue="#{mdb}" id="#{mdb.idString}" jsf:value="#{mdb.selected}"
                                                           name="mdbSelectRequired" disabled="disabled" checked="checked" />
                                                    <h:outputText value="#{mdb.displayName}#{mdb.required ? ' (Required)' : ' (Examples: '.concat(DataversePage.getMetadataBlockPreview(mdb,3)).concat(')')}"/>
                                                </label>
                                            </div>
                                                <p:commandLink style="display:block;" id="showDSFTRequired" rendered="#{!mdb.showDatasetFieldTypes and (mdb.selected or mdb.required) and !DataversePage.openMetadataBlock and !DataversePage.inheritMetadataBlockFromParent}"
                                                                actionListener="#{DataversePage.showDatasetFieldTypes(mdb.id)}">
                                                    <p:ajax update="@widgetVar(optionBlock)" listener="#{DataversePage.showDatasetFieldTypes(mdb.id)}" />
                                                    <h:outputText value="Set Field Display + Requirements" />
                                                </p:commandLink>
                                        </ui:fragment>
                                        <ui:fragment rendered="#{!mdb.required and DataversePage.inheritMetadataBlockFromParent}">
                                            <div class="checkbox">
                                                <label>
                                                    <input type="checkbox" jsf:itemValue="#{mdb}" id="#{mdb.idString}" jsf:value="#{mdb.selected}"
                                                           name="mdbSelectRequiredInherited" disabled="disabled">
                                                        <p:ajax update="@widgetVar(optionBlock)" />
                                                        <h:outputText value="#{mdb.displayName}#{mdb.required ? ' (Required)' : ' (Examples: '.concat(DataversePage.getMetadataBlockPreview(mdb,3)).concat(')')}"/>
                                                    </input>
                                                </label>
                                            </div>
                                        </ui:fragment>
                                        <ui:fragment rendered="#{!mdb.required and !DataversePage.inheritMetadataBlockFromParent}">
                                            <div class="checkbox">
                                                <label>
                                                    <input type="checkbox" jsf:itemValue="#{mdb}" id="#{mdb.idString}" jsf:value="#{mdb.selected}"
                                                           name="mdbSelectOptional">
                                                        <p:ajax update="@widgetVar(optionBlock)" />
                                                        <h:outputText value="#{mdb.displayName}#{mdb.required ? ' (Required)' : ''}" />
                                                    </input>
                                                </label>
                                                <!--<p class="help-block">
                                                    Examples: #{DataversePage.getMetadataBlockPreview(mdb,3)} 
                                                </p>-->
                                                <p:commandLink style="display:block;" id="showDSFT" rendered="#{!mdb.showDatasetFieldTypes and (mdb.selected or mdb.required) and !DataversePage.openMetadataBlock}"
                                                                actionListener="#{DataversePage.showDatasetFieldTypes(mdb.id)}">
                                                    <p:ajax update="@widgetVar(optionBlock)" listener="#{DataversePage.showDatasetFieldTypes(mdb.id)}" />
                                                    <h:outputText value="Set Field Display + Requirements" />
                                                </p:commandLink>
                                            </div>
                                        </ui:fragment>
                                        
                                        <p:commandLink style="padding-left: 20px;" id="hideDSFT" actionListener="#{DataversePage.hideDatasetFieldTypes(mdb.id)}" rendered="#{mdb.showDatasetFieldTypes and (mdb.selected or mdb.required)}">
                                            <h:outputText value="Close" />
                                            <p:ajax update="@widgetVar(optionBlock)" listener="#{DataversePage.hideDatasetFieldTypes(mdb.id)}" />
                                        </p:commandLink>
                                        <ui:fragment rendered="#{mdb.showDatasetFieldTypes}">
                                            <div class="panel panel-default" style="width:70%;margin-left:60px;">
                                                <div class="panel-body" style="max-height:400px;overflow-y:scroll;">
                                                    <table id="metadataFieldOptions" class="table table-striped">
                                                        <tbody>
                                                            <ui:repeat value="#{mdb.datasetFieldTypes}" var="dsft">                                                                
                                                                    <tr>                                                               
                                                                        <td>
                                                                        <p:selectBooleanCheckbox rendered="#{!dsft.hasParent}" value="#{dsft.include}" itemLabel="#{dsft.displayName}"
                                                                                              disabled="#{!dsft.hasParent and (dsft.hasRequiredChildren or dsft.required) }">
                                                                            <p:ajax  update="@widgetVar(OptButton#{dsft.id})"  listener="#{DataversePage.updateInclude(mdb.id, dsft.id)}"   />
                                                                        </p:selectBooleanCheckbox> 
                                                                            <ui:fragment rendered="#{dsft.hasParent}">
                                                                                <div class="checkbox">
                                                                                    <label>
                                                                                        <h:outputText value="#{dsft.displayName}"/>
                                                                                    </label>
                                                                                </div>
                                                                            </ui:fragment>
                                                                        </td>
                                                                        <td>  
                                                                            
                                                                            <p:selectOneRadio id="OptionsRadio#{dsft.id}" value="#{dsft.requiredDV}" widgetVar="OptButton#{dsft.id}" 
                                                                                              rendered="#{!dsft.hasChildren and !((!dsft.hasChildren  and dsft.required) or (dsft.hasChildren  and dsft.hasRequiredChildren))}">
                                                                                <f:selectItems value="#{dsft.optionSelectItems}"/>
                                                                                <p:ajax update="@widgetVar(OptButton#{dsft.id})"   />
                                                                            </p:selectOneRadio>
                                                                           
                                                                            <ui:fragment rendered="#{(!dsft.hasChildren  and dsft.required) or (dsft.hasChildren  and dsft.hasRequiredChildren)}">
                                                                                Required by Dataverse
                                                                            </ui:fragment>
                                                                        </td>                                                                  
                                                                    </tr>                                                               
                                                            </ui:repeat>
                                                        </tbody>
                                                    </table>
                                                </div>
                                            </div>
                                        </ui:fragment>
                                    </ui:repeat>
                                </div>
                            </div>
                        </div>
                    </p:panel>
                    <p:panel id="editFacets" styleClass="panelLayoutBlock" rendered="#{DataversePage.editMode == 'INFO'}" widgetVar="editFacets">
                        <div class="row form-horizontal">
                            <div class="form-group">
                                <label class="col-sm-3 control-label" for="facetPickListCreate">Select Facets</label>
                                <div class="col-sm-9">
                                    <p style="display:block; margin-bottom:.5em;" class="text-primary"><span class="glyphicon glyphicon-info-sign"></span> Pick the metadata fields to use as facets for browsing datasets and dataverses in this dataverse.</p>
                                    <ui:fragment rendered="#{DataversePage.dataverse.owner != null}">
                                        <p:selectBooleanCheckbox styleClass="facet-category-default" value="#{DataversePage.inheritFacetFromParent}" itemLabel="Facets from Host Dataverse">
                                            <p:ajax update="editFacets" listener="#{DataversePage.editFacets}"/>
                                        </p:selectBooleanCheckbox>
                                    </ui:fragment>

                                    <p:pickList id="facetPickListCreate" value="#{DataversePage.facets}" var="facet" converter="facetConverter"
                                                itemLabel="#{facet.displayName}" itemValue="#{facet}"
                                                disabled ="#{!DataversePage.dataverse.facetRoot and DataversePage.dataverse.owner != null }"
                                                rendered="true"/>
                                </div>
                            </div>
                        </div>
                    </p:panel>

                    <!-- Description Panel / View Mode -->
                    <ui:fragment rendered="#{empty DataversePage.editMode}">

                        <div id="actionButtonBlock" class="clearfix" style="margin-bottom:1em;">
                            <!-- Edit Button -->
                            <ui:fragment rendered="#{dataverseSession.user.authenticated and
                                                     permissionServiceBean.on(DataversePage.dataverse).canIssueCommand('UpdateDataverseCommand')}">
                                <div class="pull-right" style="margin-left:1em;">
                                    <div class="btn-group">
                                        <button type="button" class="btn btn-default dropdown-toggle" data-toggle="dropdown">
                                            <span class="glyphicon glyphicon-pencil"/> Edit Dataverse <span class="caret"></span>
                                        </button>
                                        <ul class="dropdown-menu pull-right text-left" role="menu">
                                            <li>
                                                <div style="padding:.5em 1em .25em 1em; overflow:hidden; width:400px;">
                                                    <div style="width:48px; float:left; margin:4px 12px 6px 0;">
                                                        <img src="/resources/images/icon_dataverse.png" style="width:48px;" border="0" alt="Dataverse"/>
                                                    </div>
                                                    <div style="float:left; width:300px;">
                                                        <div style="font-weight:bold;">#{DataversePage.dataverse.name} Dataverse <h:outputText value=" (#{DataversePage.dataverse.affiliation})" rendered="#{!empty DataversePage.dataverse.affiliation}"/></div>
                                                        <div style="color:#777;">#{DataversePage.dataverse.alias}</div>
                                                        <div style="color:#777;">#{DataversePage.dataverse.contactEmail}</div>
                                                    </div>
                                                </div>
                                            </li>
                                            <li class="divider" role="presentation"></li>
                                            <li>
                                                <p:commandLink id="editInfo" actionListener="#{DataversePage.edit('INFO')}" update="@form" oncomplete="javascript:post_edit_dv_general_info();characterCounter();initPopover();">
                                                    <h:outputText value="General Information" />
                                                </p:commandLink>
                                            </li>
                                            <li>
<<<<<<< HEAD
                                                <p:commandLink  process="@this" action="#{themeWidgetFragment.initEditDv(DataversePage.dataverse.id)}"  update="themeAndWidgetsDlg"
                                                               id="themeWidgetsOpts" oncomplete="themeAndWidgetsForm.show();content.select(0);bind_bsui_components();">
=======
                                                <p:commandLink actionListener="#{themeWidgetFragment.initEditDv(DataversePage.dataverse.id)}"
                                                               update="themeAndWidgetsDlg" id="themeWidgetsOpts" oncomplete="themeAndWidgetsForm.show();handleResizeDialog('themeAndWidgetsDlg');bind_bsui_components();">
>>>>>>> ec5b887f
                                                    <h:outputText value="Theme + Widgets" />
                                                </p:commandLink>
                                            </li>
                                            <ui:fragment rendered="#{!empty DataversePage.featuredDataverses.source or !empty DataversePage.featuredDataverses.target}">
                                                <li>
                                                    <p:commandLink id="browseOpts" onclick="browseOptsForm.show()">
                                                        <h:outputText value="Featured Dataverses" />
                                                    </p:commandLink>
                                                </li>
                                            </ui:fragment>
                                            <li>
                                                <p:commandLink id="rolesPermissionsOpts"
                                                               actionListener="#{rolePermissionFragment.setDvObject(DataversePage.dataverse)}"
                                                               update="rolesPermissionsDialog"
                                                               oncomplete="rolesPermissionsForm.show();handleResizeDialog('rolesPermissionsDialog');">
                                                    <h:outputText value="Roles + Permissions" />
                                                </p:commandLink>
                                            </li>
                                            <li>
                                                <h:link id="manageTemplates" styleClass="ui-commandlink ui-widget" outcome="manage-templates">
                                                    <h:outputText value="Dataset Templates" />
                                                    <f:param name="dataverseId" value="#{DataversePage.dataverse.id}" />
                                                </h:link>
                                            </li>
                                            <ui:fragment rendered="#{DataversePage.isEmptyDataverse() and !(DataversePage.dataverse.owner == null)
                                                                     and permissionServiceBean.on(DataversePage.dataverse).canIssueCommand('DeleteDataverseCommand')}">
                                                <li class="divider"></li>
                                                <li>
                                                    <p:commandLink id="deleteDataset" onclick="deleteConfirmation.show()">
                                                        <h:outputText value="Delete Dataverse" />
                                                    </p:commandLink>
                                                </li>
                                            </ui:fragment>
                                        </ul>
                                    </div>
                                </div>
                            </ui:fragment>
                            <!-- Release Button -->
                            <ui:fragment rendered="#{dataverseSession.user.authenticated and
                                                     permissionServiceBean.on(DataversePage.dataverse).canIssueCommand('PublishDataverseCommand')}">
                                <div style="float:right; margin-left:1em;">
                                    <ui:fragment rendered="#{!DataversePage.dataverse.released and (empty DataversePage.dataverse.owner or DataversePage.dataverse.owner.released)}">
                                        <button type="button" class="btn btn-default" onclick="confirmation.show()">
                                            <span class="glyphicon glyphicon-globe" style="margin-right:.3em;"/> Publish Dataverse
                                        </button>
                                    </ui:fragment>
                                    <ui:fragment rendered="#{!DataversePage.dataverse.released and (!empty DataversePage.dataverse.owner and !DataversePage.dataverse.owner.released)}">
                                        <button type="button" class="btn btn-default" onclick="mayNotRelease.show()">
                                            <span class="glyphicon glyphicon-globe" style="margin-right:.3em;"/> Publish Dataverse
                                        </button>
                                    </ui:fragment>
                                </div>
                            </ui:fragment>
                            <ui:fragment rendered="true">
                                <div style="float:right;">
                                    <button type="button" class="btn btn-default" onclick="contact_confirmation.show()">
                                        <span class="glyphicon glyphicon-envelope" style="margin-right:.3em;"/> Email Dataverse Contact
                                    </button>
                                </div>
                            </ui:fragment>
                            <p:confirmDialog message="Dataverse 4.0 Beta cannot email dataverse contacts. Look for this feature in Dataverse 4.0!" header="Email Dataverse Contact" widgetVar="contact_confirmation">
                            </p:confirmDialog>
                        </div>

                        <ui:fragment rendered="#{SearchIncludeFragment.filterQueries.size() == 0 and SearchIncludeFragment.mode != SearchIncludeFragment.searchModeString}">
                            <ui:fragment rendered="#{!empty DataversePage.dataverse.description}">
                                <div id="dataverseDesc" style="margin-bottom:1em;">
                                    <h:outputText value="#{DataversePage.dataverse.description}"/>
                                </div>
                            </ui:fragment>
                            <ui:fragment rendered="#{DataversePage.dataverse.displayFeatured or DataversePage.dataverse.displayByType}">
                                <div id="carouselBlocksWrapper" style="border-bottom:1px solid #ddd; margin-bottom:1em;">
                                    <ui:fragment rendered="#{DataversePage.dataverse.displayFeatured and (!empty DataversePage.carouselFeaturedDataverses)}">
                                        <div id="featuredDataversesBlock" style="overflow: hidden; padding-top:.5em; border-top:1px solid #ddd;">
                                            <div class="clearfix"><strong>Featured Dataverses</strong></div>
                                            <div class="customNavigation" style="width:4%;float:left;padding:28px 0;">
                                                <a class="btn prev1" title="Previous"><span class="glyphicon glyphicon-chevron-left" style="color:#999999;font-size:2em;"></span></a>
                                            </div>
                                            <div id="featuredDataversesList" class="owl-carousel owl-theme" style="width:90%;float:left;">
                                                <ui:repeat value="#{DataversePage.carouselFeaturedDataverses}" var="dv" varStatus="status">
                                                    <div class="item" style="min-height:80px;">
                                                        <ui:fragment rendered="#{empty dv.dataverseTheme.logo}">
                                                            <a href="/dataverse.xhtml?id=#{dv.dataverseTheme.id}" title="#{dv.name} Dataverse" style="display:block;">
                                                                <img src="/resources/images/icon_dataverse.png" style="height:60px;" alt="#{dv.name} Dataverse"/>
                                                            </a>
                                                        </ui:fragment>
                                                        <ui:fragment rendered="#{!empty dv.dataverseTheme.logo and dv.dataverseTheme.logoFormat == 'SQUARE'}">
                                                            <a href="/dataverse.xhtml?id=#{dv.id}" title="#{dv.name} Dataverse" style="display:block;">
                                                                <img src="/logos/#{dv.logoOwnerId}/#{dv.dataverseTheme.logo}" style="max-width:60px;max-height:60px;" alt="#{dv.name} Dataverse"/>
                                                            </a>
                                                        </ui:fragment>
                                                        <ui:fragment rendered="#{!empty dv.dataverseTheme.logo and dv.dataverseTheme.logoFormat == 'RECTANGLE'}">
                                                            <a href="/dataverse.xhtml?id=#{dv.id}" title="#{dv.name} Dataverse" style="display:block;">
                                                                <img src="/logos/#{dv.logoOwnerId}/#{dv.dataverseTheme.logo}" style="max-width:210px;max-height:60px;" alt="#{dv.name} Dataverse"/>
                                                            </a>
                                                        </ui:fragment>
                                                        <a href="/dataverse.xhtml?id=#{dv.id}" title="#{dv.name} Dataverse" style="display:block;">
                                                            <h:outputText value="#{dv.name} Dataverse"/>
                                                        </a>
                                                    </div>
                                                </ui:repeat>
                                            </div>
                                            <div class="customNavigation" style="width:4%;float:left;padding:28px 0;">
                                                <a class="btn next1" title="Next"><span class="glyphicon glyphicon-chevron-right" style="color:#999999;font-size:2em;"></span></a>
                                            </div>
                                        </div>
                                    </ui:fragment>
                                    <ui:fragment rendered="#{DataversePage.dataverse.displayByType}">
                                        <div id="categoryDataversesBlock" style="overflow: hidden; border-top:1px solid #ddd; padding-top:.5em;">
                                            <div class="clearfix"><strong>Dataverses by Category</strong></div>
                                            <div class="customNavigation" style="width:4%;float:left;padding:28px 0;">
                                                <a class="btn prev2" title="Previous"><span class="glyphicon glyphicon-chevron-left" style="color:#999999;font-size:2em;"></span></a>
                                            </div>
                                            <div id="categoryDataversesList" class="owl-carousel owl-theme" style="width:90%;float:left;">
                                                <div class="item"><span class="glyphicon glyphicon-user" style="font-size:2.5em;"></span><br/>Researchers</div>
                                                <div class="item"><span class="glyphicon glyphicon-film" style="font-size:2.5em;"></span><br/>Research Projects</div>
                                                <div class="item"><span class="glyphicon glyphicon-book" style="font-size:2.5em;"></span><br/>Journals</div>
                                                <div class="item"><span class="glyphicon glyphicon-home" style="font-size:2.5em;"></span><br/>Organizations &amp; Institutions</div>
                                                <div class="item"><span class="glyphicon glyphicon-tree-conifer" style="font-size:2.5em;"></span><br/>Teaching &amp; Courses</div>
                                            </div>
                                            <div class="customNavigation" style="width:4%;float:left;padding:28px 0;">
                                                <a class="btn next2" title="Next"><span class="glyphicon glyphicon-chevron-right" style="color:#999999;font-size:2em;"></span></a>
                                            </div>
                                        </div>
                                    </ui:fragment>
                                </div>
                            </ui:fragment>
                        </ui:fragment>
                    </ui:fragment>


                    <!-- Featured Dataverses Popup -->
                    <p:dialog header="Featured Dataverses" widgetVar="browseOptsForm" modal="true">
                        <!--<div class="form-group">
                            <p:selectBooleanCheckbox value="    #    {DataversePage.dataverse.displayByType}"
                                                 itemLabel="Display 'Dataverse by Category' Carousel on Front Page"/>
                        </div>-->
                        <div class="form-group">
                            <p:selectBooleanCheckbox value="#{DataversePage.dataverse.displayFeatured}"
                                                     itemLabel="Display &#34;Featured Dataverses&#34; Carousel on Front Page"/>
                        </div>
                        <div class="form-group">
                            <label for="exampleInputFile">Featured Dataverses</label>
                            <p class="help-block">Select dataverses to feature on the homepage of this dataverse.</p>
                            <p:pickList id="featuredDataverseList" value="#{DataversePage.featuredDataverses}" var="featureddataverse"
                                        itemLabel="#{featureddataverse.name}"
                                        itemValue="#{featureddataverse}" converter="dataverseConverter"
                                        showSourceFilter="true" showTargetFilter="true" />
                        </div>
                        <h:commandButton type="submit" action="#{DataversePage.save()}" class="btn btn-success" value="Save Changes"/>
                        <button type="button" class="btn btn-default" onclick="browseOptsForm.hide()" value="Cancel">Cancel</button>
                    </p:dialog>

                    <ui:include src="themeAndWidgetsFragment.xhtml"/>
                    <ui:include src="rolesAndPermissionsFragment.xhtml"/>

                    <!-- Publish Confirmation Popup -->
                    <p:confirmDialog message="Are you sure you want to publish your dataverse? Once you do so it must remain 'Published'." header="Publish Dataverse" widgetVar="confirmation">
                        <p:commandButton value="Continue" onclick="confirmation.hide()" action="#{DataversePage.releaseDataverse}">
                        </p:commandButton>
                        <p:commandButton value="Cancel" onclick="confirmation.hide();" type="button" />
                    </p:confirmDialog>
                    <p:confirmDialog message="This dataverse may not be published because its host dataverse has not been published." header="May not publish" widgetVar="mayNotRelease">
                    </p:confirmDialog>
                    <p:confirmDialog message="Are you sure you want to delete your dataverse? This action may not be 'Undone'." header="Delete Dataverse" widgetVar="deleteConfirmation">
                        <p:commandButton value="Continue" onclick="deleteConfirmation.hide()" action="#{DataversePage.deleteDataverse}">
                        </p:commandButton>
                        <p:commandButton value="Cancel" onclick="deleteConfirmation.hide();" type="button" />
                    </p:confirmDialog>

                    <!-- Dataverse Theme Panel -->
                    <ui:fragment rendered="#{DataversePage.editMode == 'THEME'}">
                        <p:panelGrid columns="3">
                            <h:outputLabel value="Logo"/>
                            <p:inputText id="logo" value="#{DataversePage.dataverse.dataverseTheme.logo}"/>
                            <p:message for="logo"/>
                            <h:outputLabel value="Logo Format"/>
                            <p:selectOneRadio id="logoFormat" value="#{DataversePage.dataverse.dataverseTheme.logoFormat}">
                                <f:selectItem itemLabel="SQUARE" itemValue="SQUARE"/>
                                <f:selectItem itemLabel="RECTANGLE" itemValue="RECTANGLE"/>
                            </p:selectOneRadio>
                            <p:message for="logoFormat"/>
                            <h:outputLabel value="Logo Alignment"/>
                            <p:selectOneMenu id="logoAlignment" value="#{DataversePage.dataverse.dataverseTheme.logoAlignment}">
                                <f:selectItem id="left" itemLabel="LEFT" itemValue="LEFT" />
                                <f:selectItem id="center" itemLabel="CENTER" itemValue="CENTER" />
                                <f:selectItem id="right" itemLabel="RIGHT" itemValue="RIGHT" />
                            </p:selectOneMenu>
                            <p:message for="logoFormat"/>
                            <h:outputLabel value="Logo Background Color"/>
                            <p:inputText id="logoBackgroundColor" value="#{DataversePage.dataverse.dataverseTheme.logoBackgroundColor}"/>
                            <p:message for="logoBackgroundColor"/>
                            <h:outputLabel value="Tagline"/>
                            <p:inputText id="tagline" value="#{DataversePage.dataverse.dataverseTheme.tagline}"/>
                            <p:message for="tagline"/>
                            <h:outputLabel value="Link URL"/>
                            <p:inputText id="linkUrl" value="#{DataversePage.dataverse.dataverseTheme.linkUrl}"/>
                            <p:message for="linkUrl"/>
                            <h:outputLabel value="Link Text"/>
                            <p:inputText id="linkText" value="#{DataversePage.dataverse.dataverseTheme.linkText}"/>
                            <p:message for="linkText"/>
                            <h:outputLabel value="Link Color"/>
                            <p:inputText id="linkColor" value="#{DataversePage.dataverse.dataverseTheme.linkColor}"/>
                            <p:message for="linkColor"/>
                            <h:outputLabel value="Text Color"/>
                            <p:inputText id="textColor" value="#{DataversePage.dataverse.dataverseTheme.textColor}"/>
                            <p:message for="textColor"/>
                            <h:outputLabel value="Background Color"/>
                            <p:inputText id="backgroundColor" value="#{DataversePage.dataverse.dataverseTheme.backgroundColor}"/>
                            <p:message for="backgroundColor"/>
                        </p:panelGrid>
                    </ui:fragment>

                    <!-- Save / Cancel Button Panel -->
                    <p:panel styleClass="panelLayoutButtonBlock" rendered="#{!empty DataversePage.editMode}">
                        <p:commandButton id="save" value="#{DataversePage.dataverse.id == null ? 'Create Dataverse' : 'Save Changes'}" action="#{DataversePage.save}" update="@all"/>
                        <p:commandButton id="cancel" value="Cancel" actionListener="#{DataversePage.cancel}" process="@this" update="@form" rendered="#{DataversePage.dataverse.id != null}" oncomplete="javascript:post_cancel_edit_dv()" />
                        <p:button value="Cancel" outcome="/dataverse.xhtml?id=#{DataversePage.ownerId}" rendered="#{DataversePage.dataverse.id == null and DataversePage.ownerId != null}"/>
                    </p:panel>
                </h:form>

                <!-- Content Panel -->
                <ui:fragment rendered="#{empty DataversePage.editMode}">
                    <ui:include src="search-include-fragment.xhtml">
                        <ui:param name="showAdvancedSearchLink" value="true"/>
                        <ui:param name="showFacets" value="true"/>
                        <ui:param name="showSearch" value="true"/>
                    </ui:include>
                </ui:fragment>

                <script type="text/javascript">
                    //<![CDATA[
                    $(document).ready(function() {
                        initPopover();
                        characterCounter();
                        initCarousel();
                    });

                    function initCarousel() {
                        var owl1 = $("#featuredDataversesList");
                        var owl2 = $("#categoryDataversesList");

                        owl1.owlCarousel({
                            pagination: false,
                            navigation: false,
                            // navigationText: ["<span class=\"glyphicon glyphicon-chevron-left\" style=\"color:#999999;font-size:2em;\"></span>","<span class=\"glyphicon glyphicon-chevron-right\" style=\"color:#999999;font-size:2em;\"></span>"],
                            items: 4, //10 items above 1000px browser width
                            itemsDesktop: [1140, 4], //5 items between 1000px and 901px
                            itemsDesktopSmall: [940, 3], // betweem 900px and 601px
                            itemsTablet: [720, 2], //2 items between 600 and 0
                            itemsMobile: false // itemsMobile disabled - inherit from itemsTablet option
                        });
                        if (owl1.find('div.owl-item').length > 4) {
                            // Custom Navigation Events
                            $(".next1").click(function() {
                                owl1.trigger('owl.next');
                            });
                            $(".prev1").click(function() {
                                owl1.trigger('owl.prev');
                            });
                        } else {
                            $("#featuredDataversesBlock .customNavigation a.btn").hide();
                        }

                        owl2.owlCarousel({
                            pagination: false,
                            navigation: false,
                            // navigationText: ["<span class=\"glyphicon glyphicon-chevron-left\" style=\"color:#999999;font-size:2em;\"></span>","<span class=\"glyphicon glyphicon-chevron-right\" style=\"color:#999999;font-size:2em;\"></span>"],
                            items: 4, //10 items above 1000px browser width
                            itemsDesktop: [1140, 4], //5 items between 1000px and 901px
                            itemsDesktopSmall: [940, 3], // betweem 900px and 601px
                            itemsTablet: [720, 2], //2 items between 600 and 0
                            itemsMobile: false // itemsMobile disabled - inherit from itemsTablet option
                        });
                        if (owl2.find('div.owl-item').length > 4) {
                            // Custom Navigation Events
                            $(".next2").click(function() {
                                owl2.trigger('owl.next');
                            });
                            $(".prev2").click(function() {
                                owl2.trigger('owl.prev');
                            });
                        } else {
                            $("#categoryDataversesBlock .customNavigation a.btn").hide();
                        }
                    }

                    function initPopover() {
                        $('#content label.control-label[data-toggle="popover"]').popover();
                        $('body').on('click', function(e) {
                            $('label[data-toggle="popover"]').each(function() {
                                //the 'is' for buttons that trigger popups
                                //the 'has' for icons within a button that triggers a popup
                                if (!$(this).is(e.target) && $(this).has(e.target).length === 0 && $('.popover').has(e.target).length === 0) {
                                    $(this).popover('hide');
                                }
                            });
                        });
                    }

                    function updateInclude(){
                       $('button[id$="hiddenRefresh"]').trigger('click');
                    }


                    function characterCounter() {
                        $.fn.extend({
                            updateCounter: function(limit, elem) {
                                $(this).on("keyup focus", function() {
                                    setCount(this, elem);
                                });
                                function setCount(src, elem) {
                                    if (typeof src === "undefined") {
                                        return;
                                    }
                                    var chars = src.value.length;
                                    elem.html(limit - chars);
                                }
                                setCount($(this)[0], elem);
                            }
                        });

                        var elem = $("#chars");
                        $("textarea[id$='description']").updateCounter(1000, elem);
                    }
                    
                    function handleResizeDialog(dialog) {
                        var el = $('div[id$="' + dialog + '"]');
                        var doc = $('body');
                        var win = $(window);
                        var elPos = '';
                        var bodyHeight = '';
                        var bodyWidth = '';
                        // position:fixed is maybe cool, but it makes the dialog not scrollable on browser level, even if document is big enough
                        if (el.height() > win.height()) {
                            bodyHeight = el.height() + 'px';
                            elPos = 'absolute';
                        }   
                        if (el.width() > win.width()) {
                            bodyWidth = el.width() + 'px';
                            elPos = 'absolute';
                        }
                        el.css('position', elPos);
                        doc.css('width', bodyWidth);
                        doc.css('height', bodyHeight);
                        var pos = el.offset();
                        if (pos.top + el.height() > doc.height())
                            pos.top = doc.height() - el.height();
                        if (pos.left + el.width() > doc.width())
                            pos.left = doc.width() - el.width();
                        var offsetX = 0;
                        var offsetY = 0;
                        if (elPos != 'absolute') {
                            offsetX = $(window).scrollLeft();
                            offsetY = $(window).scrollTop();
                        }
                        // scroll fix for position fixed
                        if (pos.left < offsetX)
                            pos.left = offsetX;
                        if (pos.top < offsetY)
                            pos.top = offsetY;
                        el.offset(pos);
                    }
                    //]]>
                </script>

            </ui:define>
        </ui:composition>
    </h:body>
</html><|MERGE_RESOLUTION|>--- conflicted
+++ resolved
@@ -323,13 +323,10 @@
                                                 </p:commandLink>
                                             </li>
                                             <li>
-<<<<<<< HEAD
+                                                <p:commandLink actionListener="#{themeWidgetFragment.initEditDv(DataversePage.dataverse.id)}"
+                                                               update="themeAndWidgetsDlg" id="themeWidgetsOpts" oncomplete="themeAndWidgetsForm.show();handleResizeDialog('themeAndWidgetsDlg');bind_bsui_components();">
                                                 <p:commandLink  process="@this" action="#{themeWidgetFragment.initEditDv(DataversePage.dataverse.id)}"  update="themeAndWidgetsDlg"
                                                                id="themeWidgetsOpts" oncomplete="themeAndWidgetsForm.show();content.select(0);bind_bsui_components();">
-=======
-                                                <p:commandLink actionListener="#{themeWidgetFragment.initEditDv(DataversePage.dataverse.id)}"
-                                                               update="themeAndWidgetsDlg" id="themeWidgetsOpts" oncomplete="themeAndWidgetsForm.show();handleResizeDialog('themeAndWidgetsDlg');bind_bsui_components();">
->>>>>>> ec5b887f
                                                     <h:outputText value="Theme + Widgets" />
                                                 </p:commandLink>
                                             </li>
