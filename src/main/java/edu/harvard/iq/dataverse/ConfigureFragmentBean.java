/*
 * To change this license header, choose License Headers in Project Properties.
 * To change this template file, choose Tools | Templates
 * and open the template in the editor.
 */
package edu.harvard.iq.dataverse;

import edu.harvard.iq.dataverse.authorization.AuthenticationServiceBean;
import edu.harvard.iq.dataverse.authorization.users.ApiToken;
import edu.harvard.iq.dataverse.authorization.users.AuthenticatedUser;
import edu.harvard.iq.dataverse.authorization.users.User;
import edu.harvard.iq.dataverse.externaltools.ExternalTool;
import edu.harvard.iq.dataverse.externaltools.ExternalToolHandler;
import edu.harvard.iq.dataverse.util.BundleUtil;
import org.primefaces.PrimeFaces;
<<<<<<< HEAD
import org.primefaces.context.RequestContext;

import static edu.harvard.iq.dataverse.util.JsfHelper.JH;
=======
>>>>>>> ca5a339a

import java.sql.Timestamp;
import java.util.logging.Logger;
import javax.ejb.EJB;
import javax.faces.view.ViewScoped;
import javax.inject.Inject;
import javax.inject.Named;
import java.util.Date;


/**
 * This bean is mainly for keeping track of which file the user selected to run external tools on.
 * Also for creating an alert across Dataset and DataFile page, and making it easy to get the file-specific handler for a tool.
 * @author madunlap
 */

@ViewScoped
@Named
public class ConfigureFragmentBean implements java.io.Serializable{
    
    private static final Logger logger = Logger.getLogger(ConfigureFragmentBean.class.getName());
    
    private ExternalTool tool = null;
    private Long fileId = null;
    private ExternalToolHandler toolHandler = null;
    private String messageApi = "";
    
    @EJB
    DataFileServiceBean datafileService;
    @Inject
    DataverseSession session;
    @EJB
    AuthenticationServiceBean authService;
    @EJB
    UserNotificationServiceBean userNotificationService;
    
    public String configureExternalAlert() {
        generateApiToken();
<<<<<<< HEAD
        String httpString = "window.open('" + toolHandler.getToolUrlWithQueryParams()+  "','_blank'" +")";
        PrimeFaces.current().executeScript(httpString);
        JH.addMessage(FacesMessage.SEVERITY_WARN, tool.getDisplayName(), BundleUtil.getStringFromBundle("file.configure.launchMessage.details") + " " + tool.getDisplayName() + ".");
=======
        PrimeFaces.current().executeScript("location.reload(true)");
        String httpString = "window.open('" + toolHandler.getToolUrlWithQueryParams()+  "','_blank'" +")";
        PrimeFaces.current().executeScript(httpString);
>>>>>>> ca5a339a
        return "";
    }    

    /**
     * @param setTool the tool to set
     */
    public void setConfigurePopupTool(ExternalTool setTool) {
        tool = setTool;
    }
    
    /**
     * @return the Tool
     */
    public ExternalTool getConfigurePopupTool() {
        return tool;
    }
    
    public ExternalToolHandler getConfigurePopupToolHandler() {
        if(fileId == null) {
            //on first UI load, method is called before fileId is set. There may be a better way to handle this
            return null;
        }
        if(toolHandler != null) {
            return toolHandler;
        }
        
        //TODO: Pretty sure the below command is doing absolutely nothing --MAD
        datafileService.find(fileId);
        
        ApiToken apiToken = new ApiToken();
        User user = session.getUser();
        if (user instanceof AuthenticatedUser) {
            apiToken = authService.findApiTokenByUser((AuthenticatedUser) user);
        }
        if ((apiToken == null) || (apiToken.getExpireTime().before(new Date()))) {
            messageApi = BundleUtil.getStringFromBundle("configurefragmentbean.apiTokenGenerated");
        } else {
            messageApi = "";
        }

        
        toolHandler = new ExternalToolHandler(tool, datafileService.find(fileId), apiToken);

        return toolHandler;
    }

    public void  generateApiToken() {

        ApiToken apiToken = new ApiToken();
        User user = session.getUser();
        if (user instanceof AuthenticatedUser) {
            apiToken = authService.findApiTokenByUser((AuthenticatedUser) user);
            if ((apiToken == null) || (apiToken.getExpireTime().before(new Date()))) {
                apiToken = authService.generateApiTokenForUser(( AuthenticatedUser) user);
                toolHandler.setApiToken(apiToken);
                toolHandler.getToolUrlWithQueryParams();
                userNotificationService.sendNotification((AuthenticatedUser) user, new Timestamp(new Date().getTime()), UserNotification.Type.APIGENERATED, null);
            }
        }

    }
    
    public void setConfigureFileId(Long setFileId) {
        fileId = setFileId;
    }

    public String getMessageApi() {
        return messageApi;
    }

}<|MERGE_RESOLUTION|>--- conflicted
+++ resolved
@@ -13,12 +13,6 @@
 import edu.harvard.iq.dataverse.externaltools.ExternalToolHandler;
 import edu.harvard.iq.dataverse.util.BundleUtil;
 import org.primefaces.PrimeFaces;
-<<<<<<< HEAD
-import org.primefaces.context.RequestContext;
-
-import static edu.harvard.iq.dataverse.util.JsfHelper.JH;
-=======
->>>>>>> ca5a339a
 
 import java.sql.Timestamp;
 import java.util.logging.Logger;
@@ -57,15 +51,9 @@
     
     public String configureExternalAlert() {
         generateApiToken();
-<<<<<<< HEAD
-        String httpString = "window.open('" + toolHandler.getToolUrlWithQueryParams()+  "','_blank'" +")";
-        PrimeFaces.current().executeScript(httpString);
-        JH.addMessage(FacesMessage.SEVERITY_WARN, tool.getDisplayName(), BundleUtil.getStringFromBundle("file.configure.launchMessage.details") + " " + tool.getDisplayName() + ".");
-=======
         PrimeFaces.current().executeScript("location.reload(true)");
         String httpString = "window.open('" + toolHandler.getToolUrlWithQueryParams()+  "','_blank'" +")";
         PrimeFaces.current().executeScript(httpString);
->>>>>>> ca5a339a
         return "";
     }    
 
