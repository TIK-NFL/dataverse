--- conflicted
+++ resolved
@@ -12,6 +12,7 @@
 import java.util.List;
 import java.util.Map;
 import java.util.Set;
+import java.util.logging.Level;
 import java.util.logging.Logger;
 
 /**
@@ -99,6 +100,7 @@
     }
 
     /**
+     * @param roleAssignment
      * @return PrivateUrlRedirectData or null.
      *
      * @todo Show the Exception to the user?
@@ -109,7 +111,7 @@
         try {
             return new PrivateUrlRedirectData(privateUrlUser, draftDatasetPageToBeRedirectedTo);
         } catch (Exception ex) {
-            logger.info("Exception caught trying to instantiate PrivateUrlRedirectData: " + ex);
+            logger.log(Level.INFO, "Exception caught trying to instantiate PrivateUrlRedirectData: " + ex.getMessage(), ex);
             return null;
         }
     }
@@ -129,19 +131,8 @@
         if (draft != null) {
             Dataset dataset = draft.getDataset();
             if (dataset != null) {
-<<<<<<< HEAD
-                String persistentId = dataset.getGlobalIdString();
-                /**
-                 * @todo Investigate why dataset.getGlobalId() yields the String
-                 * "null:null/null" when I expect null value. This smells like a
-                 * bug.
-                 */
-                if (!"null:null/null".equals(persistentId)) {
-=======
-                String persistentId = dataset.getGlobalId();
-                if (!"".equals(persistentId)) {
->>>>>>> 42014cb7
-                    String relativeUrl = "/dataset.xhtml?persistentId=" + persistentId + "&version=DRAFT";
+                if ( dataset.getGlobalId().isComplete() ) {
+                    String relativeUrl = "/dataset.xhtml?persistentId=" + dataset.getGlobalId().toString() + "&version=DRAFT";
                     return relativeUrl;
                 }
             }
