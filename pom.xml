<?xml version="1.0" encoding="UTF-8"?>
<project xmlns="http://maven.apache.org/POM/4.0.0" xmlns:xsi="http://www.w3.org/2001/XMLSchema-instance"
         xsi:schemaLocation="http://maven.apache.org/POM/4.0.0 http://maven.apache.org/xsd/maven-4.0.0.xsd;">
    <modelVersion>4.0.0</modelVersion>
    
    <parent>
        <groupId>edu.harvard.iq</groupId>
        <artifactId>dataverse-parent</artifactId>
        <version>${revision}</version>
        <relativePath>modules/dataverse-parent</relativePath>
    </parent>
    
    <!--
    If you are doing more than bumping the version number, please read
    doc/sphinx-guides/source/developers/dependencies.rst
    -->
    <artifactId>dataverse</artifactId>
    <packaging>${packaging.type}</packaging>
    <name>dataverse</name>
    <properties>
        <skipUnitTests>false</skipUnitTests>
        <!-- By default, this module will produce a WAR file. -->
        <!-- This will be switched within the container profile! -->
        <packaging.type>war</packaging.type>
        
        <reload4j.version>1.2.18.4</reload4j.version>
        <flyway.version>8.5.10</flyway.version>
        <jhove.version>1.20.1</jhove.version>
        <jacoco.version>0.8.7</jacoco.version>
        <poi.version>5.2.1</poi.version>
        <tika.version>2.4.1</tika.version>
        <netcdf.version>5.5.3</netcdf.version>
    </properties>
    
    <!-- Versions of dependencies used both directly and transitive are managed here.
         REMEMBER: only manage things here that are going to be used ONLY for this module.
                   Anything else should go into the parent POM!
    -->
    <dependencyManagement>
        <dependencies>
            <!-- Dependency of sword2-server and used in our codebase -->
            <dependency>
                <groupId>org.apache.abdera</groupId>
                <artifactId>abdera-core</artifactId>
                <version>1.1.3</version>
            </dependency>
            <dependency>
                <groupId>org.apache.abdera</groupId>
                <artifactId>abdera-i18n</artifactId>
                <version>1.1.3</version>
            </dependency>
        </dependencies>
    </dependencyManagement>
    <!-- Declare any DIRECT dependencies here.
         In case the dependency is both transitive and direct (e. g. some common lib for logging),
         manage the version above and add the direct dependency here WITHOUT version tag, too.
    -->
    <!-- TODO: Housekeeping is utterly needed. -->
    <dependencies>

        <!-- This dependency ensures the lib is on the classpath. That way, anything coming from
             SLF4J should flow through our usual ways of using java.util.logging.
             (Which makes it also configurable using those mechanisms.) No direct use intended. -->
        <dependency>
            <groupId>org.slf4j</groupId>
            <artifactId>slf4j-jdk14</artifactId>
            <scope>runtime</scope>
        </dependency>
        
	    <dependency>
            <groupId>org.passay</groupId>
            <artifactId>passay</artifactId>
            <version>1.6.0</version>
        </dependency>
        
        <!-- TECHNICAL DEBT
             For a very long time, in a lots of places people used org.apache.commons.httpclient to access
             HTTP resources, wrap responses in exceptions etc.
             
             This library had been used via an transitive dependency of sword2-server. During its recent updates,
             the dependency was dropped, went missing, eventually breaking our code. Re-adding this 2007 goodie here
             as a direct dependency.
             
             There is a lot of technical debt in the codebase regarding HTTP client calls. Sometimes
             java.net.HttpUrlConnection is used, sometimes Apache, sometimes Unirest and what not.
             A big pile of historically grown mess. Some poor dev should take a Kleenex and call for "payback time". -->
        <dependency>
            <groupId>commons-httpclient</groupId>
            <artifactId>commons-httpclient</artifactId>
            <version>3.1</version>
        </dependency>
    
        <!-- BEGIN Data Deposit API v1 (SWORD v2) -->
        <dependency>
            <groupId>io.gdcc</groupId>
            <artifactId>sword2-server</artifactId>
            <version>1.2.1</version>
        </dependency>
        <!-- Dependency to use sword2-server in our codebase -->
        <dependency>
            <groupId>org.apache.abdera</groupId>
            <artifactId>abdera-core</artifactId>
            <!-- no version here as managed in <dependencyManagement> above for convergence! -->
        </dependency>
        <!-- Dependency to use sword2-server in our codebase -->
        <dependency>
            <groupId>org.apache.abdera</groupId>
            <artifactId>abdera-i18n</artifactId>
            <!-- no version here as managed in <dependencyManagement> above for convergence! -->
        </dependency>
        
        <dependency>
            <groupId>com.amazonaws</groupId>
            <artifactId>aws-java-sdk-s3</artifactId>
            <!-- no version here as managed by BOM above! -->
        </dependency>
        <dependency>
          <groupId>com.apicatalog</groupId>
          <artifactId>titanium-json-ld</artifactId>
          <version>1.3.0-SNAPSHOT</version>
        </dependency>
        <dependency>
            <groupId>com.google.code.gson</groupId>
            <artifactId>gson</artifactId>
            <version>2.8.9</version>
            <scope>compile</scope>
        </dependency>
        <!-- Should be refactored and moved to transitive section above once on Java EE 8 (makes WAR smaller) -->
        <dependency>
            <groupId>com.fasterxml.jackson.core</groupId>
            <artifactId>jackson-core</artifactId>
            <scope>provided</scope>
        </dependency>
        <!-- Should be refactored and moved to transitive section above once on Java EE 8 (makes WAR smaller) -->
        <dependency>
            <groupId>com.fasterxml.jackson.core</groupId>
            <artifactId>jackson-databind</artifactId>
            <scope>provided</scope>
        </dependency>
        <dependency>
            <!-- There are later versions of this lib available at jitpack.io,
                 but it seemed better to not add another repo. -->
            <groupId>org.everit.json</groupId>
            <artifactId>org.everit.json.schema</artifactId>
            <version>1.5.1</version>
        </dependency>
        <dependency>
            <groupId>org.mindrot</groupId>
            <artifactId>jbcrypt</artifactId>
            <version>0.4</version>
        </dependency>
        <dependency>
            <groupId>org.postgresql</groupId>
            <artifactId>postgresql</artifactId>
        </dependency>
        <dependency>
            <groupId>org.flywaydb</groupId>
            <artifactId>flyway-core</artifactId>
            <version>${flyway.version}</version>
        </dependency>
        <dependency>
            <groupId>com.google.guava</groupId>
            <artifactId>guava</artifactId>
            <version>29.0-jre</version>
            <type>jar</type>
        </dependency>
        <dependency>
            <groupId>org.eclipse.microprofile.config</groupId>
            <artifactId>microprofile-config-api</artifactId>
            <scope>provided</scope>
        </dependency>
        <dependency>
            <groupId>jakarta.platform</groupId>
            <artifactId>jakarta.jakartaee-api</artifactId>
            <version>${jakartaee-api.version}</version>
            <scope>provided</scope>
        </dependency>
        <!-- JSON-P -->
        <dependency>
            <groupId>org.glassfish</groupId>
            <artifactId>jakarta.json</artifactId>
            <scope>provided</scope>
            <!-- no version here as managed by Payara BOM above! -->
        </dependency>
        <dependency>
            <groupId>com.sun.mail</groupId>
            <artifactId>jakarta.mail</artifactId>
            <scope>provided</scope>
        </dependency>
        <dependency>
            <groupId>org.glassfish</groupId>
            <artifactId>jakarta.faces</artifactId>
            <scope>provided</scope>
        </dependency>
        <dependency>
            <groupId>org.primefaces</groupId>
            <artifactId>primefaces</artifactId>
            <version>11.0.0</version>
        </dependency>
        <dependency>
            <groupId>org.primefaces.themes</groupId>
            <artifactId>all-themes</artifactId>
            <version>1.0.10</version>
        </dependency>
        <dependency>
            <groupId>org.omnifaces</groupId>
            <artifactId>omnifaces</artifactId>
            <version>3.8</version> <!-- Or 1.8-SNAPSHOT -->
        </dependency>
        
        <dependency>
            <groupId>jakarta.validation</groupId>
            <artifactId>jakarta.validation-api</artifactId>
            <scope>provided</scope>
        </dependency>
        <dependency>
            <groupId>org.hibernate.validator</groupId>
            <artifactId>hibernate-validator</artifactId>
            <scope>provided</scope>
        </dependency>
        <dependency>
            <groupId>org.glassfish</groupId>
            <artifactId>jakarta.el</artifactId>
            <scope>provided</scope>
        </dependency>
        
        <dependency>
            <groupId>commons-io</groupId>
            <artifactId>commons-io</artifactId>
            <!-- no version here as managed in <dependencyManagement> of parent for convergence! -->
        </dependency>
        <dependency>
            <groupId>org.apache.commons</groupId>
            <artifactId>commons-lang3</artifactId>
            <!-- no version here as managed in <dependencyManagement> of parent for convergence! -->
        </dependency>
        <!-- Some utils from commons.lang have been moved to commons-text (especially escapeHtml()) -->
        <dependency>
            <groupId>org.apache.commons</groupId>
            <artifactId>commons-text</artifactId>
            <version>1.10.0</version>
        </dependency>
        <dependency>
            <groupId>org.apache.commons</groupId>
            <artifactId>commons-math</artifactId>
            <version>2.2</version>
        </dependency>
        <dependency>
            <groupId>commons-validator</groupId>
            <artifactId>commons-validator</artifactId>
            <version>1.7</version>
        </dependency>
        
        <dependency>
            <groupId>org.apache.solr</groupId>
            <artifactId>solr-solrj</artifactId>
            <version>8.11.1</version>
        </dependency>
        <dependency>
            <groupId>colt</groupId>
            <artifactId>colt</artifactId>
            <version>1.2.0</version>
        </dependency>
        <!-- fits.jar, not available from network repos, supplied in local_lib -->
        <dependency>
            <groupId>nom.tam.fits</groupId>
            <artifactId>fits</artifactId>
            <version>2012-10-25-generated</version>
        </dependency>
        <dependency>
            <groupId>net.handle</groupId>
            <artifactId>handle</artifactId>
            <version>8.1.1</version>
        </dependency>
        <!-- UNF v5 (buggy), (temporarily) added for testing ingest against DVN v3  - L.A. -->
        <dependency>
            <groupId>edu.harvard.iq.dvn</groupId>
            <artifactId>unf5</artifactId>
            <version>5.0</version>
        </dependency>
        <!-- (new) UNF v6: -->
        <dependency>
            <groupId>org.dataverse</groupId>
            <artifactId>unf</artifactId>
            <version>6.0</version>
        </dependency>
        <!-- Rosuda Rengine and Rserve, packaged by org.nuiton.thirdparty -->
        <!-- TODO: see if there's another, better maintained maven repository for Rosuda libraries? - L.A. -->
        <dependency>
            <groupId>org.nuiton.thirdparty</groupId>
            <artifactId>REngine</artifactId>
            <version>0.6-1</version>
        </dependency>
        <dependency>
            <groupId>org.nuiton.thirdparty</groupId>
            <artifactId>Rserve</artifactId>
            <version>0.6-1</version>
        </dependency>
        <!-- Apache POI - used by ingest to parse MS Excel xslx files -->
        <dependency>
            <groupId>org.apache.poi</groupId>
            <artifactId>poi</artifactId>
            <version>${poi.version}</version>
        </dependency>
        <dependency>
            <groupId>org.apache.poi</groupId>
            <artifactId>poi-ooxml</artifactId>
            <version>${poi.version}</version>
        </dependency>
        <dependency>
            <groupId>org.apache.poi</groupId>
            <artifactId>poi-scratchpad</artifactId>
            <version>${poi.version}</version>
        </dependency>
        <dependency>
            <groupId>org.openpreservation.jhove</groupId>
            <artifactId>jhove-core</artifactId>
            <version>${jhove.version}</version>
        </dependency>
        <dependency>
            <groupId>org.openpreservation.jhove</groupId>
            <artifactId>jhove-modules</artifactId>
            <version>${jhove.version}</version>
        </dependency>
        <dependency>
            <groupId>org.openpreservation.jhove</groupId>
            <artifactId>jhove-ext-modules</artifactId>
            <version>${jhove.version}</version>
        </dependency>
        <!-- JAI (Java Advanced Imaging) jars: -->
        <dependency>
            <groupId>com.github.jai-imageio</groupId>
            <artifactId>jai-imageio-core</artifactId>
            <version>1.3.1</version>
        </dependency>
        <dependency>
            <groupId>org.ocpsoft.rewrite</groupId>
            <artifactId>rewrite-servlet</artifactId>
            <version>3.5.0.Final</version>
        </dependency>
        <dependency>
            <groupId>org.ocpsoft.rewrite</groupId>
            <artifactId>rewrite-config-prettyfaces</artifactId>
            <version>3.5.0.Final</version>
        </dependency>
        <dependency>
            <groupId>edu.ucsb.nceas</groupId>
            <artifactId>ezid</artifactId>
            <version>1.0.0</version>
            <type>jar</type>
        </dependency>
        <dependency>
            <groupId>org.jsoup</groupId>
            <artifactId>jsoup</artifactId>
            <version>1.15.3</version>
        </dependency>
        <dependency>
            <groupId>io.searchbox</groupId>
            <artifactId>jest</artifactId>
            <version>0.1.7</version>
        </dependency>
        <dependency>
            <groupId>commons-codec</groupId>
            <artifactId>commons-codec</artifactId>
            <version>1.15</version>
        </dependency>
        <!-- JavaSwift/JOSS: for accessing OpenStack cloud storage -->
        <dependency>
            <groupId>org.javaswift</groupId>
            <artifactId>joss</artifactId>
            <version>0.10.0</version>
        </dependency>
        <dependency>
            <groupId>org.apache.commons</groupId>
            <artifactId>commons-csv</artifactId>
            <version>1.2</version>
        </dependency>
        <!-- OAuth2 authentication. -->
        <dependency>
            <groupId>com.github.scribejava</groupId>
            <artifactId>scribejava-apis</artifactId>
            <version>6.9.0</version>
        </dependency>
        <!-- OpenID Connect authentication -->
        <dependency>
            <groupId>com.nimbusds</groupId>
            <artifactId>oauth2-oidc-sdk</artifactId>
<<<<<<< HEAD
            <version>10.4</version>
=======
            <version>10.7.1</version>
>>>>>>> fc23042a
        </dependency>
        <!-- New and Improved GDCC XOAI library! --> 
        <dependency>
            <groupId>io.gdcc</groupId>
            <artifactId>xoai-data-provider</artifactId>
            <version>${gdcc.xoai.version}</version>
        </dependency>
        <dependency>
            <groupId>io.gdcc</groupId>
            <artifactId>xoai-service-provider</artifactId>
            <version>${gdcc.xoai.version}</version>
        </dependency>
        <!-- Added for AutoService -->
        <dependency>
            <groupId>com.google.auto.service</groupId>
            <artifactId>auto-service</artifactId>
            <version>1.0-rc2</version>
            <optional>true</optional>
            <type>jar</type>
        </dependency>
        <!-- For API File Upload: 1 of 2 -->
        <dependency>
            <groupId>org.glassfish.jersey.containers</groupId>
            <artifactId>jersey-container-servlet</artifactId>
            <version>2.23.2</version>
        </dependency>
        <!-- For API File Upload: 2 of 2 -->
        <dependency>
            <groupId>org.glassfish.jersey.media</groupId>
            <artifactId>jersey-media-multipart</artifactId>
            <version>2.23.2</version>
        </dependency>
        <dependency>
            <groupId>com.mashape.unirest</groupId>
            <artifactId>unirest-java</artifactId>
            <version>1.4.9</version>
        </dependency>
        <!-- BagIt export -->
        <dependency>
            <groupId>org.apache.commons</groupId>
            <artifactId>commons-compress</artifactId>
            <!-- no version here as managed by <dependencyManagement> above! -->
        </dependency>
        <dependency>
            <groupId>org.duracloud</groupId>
            <artifactId>common</artifactId>
            <version>7.1.1</version>
            <exclusions>
                <exclusion>
                    <groupId>org.slf4j</groupId>
                    <artifactId>log4j-over-slf4j</artifactId>
                </exclusion>
                <exclusion>
                    <groupId>ch.qos.logback</groupId>
                    <artifactId>logback-classic</artifactId>
                </exclusion>
            </exclusions>
        </dependency>
        <dependency>
            <groupId>org.duracloud</groupId>
            <artifactId>storeclient</artifactId>
            <version>7.1.1</version>
            <exclusions>
                <exclusion>
                    <groupId>org.slf4j</groupId>
                    <artifactId>log4j-over-slf4j</artifactId>
                </exclusion>
                <exclusion>
                    <groupId>com.amazonaws</groupId>
                    <artifactId>aws-java-sdk-sqs</artifactId>
                </exclusion>
                <exclusion>
                    <groupId>ch.qos.logback</groupId>
                    <artifactId>logback-classic</artifactId>
                </exclusion>
            </exclusions>
        </dependency>
        <!--  Full text indexing -->
        <dependency>
            <groupId>org.apache.tika</groupId>
            <artifactId>tika-core</artifactId>
            <version>${tika.version}</version>
        </dependency>
        <dependency>
            <groupId>org.apache.tika</groupId>
            <artifactId>tika-parsers-standard-package</artifactId>
            <version>${tika.version}</version>
        </dependency>
        <!-- Named Entity Recognition -->
        <dependency>
            <groupId>org.apache.opennlp</groupId>
            <artifactId>opennlp-tools</artifactId>
            <version>1.9.1</version>
        </dependency>
        <dependency>
          <groupId>com.google.cloud</groupId>
          <artifactId>google-cloud-storage</artifactId>
          <!-- no version here as managed in <dependencyManagement> of parent for convergence! -->
        </dependency>
        <!-- JWT support, currently in DRSSubmitToArchiveCommand-->
        <!-- https://mvnrepository.com/artifact/com.auth0/java-jwt -->
        <dependency>
          <groupId>com.auth0</groupId>
          <artifactId>java-jwt</artifactId>
          <version>3.19.1</version>
        </dependency>
        <!-- https://mvnrepository.com/artifact/io.github.erdtman/java-json-canonicalization -->
        <dependency>
          <groupId>io.github.erdtman</groupId>
          <artifactId>java-json-canonicalization</artifactId>
          <version>1.1</version>
        </dependency>
        <dependency>
            <groupId>edu.ucar</groupId>
            <artifactId>cdm-core</artifactId>
            <version>${netcdf.version}</version>
        </dependency>

        <!-- TESTING DEPENDENCIES -->
        <dependency>
            <groupId>org.junit.jupiter</groupId>
            <artifactId>junit-jupiter</artifactId>
            <version>${junit.jupiter.version}</version>
            <scope>test</scope>
        </dependency>
        <dependency>
            <groupId>junit</groupId>
            <artifactId>junit</artifactId>
            <version>${junit.version}</version>
            <scope>test</scope>
        </dependency>
        <dependency>
            <groupId>org.junit.vintage</groupId>
            <artifactId>junit-vintage-engine</artifactId>
            <version>${junit.vintage.version}</version>
            <scope>test</scope>
        </dependency>
        <dependency>
            <groupId>org.hamcrest</groupId>
            <artifactId>hamcrest-library</artifactId>
            <version>2.2</version>
            <scope>test</scope>
        </dependency>
        <dependency>
            <groupId>org.assertj</groupId>
            <artifactId>assertj-core</artifactId>
            <version>3.20.2</version>
            <scope>test</scope>
        </dependency>
        <dependency>
            <groupId>org.xmlunit</groupId>
            <artifactId>xmlunit-assertj3</artifactId>
            <version>2.8.2</version>
            <scope>test</scope>
        </dependency>
        <dependency>
            <groupId>com.jayway.restassured</groupId>
            <artifactId>rest-assured</artifactId>
            <version>2.4.0</version>
            <scope>test</scope>
        </dependency>
        <dependency>
            <groupId>org.skyscreamer</groupId>
            <artifactId>jsonassert</artifactId>
            <version>1.5.0</version>
            <scope>test</scope>
            <exclusions>
                <exclusion>
                    <groupId>com.vaadin.external.google</groupId>
                    <artifactId>android-json</artifactId>
                </exclusion>
            </exclusions>
        </dependency>
        <dependency>
            <groupId>org.testcontainers</groupId>
            <artifactId>testcontainers</artifactId>
            <scope>test</scope>
        </dependency>
        <dependency>
            <groupId>org.testcontainers</groupId>
            <artifactId>junit-jupiter</artifactId>
            <scope>test</scope>
        </dependency>
        <dependency>
            <groupId>org.testcontainers</groupId>
            <artifactId>postgresql</artifactId>
            <scope>test</scope>
        </dependency>
        <dependency>
            <groupId>com.github.dasniko</groupId>
            <artifactId>testcontainers-keycloak</artifactId>
            <version>2.4.0</version>
            <scope>test</scope>
        </dependency>
        <dependency>
            <groupId>org.mockito</groupId>
            <artifactId>mockito-core</artifactId>
            <version>${mockito.version}</version>
            <scope>test</scope>
        </dependency>
        <dependency>
            <groupId>org.mockito</groupId>
            <artifactId>mockito-junit-jupiter</artifactId>
            <version>${mockito.version}</version>
            <scope>test</scope>
        </dependency>
        <dependency>
            <groupId>io.smallrye.config</groupId>
            <artifactId>smallrye-config</artifactId>
            <version>${smallrye-mpconfig.version}</version>
            <scope>test</scope>
        </dependency>
    </dependencies>
    <build>
        <testResources>
            <testResource>
                <directory>${project.basedir}/src/test/resources</directory>
            </testResource>
            <testResource>
                <directory>${project.basedir}/conf/keycloak</directory>
                <targetPath>keycloak</targetPath>
            </testResource>
        </testResources>
        <resources>
            <resource>
                <directory>src/main/java</directory>
                <includes>
                    <include>*.properties</include>
                    <include>**/*.properties</include>
                    <include>**/mime.types</include>
                    <include>**/*.R</include>
                </includes>
            </resource>
            <resource>
                <directory>src/main/resources</directory>
                <includes>
                    <include>**/*.sql</include>
                    <include>**/*.xml</include>
                    <include>**/firstNames/*.*</include>
                    <include>**/*.xsl</include>
                    <include>**/services/*</include>
                </includes>
            </resource>
            <resource>
                <directory>src/main/resources</directory>
                <!-- Filter files matching here for Maven properties and replace -->
                <filtering>true</filtering>
                <includes>
                    <include>**/*.properties</include>
                </includes>
            </resource>
        </resources>
        <plugins>
            <plugin>
                <groupId>org.apache.maven.plugins</groupId>
                <artifactId>maven-compiler-plugin</artifactId>
                <configuration>
                    <release>${target.java.version}</release>
                    <!-- for use with `mvn -DcompilerArgument=-Xlint:unchecked compile` -->
                    <compilerArgument>${compilerArgument}</compilerArgument>
                </configuration>
            </plugin>
            <plugin>
                <groupId>org.apache.maven.plugins</groupId>
                <artifactId>maven-jar-plugin</artifactId>
                <configuration>
                    <archive>
                        <manifest>
                            <addDefaultImplementationEntries>true</addDefaultImplementationEntries>
                            <addDefaultSpecificationEntries>true</addDefaultSpecificationEntries>
                        </manifest>
                    </archive>
                </configuration>
            </plugin>
            <plugin>
                <groupId>org.apache.maven.plugins</groupId>
                <artifactId>maven-war-plugin</artifactId>
                <configuration>
                    <attachClasses>true</attachClasses>
                    <failOnMissingWebXml>false</failOnMissingWebXml>
                    <archive>
                        <manifest>
                            <addDefaultImplementationEntries>true</addDefaultImplementationEntries>
                            <addDefaultSpecificationEntries>true</addDefaultSpecificationEntries>
                        </manifest>
                    </archive>
                </configuration>
            </plugin>
            <plugin>
                <groupId>de.qaware.maven</groupId>
                <artifactId>go-offline-maven-plugin</artifactId>
                <version>1.2.1</version>
                <configuration>
                    <dynamicDependencies>
                    </dynamicDependencies>
                </configuration>
            </plugin>
            <plugin>
                <groupId>org.jacoco</groupId>
                <artifactId>jacoco-maven-plugin</artifactId>
                <version>${jacoco.version}</version>
                <configuration>
                    <destfile>${basedir}/target/coverage-reports/jacoco-unit.exec</destfile>
                    <datafile>${basedir}/target/coverage-reports/jacoco-unit.exec</datafile>
                </configuration>
                <executions>
                    <execution>
                        <id>jacoco-initialize</id>
                        <goals>
                            <goal>prepare-agent</goal>
                        </goals>
                    </execution>
                    <execution>
                        <id>jacoco-site</id>
                        <phase>package</phase>
                        <goals>
                            <goal>report</goal>
                        </goals>
                    </execution>
                </executions>
            </plugin>
            <plugin>
                <groupId>org.eluder.coveralls</groupId>
                <artifactId>coveralls-maven-plugin</artifactId>
                <version>4.3.0</version>
                <dependencies>
                    <dependency>
                        <groupId>javax.xml.bind</groupId>
                        <artifactId>jaxb-api</artifactId>
                        <version>2.3.1</version>
                    </dependency>
                </dependencies>
            </plugin>
            <plugin>
                <groupId>org.apache.maven.plugins</groupId>
                <artifactId>maven-surefire-plugin</artifactId>
                <configuration>
                    <!-- https://stackoverflow.com/questions/46177921/how-to-run-unit-tests-in-excludedgroups-in-maven -->
                    <!-- testsToExclude come from the profile-->
                    <excludedGroups>${testsToExclude}</excludedGroups>
                    <skip>${skipUnitTests}</skip>
                </configuration>
            </plugin>
            <plugin>
                <groupId>org.apache.maven.plugins</groupId>
                <artifactId>maven-checkstyle-plugin</artifactId>
                <configuration>
                    <configLocation>checkstyle.xml</configLocation>
                    <encoding>UTF-8</encoding>
                    <consoleOutput>true</consoleOutput>
                </configuration>
            </plugin>
        </plugins>
    </build>
    <profiles>
        <profile>
            <id>dev</id>
            <activation>
                <!-- https://stackoverflow.com/questions/11824328/default-build-profile-for-maven -->
                <!-- We set dev to true to developers don't have to run non-essential tests over and over. -->
                <activeByDefault>true</activeByDefault>
            </activation>
            <properties>
                <testsToExclude>edu.harvard.iq.dataverse.NonEssentialTests</testsToExclude>
            </properties>
        </profile>
        <profile>
            <id>all-unit-tests</id>
        </profile>
        <!-- TODO: Add a profile to run API tests (integration tests that end in IT.java. See conf/docker-aio/run-test-suite.sh -->
        <profile>
            <id>ct</id>
            <properties>
                <!-- Let's go FAST here - building the image should be quick to do by default. -->
                <skipUnitTests>true</skipUnitTests>
<<<<<<< HEAD
                <postgresql.server.version>13.0</postgresql.server.version>
=======
                <!-- Once we truly run tests with Testcontainers, this should be switch to "docker", activating ITs -->
                <packaging.type>docker-build</packaging.type>
                <postgresql.server.version>13</postgresql.server.version>
            
                <app.image>gdcc/dataverse:${app.image.tag}</app.image>
                <app.image.tag>unstable</app.image.tag>
                <base.image>gdcc/base:${base.image.tag}</base.image>
                <base.image.tag>unstable</base.image.tag>
    
                <docker.platforms></docker.platforms>
            
                <!-- Variables as used in docker-compose.yml -->
                <APP_IMAGE>${app.image}</APP_IMAGE>
                <POSTGRES_VERSION>${postgresql.server.version}</POSTGRES_VERSION>
                <SOLR_VERSION>${solr.version}</SOLR_VERSION>
                <DATAVERSE_DB_USER>dataverse</DATAVERSE_DB_USER>
>>>>>>> fc23042a
            </properties>
        
            <build>
                <plugins>
                    <!-- Build the exploded WAR target directory -->
                    <plugin>
                        <groupId>org.apache.maven.plugins</groupId>
                        <artifactId>maven-war-plugin</artifactId>
                        <executions>
                            <execution>
                                <phase>prepare-package</phase>
                                <goals>
                                    <goal>exploded</goal>
                                </goals>
                            </execution>
                        </executions>
                        <configuration>
                        </configuration>
                    </plugin>
                
                    <!-- Build image via Docker Maven Plugin -->
                    <plugin>
                        <groupId>io.fabric8</groupId>
                        <artifactId>docker-maven-plugin</artifactId>
                        <extensions>true</extensions>
                        <configuration>
                            <images>
                                <!-- Dataverse Application image -->
                                <image>
                                    <alias>dev_dataverse</alias>
                                    <name>${app.image}</name>
                                    <build>
                                        <buildx>
                                            <platforms>
                                                <platform>${docker.platforms}</platform>
                                            </platforms>
                                        </buildx>
                                        <dockerFile>Dockerfile</dockerFile>
                                        <args>
                                            <BASE_IMAGE>${base.image}</BASE_IMAGE>
                                        </args>
                                        <filter>@</filter>
                                        <assembly>
                                            <descriptor>assembly.xml</descriptor>
                                        </assembly>
                                    </build>
                                
                                    <run>
                                        <!-- <autoRemove>true</autoRemove> -->
                                        <!--
                                        <wait>
                                            <http>
                                                <url>http://localhost:8080/robots.txt</url>
                                                <method>GET</method>
                                                <status>200..399</status>
                                            </http>
                                            <log>dataverse was successfully deployed</log>
                                            <time>${ct.run.wait}</time>
                                            <exec>
                                                <postStart>/opt/payara/scripts/bootstrap-job.sh</postStart>
                                            </exec>
                                        </wait>
                                        -->
                                    </run>
                                    
                                    <external>
                                        <type>compose</type>
                                        <basedir>${project.basedir}</basedir>
                                        <composeFile>docker-compose-dev.yml</composeFile>
                                    </external>
                                </image>
                            </images>
                            <autoCreateCustomNetworks>true</autoCreateCustomNetworks>
                        </configuration>
                    </plugin>
                    <plugin>
                        <groupId>org.apache.maven.plugins</groupId>
                        <artifactId>maven-failsafe-plugin</artifactId>
                        <version>${maven-failsafe-plugin.version}</version>
                        <configuration>
                            <groups>testcontainers</groups>
                            <systemPropertyVariables>
                                <postgresql.server.version>${postgresql.server.version}</postgresql.server.version>
                            </systemPropertyVariables>
                        </configuration>
                        <executions>
                            <execution>
                                <goals>
                                    <goal>integration-test</goal>
                                    <goal>verify</goal>
                                </goals>
                            </execution>
                        </executions>
                    </plugin>
                </plugins>
            </build>
        </profile>
    </profiles>
</project><|MERGE_RESOLUTION|>--- conflicted
+++ resolved
@@ -385,11 +385,7 @@
         <dependency>
             <groupId>com.nimbusds</groupId>
             <artifactId>oauth2-oidc-sdk</artifactId>
-<<<<<<< HEAD
-            <version>10.4</version>
-=======
             <version>10.7.1</version>
->>>>>>> fc23042a
         </dependency>
         <!-- New and Improved GDCC XOAI library! --> 
         <dependency>
@@ -765,9 +761,6 @@
             <properties>
                 <!-- Let's go FAST here - building the image should be quick to do by default. -->
                 <skipUnitTests>true</skipUnitTests>
-<<<<<<< HEAD
-                <postgresql.server.version>13.0</postgresql.server.version>
-=======
                 <!-- Once we truly run tests with Testcontainers, this should be switch to "docker", activating ITs -->
                 <packaging.type>docker-build</packaging.type>
                 <postgresql.server.version>13</postgresql.server.version>
@@ -784,7 +777,6 @@
                 <POSTGRES_VERSION>${postgresql.server.version}</POSTGRES_VERSION>
                 <SOLR_VERSION>${solr.version}</SOLR_VERSION>
                 <DATAVERSE_DB_USER>dataverse</DATAVERSE_DB_USER>
->>>>>>> fc23042a
             </properties>
         
             <build>
