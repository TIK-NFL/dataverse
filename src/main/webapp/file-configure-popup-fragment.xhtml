--- conflicted
+++ resolved
@@ -14,17 +14,10 @@
         
         <div class="button-block">
             <p:commandLink type="button" styleClass="btn btn-default"
-<<<<<<< HEAD
-                           action="#{configureFragmentBean.configureExternalAlert()}"
-                           value="#{bundle['continue']}"
-                           onclick="PF('configureToolPopup').hide();"
-                           update=":messagePanel">
-=======
                 action="#{configureFragmentBean.configureExternalAlert()}" 
                 value="#{bundle['continue']}" 
                 onclick="PF('configureToolPopup').hide();"
                 update=":messagePanel">
->>>>>>> ca5a339a
             </p:commandLink>
             <button type="button" class="btn btn-default" onclick="PF('configureToolPopup').hide();PF('blockDatasetForm').hide();" value="#{bundle.cancel}">#{bundle.cancel}</button>
         </div>
