package edu.harvard.iq.dataverse.api;

import com.jayway.restassured.RestAssured;
import static com.jayway.restassured.RestAssured.given;
import com.jayway.restassured.http.ContentType;
import com.jayway.restassured.path.json.JsonPath;
import com.jayway.restassured.response.Response;
import java.util.*;
import java.util.logging.Logger;
import java.util.stream.Collectors;
import java.util.stream.Stream;
import javax.json.Json;
import javax.json.JsonObjectBuilder;
import static javax.ws.rs.core.Response.Status.OK;
import static junit.framework.Assert.assertEquals;
<<<<<<< HEAD
import static junit.framework.Assert.assertTrue;
import edu.harvard.iq.dataverse.settings.SettingsServiceBean;
=======
import static org.hamcrest.CoreMatchers.equalTo;
import static org.hamcrest.Matchers.startsWith;
>>>>>>> 0ac3227e
import org.junit.BeforeClass;
import org.junit.Test;

public class BuiltinUsersIT {

    private static final Logger logger = Logger.getLogger(BuiltinUsersIT.class.getCanonicalName());

    private static final String builtinUserKey = "burrito";
    private static final String idKey = "id";
    private static final String usernameKey = "userName";
    private static final String emailKey = "email";

    @BeforeClass
    public static void setUp() {
        RestAssured.baseURI = UtilIT.getRestAssuredBaseUri();
    }

    @Test
    public void testCreateTimeAndApiLastUse() {

        Response createUser = UtilIT.createRandomUser();
        createUser.prettyPrint();
        createUser.then().assertThat()
                .statusCode(OK.getStatusCode());

        String username = UtilIT.getUsernameFromResponse(createUser);
        String apiToken = UtilIT.getApiTokenFromResponse(createUser);

        Response getUserAsJson = UtilIT.getAuthenticatedUser(username, apiToken);
        getUserAsJson.prettyPrint();
        getUserAsJson.then().assertThat()
                // Checking that it's 2017 or whatever. Not y3k compliant! 
                .body("data.createdTime", startsWith("2"))
                .body("data.authenticationProviderId", equalTo("builtin"))
                .statusCode(OK.getStatusCode());

        Response getUserAsJsonAgain = UtilIT.getAuthenticatedUser(username, apiToken);
        getUserAsJsonAgain.prettyPrint();
        getUserAsJsonAgain.then().assertThat()
                // ApiUseTime should be null, user has not used API yet here
                .body("data.lastApiUseTime", equalTo(null))
                .statusCode(OK.getStatusCode());

    }
    
    @Test
    public void testLastApiUse() {
        Response createApiUser = UtilIT.createRandomUser();
        String apiUsername = UtilIT.getUsernameFromResponse(createApiUser);
        String secondApiToken = UtilIT.getApiTokenFromResponse(createApiUser);
        
        Response createDataverse = UtilIT.createRandomDataverse(secondApiToken);
        String alias = UtilIT.getAliasFromResponse(createDataverse);
        Response createDatasetViaApi = UtilIT.createRandomDatasetViaNativeApi(alias, secondApiToken);
        Response getApiUserAsJson = UtilIT.getAuthenticatedUser(apiUsername, secondApiToken);
        
        getApiUserAsJson.prettyPrint();
        getApiUserAsJson.then().assertThat()
                // Checking that it's 2017 or whatever. Not y3k compliant! 
                .body("data.lastApiUseTime", startsWith("2"))
                .statusCode(OK.getStatusCode());
    }

    @Test
    public void testUserId() {

        String email = null;
        Response createUserResponse = createUser(getRandomUsername(), "firstName", "lastName", email);
        createUserResponse.prettyPrint();
        assertEquals(200, createUserResponse.getStatusCode());

        JsonPath createdUser = JsonPath.from(createUserResponse.body().asString());
        int builtInUserIdFromJsonCreateResponse = createdUser.getInt("data.user." + idKey);
        int authenticatedUserIdFromJsonCreateResponse = createdUser.getInt("data.authenticatedUser." + idKey);
        String username = createdUser.getString("data.user." + usernameKey);

        Response getUserResponse = getUserFromDatabase(username);
        getUserResponse.prettyPrint();
        assertEquals(200, getUserResponse.getStatusCode());

        JsonPath getUserJson = JsonPath.from(getUserResponse.body().asString());
        int userIdFromDatabase = getUserJson.getInt("data.id");

        Response deleteUserResponse = deleteUser(username);
        assertEquals(200, deleteUserResponse.getStatusCode());
        deleteUserResponse.prettyPrint();

        System.out.println(userIdFromDatabase + " was the id from the database");
        System.out.println(builtInUserIdFromJsonCreateResponse + " was the id of the BuiltinUser from JSON response on create");
        System.out.println(authenticatedUserIdFromJsonCreateResponse + " was the id of the AuthenticatedUser from JSON response on create");
        assertEquals(userIdFromDatabase, authenticatedUserIdFromJsonCreateResponse);
    }

    @Test
    public void testLeadingWhitespaceInEmailAddress() {
        String randomUsername = getRandomUsername();
        String email = " " + randomUsername + "@mailinator.com";
        Response createUserResponse = createUser(randomUsername, "firstName", "lastName", email);
        createUserResponse.prettyPrint();
        assertEquals(200, createUserResponse.statusCode());
        String emailActual = JsonPath.from(createUserResponse.body().asString()).getString("data.user." + emailKey);
        // the backend will trim the email address
        String emailExpected = email.trim();
        assertEquals(emailExpected, emailActual);
    }

    @Test
    public void testLeadingWhitespaceInUsername() {
        String randomUsername = " " + getRandomUsername();
        String email = randomUsername + "@mailinator.com";
        Response createUserResponse = createUser(randomUsername, "firstName", "lastName", email);
        createUserResponse.prettyPrint();
        assertEquals(400, createUserResponse.statusCode());
    }
    
    @Test 
    public void testBadCharacterInUsername() {
        String randomUsername = getRandomUsername() + "/";
        String email = randomUsername + "@mailinator.com";
        Response createUserResponse = createUser(randomUsername, "firstName", "lastName", email);
        createUserResponse.prettyPrint();
        assertEquals(400, createUserResponse.statusCode());
    }
    
    @Test
    public void testAccentInUsername() {
        String randomUsername = getRandomUsername();
        String randomUsernameWeird = "õÂ" + randomUsername;
        String email = randomUsername + "@mailinator.com";
        Response createUserResponse = createUser(randomUsernameWeird, "firstName", "lastName", email);
        createUserResponse.prettyPrint();
        assertEquals(400, createUserResponse.statusCode());
    }

    @Test
    public void testLogin() {

        String usernameToCreate = getRandomUsername();
        String email = null;
        Response createUserResponse = createUser(usernameToCreate, "firstName", "lastName", email);
        createUserResponse.prettyPrint();
        assertEquals(200, createUserResponse.getStatusCode());

        JsonPath createdUser = JsonPath.from(createUserResponse.body().asString());
        String createdUsername = createdUser.getString("data.user." + usernameKey);
        assertEquals(usernameToCreate, createdUsername);
        String createdToken = createdUser.getString("data.apiToken");
        logger.info(createdToken);

        Response getApiTokenUsingUsername = getApiTokenUsingUsername(usernameToCreate, usernameToCreate);
        getApiTokenUsingUsername.prettyPrint();
        assertEquals(200, getApiTokenUsingUsername.getStatusCode());
        String retrievedTokenUsingUsername = JsonPath.from(getApiTokenUsingUsername.asString()).getString("data.message");
        assertEquals(createdToken, retrievedTokenUsingUsername);

        Response failExpected = getApiTokenUsingUsername("junk", "junk");
        failExpected.prettyPrint();
        assertEquals(400, failExpected.getStatusCode());

        if (BuiltinUsers.retrievingApiTokenViaEmailEnabled) {
            Response getApiTokenUsingEmail = getApiTokenUsingEmail(usernameToCreate + "@mailinator.com", usernameToCreate);
            getApiTokenUsingEmail.prettyPrint();
            assertEquals(200, getApiTokenUsingEmail.getStatusCode());
            String retrievedTokenUsingEmail = JsonPath.from(getApiTokenUsingEmail.asString()).getString("data.message");
            assertEquals(createdToken, retrievedTokenUsingEmail);
        }

    }

    /**
     * testValidatePasswordCleanInstall
     *
     * Verify if the defaults kick in from {@link edu.harvard.iq.dataverse.util.SystemConfig} when running from a clean install where nothing was set with VM or admin API
     * settings.
     */
    @Test
    public void testValidatePasswordCleanInstall() {

        Arrays.stream(SettingsServiceBean.Key.values())
                .filter(key -> key.name().startsWith("PV"))
                .forEach(key->given().delete("/api/admin/settings/" + key));

        Collections.unmodifiableMap(Stream.of(
                new AbstractMap.SimpleEntry<>(" ", Arrays.asList( // All is wrong here:
                        "INSUFFICIENT_CHARACTERISTICS",
                        "INSUFFICIENT_DIGIT",
                        "INSUFFICIENT_LOWERCASE",
                        "INSUFFICIENT_SPECIAL",
                        "INSUFFICIENT_UPPERCASE",
                        "NO_GOODSTRENGTH",
                        "TOO_SHORT"
                )),
                new AbstractMap.SimpleEntry<>("potato", Arrays.asList( // Lowercase ok, but:
                        "INSUFFICIENT_CHARACTERISTICS",
                        "INSUFFICIENT_DIGIT",
                        "INSUFFICIENT_SPECIAL",
                        "INSUFFICIENT_UPPERCASE",
                        "NO_GOODSTRENGTH",
                        "TOO_SHORT"
                )),
                new AbstractMap.SimpleEntry<>("POTATO", Arrays.asList( // Uppercase ok, but:
                        "INSUFFICIENT_CHARACTERISTICS",
                        "INSUFFICIENT_DIGIT",
                        "INSUFFICIENT_SPECIAL",
                        "INSUFFICIENT_LOWERCASE",
                        "NO_GOODSTRENGTH",
                        "TOO_SHORT"
                )),
                new AbstractMap.SimpleEntry<>("potat  o", Arrays.asList( // Length and lowercase ok, but:
                        "INSUFFICIENT_CHARACTERISTICS",
                        "INSUFFICIENT_DIGIT",
                        "INSUFFICIENT_SPECIAL",
                        "INSUFFICIENT_UPPERCASE",
                        "NO_GOODSTRENGTH"
                )),
                new AbstractMap.SimpleEntry<>("POTAT  O", Arrays.asList( // Length and uppercase ok, but:
                        "INSUFFICIENT_CHARACTERISTICS",
                        "INSUFFICIENT_DIGIT",
                        "INSUFFICIENT_SPECIAL",
                        "INSUFFICIENT_LOWERCASE",
                        "NO_GOODSTRENGTH"
                )),
                new AbstractMap.SimpleEntry<>("PoTaT  O", Arrays.asList( // correct length ,lower and upper case, but:
                        "INSUFFICIENT_CHARACTERISTICS",
                        "INSUFFICIENT_DIGIT",
                        "INSUFFICIENT_SPECIAL",
                        "NO_GOODSTRENGTH"
                )),
                new AbstractMap.SimpleEntry<>("potat1 o", Arrays.asList( // correct length and digit, but:
                        "INSUFFICIENT_CHARACTERISTICS",
                        "INSUFFICIENT_SPECIAL",
                        "INSUFFICIENT_UPPERCASE",
                        "NO_GOODSTRENGTH"
                )),
                new AbstractMap.SimpleEntry<>("potat$ o", Arrays.asList( // correct length and special character, but:
                        "INSUFFICIENT_CHARACTERISTICS",
                        "INSUFFICIENT_DIGIT",
                        "INSUFFICIENT_UPPERCASE",
                        "NO_GOODSTRENGTH"
                )),
                new AbstractMap.SimpleEntry<>("potat$ 0", Collections.emptyList()), // correct length, lowercase, special character and digit. All ok...
                new AbstractMap.SimpleEntry<>("POTAT$ o", Collections.emptyList()), // correct length, uppercase, special character and digit. All ok...
                new AbstractMap.SimpleEntry<>("Potat$ o", Collections.emptyList()), // correct length, uppercase, lowercase and and special character. All ok...
                new AbstractMap.SimpleEntry<>("Potat  0", Collections.emptyList()), // correct length, uppercase, lowercase and digit. All ok...
                new AbstractMap.SimpleEntry<>("                    ", Collections.emptyList())) // 20 character password length. All ok...
                .collect(Collectors.toMap(AbstractMap.SimpleEntry::getKey, AbstractMap.SimpleEntry::getValue))).forEach(
                (password,expectedErrors) -> {
                    final Response response = given().body(password).when().post("/api/admin/validatePassword");
                    response.prettyPrint();
                    final List<String> actualErrors = JsonPath.from(response.body().asString()).get("data.errors");
                    assertTrue(actualErrors.containsAll(expectedErrors));
                    assertTrue(expectedErrors.containsAll(actualErrors)); // Should be fully reflexive.
                }
        );
    }

    private Response createUser(String username, String firstName, String lastName, String email) {
        String userAsJson = getUserAsJsonString(username, firstName, lastName, email);
        String password = getPassword(userAsJson);
        Response response = given()
                .body(userAsJson)
                .contentType(ContentType.JSON)
                .post("/api/builtin-users?key=" + builtinUserKey + "&password=" + password);
        return response;
    }

    private Response getApiTokenUsingUsername(String username, String password) {
        Response response = given()
                .contentType(ContentType.JSON)
                .get("/api/builtin-users/" + username + "/api-token?username=" + username + "&password=" + password);
        return response;
    }

    private Response getApiTokenUsingEmail(String email, String password) {
        Response response = given()
                .contentType(ContentType.JSON)
                .get("/api/builtin-users/" + email + "/api-token?username=" + email + "&password=" + password);
        return response;
    }

    private Response getUserFromDatabase(String username) {
        Response getUserResponse = given()
                .get("/api/admin/authenticatedUsers/" + username + "/");
        return getUserResponse;
    }

    private static Response deleteUser(String username) {
        Response deleteUserResponse = given()
                .delete("/api/admin/authenticatedUsers/" + username + "/");
        return deleteUserResponse;
    }

    private static String getRandomUsername() {
        return UUID.randomUUID().toString().substring(0, 8);
    }

    private static String getUserAsJsonString(String username, String firstName, String lastName, String email) {
        JsonObjectBuilder builder = Json.createObjectBuilder();
        builder.add(usernameKey, username);
        builder.add("firstName", firstName);
        builder.add("lastName", lastName);
        if (email == null) {
            builder.add(emailKey, getEmailFromUserName(username));
        } else {
            builder.add(emailKey, email);
        }
        String userAsJson = builder.build().toString();
        logger.fine("User to create: " + userAsJson);
        return userAsJson;
    }

    private static String getPassword(String jsonStr) {
        String password = JsonPath.from(jsonStr).get(usernameKey);
        return password;
    }

    private static String getEmailFromUserName(String username) {
        return username + "@mailinator.com";
    }

}<|MERGE_RESOLUTION|>--- conflicted
+++ resolved
@@ -5,7 +5,12 @@
 import com.jayway.restassured.http.ContentType;
 import com.jayway.restassured.path.json.JsonPath;
 import com.jayway.restassured.response.Response;
-import java.util.*;
+import edu.harvard.iq.dataverse.settings.SettingsServiceBean;
+import java.util.AbstractMap;
+import java.util.Arrays;
+import java.util.Collections;
+import java.util.List;
+import java.util.UUID;
 import java.util.logging.Logger;
 import java.util.stream.Collectors;
 import java.util.stream.Stream;
@@ -13,13 +18,9 @@
 import javax.json.JsonObjectBuilder;
 import static javax.ws.rs.core.Response.Status.OK;
 import static junit.framework.Assert.assertEquals;
-<<<<<<< HEAD
-import static junit.framework.Assert.assertTrue;
-import edu.harvard.iq.dataverse.settings.SettingsServiceBean;
-=======
 import static org.hamcrest.CoreMatchers.equalTo;
 import static org.hamcrest.Matchers.startsWith;
->>>>>>> 0ac3227e
+import static org.junit.Assert.assertTrue;
 import org.junit.BeforeClass;
 import org.junit.Test;
 
@@ -192,15 +193,16 @@
     /**
      * testValidatePasswordCleanInstall
      *
-     * Verify if the defaults kick in from {@link edu.harvard.iq.dataverse.util.SystemConfig} when running from a clean install where nothing was set with VM or admin API
-     * settings.
+     * Verify if the defaults kick in from
+     * {@link edu.harvard.iq.dataverse.util.SystemConfig} when running from a
+     * clean install where nothing was set with VM or admin API settings.
      */
     @Test
     public void testValidatePasswordCleanInstall() {
 
         Arrays.stream(SettingsServiceBean.Key.values())
                 .filter(key -> key.name().startsWith("PV"))
-                .forEach(key->given().delete("/api/admin/settings/" + key));
+                .forEach(key -> given().delete("/api/admin/settings/" + key));
 
         Collections.unmodifiableMap(Stream.of(
                 new AbstractMap.SimpleEntry<>(" ", Arrays.asList( // All is wrong here:
@@ -266,7 +268,7 @@
                 new AbstractMap.SimpleEntry<>("Potat  0", Collections.emptyList()), // correct length, uppercase, lowercase and digit. All ok...
                 new AbstractMap.SimpleEntry<>("                    ", Collections.emptyList())) // 20 character password length. All ok...
                 .collect(Collectors.toMap(AbstractMap.SimpleEntry::getKey, AbstractMap.SimpleEntry::getValue))).forEach(
-                (password,expectedErrors) -> {
+                (password, expectedErrors) -> {
                     final Response response = given().body(password).when().post("/api/admin/validatePassword");
                     response.prettyPrint();
                     final List<String> actualErrors = JsonPath.from(response.body().asString()).get("data.errors");
