--- conflicted
+++ resolved
@@ -478,12 +478,8 @@
                                     
                                     <p:fileUpload id="fileUpload" styleClass="margin-bottom" dragDropSupport="true" auto="true" multiple="true" rendered="#{DatasetPage.showFileUploadFileComponent()}"
                                                   fileUploadListener="#{DatasetPage.handleFileUpload}" process="filesTable" update="filesTable,uploadMessage" label="#{bundle['file.selectToAddBtn']}"
-<<<<<<< HEAD
-                                                  oncomplete="javascript:dataset_fileupload_rebind();uploadWidgetDropMsg();" onstart="javascript:uploadWidgetDropRemoveMsg();"/>
-=======
                                                   oncomplete="javascript:bind_bsui_components();uploadWidgetDropMsg();" onstart="javascript:uploadWidgetDropRemoveMsg();" 
                                                   sizeLimit="#{DatasetPage.getMaxFileUploadSizeInBytes()}" invalidSizeMessage="File exceeds our limits. Please contact support. " />
->>>>>>> 21bd3544
                                     <!-- Dropbox Upload -->
                                     <div id="dropboxUploadBlock" class="panel panel-default margin-bottom" jsf:rendered="#{!empty DatasetPage.dropBoxKey}">
                                         <div class="panel-body">
