--- conflicted
+++ resolved
@@ -1055,13 +1055,8 @@
             }
 
             // Try to save the NEW files permanently: 
-<<<<<<< HEAD
-            List<DataFile> filesAdded = ingestService.saveAndAddFilesToDataset(workingVersion, newFiles, null);
-
-=======
             List<DataFile> filesAdded = ingestService.saveAndAddFilesToDataset(workingVersion, newFiles, null, true);
             
->>>>>>> 95beeaa1
             // reset the working list of fileMetadatas, as to only include the ones
             // that have been added to the version successfully: 
             fileMetadatas.clear();
