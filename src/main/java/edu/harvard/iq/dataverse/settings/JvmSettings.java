package edu.harvard.iq.dataverse.settings;

import org.eclipse.microprofile.config.ConfigProvider;

import java.util.ArrayList;
import java.util.Arrays;
import java.util.Collections;
import java.util.List;
import java.util.Optional;
import java.util.regex.Pattern;
import java.util.stream.Collectors;

/**
 * Enum to store each and every JVM-based setting as a reference,
 * much like the enum {@link SettingsServiceBean.Key} for DB settings.
 *
 * To be able to have more control over JVM settings names,
 * avoid typos, maybe create lists of settings and so on,
 * this enum will provide the place to add any old and new
 * settings that are destined to be made at the JVM level.
 *
 * Further future extensions of this enum class include
 * - adding predicates for validation and
 * - adding data manipulation for aliased config names.
 *
 * To create a setting, simply add it within a scope:
 * {@link JvmSettings#JvmSettings(JvmSettings, String)}
 *
 * Settings that might get renamed may provide their old names as aliases:
 * {@link JvmSettings#JvmSettings(JvmSettings, String, String...)}
 *
 * Some scopes or settings may need one or more placeholders, simply don't give
 * a key in these cases:
 * {@link JvmSettings#JvmSettings(JvmSettings)}
 *
 */
public enum JvmSettings {
    // the upmost root scope - every setting shall start with it.
    PREFIX("dataverse"),
    
    // GENERAL SETTINGS
    VERSION(PREFIX, "version"),
    BUILD(PREFIX, "build"),
    FQDN(PREFIX, "fqdn"),
    SITE_URL(PREFIX, "siteUrl"),
    
    // FILES SETTINGS
    SCOPE_FILES(PREFIX, "files"),
    FILES_DIRECTORY(SCOPE_FILES, "directory"),
    UPLOADS_DIRECTORY(SCOPE_FILES, "uploads"),
    DOCROOT_DIRECTORY(SCOPE_FILES, "docroot"),
    GUESTBOOK_AT_REQUEST(SCOPE_FILES, "guestbook-at-request"),
<<<<<<< HEAD

    //STORAGE DRIVER SETTINGS
    SCOPE_DRIVER(SCOPE_FILES),
    DISABLE_S3_TAGGING(SCOPE_DRIVER, "disable-tagging"),
=======
    GLOBUS_CACHE_MAXAGE(SCOPE_FILES, "globus-cache-maxage"),
>>>>>>> 131e76cf
    
    // SOLR INDEX SETTINGS
    SCOPE_SOLR(PREFIX, "solr"),
    SOLR_HOST(SCOPE_SOLR, "host"),
    SOLR_PORT(SCOPE_SOLR, "port"),
    SOLR_PROT(SCOPE_SOLR, "protocol"),
    SOLR_CORE(SCOPE_SOLR, "core"),
    SOLR_PATH(SCOPE_SOLR, "path"),

    // INDEX CONCURENCY
    SCOPE_SOLR_CONCURENCY(SCOPE_SOLR, "concurrency"),
    MAX_ASYNC_INDEXES(SCOPE_SOLR_CONCURENCY, "max-async-indexes"),

    // RSERVE CONNECTION
    SCOPE_RSERVE(PREFIX, "rserve"),
    RSERVE_HOST(SCOPE_RSERVE, "host"),
    RSERVE_PORT(SCOPE_RSERVE, "port", "dataverse.ingest.rserve.port"),
    RSERVE_USER(SCOPE_RSERVE, "user"),
    RSERVE_PASSWORD(SCOPE_RSERVE, "password"),
    RSERVE_TEMPDIR(SCOPE_RSERVE, "tempdir"),
    
    // API SETTINGS
    SCOPE_API(PREFIX, "api"),
    API_SIGNING_SECRET(SCOPE_API, "signing-secret"),
    API_ALLOW_INCOMPLETE_METADATA(SCOPE_API, "allow-incomplete-metadata"),

    // SIGNPOSTING SETTINGS
    SCOPE_SIGNPOSTING(PREFIX, "signposting"),
    SIGNPOSTING_LEVEL1_AUTHOR_LIMIT(SCOPE_SIGNPOSTING, "level1-author-limit"),
    SIGNPOSTING_LEVEL1_ITEM_LIMIT(SCOPE_SIGNPOSTING, "level1-item-limit"),

    // FEATURE FLAGS SETTINGS
    SCOPE_FLAGS(PREFIX, "feature"),
    // This is a special placeholder-type setting entry, to be filled in by FeatureFlag entries during lookup.
    // Avoids adding flag entries twice.
    FEATURE_FLAG(SCOPE_FLAGS),
    
    // METADATA SETTINGS
    SCOPE_METADATA(PREFIX, "metadata"),
    MDB_SYSTEM_METADATA_KEYS(SCOPE_METADATA, "block-system-metadata-keys"),
    MDB_SYSTEM_KEY_FOR(MDB_SYSTEM_METADATA_KEYS),

    // PERSISTENT IDENTIFIER SETTINGS
    SCOPE_PID(PREFIX, "pid"),
    PID_PROVIDERS(SCOPE_PID, "providers"),
    PID_DEFAULT_PROVIDER(SCOPE_PID, "default-provider"),
    SCOPE_PID_PROVIDER(SCOPE_PID),
    PID_PROVIDER_TYPE(SCOPE_PID_PROVIDER, "type"),
    PID_PROVIDER_LABEL(SCOPE_PID_PROVIDER, "label"),
    PID_PROVIDER_AUTHORITY(SCOPE_PID_PROVIDER, "authority"),
    PID_PROVIDER_SHOULDER(SCOPE_PID_PROVIDER, "shoulder"),
    PID_PROVIDER_IDENTIFIER_GENERATION_STYLE(SCOPE_PID_PROVIDER, "identifier-generation-style"),
    PID_PROVIDER_DATAFILE_PID_FORMAT(SCOPE_PID_PROVIDER, "datafile-pid-format"),
    PID_PROVIDER_MANAGED_LIST(SCOPE_PID_PROVIDER, "managed-list"),
    PID_PROVIDER_EXCLUDED_LIST(SCOPE_PID_PROVIDER, "excluded-list"),

        
    // PROVIDER EZID - these settings were formerly kept together with DataCite ones
    SCOPE_PID_EZID(SCOPE_PID_PROVIDER, "ezid"),
    EZID_API_URL(SCOPE_PID_EZID, "api-url"),
    EZID_USERNAME(SCOPE_PID_EZID, "username"),
    EZID_PASSWORD(SCOPE_PID_EZID, "password"),
    
    // PROVIDER DATACITE
    SCOPE_PID_DATACITE(SCOPE_PID_PROVIDER, "datacite"),
    DATACITE_MDS_API_URL(SCOPE_PID_DATACITE, "mds-api-url"),
    DATACITE_REST_API_URL(SCOPE_PID_DATACITE, "rest-api-url"),
    DATACITE_USERNAME(SCOPE_PID_DATACITE, "username"),
    DATACITE_PASSWORD(SCOPE_PID_DATACITE, "password"),
    
    // PROVIDER PERMALINK
    SCOPE_PID_PERMALINK(SCOPE_PID_PROVIDER, "permalink"),
    PERMALINK_BASE_URL(SCOPE_PID_PERMALINK, "base-url"),
    PERMALINK_SEPARATOR(SCOPE_PID_PERMALINK, "separator"),
    
    // PROVIDER HANDLE
    SCOPE_PID_HANDLENET(SCOPE_PID_PROVIDER, "handlenet"),
    HANDLENET_INDEX(SCOPE_PID_HANDLENET, "index"),
    HANDLENET_INDEPENDENT_SERVICE(SCOPE_PID_HANDLENET, "independent-service"),
    HANDLENET_AUTH_HANDLE(SCOPE_PID_HANDLENET, "auth-handle"),
    SCOPE_PID_HANDLENET_KEY(SCOPE_PID_HANDLENET, "key"),
    HANDLENET_KEY_PATH(SCOPE_PID_HANDLENET_KEY, "path"),
    HANDLENET_KEY_PASSPHRASE(SCOPE_PID_HANDLENET_KEY, "passphrase"),

    /*
     * The deprecated legacy settings below are from when you could only have a
     * single PIDProvider. They mirror the settings above, but are global,not within
     * the SCOPE_PID_PROVIDER of an individual provider.
     */
    /**
     * DEPRECATED PROVIDER DATACITE
     * 
     * @deprecated - legacy single provider setting providing backward compatibility
     */
    @Deprecated(forRemoval = true, since = "2024-02-13")
    SCOPE_LEGACY_PID_DATACITE(SCOPE_PID, "datacite"),
    LEGACY_DATACITE_MDS_API_URL(SCOPE_LEGACY_PID_DATACITE, "mds-api-url", "doi.baseurlstring"),
    LEGACY_DATACITE_REST_API_URL(SCOPE_LEGACY_PID_DATACITE, "rest-api-url", "doi.dataciterestapiurlstring",
            "doi.mdcbaseurlstring"),
    LEGACY_DATACITE_USERNAME(SCOPE_LEGACY_PID_DATACITE, "username", "doi.username"),
    LEGACY_DATACITE_PASSWORD(SCOPE_LEGACY_PID_DATACITE, "password", "doi.password"),

    /**
     * DEPRECATED PROVIDER EZID
     * 
     * @deprecated - legacy single provider setting providing backward compatibility
     */
    @Deprecated(forRemoval = true, since = "2024-02-13")
    SCOPE_LEGACY_PID_EZID(SCOPE_PID, "ezid"), LEGACY_EZID_API_URL(SCOPE_LEGACY_PID_EZID, "api-url"),
    LEGACY_EZID_USERNAME(SCOPE_LEGACY_PID_EZID, "username"), LEGACY_EZID_PASSWORD(SCOPE_LEGACY_PID_EZID, "password"),

    /**
     * DEPRECATED PROVIDER PERMALINK
     * 
     * @deprecated - legacy single provider setting providing backward compatibility
     */
    @Deprecated(forRemoval = true, since = "2024-02-13")
    SCOPE_LEGACY_PID_PERMALINK(SCOPE_PID, "permalink"),
    LEGACY_PERMALINK_BASEURL(SCOPE_LEGACY_PID_PERMALINK, "base-url", "perma.baseurlstring"),

    /**
     * DEPRECATED PROVIDER HANDLE
     * 
     * @deprecated - legacy single provider setting providing backward compatibility
     */
    @Deprecated(forRemoval = true, since = "2024-02-13")
    SCOPE_LEGACY_PID_HANDLENET(SCOPE_PID, "handlenet"),
    LEGACY_HANDLENET_INDEX(SCOPE_LEGACY_PID_HANDLENET, "index", "dataverse.handlenet.index"),
    @Deprecated(forRemoval = true, since = "2024-02-13")
    SCOPE_LEGACY_PID_HANDLENET_KEY(SCOPE_LEGACY_PID_HANDLENET, "key"),
    LEGACY_HANDLENET_KEY_PATH(SCOPE_LEGACY_PID_HANDLENET_KEY, "path", "dataverse.handlenet.admcredfile"),
    LEGACY_HANDLENET_KEY_PASSPHRASE(SCOPE_LEGACY_PID_HANDLENET_KEY, "passphrase", "dataverse.handlenet.admprivphrase"),

    // SPI SETTINGS
    SCOPE_SPI(PREFIX, "spi"),
    SCOPE_EXPORTERS(SCOPE_SPI, "exporters"),
    EXPORTERS_DIRECTORY(SCOPE_EXPORTERS, "directory"),
    SCOPE_PIDPROVIDERS(SCOPE_SPI, "pidproviders"),
    PIDPROVIDERS_DIRECTORY(SCOPE_PIDPROVIDERS, "directory"),
    
    // MAIL SETTINGS
    SCOPE_MAIL(PREFIX, "mail"),
    SYSTEM_EMAIL(SCOPE_MAIL, "system-email"),
    SUPPORT_EMAIL(SCOPE_MAIL, "support-email"),
    CC_SUPPORT_ON_CONTACT_EMAIL(SCOPE_MAIL, "cc-support-on-contact-email"),
    MAIL_DEBUG(SCOPE_MAIL, "debug"),
    // Mail Transfer Agent settings
    SCOPE_MAIL_MTA(SCOPE_MAIL, "mta"),
    MAIL_MTA_AUTH(SCOPE_MAIL_MTA, "auth"),
    MAIL_MTA_USER(SCOPE_MAIL_MTA, "user"),
    MAIL_MTA_PASSWORD(SCOPE_MAIL_MTA, "password"),
    MAIL_MTA_SUPPORT_UTF8(SCOPE_MAIL_MTA, "allow-utf8-addresses"),
    // Placeholder setting for a large list of extra settings
    MAIL_MTA_SETTING(SCOPE_MAIL_MTA),
    
    // AUTH SETTINGS
    SCOPE_AUTH(PREFIX, "auth"),
    // AUTH: OIDC SETTINGS
    SCOPE_OIDC(SCOPE_AUTH, "oidc"),
    OIDC_ENABLED(SCOPE_OIDC, "enabled"),
    OIDC_TITLE(SCOPE_OIDC, "title"),
    OIDC_SUBTITLE(SCOPE_OIDC, "subtitle"),
    OIDC_AUTH_SERVER_URL(SCOPE_OIDC, "auth-server-url"),
    OIDC_CLIENT_ID(SCOPE_OIDC, "client-id"),
    OIDC_CLIENT_SECRET(SCOPE_OIDC, "client-secret"),
    SCOPE_OIDC_PKCE(SCOPE_OIDC, "pkce"),
    OIDC_PKCE_ENABLED(SCOPE_OIDC_PKCE, "enabled"),
    OIDC_PKCE_METHOD(SCOPE_OIDC_PKCE, "method"),
    OIDC_PKCE_CACHE_MAXSIZE(SCOPE_OIDC_PKCE, "max-cache-size"),
    OIDC_PKCE_CACHE_MAXAGE(SCOPE_OIDC_PKCE, "max-cache-age"),

    // UI SETTINGS
    SCOPE_UI(PREFIX, "ui"),
    UI_ALLOW_REVIEW_INCOMPLETE(SCOPE_UI, "allow-review-for-incomplete"),
    UI_SHOW_VALIDITY_FILTER(SCOPE_UI, "show-validity-filter"),

    // NetCDF SETTINGS
    SCOPE_NETCDF(PREFIX, "netcdf"),
    GEO_EXTRACT_S3_DIRECT_UPLOAD(SCOPE_NETCDF, "geo-extract-s3-direct-upload"),

    // BAGIT SETTINGS
    SCOPE_BAGIT(PREFIX, "bagit"),
    SCOPE_BAGIT_SOURCEORG(SCOPE_BAGIT, "sourceorg"),
    BAGIT_SOURCE_ORG_NAME(SCOPE_BAGIT_SOURCEORG, "name"),
    BAGIT_SOURCEORG_ADDRESS(SCOPE_BAGIT_SOURCEORG, "address"),
    BAGIT_SOURCEORG_EMAIL(SCOPE_BAGIT_SOURCEORG, "email"),

    // STORAGE USE SETTINGS
    SCOPE_STORAGEUSE(PREFIX, "storageuse"),
    STORAGEUSE_DISABLE_UPDATES(SCOPE_STORAGEUSE, "disable-storageuse-increments"),
    ;

    private static final String SCOPE_SEPARATOR = ".";
    public static final String PLACEHOLDER_KEY = "%s";
    private static final Pattern OLD_NAME_PLACEHOLDER_PATTERN = Pattern.compile("%(\\d\\$)?s");
    
    private final String key;
    private final String scopedKey;
    private final JvmSettings parent;
    private final List<String> oldNames;
    private final int placeholders;
    
    /**
     * Create a root scope.
     * @param key The scopes name.
     */
    JvmSettings(String key) {
        this.key = key;
        this.scopedKey = key;
        this.parent = null;
        this.oldNames = List.of();
        this.placeholders = 0;
    }
    
    /**
     * Create a scope or setting with a placeholder for a variable argument in it.
     * Used to create "configurable objects" with certain attributes using dynamic, programmatic lookup.
     *
     * Any placeholder present in a settings full scoped key will be replaced when looked up
     * via {@link #lookup(Class, String...)}.
     *
     * @param scope The parent scope.
     */
    JvmSettings(JvmSettings scope) {
        this.key = PLACEHOLDER_KEY;
        this.scopedKey = scope.scopedKey + SCOPE_SEPARATOR + this.key;
        this.parent = scope;
        this.oldNames = List.of();
        this.placeholders = scope.placeholders + 1;
    }
    
    /**
     * Create a scope or setting with name it and associate with a parent scope.
     * @param scope The parent scope.
     * @param key The name of this scope or setting.
     */
    JvmSettings(JvmSettings scope, String key) {
        this.key = key;
        this.scopedKey = scope.scopedKey + SCOPE_SEPARATOR + key;
        this.parent = scope;
        this.oldNames = List.of();
        this.placeholders = scope.placeholders;
    }
    
    /**
     * Create a setting with name it and associate with a parent scope.
     * (Could also be a scope, but old names for scopes aren't the way this is designed.)
     *
     * When old names are given, these need to be given as fully scoped setting names! (Otherwise
     * it would not be possible to switch between completely different scopes.)
     *
     * @param scope The parent scope of this setting.
     * @param key The name of the setting.
     * @param oldNames Any previous names this setting was known as.
     *                 Must be given as fully scopes names, not just the old unscoped key/name.
     *                 Used by {@link edu.harvard.iq.dataverse.settings.source.AliasConfigSource} to allow backward
     *                 compatible, non-breaking deprecation and switching to new setting names.
     */
    JvmSettings(JvmSettings scope, String key, String... oldNames) {
        this.key = key;
        this.scopedKey = scope.scopedKey + SCOPE_SEPARATOR + key;
        this.parent = scope;
        this.oldNames = Arrays.stream(oldNames).collect(Collectors.toUnmodifiableList());
        this.placeholders = scope.placeholders;
    }
    
    private static final List<JvmSettings> aliased = new ArrayList<>();
    static {
        for (JvmSettings setting : JvmSettings.values()) {
            if (!setting.oldNames.isEmpty()) {
                aliased.add(setting);
            }
        }
    }
    
    /**
     * Get all settings having old names to include them in {@link edu.harvard.iq.dataverse.settings.source.AliasConfigSource}
     * @return List of settings with old alias names. Can be empty, but will not be null.
     */
    public static List<JvmSettings> getAliasedSettings() {
        return Collections.unmodifiableList(aliased);
    }
    
    /**
     * Return a list of old names to be used as aliases for backward compatibility.
     * Will return empty list if no old names present.
     *
     * This method should only be used by {@link edu.harvard.iq.dataverse.settings.source.AliasConfigSource}.
     * In case of a setting containing placeholder(s), it will check any old names given in the definition
     * for presence of at least one placeholder plus it doesn't use more placeholders than available.
     * (Old names containing placeholders for settings without any are checked, too.)
     *
     * Violations will result in a {@link IllegalArgumentException} and will be noticed during any test execution.
     * A developer must fix the old name definition before shipping the code.
     *
     * @return List of old names, may be empty, but never null.
     * @throws IllegalArgumentException When an old name has no or too many placeholders for this setting.
     */
    public List<String> getOldNames() {
        if (needsVarArgs()) {
            for (String name : oldNames) {
                long matches = OLD_NAME_PLACEHOLDER_PATTERN.matcher(name).results().count();
                
                if (matches == 0) {
                    throw new IllegalArgumentException("JvmSettings." + this.name() + "'s old name '" +
                        name + "' needs at least one placeholder");
                } else if (matches > this.placeholders) {
                    throw new IllegalArgumentException("JvmSettings." + this.name() + "'s old name '" +
                        name + "' has more placeholders than the current name");
                }
            }
        } else if (! this.oldNames.stream().noneMatch(OLD_NAME_PLACEHOLDER_PATTERN.asPredicate())) {
            throw new IllegalArgumentException("JvmSettings." + this.name() + " has no placeholder but old name requires it");
        }
        
        return oldNames;
    }
    
    /**
     * Retrieve the scoped key for this setting. Scopes are separated by dots.
     * If the setting contains placeholders, these will be represented as {@link #PLACEHOLDER_KEY}.
     *
     * @return The scoped key (or the key if no scope). Example: dataverse.subscope.subsubscope.key
     */
    public String getScopedKey() {
        return this.scopedKey;
    }
    
    public Pattern getPatternizedKey() {
        return Pattern.compile(
            getScopedKey()
                .replace(SCOPE_SEPARATOR, "\\.")
                .replace(PLACEHOLDER_KEY, "(.+?)"));
    }
    
    
    /**
     * Does this setting carry and placeholders for variable arguments?
     * @return True if so, False otherwise.
     */
    public boolean needsVarArgs() {
        return this.placeholders > 0;
    }
    
    /**
     * Return the number of placeholders / variable arguments are necessary to lookup this setting.
     * An exact match in the number of arguments will be necessary for a successful lookup.
     * @return Number of placeholders for this scoped setting.
     */
    public int numberOfVarArgs() {
        return placeholders;
    }
    
    /**
     * Lookup this setting via MicroProfile Config as a required option (it will fail if not present).
     * @throws java.util.NoSuchElementException - if the property is not defined or is defined as an empty string
     * @return The setting as a String
     */
    public String lookup() {
        return lookup(String.class);
    }
    
    /**
     * Lookup this setting via MicroProfile Config as an optional setting.
     * @return The setting as String wrapped in a (potentially empty) Optional
     */
    public Optional<String> lookupOptional() {
        return lookupOptional(String.class);
    }
    
    /**
     * Lookup this setting via MicroProfile Config as a required option (it will fail if not present).
     *
     * @param klass The target type class to convert the setting to if found and not null
     * @return The setting as an instance of {@link T}
     * @param <T> Target type to convert the setting to (you can create custom converters)
     *
     * @throws java.util.NoSuchElementException When the property is not defined or is defined as an empty string.
     * @throws IllegalArgumentException When the settings value could not be converted to target type.
     */
    public <T> T lookup(Class<T> klass) {
        if (needsVarArgs()) {
            throw new IllegalArgumentException("Cannot lookup a setting containing placeholders with this method.");
        }
        
        // This must be done with the full-fledged lookup, as we cannot store the config in an instance or static
        // variable, as the alias config source depends on this enum (circular dependency). This is easiest
        // avoided by looking up the static cached config at the cost of a method invocation.
        return ConfigProvider.getConfig().getValue(this.getScopedKey(), klass);
    }
    
    /**
     * Lookup this setting via MicroProfile Config as an optional setting.
     *
     * @param klass The target type class to convert the setting to if found and not null
     * @param <T> Target type to convert the setting to (you can create custom converters)
     * @return The setting as an instance of {@link Optional<T>} or an empty Optional
     *
     * @throws IllegalArgumentException When the settings value could not be converted to target type.
     */
    public <T> Optional<T> lookupOptional(Class<T> klass) {
        if (needsVarArgs()) {
            throw new IllegalArgumentException("Cannot lookup a setting containing variable arguments with this method.");
        }
        
        // This must be done with the full-fledged lookup, as we cannot store the config in an instance or static
        // variable, as the alias config source depends on this enum (circular dependency). This is easiest
        // avoided by looking up the static cached config at the cost of a method invocation.
        return ConfigProvider.getConfig().getOptionalValue(this.getScopedKey(), klass);
    }
    
    /**
     * Lookup a required setting containing placeholders for arguments like a name and return as plain String.
     * To use type conversion, use {@link #lookup(Class, String...)}.
     *
     * @param arguments The var args to replace the placeholders of this setting.
     * @return The value of the setting.
     *
     * @throws java.util.NoSuchElementException When the setting has not been set in any MPCONFIG source or is an empty string.
     * @throws IllegalArgumentException When using it on a setting without placeholders.
     * @throws IllegalArgumentException When not providing as many arguments as there are placeholders.
     */
    public String lookup(String... arguments) {
        return lookup(String.class, arguments);
    }
    
    /**
     * Lookup an optional setting containing placeholders for arguments like a name and return as plain String.
     * To use type conversion, use {@link #lookupOptional(Class, String...)}.
     *
     * @param arguments The var args to replace the placeholders of this setting.
     * @return The value as an instance of {@link Optional<String>} or an empty Optional
     *
     * @throws IllegalArgumentException When using it on a setting without placeholders.
     * @throws IllegalArgumentException When not providing as many arguments as there are placeholders.
     */
    public Optional<String> lookupOptional(String... arguments) {
        return lookupOptional(String.class, arguments);
    }
    
    /**
     * Lookup a required setting containing placeholders for arguments like a name and return as converted type.
     * To avoid type conversion, use {@link #lookup(String...)}.
     *
     * @param klass The target type class.
     * @param arguments The var args to replace the placeholders of this setting.
     * @param <T> Target type to convert the setting to (you can create custom converters)
     * @return The value of the setting, converted to the given type.
     *
     * @throws java.util.NoSuchElementException When the setting has not been set in any MPCONFIG source or is an empty string.
     * @throws IllegalArgumentException When using it on a setting without placeholders.
     * @throws IllegalArgumentException When not providing as many arguments as there are placeholders.
     * @throws IllegalArgumentException When the settings value could not be converted to the target type.
     */
    public <T> T lookup(Class<T> klass, String... arguments) {
        if (needsVarArgs()) {
            if (arguments == null || arguments.length != placeholders) {
                throw new IllegalArgumentException("You must specify " + placeholders + " placeholder lookup arguments.");
            }
            return ConfigProvider.getConfig().getValue(this.insert(arguments), klass);
        }
        throw new IllegalArgumentException("Cannot lookup a setting without variable arguments with this method.");
    }
    
    /**
     * Lookup an optional setting containing placeholders for arguments like a name and return as converted type.
     * To avoid type conversion, use {@link #lookupOptional(String...)}.
     *
     * @param klass The target type class.
     * @param arguments The var args to replace the placeholders of this setting.
     * @param <T> Target type to convert the setting to (you can create custom converters)
     * @return The value as an instance of {@link Optional<T>} or an empty Optional
     *
     * @throws IllegalArgumentException When using it on a setting without placeholders.
     * @throws IllegalArgumentException When not providing as many arguments as there are placeholders.
     * @throws IllegalArgumentException When the settings value could not be converted to the target type.
     */
    public <T> Optional<T> lookupOptional(Class<T> klass, String... arguments) {
        if (needsVarArgs()) {
            if (arguments == null || arguments.length != placeholders) {
                throw new IllegalArgumentException("You must specify " + placeholders + " placeholder lookup arguments.");
            }
            return ConfigProvider.getConfig().getOptionalValue(this.insert(arguments), klass);
        }
        throw new IllegalArgumentException("Cannot lookup a setting without variable arguments with this method.");
    }
    
    /**
     * Inject arguments into the placeholders of this setting. Will not do anything when no placeholders present.
     *
     * @param arguments The variable arguments to be inserted for the placeholders.
     * @return The formatted setting name.
     */
    public String insert(String... arguments) {
        return String.format(this.getScopedKey(), (Object[]) arguments);
    }
    
}<|MERGE_RESOLUTION|>--- conflicted
+++ resolved
@@ -50,14 +50,11 @@
     UPLOADS_DIRECTORY(SCOPE_FILES, "uploads"),
     DOCROOT_DIRECTORY(SCOPE_FILES, "docroot"),
     GUESTBOOK_AT_REQUEST(SCOPE_FILES, "guestbook-at-request"),
-<<<<<<< HEAD
+    GLOBUS_CACHE_MAXAGE(SCOPE_FILES, "globus-cache-maxage"),
 
     //STORAGE DRIVER SETTINGS
     SCOPE_DRIVER(SCOPE_FILES),
     DISABLE_S3_TAGGING(SCOPE_DRIVER, "disable-tagging"),
-=======
-    GLOBUS_CACHE_MAXAGE(SCOPE_FILES, "globus-cache-maxage"),
->>>>>>> 131e76cf
     
     // SOLR INDEX SETTINGS
     SCOPE_SOLR(PREFIX, "solr"),
