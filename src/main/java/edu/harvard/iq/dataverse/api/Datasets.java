--- conflicted
+++ resolved
@@ -650,16 +650,10 @@
     @GET
     @AuthRequired
     @Path("{id}/versions/{versionId}/linkset")
-<<<<<<< HEAD
-    public Response getLinkset(@Context ContainerRequestContext crc, @PathParam("id") String datasetId, @PathParam("versionId") String versionId,
-            @Context UriInfo uriInfo, @Context HttpHeaders headers) {
-        if (":draft".equals(versionId)) {
-            return badRequest("Signposting is not supported on the :draft version");
-=======
-    public Response getLinkset(@Context ContainerRequestContext crc, @PathParam("id") String datasetId, @PathParam("versionId") String versionId, @Context UriInfo uriInfo, @Context HttpHeaders headers) {
+    public Response getLinkset(@Context ContainerRequestContext crc, @PathParam("id") String datasetId, @PathParam("versionId") String versionId, 
+           @Context UriInfo uriInfo, @Context HttpHeaders headers) {
         if (DS_VERSION_DRAFT.equals(versionId)) {
             return badRequest("Signposting is not supported on the " + DS_VERSION_DRAFT + " version");
->>>>>>> b5c117ee
         }
         DataverseRequest req = createDataverseRequest(getRequestUser(crc));
         try {
