package edu.harvard.iq.dataverse.settings;

import org.eclipse.microprofile.config.ConfigProvider;

import java.util.ArrayList;
import java.util.Arrays;
import java.util.Collections;
import java.util.List;
import java.util.Optional;
import java.util.regex.Pattern;
import java.util.stream.Collectors;

/**
 * Enum to store each and every JVM-based setting as a reference,
 * much like the enum {@link SettingsServiceBean.Key} for DB settings.
 *
 * To be able to have more control over JVM settings names,
 * avoid typos, maybe create lists of settings and so on,
 * this enum will provide the place to add any old and new
 * settings that are destined to be made at the JVM level.
 *
 * Further future extensions of this enum class include
 * - adding predicates for validation and
 * - adding data manipulation for aliased config names.
 *
 * To create a setting, simply add it within a scope:
 * {@link JvmSettings#JvmSettings(JvmSettings, String)}
 *
 * Settings that might get renamed may provide their old names as aliases:
 * {@link JvmSettings#JvmSettings(JvmSettings, String, String...)}
 *
 * Some scopes or settings may need one or more placeholders, simply don't give
 * a key in these cases:
 * {@link JvmSettings#JvmSettings(JvmSettings)}
 *
 */
public enum JvmSettings {
    // the upmost root scope - every setting shall start with it.
    PREFIX("dataverse"),
    
    // GENERAL SETTINGS
    VERSION(PREFIX, "version"),
    BUILD(PREFIX, "build"),
    FQDN(PREFIX, "fqdn"),
    SITE_URL(PREFIX, "siteUrl"),
    
<<<<<<< HEAD
    // SOLR INDEX SETTINGS
    SCOPE_SOLR(PREFIX, "solr"),
    SOLR_HOST(SCOPE_SOLR, "host"),
    SOLR_PORT(SCOPE_SOLR, "port"),
    SOLR_PROT(SCOPE_SOLR, "protocol"),
    SOLR_CORE(SCOPE_SOLR, "core"),
    SOLR_PATH(SCOPE_SOLR, "path"),
=======
    // RSERVE CONNECTION
    SCOPE_RSERVE(PREFIX, "rserve"),
    RSERVE_HOST(SCOPE_RSERVE, "host"),
    RSERVE_PORT(SCOPE_RSERVE, "port", "dataverse.ingest.rserve.port"),
    RSERVE_USER(SCOPE_RSERVE, "user"),
    RSERVE_PASSWORD(SCOPE_RSERVE, "password"),
    RSERVE_TEMPDIR(SCOPE_RSERVE, "tempdir"),
>>>>>>> 3bdc0754
    
    // API SETTINGS
    SCOPE_API(PREFIX, "api"),
    API_SIGNING_SECRET(SCOPE_API, "signing-secret"),
    
    ;
    
    private static final String SCOPE_SEPARATOR = ".";
    public static final String PLACEHOLDER_KEY = "%s";
    private static final Pattern OLD_NAME_PLACEHOLDER_PATTERN = Pattern.compile("%(\\d\\$)?s");
    
    private final String key;
    private final String scopedKey;
    private final JvmSettings parent;
    private final List<String> oldNames;
    private final int placeholders;
    
    /**
     * Create a root scope.
     * @param key The scopes name.
     */
    JvmSettings(String key) {
        this.key = key;
        this.scopedKey = key;
        this.parent = null;
        this.oldNames = List.of();
        this.placeholders = 0;
    }
    
    /**
     * Create a scope or setting with a placeholder for a variable argument in it.
     * Used to create "configurable objects" with certain attributes using dynamic, programmatic lookup.
     *
     * Any placeholder present in a settings full scoped key will be replaced when looked up
     * via {@link #lookup(Class, String...)}.
     *
     * @param scope The parent scope.
     */
    JvmSettings(JvmSettings scope) {
        this.key = PLACEHOLDER_KEY;
        this.scopedKey = scope.scopedKey + SCOPE_SEPARATOR + this.key;
        this.parent = scope;
        this.oldNames = List.of();
        this.placeholders = scope.placeholders + 1;
    }
    
    /**
     * Create a scope or setting with name it and associate with a parent scope.
     * @param scope The parent scope.
     * @param key The name of this scope or setting.
     */
    JvmSettings(JvmSettings scope, String key) {
        this.key = key;
        this.scopedKey = scope.scopedKey + SCOPE_SEPARATOR + key;
        this.parent = scope;
        this.oldNames = List.of();
        this.placeholders = scope.placeholders;
    }
    
    /**
     * Create a setting with name it and associate with a parent scope.
     * (Could also be a scope, but old names for scopes aren't the way this is designed.)
     *
     * When old names are given, these need to be given as fully scoped setting names! (Otherwise
     * it would not be possible to switch between completely different scopes.)
     *
     * @param scope The parent scope of this setting.
     * @param key The name of the setting.
     * @param oldNames Any previous names this setting was known as.
     *                 Must be given as fully scopes names, not just the old unscoped key/name.
     *                 Used by {@link edu.harvard.iq.dataverse.settings.source.AliasConfigSource} to allow backward
     *                 compatible, non-breaking deprecation and switching to new setting names.
     */
    JvmSettings(JvmSettings scope, String key, String... oldNames) {
        this.key = key;
        this.scopedKey = scope.scopedKey + SCOPE_SEPARATOR + key;
        this.parent = scope;
        this.oldNames = Arrays.stream(oldNames).collect(Collectors.toUnmodifiableList());
        this.placeholders = scope.placeholders;
    }
    
    private static final List<JvmSettings> aliased = new ArrayList<>();
    static {
        for (JvmSettings setting : JvmSettings.values()) {
            if (!setting.oldNames.isEmpty()) {
                aliased.add(setting);
            }
        }
    }
    
    /**
     * Get all settings having old names to include them in {@link edu.harvard.iq.dataverse.settings.source.AliasConfigSource}
     * @return List of settings with old alias names. Can be empty, but will not be null.
     */
    public static List<JvmSettings> getAliasedSettings() {
        return Collections.unmodifiableList(aliased);
    }
    
    /**
     * Return a list of old names to be used as aliases for backward compatibility.
     * Will return empty list if no old names present.
     *
     * This method should only be used by {@link edu.harvard.iq.dataverse.settings.source.AliasConfigSource}.
     * In case of a setting containing placeholder(s), it will check any old names given in the definition
     * for presence of at least one placeholder plus it doesn't use more placeholders than available.
     * (Old names containing placeholders for settings without any are checked, too.)
     *
     * Violations will result in a {@link IllegalArgumentException} and will be noticed during any test execution.
     * A developer must fix the old name definition before shipping the code.
     *
     * @return List of old names, may be empty, but never null.
     * @throws IllegalArgumentException When an old name has no or too many placeholders for this setting.
     */
    public List<String> getOldNames() {
        if (needsVarArgs()) {
            for (String name : oldNames) {
                long matches = OLD_NAME_PLACEHOLDER_PATTERN.matcher(name).results().count();
                
                if (matches == 0) {
                    throw new IllegalArgumentException("JvmSettings." + this.name() + "'s old name '" +
                        name + "' needs at least one placeholder");
                } else if (matches > this.placeholders) {
                    throw new IllegalArgumentException("JvmSettings." + this.name() + "'s old name '" +
                        name + "' has more placeholders than the current name");
                }
            }
        } else if (! this.oldNames.stream().noneMatch(OLD_NAME_PLACEHOLDER_PATTERN.asPredicate())) {
            throw new IllegalArgumentException("JvmSettings." + this.name() + " has no placeholder but old name requires it");
        }
        
        return oldNames;
    }
    
    /**
     * Retrieve the scoped key for this setting. Scopes are separated by dots.
     * If the setting contains placeholders, these will be represented as {@link #PLACEHOLDER_KEY}.
     *
     * @return The scoped key (or the key if no scope). Example: dataverse.subscope.subsubscope.key
     */
    public String getScopedKey() {
        return this.scopedKey;
    }
    
    public Pattern getPatternizedKey() {
        return Pattern.compile(
            getScopedKey()
                .replace(SCOPE_SEPARATOR, "\\.")
                .replace(PLACEHOLDER_KEY, "(.+?)"));
    }
    
    
    /**
     * Does this setting carry and placeholders for variable arguments?
     * @return True if so, False otherwise.
     */
    public boolean needsVarArgs() {
        return this.placeholders > 0;
    }
    
    /**
     * Return the number of placeholders / variable arguments are necessary to lookup this setting.
     * An exact match in the number of arguments will be necessary for a successful lookup.
     * @return Number of placeholders for this scoped setting.
     */
    public int numberOfVarArgs() {
        return placeholders;
    }
    
    /**
     * Lookup this setting via MicroProfile Config as a required option (it will fail if not present).
     * @throws java.util.NoSuchElementException - if the property is not defined or is defined as an empty string
     * @return The setting as a String
     */
    public String lookup() {
        return lookup(String.class);
    }
    
    /**
     * Lookup this setting via MicroProfile Config as an optional setting.
     * @return The setting as String wrapped in a (potentially empty) Optional
     */
    public Optional<String> lookupOptional() {
        return lookupOptional(String.class);
    }
    
    /**
     * Lookup this setting via MicroProfile Config as a required option (it will fail if not present).
     *
     * @param klass The target type class to convert the setting to if found and not null
     * @return The setting as an instance of {@link T}
     * @param <T> Target type to convert the setting to (you can create custom converters)
     *
     * @throws java.util.NoSuchElementException When the property is not defined or is defined as an empty string.
     * @throws IllegalArgumentException When the settings value could not be converted to target type.
     */
    public <T> T lookup(Class<T> klass) {
        if (needsVarArgs()) {
            throw new IllegalArgumentException("Cannot lookup a setting containing placeholders with this method.");
        }
        
        // This must be done with the full-fledged lookup, as we cannot store the config in an instance or static
        // variable, as the alias config source depends on this enum (circular dependency). This is easiest
        // avoided by looking up the static cached config at the cost of a method invocation.
        return ConfigProvider.getConfig().getValue(this.getScopedKey(), klass);
    }
    
    /**
     * Lookup this setting via MicroProfile Config as an optional setting.
     *
     * @param klass The target type class to convert the setting to if found and not null
     * @param <T> Target type to convert the setting to (you can create custom converters)
     * @return The setting as an instance of {@link Optional<T>} or an empty Optional
     *
     * @throws IllegalArgumentException When the settings value could not be converted to target type.
     */
    public <T> Optional<T> lookupOptional(Class<T> klass) {
        if (needsVarArgs()) {
            throw new IllegalArgumentException("Cannot lookup a setting containing variable arguments with this method.");
        }
        
        // This must be done with the full-fledged lookup, as we cannot store the config in an instance or static
        // variable, as the alias config source depends on this enum (circular dependency). This is easiest
        // avoided by looking up the static cached config at the cost of a method invocation.
        return ConfigProvider.getConfig().getOptionalValue(this.getScopedKey(), klass);
    }
    
    /**
     * Lookup a required setting containing placeholders for arguments like a name and return as plain String.
     * To use type conversion, use {@link #lookup(Class, String...)}.
     *
     * @param arguments The var args to replace the placeholders of this setting.
     * @return The value of the setting.
     *
     * @throws java.util.NoSuchElementException When the setting has not been set in any MPCONFIG source or is an empty string.
     * @throws IllegalArgumentException When using it on a setting without placeholders.
     * @throws IllegalArgumentException When not providing as many arguments as there are placeholders.
     */
    public String lookup(String... arguments) {
        return lookup(String.class, arguments);
    }
    
    /**
     * Lookup an optional setting containing placeholders for arguments like a name and return as plain String.
     * To use type conversion, use {@link #lookupOptional(Class, String...)}.
     *
     * @param arguments The var args to replace the placeholders of this setting.
     * @return The value as an instance of {@link Optional<String>} or an empty Optional
     *
     * @throws IllegalArgumentException When using it on a setting without placeholders.
     * @throws IllegalArgumentException When not providing as many arguments as there are placeholders.
     */
    public Optional<String> lookupOptional(String... arguments) {
        return lookupOptional(String.class, arguments);
    }
    
    /**
     * Lookup a required setting containing placeholders for arguments like a name and return as converted type.
     * To avoid type conversion, use {@link #lookup(String...)}.
     *
     * @param klass The target type class.
     * @param arguments The var args to replace the placeholders of this setting.
     * @param <T> Target type to convert the setting to (you can create custom converters)
     * @return The value of the setting, converted to the given type.
     *
     * @throws java.util.NoSuchElementException When the setting has not been set in any MPCONFIG source or is an empty string.
     * @throws IllegalArgumentException When using it on a setting without placeholders.
     * @throws IllegalArgumentException When not providing as many arguments as there are placeholders.
     * @throws IllegalArgumentException When the settings value could not be converted to the target type.
     */
    public <T> T lookup(Class<T> klass, String... arguments) {
        if (needsVarArgs()) {
            if (arguments == null || arguments.length != placeholders) {
                throw new IllegalArgumentException("You must specify " + placeholders + " placeholder lookup arguments.");
            }
            return ConfigProvider.getConfig().getValue(this.insert(arguments), klass);
        }
        throw new IllegalArgumentException("Cannot lookup a setting without variable arguments with this method.");
    }
    
    /**
     * Lookup an optional setting containing placeholders for arguments like a name and return as converted type.
     * To avoid type conversion, use {@link #lookupOptional(String...)}.
     *
     * @param klass The target type class.
     * @param arguments The var args to replace the placeholders of this setting.
     * @param <T> Target type to convert the setting to (you can create custom converters)
     * @return The value as an instance of {@link Optional<T>} or an empty Optional
     *
     * @throws IllegalArgumentException When using it on a setting without placeholders.
     * @throws IllegalArgumentException When not providing as many arguments as there are placeholders.
     * @throws IllegalArgumentException When the settings value could not be converted to the target type.
     */
    public <T> Optional<T> lookupOptional(Class<T> klass, String... arguments) {
        if (needsVarArgs()) {
            if (arguments == null || arguments.length != placeholders) {
                throw new IllegalArgumentException("You must specify " + placeholders + " placeholder lookup arguments.");
            }
            return ConfigProvider.getConfig().getOptionalValue(this.insert(arguments), klass);
        }
        throw new IllegalArgumentException("Cannot lookup a setting without variable arguments with this method.");
    }
    
    /**
     * Inject arguments into the placeholders of this setting. Will not do anything when no placeholders present.
     *
     * @param arguments The variable arguments to be inserted for the placeholders.
     * @return The formatted setting name.
     */
    public String insert(String... arguments) {
        return String.format(this.getScopedKey(), (Object[]) arguments);
    }
    
}<|MERGE_RESOLUTION|>--- conflicted
+++ resolved
@@ -44,7 +44,6 @@
     FQDN(PREFIX, "fqdn"),
     SITE_URL(PREFIX, "siteUrl"),
     
-<<<<<<< HEAD
     // SOLR INDEX SETTINGS
     SCOPE_SOLR(PREFIX, "solr"),
     SOLR_HOST(SCOPE_SOLR, "host"),
@@ -52,7 +51,7 @@
     SOLR_PROT(SCOPE_SOLR, "protocol"),
     SOLR_CORE(SCOPE_SOLR, "core"),
     SOLR_PATH(SCOPE_SOLR, "path"),
-=======
+
     // RSERVE CONNECTION
     SCOPE_RSERVE(PREFIX, "rserve"),
     RSERVE_HOST(SCOPE_RSERVE, "host"),
@@ -60,7 +59,6 @@
     RSERVE_USER(SCOPE_RSERVE, "user"),
     RSERVE_PASSWORD(SCOPE_RSERVE, "password"),
     RSERVE_TEMPDIR(SCOPE_RSERVE, "tempdir"),
->>>>>>> 3bdc0754
     
     // API SETTINGS
     SCOPE_API(PREFIX, "api"),
