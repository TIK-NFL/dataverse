package edu.harvard.iq.dataverse;

import edu.harvard.iq.dataverse.util.BundleUtil;

import java.io.IOException;
import java.net.HttpURLConnection;
import java.net.URL;
import java.util.ArrayList;
import java.util.Arrays;
import java.util.Base64;
import java.util.HashMap;
import java.util.List;
import java.util.Map;
import java.util.logging.Level;
import java.util.logging.Logger;
import javax.ejb.EJB;
import javax.ejb.Stateless;

import org.apache.commons.httpclient.HttpException;
import org.apache.commons.httpclient.HttpStatus;


/**
 *
 * @author luopc
 */
@Stateless
public class DOIDataCiteServiceBean extends AbstractGlobalIdServiceBean {

    private static final Logger logger = Logger.getLogger(DOIDataCiteServiceBean.class.getCanonicalName());
    
    private static final String PUBLIC = "public";
    private static final String FINDABLE = "findable";
    private static final String RESERVED = "reserved";
    private static final String DRAFT = "draft";

    @EJB
    DOIDataCiteRegisterService doiDataCiteRegisterService;

    public DOIDataCiteServiceBean() {
    }

    @Override
    public boolean registerWhenPublished() {
        return false;
    }

    @Override
    public boolean alreadyExists(DvObject dvObject) {
        if(dvObject==null) {
            logger.severe("Null DvObject sent to alreadyExists().");
            return false;
        }
        return alreadyExists(dvObject.getGlobalId());
    }

    @Override
    public boolean alreadyExists(GlobalId pid) {
        logger.log(Level.FINE,"alreadyExists");
        if(pid==null || pid.asString().isEmpty()) {
            logger.fine("No identifier sent.");
            return false;
        }
        boolean alreadyExists;
        String identifier = pid.asString();
        try{
            alreadyExists = doiDataCiteRegisterService.testDOIExists(identifier); 
        } catch (Exception e){
            logger.log(Level.WARNING, "alreadyExists failed");
            return false;
        }
        return  alreadyExists;
    }
    

    @Override
    public String createIdentifier(DvObject dvObject) throws Exception {
        logger.log(Level.FINE,"createIdentifier");
        if(dvObject.getIdentifier() == null || dvObject.getIdentifier().isEmpty() ){
            dvObject = generateIdentifier(dvObject);
        }
        String identifier = getIdentifier(dvObject);
        Map<String, String> metadata = getMetadataForCreateIndicator(dvObject);
        metadata.put("_status", "reserved");
        try {
            String retString = doiDataCiteRegisterService.reserveIdentifier(identifier, metadata, dvObject);
            logger.log(Level.FINE, "create DOI identifier retString : " + retString);
            return retString;
        } catch (Exception e) {
            logger.log(Level.WARNING, "Identifier not created: create failed", e);
            throw e;
        }
    }

    @Override
    public HashMap getIdentifierMetadata(DvObject dvObject) {
        logger.log(Level.FINE,"getIdentifierMetadata");
        String identifier = getIdentifier(dvObject);
        HashMap<String, String> metadata = new HashMap<>();
        try {
            metadata = doiDataCiteRegisterService.getMetadata(identifier);
        } catch (Exception e) {
            logger.log(Level.WARNING, "getIdentifierMetadata failed", e);
        }
        return metadata;
    }
    

    /**
     * Looks up the metadata for a Global Identifier
     * @param protocol the identifier system, e.g. "doi"
     * @param authority the namespace that the authority manages in the identifier system
     * @param identifier the local identifier part
     * @return a Map of metadata. It is empty when the lookup failed, e.g. when
     * the identifier does not exist.
     */
    @Override
    public HashMap<String, String> lookupMetadataFromIdentifier(String protocol, String authority, String identifier) {
        logger.log(Level.FINE,"lookupMetadataFromIdentifier");
        String identifierOut = getIdentifierForLookup(protocol, authority, identifier);
        HashMap<String, String> metadata = new HashMap<>();
        try {
            metadata = doiDataCiteRegisterService.getMetadata(identifierOut);
        } catch (Exception e) {
            logger.log(Level.WARNING, "None existing so we can use this identifier");
            logger.log(Level.WARNING, "identifier: {0}", identifierOut);
        }
        return metadata;
    }


    /**
     * Modifies the DOI metadata for a Dataset
     * @param dvObject the dvObject whose metadata needs to be modified
     * @return the Dataset identifier, or null if the modification failed
     * @throws java.lang.Exception
     */
    @Override
    public String modifyIdentifierTargetURL(DvObject dvObject) throws Exception {
        logger.log(Level.FINE,"modifyIdentifier");
        String identifier = getIdentifier(dvObject);
        try {
           HashMap<String, String> metadata = doiDataCiteRegisterService.getMetadata(identifier);
            doiDataCiteRegisterService.modifyIdentifier(identifier, metadata, dvObject);
        } catch (Exception e) {
            logger.log(Level.WARNING, "modifyMetadata failed", e);
            throw e;
        }
        return identifier;
    }
    
    public void deleteRecordFromCache(Dataset datasetIn){
        logger.log(Level.FINE,"deleteRecordFromCache");
        String identifier = getIdentifier(datasetIn);
        HashMap doiMetadata = new HashMap();
        try {
            doiMetadata = doiDataCiteRegisterService.getMetadata(identifier);
        } catch (Exception e) {
            logger.log(Level.WARNING, "get matadata failed cannot delete");
            logger.log(Level.WARNING, "String {0}", e.toString());
            logger.log(Level.WARNING, "localized message {0}", e.getLocalizedMessage());
            logger.log(Level.WARNING, "cause", e.getCause());
            logger.log(Level.WARNING, "message {0}", e.getMessage());
        }

        String idStatus = (String) doiMetadata.get("_status");

        if (idStatus == null || idStatus.equals("reserved")) {
            logger.log(Level.WARNING, "Delete status is reserved..");
            try {
                doiDataCiteRegisterService.deleteIdentifier(identifier);
            } catch (Exception e) {
                logger.log(Level.WARNING, "delete failed");
                logger.log(Level.WARNING, "String {0}", e.toString());
                logger.log(Level.WARNING, "localized message {0}",  e.getLocalizedMessage());
                logger.log(Level.WARNING, "cause", e.getCause());
                logger.log(Level.WARNING, "message {0}", e.getMessage());
                throw new RuntimeException(e);
            }
        }
    }

    /*
     * Deletes a DOI if it is in DRAFT/RESERVED state or removes metadata and changes it from PUBLIC/FINDABLE to REGISTERED.
     */
    @Override
    public void deleteIdentifier(DvObject dvObject) throws IOException, HttpException {
        logger.log(Level.FINE,"deleteIdentifier");
        String identifier = getIdentifier(dvObject);
        //ToDo - PidUtils currently has a DataCite API call that would get the status at DataCite for this identifier - that could be more accurate than assuming based on whether the dvObject has been published
        String idStatus = DRAFT;
        if(dvObject.isReleased()) {
        	idStatus = PUBLIC;
        } 
        if ( idStatus != null ) {
            switch ( idStatus ) {
                case RESERVED:
                case DRAFT:    
                    logger.log(Level.INFO, "Delete status is reserved..");
                  	//service only removes the identifier from the cache (since it was written before DOIs could be registered in draft state)
                    doiDataCiteRegisterService.deleteIdentifier(identifier);
                    //So we call the deleteDraftIdentifier method below until things are refactored
                    deleteDraftIdentifier(dvObject);
                    break;

                case PUBLIC:
                case FINDABLE:
                    //if public then it has been released set to unavailable and reset target to n2t url
                    Map<String, String> metadata = addDOIMetadataForDestroyedDataset(dvObject);
                    metadata.put("_status", "registered");
                    metadata.put("_target", getTargetUrl(dvObject));                   
                    doiDataCiteRegisterService.deactivateIdentifier(identifier, metadata, dvObject);
                    break;
            }
        }
    }
        
    /**
     * Deletes DOI from the DataCite side, if possible. Only "draft" DOIs can be
     * deleted.
     */
<<<<<<< HEAD
    @Override
    public void deleteIdentifier(DvObject dvObject) throws IOException {
        String baseUrl = systemConfig.getDataCiteRestApiUrlString();
=======
    private void deleteDraftIdentifier(DvObject dvObject) throws IOException {
    	
    	//ToDo - incorporate into DataCiteRESTfulClient
        String baseUrl = System.getProperty("doi.baseurlstringnext");
>>>>>>> c859b162
        String username = System.getProperty("doi.username");
        String password = System.getProperty("doi.password");
        GlobalId doi = dvObject.getGlobalId();
        /**
         * Deletes the DOI from DataCite if it can. Returns 204 if PID was deleted
         * (only possible for "draft" DOIs), 405 (method not allowed) if the DOI
         * wasn't deleted (because it's in "findable" state, for example, 404 if the
         * DOI wasn't found, and possibly other status codes such as 500 if DataCite
         * is down.
         */

            URL url = new URL(baseUrl + "/dois/" + doi.getAuthority() + "/" + doi.getIdentifier());
            HttpURLConnection connection = null;
            connection = (HttpURLConnection) url.openConnection();
            connection.setRequestMethod("DELETE");
            String userpass = username + ":" + password;
            String basicAuth = "Basic " + new String(Base64.getEncoder().encode(userpass.getBytes()));
            connection.setRequestProperty("Authorization", basicAuth);
            int status = connection.getResponseCode();
            if(status!=HttpStatus.SC_NO_CONTENT) {
            	logger.warning("Incorrect Response Status from DataCite: " + status + " : " + connection.getResponseMessage());
            	throw new HttpException("Status: " + status);
            }
            logger.fine("deleteDoi status for " + doi.asString() + ": " + status);
    }

    @Override
    public boolean publicizeIdentifier(DvObject dvObject) {
        logger.log(Level.FINE,"updateIdentifierStatus");
        if(dvObject.getIdentifier() == null || dvObject.getIdentifier().isEmpty() ){
            dvObject = generateIdentifier(dvObject);
        }
        String identifier = getIdentifier(dvObject);
        Map<String, String> metadata = getUpdateMetadata(dvObject);
        metadata.put("_status", PUBLIC);
        metadata.put("datacite.publicationyear", generateYear(dvObject));
        metadata.put("_target", getTargetUrl(dvObject));
        try {
            doiDataCiteRegisterService.registerIdentifier(identifier, metadata, dvObject);
            return true;
        } catch (Exception e) {
            logger.log(Level.WARNING, "modifyMetadata failed: " + e.getMessage(), e);
            return false;
        }
    }

    
    @Override
    public List<String> getProviderInformation(){
        ArrayList <String> providerInfo = new ArrayList<>();
        String providerName = "DataCite";
        String providerLink = "http://status.datacite.org";
        providerInfo.add(providerName);
        providerInfo.add(providerLink);
        return providerInfo;
    }


}<|MERGE_RESOLUTION|>--- conflicted
+++ resolved
@@ -1,12 +1,9 @@
 package edu.harvard.iq.dataverse;
-
-import edu.harvard.iq.dataverse.util.BundleUtil;
 
 import java.io.IOException;
 import java.net.HttpURLConnection;
 import java.net.URL;
 import java.util.ArrayList;
-import java.util.Arrays;
 import java.util.Base64;
 import java.util.HashMap;
 import java.util.List;
@@ -219,16 +216,10 @@
      * Deletes DOI from the DataCite side, if possible. Only "draft" DOIs can be
      * deleted.
      */
-<<<<<<< HEAD
-    @Override
-    public void deleteIdentifier(DvObject dvObject) throws IOException {
-        String baseUrl = systemConfig.getDataCiteRestApiUrlString();
-=======
     private void deleteDraftIdentifier(DvObject dvObject) throws IOException {
     	
     	//ToDo - incorporate into DataCiteRESTfulClient
-        String baseUrl = System.getProperty("doi.baseurlstringnext");
->>>>>>> c859b162
+        String baseUrl = systemConfig.getDataCiteRestApiUrlString();
         String username = System.getProperty("doi.username");
         String password = System.getProperty("doi.password");
         GlobalId doi = dvObject.getGlobalId();
