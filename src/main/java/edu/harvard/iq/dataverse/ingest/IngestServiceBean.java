/*
   Copyright (C) 2005-2012, by the President and Fellows of Harvard College.

   Licensed under the Apache License, Version 2.0 (the "License");
   you may not use this file except in compliance with the License.
   You may obtain a copy of the License at

         http://www.apache.org/licenses/LICENSE-2.0

   Unless required by applicable law or agreed to in writing, software
   distributed under the License is distributed on an "AS IS" BASIS,
   WITHOUT WARRANTIES OR CONDITIONS OF ANY KIND, either express or implied.
   See the License for the specific language governing permissions and
   limitations under the License.

   Dataverse Network - A web application to share, preserve and analyze research data.
   Developed at the Institute for Quantitative Social Science, Harvard University.
   Version 3.0.
*/

package edu.harvard.iq.dataverse.ingest;

import edu.harvard.iq.dataverse.ControlledVocabularyValue;
import edu.harvard.iq.dataverse.datavariable.VariableCategory;
import edu.harvard.iq.dataverse.datavariable.VariableServiceBean;
import edu.harvard.iq.dataverse.DatasetServiceBean;
import edu.harvard.iq.dataverse.Dataset;
import edu.harvard.iq.dataverse.DataFile;
import edu.harvard.iq.dataverse.DataFileCategory;
import edu.harvard.iq.dataverse.DataFileServiceBean;
import edu.harvard.iq.dataverse.DataTable;
import edu.harvard.iq.dataverse.DatasetField;
import edu.harvard.iq.dataverse.DatasetFieldServiceBean;
import edu.harvard.iq.dataverse.DatasetFieldType;
import edu.harvard.iq.dataverse.DatasetFieldValue;
import edu.harvard.iq.dataverse.DatasetFieldCompoundValue;
import edu.harvard.iq.dataverse.DatasetLock;
import edu.harvard.iq.dataverse.DatasetVersion;
import edu.harvard.iq.dataverse.DvObject;
import edu.harvard.iq.dataverse.FileMetadata;
import edu.harvard.iq.dataverse.MetadataBlock;
import edu.harvard.iq.dataverse.authorization.users.AuthenticatedUser;
import edu.harvard.iq.dataverse.dataaccess.DataAccess;
import edu.harvard.iq.dataverse.dataaccess.DataAccessOption;
import edu.harvard.iq.dataverse.dataaccess.StorageIO;
import edu.harvard.iq.dataverse.dataaccess.ImageThumbConverter;
import edu.harvard.iq.dataverse.dataaccess.TabularSubsetGenerator;
import edu.harvard.iq.dataverse.datavariable.SummaryStatistic;
import edu.harvard.iq.dataverse.datavariable.DataVariable;
import edu.harvard.iq.dataverse.ingest.metadataextraction.FileMetadataExtractor;
import edu.harvard.iq.dataverse.ingest.metadataextraction.FileMetadataIngest;
import edu.harvard.iq.dataverse.ingest.metadataextraction.impl.plugins.fits.FITSFileMetadataExtractor;
import edu.harvard.iq.dataverse.ingest.tabulardata.TabularDataFileReader;
import edu.harvard.iq.dataverse.ingest.tabulardata.TabularDataIngest;
import edu.harvard.iq.dataverse.ingest.tabulardata.impl.plugins.dta.DTAFileReader;
import edu.harvard.iq.dataverse.ingest.tabulardata.impl.plugins.dta.NewDTAFileReader;
import edu.harvard.iq.dataverse.ingest.tabulardata.impl.plugins.dta.DTAFileReaderSpi;
import edu.harvard.iq.dataverse.ingest.tabulardata.impl.plugins.rdata.RDATAFileReader;
import edu.harvard.iq.dataverse.ingest.tabulardata.impl.plugins.rdata.RDATAFileReaderSpi;
import edu.harvard.iq.dataverse.ingest.tabulardata.impl.plugins.csv.CSVFileReader;
import edu.harvard.iq.dataverse.ingest.tabulardata.impl.plugins.csv.CSVFileReaderSpi;
import edu.harvard.iq.dataverse.ingest.tabulardata.impl.plugins.xlsx.XLSXFileReader;
import edu.harvard.iq.dataverse.ingest.tabulardata.impl.plugins.xlsx.XLSXFileReaderSpi;
import edu.harvard.iq.dataverse.ingest.tabulardata.impl.plugins.sav.SAVFileReader;
import edu.harvard.iq.dataverse.ingest.tabulardata.impl.plugins.sav.SAVFileReaderSpi;
import edu.harvard.iq.dataverse.ingest.tabulardata.impl.plugins.por.PORFileReader;
import edu.harvard.iq.dataverse.ingest.tabulardata.impl.plugins.por.PORFileReaderSpi;
import edu.harvard.iq.dataverse.util.*;
//import edu.harvard.iq.dvn.unf.*;
import org.dataverse.unf.*;
import java.io.BufferedInputStream;
import java.io.File;
import java.io.FileInputStream;
import java.io.IOException;
import java.io.InputStream;
import java.io.FileNotFoundException;
import java.io.FileOutputStream;
import java.nio.channels.FileChannel;
import java.nio.channels.ReadableByteChannel;
import java.nio.channels.WritableByteChannel;
import java.nio.file.DirectoryStream;
import java.nio.file.Files;
import java.nio.file.Path;
import java.nio.file.Paths;
import java.nio.file.StandardCopyOption;
import java.text.ParseException;
import java.text.SimpleDateFormat;
import java.util.ArrayList;
import java.util.Collection;
import java.util.List;
import java.util.Iterator;
import java.util.LinkedHashSet;
import java.util.Map;
import java.util.Set;
import java.util.Arrays;
import java.util.Comparator;
import java.util.ListIterator;
import java.util.logging.Logger;
import java.util.Hashtable;
import javax.ejb.EJB;
import javax.ejb.Stateless;
import javax.inject.Named;
import javax.jms.Queue;
import javax.jms.QueueConnectionFactory;
import javax.annotation.Resource;
import javax.ejb.Asynchronous;
import javax.jms.JMSException;
import javax.jms.QueueConnection;
import javax.jms.QueueSender;
import javax.jms.QueueSession;
import javax.jms.Message;
import javax.faces.bean.ManagedBean;
import javax.faces.application.FacesMessage;

/**
 *
 * @author Leonid Andreev
 * dataverse 4.0
 * New service for handling ingest tasks
 * 
 */
@Stateless
@Named
@ManagedBean
public class IngestServiceBean {
    private static final Logger logger = Logger.getLogger(IngestServiceBean.class.getCanonicalName());
    @EJB
    VariableServiceBean variableService;
    @EJB 
    DatasetServiceBean datasetService;
    @EJB
    DatasetFieldServiceBean fieldService;
    @EJB
    DataFileServiceBean fileService; 
    @EJB
    SystemConfig systemConfig;

    @Resource(mappedName = "jms/DataverseIngest")
    Queue queue;
    @Resource(mappedName = "jms/IngestQueueConnectionFactory")
    QueueConnectionFactory factory;
    

    private static String timeFormat_hmsS = "HH:mm:ss.SSS";
    private static String dateTimeFormat_ymdhmsS = "yyyy-MM-dd HH:mm:ss.SSS";
    private static String dateFormat_ymd = "yyyy-MM-dd";
    
    // This method tries to permanently store new files on the filesystem. 
    // Then it adds the files that *have been successfully saved* to the 
    // dataset (by attaching the DataFiles to the Dataset, and the corresponding
    // FileMetadatas to the DatasetVersion). It also tries to ensure that none 
    // of the parts of the DataFiles that failed to be saved (if any) are still
    // attached to the Dataset via some cascade path (for example, via 
    // DataFileCategory objects, if any were already assigned to the files). 
    // It must be called before we attempt to permanently save the files in 
    // the database by calling the Save command on the dataset and/or version. 
	public List<DataFile> saveAndAddFilesToDataset(DatasetVersion version, List<DataFile> newFiles) {
		List<DataFile> ret = new ArrayList<>();

		if (newFiles != null && newFiles.size() > 0) {
			// ret = new ArrayList<>();
			// final check for duplicate file names;
			// we tried to make the file names unique on upload, but then
			// the user may have edited them on the "add files" page, and
			// renamed FOOBAR-1.txt back to FOOBAR.txt...

			IngestUtil.checkForDuplicateFileNamesFinal(version, newFiles);

			Dataset dataset = version.getDataset();

			for (DataFile dataFile : newFiles) {
				boolean unattached = false;
				boolean savedSuccess = false;
				if (dataFile.getOwner() == null) {
					unattached = true;
					dataFile.setOwner(dataset);
				}

				String[] storageInfo = DataAccess.getDriverIdAndStorageLocation(dataFile.getStorageIdentifier());
				String driverType = DataAccess.getDriverType(storageInfo[0]);
				String storageLocation = storageInfo[1];
<<<<<<< HEAD
				String tempFileLocation = null;
				Path tempLocationPath = null;
				if (driverType.equals("tmp")|| driverType.contentEquals("file")) {  //"file" is the default if no prefix
					tempFileLocation = FileUtil.getFilesTempDirectory() + "/" + storageLocation;
=======
				if (driverType.equals("tmp")) {  //"tmp" is the default if no prefix or the "tmp://" driver
					String tempFileLocation = FileUtil.getFilesTempDirectory() + "/" + storageLocation;
>>>>>>> 66983634

					// Try to save the file in its permanent location:
					tempLocationPath = Paths.get(tempFileLocation);
					WritableByteChannel writeChannel = null;
					FileChannel readChannel = null;

					StorageIO<DataFile> dataAccess = null;

					try {
						logger.fine("Attempting to create a new storageIO object for " + storageLocation);
						dataAccess = DataAccess.createNewStorageIO(dataFile, storageLocation);

						logger.fine("Successfully created a new storageIO object.");
						/*
						 * This commented-out code demonstrates how to copy bytes from a local
						 * InputStream (or a readChannel) into the writable byte channel of a Dataverse
						 * DataAccessIO object:
						 */

						/*
						 * storageIO.open(DataAccessOption.WRITE_ACCESS);
						 * 
						 * writeChannel = storageIO.getWriteChannel(); readChannel = new
						 * FileInputStream(tempLocationPath.toFile()).getChannel();
						 * 
						 * long bytesPerIteration = 16 * 1024; // 16K bytes long start = 0; while (
						 * start < readChannel.size() ) { readChannel.transferTo(start,
						 * bytesPerIteration, writeChannel); start += bytesPerIteration; }
						 */

						/*
						 * But it's easier to use this convenience method from the DataAccessIO:
						 * 
						 * (if the underlying storage method for this file is local filesystem, the
						 * DataAccessIO will simply copy the file using Files.copy, like this:
						 * 
						 * Files.copy(tempLocationPath, storageIO.getFileSystemLocation(),
						 * StandardCopyOption.REPLACE_EXISTING);
						 */
						dataAccess.savePath(tempLocationPath);

						// Set filesize in bytes
						//
						dataFile.setFilesize(dataAccess.getSize());
						savedSuccess = true;
						logger.fine("Success: permanently saved file " + dataFile.getFileMetadata().getLabel());

					} catch (IOException ioex) {
                    logger.warning("Failed to save the file, storage id " + dataFile.getStorageIdentifier() + " (" + ioex.getMessage() + ")");
					} finally {
						if (readChannel != null) {
							try {
								readChannel.close();
							} catch (IOException e) {
							}
						}
						if (writeChannel != null) {
							try {
								writeChannel.close();
							} catch (IOException e) {
							}
						}
					}

                    // Since we may have already spent some CPU cycles scaling down image thumbnails, 
					// we may as well save them, by moving these generated images to the permanent
					// dataset directory. We should also remember to delete any such files in the
					// temp directory:
					List<Path> generatedTempFiles = listGeneratedTempFiles(Paths.get(FileUtil.getFilesTempDirectory()),
							storageLocation);
					if (generatedTempFiles != null) {
						for (Path generated : generatedTempFiles) {
							if (savedSuccess) { // no need to try to save this aux file permanently, if we've failed to
												// save the main file!
								logger.fine("(Will also try to permanently save generated thumbnail file "
										+ generated.toString() + ")");
								try {
									// Files.copy(generated, Paths.get(dataset.getFileSystemDirectory().toString(),
									// generated.getFileName().toString()));
									int i = generated.toString().lastIndexOf("thumb");
									if (i > 1) {
										String extensionTag = generated.toString().substring(i);
										dataAccess.savePathAsAux(generated, extensionTag);
										logger.fine(
												"Saved generated thumbnail as aux object. \"preview available\" status: "
														+ dataFile.isPreviewImageAvailable());
									} else {
										logger.warning(
												"Generated thumbnail file name does not match the expected pattern: "
														+ generated.toString());
									}

								} catch (IOException ioex) {
									logger.warning("Failed to save generated file " + generated.toString());
								}
							}

							// ... but we definitely want to delete it:
							try {
								Files.delete(generated);
							} catch (IOException ioex) {
								logger.warning("Failed to delete generated file " + generated.toString());
							}
						}
					}

					if (unattached) {
						dataFile.setOwner(null);
					}
					// Any necessary post-processing:
					// performPostProcessingTasks(dataFile);
				} else {
					try {
						StorageIO<DvObject> dataAccess = DataAccess.getStorageIO(dataFile);
						//Populate metadata
						dataAccess.open(DataAccessOption.READ_ACCESS);
						//set file size
						dataFile.setFilesize(dataAccess.getSize());
					} catch (IOException ioex) {
						logger.warning("Failed to get file size, storage id " + dataFile.getStorageIdentifier() + " ("
								+ ioex.getMessage() + ")");
					}
					savedSuccess = true;
					logger.info("unattached: " + unattached);
						dataFile.setOwner(null);
				}

				logger.fine("Done! Finished saving new files in permanent storage and adding them to the dataset.");
				boolean belowLimit = false;

				try {
					belowLimit = dataFile.getStorageIO().isBelowIngestSizeLimit();
				} catch (IOException e) {
					logger.warning("Error getting ingest limit for file: " + dataFile.getIdentifier() + " : " + e.getMessage());
				} 

				if (savedSuccess && belowLimit) {
					// These are all brand new files, so they should all have
					// one filemetadata total. -- L.A.
					FileMetadata fileMetadata = dataFile.getFileMetadatas().get(0);
					String fileName = fileMetadata.getLabel();

					boolean metadataExtracted = false;
					if (FileUtil.canIngestAsTabular(dataFile)) {
						/*
						 * Note that we don't try to ingest the file right away - instead we mark it as
						 * "scheduled for ingest", then at the end of the save process it will be queued
						 * for async. ingest in the background. In the meantime, the file will be
						 * ingested as a regular, non-tabular file, and appear as such to the user,
						 * until the ingest job is finished with the Ingest Service.
						 */
						dataFile.SetIngestScheduled();
					} else if (fileMetadataExtractable(dataFile)) {

						try {
							// FITS is the only type supported for metadata
							// extraction, as of now. -- L.A. 4.0
							dataFile.setContentType("application/fits");
							metadataExtracted = extractMetadata(tempFileLocation, dataFile, version);
						} catch (IOException mex) {
							logger.severe("Caught exception trying to extract indexable metadata from file "
									+ fileName + ",  " + mex.getMessage());
						}
						if (metadataExtracted) {
							logger.fine("Successfully extracted indexable metadata from file " + fileName);
						} else {
							logger.fine("Failed to extract indexable metadata from file " + fileName);
						}
					} else if (FileUtil.MIME_TYPE_INGESTED_FILE.equals(dataFile.getContentType())) {
                        // Make sure no *uningested* tab-delimited files are saved with the type "text/tab-separated-values"!
                        // "text/tsv" should be used instead: 
                        dataFile.setContentType(FileUtil.MIME_TYPE_TSV);
                    }
				}
				// ... and let's delete the main temp file if it exists:
				if(tempLocationPath!=null) {
    				try {
	    				logger.fine("Will attempt to delete the temp file " + tempLocationPath.toString());
			    		Files.delete(tempLocationPath);
				    } catch (IOException ex) {
					    // (non-fatal - it's just a temp file.)
    					logger.warning("Failed to delete temp file " + tempLocationPath.toString());
	    			}				
				}
				if (savedSuccess) {
					// temp dbug line
					// System.out.println("ADDING FILE: " + fileName + "; for dataset: " +
					// dataset.getGlobalId());
					// Make sure the file is attached to the dataset and to the version, if this
					// hasn't been done yet:
					if (dataFile.getOwner() == null) {
						dataFile.setOwner(dataset);

						version.getFileMetadatas().add(dataFile.getFileMetadata());
						dataFile.getFileMetadata().setDatasetVersion(version);
						dataset.getFiles().add(dataFile);

						if (dataFile.getFileMetadata().getCategories() != null) {
							ListIterator<DataFileCategory> dfcIt = dataFile.getFileMetadata().getCategories()
									.listIterator();

							while (dfcIt.hasNext()) {
								DataFileCategory dataFileCategory = dfcIt.next();

								if (dataFileCategory.getDataset() == null) {
									DataFileCategory newCategory = dataset
											.getCategoryByName(dataFileCategory.getName());
									if (newCategory != null) {
										newCategory.addFileMetadata(dataFile.getFileMetadata());
										// dataFileCategory = newCategory;
										dfcIt.set(newCategory);
									} else {
										dfcIt.remove();
									}
								}
							}
						}
					}
				}

				ret.add(dataFile);
			}
		}

		return ret;
	}
    
    public List<Path> listGeneratedTempFiles(Path tempDirectory, String baseName) {
        List<Path> generatedFiles = new ArrayList<>();

        // for example, <filename>.thumb64 or <filename>.thumb400.

        if (baseName == null || baseName.equals("")) {
            return null;
        }

        DirectoryStream.Filter<Path> filter = new DirectoryStream.Filter<Path>() {
            @Override
            public boolean accept(Path file) throws IOException {
                return (file.getFileName() != null
                        && file.getFileName().toString().startsWith(baseName + ".thumb"));
            }
        };

        try (DirectoryStream<Path> dirStream = Files.newDirectoryStream(tempDirectory, filter)) {
            for (Path filePath : dirStream) {
                generatedFiles.add(filePath);
            }
        } catch (IOException ex) {
        }

        return generatedFiles;
    }
    
    
   
    
    // TODO: consider creating a version of this method that would take 
    // datasetversion as the argument. 
    // -- L.A. 4.6
    public void startIngestJobsForDataset(Dataset dataset, AuthenticatedUser user) {
        List<DataFile> scheduledFiles = new ArrayList<>();
                
        for (DataFile dataFile : dataset.getFiles()) {
            if (dataFile.isIngestScheduled()) {
                // todo: investigate why when calling save with the file object
                // gotten from the loop, the roles assignment added at create is removed
                // (switching to refinding via id resolves that)                
                dataFile = fileService.find(dataFile.getId());
                scheduledFiles.add(dataFile);
            }
        }

        startIngestJobs(scheduledFiles, user);
    }
    
    public String startIngestJobs(List<DataFile> dataFiles, AuthenticatedUser user) {

        IngestMessage ingestMessage = null;
        StringBuilder sb = new StringBuilder();

        List<DataFile> scheduledFiles = new ArrayList<>();
        for (DataFile dataFile : dataFiles) {
            // refresh the copy of the DataFile:
            dataFile = fileService.find(dataFile.getId());
            
            if (dataFile.isIngestScheduled()) {

                long ingestSizeLimit = 0;
                try {
                    ingestSizeLimit = systemConfig.getTabularIngestSizeLimit(getTabDataReaderByMimeType(dataFile.getContentType()).getFormatName());
                } catch (IOException ioex) {
                    logger.warning("IO Exception trying to retrieve the ingestable format identifier from the plugin for type " + dataFile.getContentType() + " (non-fatal);");
                }

                if (ingestSizeLimit == -1 || dataFile.getFilesize() < ingestSizeLimit) {
                    dataFile.SetIngestInProgress();
                    scheduledFiles.add(dataFile);
                } else {
                    dataFile.setIngestDone();
                    String message = "Skipping tabular ingest of the file " + dataFile.getFileMetadata().getLabel() + ", because of the size limit (set to " + ingestSizeLimit + " bytes); ";
                    logger.info(message);
                    sb.append(message);
                }
                dataFile = fileService.save(dataFile);
            } else {
                String message = "(Re)ingest queueing request submitted on a file not scheduled for ingest! (" + dataFile.getFileMetadata().getLabel() + "); ";
                logger.warning(message);
                sb.append(message);
            }
        }

        int count = scheduledFiles.size();
        
        if (count > 0) {
            String info = "Ingest of " + count + " tabular data file(s) is in progress.";
            logger.info(info);
            datasetService.addDatasetLock(scheduledFiles.get(0).getOwner().getId(),
                    DatasetLock.Reason.Ingest,
                    (user != null) ? user.getId() : null,
                    info);
            
            // Sort ingest jobs by file size: 
            DataFile[] scheduledFilesArray = (DataFile[])scheduledFiles.toArray(new DataFile[count]);
            scheduledFiles = null; 
            
            Arrays.sort(scheduledFilesArray, new Comparator<DataFile>() {
                @Override
                public int compare(DataFile d1, DataFile d2) {
                    long a = d1.getFilesize();
                    long b = d2.getFilesize();
                    return Long.valueOf(a).compareTo(b);
                }
            });

            ingestMessage = new IngestMessage(IngestMessage.INGEST_MESAGE_LEVEL_INFO, user.getId());
            for (int i = 0; i < count; i++) {
                ingestMessage.addFileId(scheduledFilesArray[i].getId());
            }

            QueueConnection conn = null;
            QueueSession session = null;
            QueueSender sender = null;

            try {
                conn = factory.createQueueConnection();
                session = conn.createQueueSession(false, 0);
                sender = session.createSender(queue);

                Message queueMessage = session.createObjectMessage(ingestMessage);

                sender.send(queueMessage);

            } catch (JMSException ex) {
                ex.printStackTrace();
                logger.warning("Caught exception trying to close connections after starting a (re)ingest job in the JMS queue! Stack trace below.");
                sb.append("Failed to queue the (re)ingest job for DataFile (JMS Exception)" + (ex.getMessage() != null ? ex.getMessage() : ""));
            } finally {
                try {

                    if (sender != null) {
                        sender.close();
                    }
                    if (session != null) {
                        session.close();
                    }
                    if (conn != null) {
                        conn.close();
                    }
                } catch (Exception ex) {
                    logger.warning("Caught exception trying to close connections after starting a (re)ingest job in the JMS queue! Stack trace below.");
                    ex.printStackTrace();
                }
            }
        }
        
        return sb.toString();
    }

    
    public void produceSummaryStatistics(DataFile dataFile, File generatedTabularFile) throws IOException {
        /*
        logger.info("Skipping summary statistics and UNF.");
         */
        produceDiscreteNumericSummaryStatistics(dataFile, generatedTabularFile); 
        produceContinuousSummaryStatistics(dataFile, generatedTabularFile);
        produceCharacterSummaryStatistics(dataFile, generatedTabularFile);
        
        recalculateDataFileUNF(dataFile);
        recalculateDatasetVersionUNF(dataFile.getFileMetadata().getDatasetVersion());
    }
    
    public void produceContinuousSummaryStatistics(DataFile dataFile, File generatedTabularFile) throws IOException {

        /* 
        // quick, but memory-inefficient way:
        // - this method just loads the entire file-worth of continuous vectors 
        // into a Double[][] matrix. 
        //Double[][] variableVectors = subsetContinuousVectors(dataFile);
        //calculateContinuousSummaryStatistics(dataFile, variableVectors);
        
        // A more sophisticated way: this subsets one column at a time, using 
        // the new optimized subsetting that does not have to read any extra 
        // bytes from the file to extract the column:
        
        TabularSubsetGenerator subsetGenerator = new TabularSubsetGenerator();
        */
        
        for (int i = 0; i < dataFile.getDataTable().getVarQuantity(); i++) {
            if (dataFile.getDataTable().getDataVariables().get(i).isIntervalContinuous()) {
                logger.fine("subsetting continuous vector");

                if ("float".equals(dataFile.getDataTable().getDataVariables().get(i).getFormat())) {
                    Float[] variableVector = TabularSubsetGenerator.subsetFloatVector(new FileInputStream(generatedTabularFile), i, dataFile.getDataTable().getCaseQuantity().intValue());
                    logger.fine("Calculating summary statistics on a Float vector;");
                    calculateContinuousSummaryStatistics(dataFile, i, variableVector);
                    // calculate the UNF while we are at it:
                    logger.fine("Calculating UNF on a Float vector;");
                    calculateUNF(dataFile, i, variableVector);
                    variableVector = null; 
                } else {
                    Double[] variableVector = TabularSubsetGenerator.subsetDoubleVector(new FileInputStream(generatedTabularFile), i, dataFile.getDataTable().getCaseQuantity().intValue());
                    logger.fine("Calculating summary statistics on a Double vector;");
                    calculateContinuousSummaryStatistics(dataFile, i, variableVector);
                    // calculate the UNF while we are at it:
                    logger.fine("Calculating UNF on a Double vector;");
                    calculateUNF(dataFile, i, variableVector);
                    variableVector = null; 
                }
                logger.fine("Done! (continuous);");
            }
        }
    }
    
    public void produceDiscreteNumericSummaryStatistics(DataFile dataFile, File generatedTabularFile) throws IOException {
        
        //TabularSubsetGenerator subsetGenerator = new TabularSubsetGenerator();
        
        for (int i = 0; i < dataFile.getDataTable().getVarQuantity(); i++) {
            if (dataFile.getDataTable().getDataVariables().get(i).isIntervalDiscrete()
                    && dataFile.getDataTable().getDataVariables().get(i).isTypeNumeric()) {
                logger.fine("subsetting discrete-numeric vector");

                Long[] variableVector = TabularSubsetGenerator.subsetLongVector(new FileInputStream(generatedTabularFile), i, dataFile.getDataTable().getCaseQuantity().intValue());
                // We are discussing calculating the same summary stats for 
                // all numerics (the same kind of sumstats that we've been calculating
                // for numeric continuous type)  -- L.A. Jul. 2014
                calculateContinuousSummaryStatistics(dataFile, i, variableVector);
                // calculate the UNF while we are at it:
                logger.fine("Calculating UNF on a Long vector");
                calculateUNF(dataFile, i, variableVector);
                logger.fine("Done! (discrete numeric)");
                variableVector = null; 
            }
        }
    }
    
    public void produceCharacterSummaryStatistics(DataFile dataFile, File generatedTabularFile) throws IOException {

        /* 
            At this point it's still not clear what kinds of summary stats we
            want for character types. Though we are pretty confident we don't 
            want to keep doing what we used to do in the past, i.e. simply 
            store the total counts for all the unique values; even if it's a 
            very long vector, and *every* value in it is unique. (As a result 
            of this, our Categorical Variable Value table is the single 
            largest in the production database. With no evidence whatsoever, 
            that this information is at all useful. 
                -- L.A. Jul. 2014 
        
        TabularSubsetGenerator subsetGenerator = new TabularSubsetGenerator();
        */
        
        for (int i = 0; i < dataFile.getDataTable().getVarQuantity(); i++) {
            if (dataFile.getDataTable().getDataVariables().get(i).isTypeCharacter()) {

                logger.fine("subsetting character vector");
                String[] variableVector = TabularSubsetGenerator.subsetStringVector(new FileInputStream(generatedTabularFile), i, dataFile.getDataTable().getCaseQuantity().intValue());
                //calculateCharacterSummaryStatistics(dataFile, i, variableVector);
                // calculate the UNF while we are at it:
                logger.fine("Calculating UNF on a String vector");
                calculateUNF(dataFile, i, variableVector);
                logger.fine("Done! (character)");
                variableVector = null; 
            }
        }
    }

    public static void produceFrequencyStatistics(DataFile dataFile, File generatedTabularFile) throws IOException {

        List<DataVariable> vars = dataFile.getDataTable().getDataVariables();

        produceFrequencies(generatedTabularFile, vars);
    }

    public static void produceFrequencies( File generatedTabularFile, List<DataVariable> vars) throws IOException {

        for (int i = 0; i < vars.size(); i++) {

            Collection<VariableCategory> cats = vars.get(i).getCategories();
            int caseQuantity = vars.get(i).getDataTable().getCaseQuantity().intValue();
            boolean isNumeric = vars.get(i).isTypeNumeric();
            Object[] variableVector = null;
            if (cats.size() > 0) {
                if (isNumeric) {
                    variableVector = TabularSubsetGenerator.subsetFloatVector(new FileInputStream(generatedTabularFile), i, caseQuantity);
                }
                else {
                    variableVector = TabularSubsetGenerator.subsetStringVector(new FileInputStream(generatedTabularFile), i, caseQuantity);
                }
                if (variableVector != null) {
                    Hashtable<Object, Double> freq = calculateFrequency(variableVector);
                    for (VariableCategory cat : cats) {
                        Object catValue;
                        if (isNumeric) {
                            catValue = new Float(cat.getValue());
                        } else {
                            catValue = cat.getValue();
                        }
                        Double numberFreq = freq.get(catValue);
                        if (numberFreq != null) {
                            cat.setFrequency(numberFreq);
                        } else {
                            cat.setFrequency(0D);
                        }
                    }
                } else {
                    logger.fine("variableVector is null for variable " + vars.get(i).getName());
                }
            }
        }
    }

    public static Hashtable<Object, Double> calculateFrequency( Object[] variableVector) {
        Hashtable<Object, Double> freq = new Hashtable<Object, Double>();

        for (int j = 0; j < variableVector.length; j++) {
            if (variableVector[j] != null) {
                Double freqNum = freq.get(variableVector[j]);
                if (freqNum != null) {
                    freq.put(variableVector[j], freqNum + 1);
                } else {
                    freq.put(variableVector[j], 1D);
                }
            }
        }

        return freq;

    }
    
    public void recalculateDataFileUNF(DataFile dataFile) {
        String[] unfValues = new String[dataFile.getDataTable().getVarQuantity().intValue()];
        String fileUnfValue = null; 
        
        for (int i = 0; i < dataFile.getDataTable().getVarQuantity(); i++) {
            String varunf = dataFile.getDataTable().getDataVariables().get(i).getUnf();
            unfValues[i] = varunf; 
        }
        
        try {
            fileUnfValue = UNFUtil.calculateUNF(unfValues);
        } catch (IOException ex) {
            logger.warning("Failed to recalculate the UNF for the datafile id="+dataFile.getId());
        } catch (UnfException uex) {
                logger.warning("UNF Exception: Failed to recalculate the UNF for the dataset version id="+dataFile.getId());
        }
        
        if (fileUnfValue != null) {
            dataFile.getDataTable().setUnf(fileUnfValue);
        }
    }

    public void recalculateDatasetVersionUNF(DatasetVersion version) {
        IngestUtil.recalculateDatasetVersionUNF(version);
    }

    public void sendFailNotification(Long dataset_id) {
        FacesMessage facesMessage = new FacesMessage(BundleUtil.getStringFromBundle("ingest.failed"));
        /* commented out push channel message:
            PushContext pushContext = PushContextFactory.getDefault().getPushContext();
            pushContext.push("/ingest" + dataset_id, facesMessage);
        */
    }
    
    
    public boolean ingestAsTabular(Long datafile_id) {
        DataFile dataFile = fileService.find(datafile_id);
        boolean ingestSuccessful = false;
        boolean forceTypeCheck = false;
        
        // Never attempt to ingest a file that's already ingested!
        if (dataFile.isTabularData()) {
            FileUtil.createIngestFailureReport(dataFile, "Repeated ingest attempted on a tabular data file! (status flag was: "+dataFile.getIngestStatus());
            dataFile.setIngestDone();
            dataFile = fileService.save(dataFile);
            logger.warning("Repeated ingest attempted on a tabular data file (datafile id "+datafile_id+"); exiting.");
            return false;
        }
        
        IngestRequest ingestRequest = dataFile.getIngestRequest();
        if (ingestRequest != null) {
            forceTypeCheck = ingestRequest.isForceTypeCheck();
        }

        // Locate ingest plugin for the file format by looking
        // it up with the Ingest Service Provider Registry:
        String fileName = dataFile.getFileMetadata().getLabel();
        TabularDataFileReader ingestPlugin = getTabDataReaderByMimeType(dataFile.getContentType());
        logger.fine("Found ingest plugin " + ingestPlugin.getClass());
        
        if (!forceTypeCheck && ingestPlugin == null) {
            // If this is a reingest request, we'll still have a chance
            // to find an ingest plugin for this file, once we try
            // to identify the file type again.
            // Otherwise, we can give up - there is no point in proceeding to 
            // the next step if no ingest plugin is available. 
            
            dataFile.SetIngestProblem();
            FileUtil.createIngestFailureReport(dataFile, "No ingest plugin found for file type "+dataFile.getContentType());
            dataFile = fileService.save(dataFile);
            logger.warning("Ingest failure.");
            return false; 
        }

        BufferedInputStream inputStream = null; 
        File additionalData = null;
        File localFile = null;
        StorageIO<DataFile> storageIO = null;
                
        try {
            storageIO = dataFile.getStorageIO();
            storageIO.open();
             
            if (storageIO.isLocalFile()) {
                localFile = storageIO.getFileSystemPath().toFile();
                inputStream = new BufferedInputStream(storageIO.getInputStream());
            } else {
                ReadableByteChannel dataFileChannel = storageIO.getReadChannel();
                localFile = File.createTempFile("tempIngestSourceFile", ".tmp");
                FileChannel tempIngestSourceChannel = new FileOutputStream(localFile).getChannel();

                tempIngestSourceChannel.transferFrom(dataFileChannel, 0, storageIO.getSize());
                
                inputStream = new BufferedInputStream(new FileInputStream(localFile));
                logger.fine("Saved "+storageIO.getSize()+" bytes in a local temp file.");
            }
        } catch (IOException ioEx) {
            dataFile.SetIngestProblem();
            
            FileUtil.createIngestFailureReport(dataFile, "IO Exception occured while trying to open the file for reading.");
            dataFile = fileService.save(dataFile);
            
            logger.warning("Ingest failure (No file produced).");
            return false; 
        }
        
        if (ingestRequest != null) {
            if (ingestRequest.getTextEncoding() != null 
                    && !ingestRequest.getTextEncoding().equals("") ) {
                logger.fine("Setting language encoding to "+ingestRequest.getTextEncoding());
                ingestPlugin.setDataLanguageEncoding(ingestRequest.getTextEncoding());
            }
            if (ingestRequest.getLabelsFile() != null) {
                additionalData = new File(ingestRequest.getLabelsFile());
            }
        }
        
        if (forceTypeCheck) {
            String newType = FileUtil.retestIngestableFileType(localFile, dataFile.getContentType());
            
            ingestPlugin = getTabDataReaderByMimeType(newType);
            logger.fine("Re-tested file type: " + newType + "; Using ingest plugin " + ingestPlugin.getClass());

            // check again:
            if (ingestPlugin == null) {
                // If it's still null - give up!
            
                dataFile.SetIngestProblem();
                FileUtil.createIngestFailureReport(dataFile, "No ingest plugin found for file type "+dataFile.getContentType());
                dataFile = fileService.save(dataFile);
                logger.warning("Ingest failure: failed to detect ingest plugin (file type check forced)");
                return false; 
            }
            
            dataFile.setContentType(newType);
        }
        
        TabularDataIngest tabDataIngest = null; 
        try {
            if (additionalData != null) {
                tabDataIngest = ingestPlugin.read(inputStream, additionalData);
            } else {
                tabDataIngest = ingestPlugin.read(inputStream, null);
            }
        } catch (IOException ingestEx) {
            dataFile.SetIngestProblem();
            FileUtil.createIngestFailureReport(dataFile, ingestEx.getMessage());
            dataFile = fileService.save(dataFile);
            
            logger.warning("Ingest failure (IO Exception): " + ingestEx.getMessage() + ".");
            return false;
        } catch (Exception unknownEx) {
            dataFile.SetIngestProblem();
            FileUtil.createIngestFailureReport(dataFile, unknownEx.getMessage());
            dataFile = fileService.save(dataFile);
            
            logger.warning("Ingest failure (Exception " + unknownEx.getClass() + "): "+unknownEx.getMessage()+".");
            return false;
            
        }

        String originalContentType = dataFile.getContentType();
        String originalFileName = dataFile.getFileMetadata().getLabel();
        long originalFileSize = dataFile.getFilesize();
        boolean postIngestTasksSuccessful = false;
        boolean databaseSaveSuccessful = false;

        if (tabDataIngest != null) {
            File tabFile = tabDataIngest.getTabDelimitedFile();

            if (tabDataIngest.getDataTable() != null
                    && tabFile != null
                    && tabFile.exists()) {
                logger.info("Tabular data successfully ingested; DataTable with "
                        + tabDataIngest.getDataTable().getVarQuantity() + " variables produced.");
                logger.info("Tab-delimited file produced: " + tabFile.getAbsolutePath());

                dataFile.setFilesize(tabFile.length());

                // and change the mime type to "Tabular Data" on the final datafile, 
                // and replace (or add) the extension ".tab" to the filename: 
                dataFile.setContentType(FileUtil.MIME_TYPE_INGESTED_FILE);
                IngestUtil.modifyExistingFilename(dataFile.getOwner().getLatestVersion(), dataFile.getFileMetadata(), FileUtil.replaceExtension(fileName, "tab"));

                if (FileUtil.MIME_TYPE_CSV_ALT.equals(dataFile.getContentType())) {
                    tabDataIngest.getDataTable().setOriginalFileFormat(FileUtil.MIME_TYPE_CSV);
                } else {
                    tabDataIngest.getDataTable().setOriginalFileFormat(originalContentType);
                }
                tabDataIngest.getDataTable().setOriginalFileSize(originalFileSize);

                dataFile.setDataTable(tabDataIngest.getDataTable());
                tabDataIngest.getDataTable().setDataFile(dataFile);

                try {
                    produceSummaryStatistics(dataFile, tabFile);
                    produceFrequencyStatistics(dataFile, tabFile);
                    postIngestTasksSuccessful = true;
                } catch (IOException postIngestEx) {

                    dataFile.SetIngestProblem();
                    FileUtil.createIngestFailureReport(dataFile, "Ingest failed to produce Summary Statistics and/or UNF signatures; " + postIngestEx.getMessage());

                    restoreIngestedDataFile(dataFile, tabDataIngest, originalFileSize, originalFileName, originalContentType);
                    dataFile = fileService.save(dataFile);

                    logger.warning("Ingest failure: post-ingest tasks.");
                }

                if (!postIngestTasksSuccessful) {
                    logger.warning("Ingest failure (!postIngestTasksSuccessful).");
                    return false;
                }

                dataFile.setIngestDone();
                // delete the ingest request, if exists:
                if (dataFile.getIngestRequest() != null) {
                    dataFile.getIngestRequest().setDataFile(null);
                    dataFile.setIngestRequest(null);
                }

                try {
                    /* 
                         In order to test a database save failure, uncomment this:
                        
                        if (true) {
                            throw new EJBException("Deliberate database save failure");
                        }
                     */
                    dataFile = fileService.save(dataFile);
                    databaseSaveSuccessful = true;

                    logger.fine("Ingest (" + dataFile.getFileMetadata().getLabel() + ".");

                    if (additionalData != null) {
                        // remove the extra tempfile, if there was one:
                        additionalData.delete();
                    }
                } catch (Exception unknownEx) {
                    // this means that an error occurred while saving the datafile
                    // in the database. 
                    logger.warning("Ingest failure: Failed to save tabular metadata (datatable, datavariables, etc.) in the database. Clearing the datafile object.");

                    dataFile = fileService.find(datafile_id);

                    if (dataFile != null) {
                        dataFile.SetIngestProblem();
                        FileUtil.createIngestFailureReport(dataFile, "Ingest produced tabular data, but failed to save it in the database; " + unknownEx.getMessage() + " No further information is available.");

                        restoreIngestedDataFile(dataFile, tabDataIngest, originalFileSize, originalFileName, originalContentType);

                        dataFile = fileService.save(dataFile);
                    }
                }

                if (!databaseSaveSuccessful) {
                    logger.warning("Ingest failure (!databaseSaveSuccessful).");
                    return false;
                }

                // Finally, let's swap the original and the tabular files: 
                try {
                    /* Start of save as backup */

                    StorageIO<DataFile> dataAccess = dataFile.getStorageIO();
                    dataAccess.open();

                    // and we want to save the original of the ingested file: 
                    try {
                        dataAccess.backupAsAux(FileUtil.SAVED_ORIGINAL_FILENAME_EXTENSION);
                        logger.fine("Saved the ingested original as a backup aux file "+FileUtil.SAVED_ORIGINAL_FILENAME_EXTENSION);
                    } catch (IOException iox) {
                        logger.warning("Failed to save the ingested original! " + iox.getMessage());
                    }

                    // Replace contents of the file with the tab-delimited data produced:
                    dataAccess.savePath(Paths.get(tabFile.getAbsolutePath()));
                    // Reset the file size: 
                    dataFile.setFilesize(dataAccess.getSize());

                    // delete the temp tab-file:
                    tabFile.delete();
                    /*end of save as backup */

                } catch (Exception e) {
                    // this probably means that an error occurred while saving the file to the file system
                    logger.warning("Failed to save the tabular file produced by the ingest (resetting the ingested DataFile back to its original state)");

                    dataFile = fileService.find(datafile_id);

                    if (dataFile != null) {
                        dataFile.SetIngestProblem();
                        FileUtil.createIngestFailureReport(dataFile, "Failed to save the tabular file produced by the ingest.");

                        restoreIngestedDataFile(dataFile, tabDataIngest, originalFileSize, originalFileName, originalContentType);

                        dataFile = fileService.save(dataFile);
                    }
                }

                ingestSuccessful = true;
            }
        } else {
            logger.warning("Ingest failed to produce data obect.");
        }

        return ingestSuccessful;
    }

    private BufferedInputStream openFile(DataFile dataFile) throws IOException {
        BufferedInputStream inputStream;
        StorageIO<DataFile> storageIO = dataFile.getStorageIO();
        storageIO.open();
        if (storageIO.isLocalFile()) {
            inputStream = new BufferedInputStream(storageIO.getInputStream());
        } else {
            ReadableByteChannel dataFileChannel = storageIO.getReadChannel();
            File tempFile = File.createTempFile("tempIngestSourceFile", ".tmp");
            FileChannel tempIngestSourceChannel = new FileOutputStream(tempFile).getChannel();
            
            tempIngestSourceChannel.transferFrom(dataFileChannel, 0, storageIO.getSize());
            
            inputStream = new BufferedInputStream(new FileInputStream(tempFile));
            logger.fine("Saved "+storageIO.getSize()+" bytes in a local temp file.");
        }
        return inputStream;
    }

    private void restoreIngestedDataFile(DataFile dataFile, TabularDataIngest tabDataIngest, long originalSize, String originalFileName, String originalContentType) {
        dataFile.setDataTables(null);
        if (tabDataIngest != null && tabDataIngest.getDataTable() != null) {
            tabDataIngest.getDataTable().setDataFile(null);
        }
        dataFile.getFileMetadata().setLabel(originalFileName);
        dataFile.setContentType(originalContentType);
        dataFile.setFilesize(originalSize);
    }
    
    // TODO: Further move the code that doesn't really need to be in an EJB bean
    // (i.e., the code that doesn't need to persist anything in the database) into
    // outside static utilities and/or helpers; so that unit tests could be written
    // easily. -- L.A. 4.6
    
    /* not needed anymore, but keeping it around, as a demo of how Push 
       notifications work
    private void sendStatusNotification(Long datasetId, FacesMessage message) {*/
        /*
        logger.fine("attempting to send push notification to channel /ingest/dataset/"+datasetId+"; "+message.getDetail());
        EventBus eventBus = EventBusFactory.getDefault().eventBus();
        if (eventBus == null) {
            logger.warning("Failed to obtain eventBus!");
            return;
        }
        // TODO: 
        // add more diagnostics here! 4.2.3 -- L.A. 
        eventBus.publish("/ingest/dataset/" + datasetId, message);
        */
   /* }*/
    
    public static TabularDataFileReader getTabDataReaderByMimeType(String mimeType) { //DataFile dataFile) {
        /* 
         * Same as the comment above; since we don't have any ingest plugins loadable 
         * in real times yet, we can select them by a fixed list of mime types. 
         * -- L.A. 4.0 beta.
         */

        //String mimeType = dataFile.getContentType();
        
        if (mimeType == null) {
            return null;
        }

        TabularDataFileReader ingestPlugin = null;

        if (mimeType.equals(FileUtil.MIME_TYPE_STATA)) {
            ingestPlugin = new DTAFileReader(new DTAFileReaderSpi());
        } else if (mimeType.equals(FileUtil.MIME_TYPE_STATA13)) {
            ingestPlugin = new NewDTAFileReader(new DTAFileReaderSpi(), 117);
        } else if (mimeType.equals(FileUtil.MIME_TYPE_STATA14)) {
            ingestPlugin = new NewDTAFileReader(new DTAFileReaderSpi(), 118);
        } else if (mimeType.equals(FileUtil.MIME_TYPE_STATA15)) {
            ingestPlugin = new NewDTAFileReader(new DTAFileReaderSpi(), 119);
        } else if (mimeType.equals(FileUtil.MIME_TYPE_RDATA)) {
            ingestPlugin = new RDATAFileReader(new RDATAFileReaderSpi());
        } else if (mimeType.equals(FileUtil.MIME_TYPE_CSV) || mimeType.equals(FileUtil.MIME_TYPE_CSV_ALT)) {
            ingestPlugin = new CSVFileReader(new CSVFileReaderSpi(), ',');
        } else if (mimeType.equals(FileUtil.MIME_TYPE_TSV) /*|| mimeType.equals(FileUtil.MIME_TYPE_TSV_ALT)*/) {
            ingestPlugin = new CSVFileReader(new CSVFileReaderSpi(), '\t');
        }  else if (mimeType.equals(FileUtil.MIME_TYPE_XLSX)) {
            ingestPlugin = new XLSXFileReader(new XLSXFileReaderSpi());
        } else if (mimeType.equals(FileUtil.MIME_TYPE_SPSS_SAV)) {
            ingestPlugin = new SAVFileReader(new SAVFileReaderSpi());
        } else if (mimeType.equals(FileUtil.MIME_TYPE_SPSS_POR)) {
            ingestPlugin = new PORFileReader(new PORFileReaderSpi());
        }

        return ingestPlugin;
    }
    
    public boolean fileMetadataExtractable(DataFile dataFile) {
        /* 
         * Eventually we'll be consulting the Ingest Service Provider Registry
         * to see if there is a plugin for this type of file;
         * for now - just a hardcoded list of mime types:
         *  -- L.A. 4.0 beta
         */
        if (dataFile.getContentType() != null && dataFile.getContentType().equals(FileUtil.MIME_TYPE_FITS)) {
            return true;
        }
        return false;
    }
    
    /* 
     * extractMetadata: 
     * framework for extracting metadata from uploaded files. The results will 
     * be used to populate the metadata of the Dataset to which the file belongs. 
    */
    public boolean extractMetadata(String tempFileLocation, DataFile dataFile, DatasetVersion editVersion) throws IOException {
        boolean ingestSuccessful = false;

        InputStream tempFileInputStream = null; 
        if(tempFileLocation == null) {
        	StorageIO<DataFile> sio = dataFile.getStorageIO();
        	sio.open(DataAccessOption.READ_ACCESS);
        	tempFileInputStream = sio.getInputStream();
        } else {
        	try {
        		tempFileInputStream = new FileInputStream(new File(tempFileLocation));
        	} catch (FileNotFoundException notfoundEx) {
        		throw new IOException("Could not open temp file "+tempFileLocation);
        	}
        }
        
        // Locate metadata extraction plugin for the file format by looking
        // it up with the Ingest Service Provider Registry:
        //FileMetadataExtractor extractorPlugin = IngestSP.getMetadataExtractorByMIMEType(dfile.getContentType());
        FileMetadataExtractor extractorPlugin = new FITSFileMetadataExtractor();

        FileMetadataIngest extractedMetadata = extractorPlugin.ingest(new BufferedInputStream(tempFileInputStream));
        Map<String, Set<String>> extractedMetadataMap = extractedMetadata.getMetadataMap();

        // Store the fields and values we've gathered for safe-keeping:
        // from 3.6:
        // attempt to ingest the extracted metadata into the database; 
        // TODO: this should throw an exception if anything goes wrong.
        FileMetadata fileMetadata = dataFile.getFileMetadata();

        if (extractedMetadataMap != null) {
            logger.fine("Ingest Service: Processing extracted metadata;");
            if (extractedMetadata.getMetadataBlockName() != null) {
                logger.fine("Ingest Service: This metadata belongs to the "+extractedMetadata.getMetadataBlockName()+" metadata block."); 
                processDatasetMetadata(extractedMetadata, editVersion);
            }
            
            processFileLevelMetadata(extractedMetadata, fileMetadata);

        }

        ingestSuccessful = true;

        return ingestSuccessful;
    }

    
    private void processDatasetMetadata(FileMetadataIngest fileMetadataIngest, DatasetVersion editVersion) throws IOException {
        
        
        for (MetadataBlock mdb : editVersion.getDataset().getOwner().getMetadataBlocks()) {  
            if (mdb.getName().equals(fileMetadataIngest.getMetadataBlockName())) {
                logger.fine("Ingest Service: dataset version has "+mdb.getName()+" metadata block enabled.");
                
                editVersion.setDatasetFields(editVersion.initDatasetFields());
                
                Map<String, Set<String>> fileMetadataMap = fileMetadataIngest.getMetadataMap();
                for (DatasetFieldType dsft : mdb.getDatasetFieldTypes()) {
                    if (dsft.isPrimitive()) {
                        if (!dsft.isHasParent()) {
                            String dsfName = dsft.getName();
                            // See if the plugin has found anything for this field: 
                            if (fileMetadataMap.get(dsfName) != null && !fileMetadataMap.get(dsfName).isEmpty()) {

                                logger.fine("Ingest Service: found extracted metadata for field " + dsfName);
                                // go through the existing fields:
                                for (DatasetField dsf : editVersion.getFlatDatasetFields()) {
                                    if (dsf.getDatasetFieldType().equals(dsft)) {
                                        // yep, this is our field!
                                        // let's go through the values that the ingest 
                                        // plugin found in the file for this field: 

                                        Set<String> mValues = fileMetadataMap.get(dsfName);

                                        // Special rules apply to aggregation of values for 
                                        // some specific fields - namely, the resolution.* 
                                        // fields from the Astronomy Metadata block. 
                                        // TODO: rather than hard-coded, this needs to be
                                        // programmatically defined. -- L.A. 4.0
                                        if (dsfName.equals("resolution.Temporal")
                                                || dsfName.equals("resolution.Spatial")
                                                || dsfName.equals("resolution.Spectral")) {
                                            // For these values, we aggregate the minimum-maximum 
                                            // pair, for the entire set. 
                                            // So first, we need to go through the values found by 
                                            // the plugin and select the min. and max. values of 
                                            // these: 
                                            // (note that we are assuming that they all must
                                            // validate as doubles!)

                                            Double minValue = null;
                                            Double maxValue = null;

                                            for (String fValue : mValues) {

                                                try {
                                                    double thisValue = Double.parseDouble(fValue);

                                                    if (minValue == null || Double.compare(thisValue, minValue) < 0) {
                                                        minValue = thisValue;
                                                    }
                                                    if (maxValue == null || Double.compare(thisValue, maxValue) > 0) {
                                                        maxValue = thisValue;
                                                    }
                                                } catch (NumberFormatException e) {
                                                }
                                            }

                                            // Now let's see what aggregated values we 
                                            // have stored already: 
                                            
                                            // (all of these resolution.* fields have allowedMultiple set to FALSE, 
                                            // so there can be only one!)
                                            //logger.fine("Min value: "+minValue+", Max value: "+maxValue);
                                            if (minValue != null && maxValue != null) {
                                                Double storedMinValue = null; 
                                                Double storedMaxValue = null;
                                            
                                                String storedValue = "";
                                                
                                                if (dsf.getDatasetFieldValues() != null && dsf.getDatasetFieldValues().get(0) != null) {
                                                    storedValue = dsf.getDatasetFieldValues().get(0).getValue();
                                                
                                                    if (storedValue != null && !storedValue.equals("")) {
                                                        try {

                                                            if (storedValue.indexOf(" - ") > -1) {
                                                                storedMinValue = Double.parseDouble(storedValue.substring(0, storedValue.indexOf(" - ")));
                                                                storedMaxValue = Double.parseDouble(storedValue.substring(storedValue.indexOf(" - ") + 3));
                                                            } else {
                                                                storedMinValue = Double.parseDouble(storedValue);
                                                                storedMaxValue = storedMinValue;
                                                            }
                                                            if (storedMinValue != null && storedMinValue.compareTo(minValue) < 0) {
                                                                minValue = storedMinValue;
                                                            }
                                                            if (storedMaxValue != null && storedMaxValue.compareTo(maxValue) > 0) {
                                                                maxValue = storedMaxValue;
                                                            }
                                                        } catch (NumberFormatException e) {}
                                                    } else {
                                                        storedValue = "";
                                                    }
                                                }
                                            
                                                //logger.fine("Stored min value: "+storedMinValue+", Stored max value: "+storedMaxValue);
                                                
                                                String newAggregateValue = "";
                                                
                                                if (minValue.equals(maxValue)) {
                                                    newAggregateValue = minValue.toString();
                                                } else {
                                                    newAggregateValue = minValue.toString() + " - " + maxValue.toString();
                                                }
                                                
                                                // finally, compare it to the value we have now:
                                                if (!storedValue.equals(newAggregateValue)) {
                                                    if (dsf.getDatasetFieldValues() == null) {
                                                        dsf.setDatasetFieldValues(new ArrayList<DatasetFieldValue>());
                                                    }
                                                    if (dsf.getDatasetFieldValues().get(0) == null) {
                                                        DatasetFieldValue newDsfv = new DatasetFieldValue(dsf);
                                                        dsf.getDatasetFieldValues().add(newDsfv);
                                                    }
                                                    dsf.getDatasetFieldValues().get(0).setValue(newAggregateValue);
                                                }
                                            }
                                            // Ouch. 
                                        } else {
                                            // Other fields are aggregated simply by 
                                            // collecting a list of *unique* values encountered 
                                            // for this Field throughout the dataset. 
                                            // This means we need to only add the values *not yet present*.
                                            // (the implementation below may be inefficient - ?)

                                            for (String fValue : mValues) {
                                                if (!dsft.isControlledVocabulary()) {
                                                    Iterator<DatasetFieldValue> dsfvIt = dsf.getDatasetFieldValues().iterator();

                                                    boolean valueExists = false;

                                                    while (dsfvIt.hasNext()) {
                                                        DatasetFieldValue dsfv = dsfvIt.next();
                                                        if (fValue.equals(dsfv.getValue())) {
                                                            logger.fine("Value " + fValue + " already exists for field " + dsfName);
                                                            valueExists = true;
                                                            break;
                                                        }
                                                    }

                                                    if (!valueExists) {
                                                        logger.fine("Creating a new value for field " + dsfName + ": " + fValue);
                                                        DatasetFieldValue newDsfv = new DatasetFieldValue(dsf);
                                                        newDsfv.setValue(fValue);
                                                        dsf.getDatasetFieldValues().add(newDsfv);
                                                    }

                                                } else {
                                                    // A controlled vocabulary entry: 
                                                    // first, let's see if it's a legit control vocab. entry: 
                                                    ControlledVocabularyValue legitControlledVocabularyValue = null;
                                                    Collection<ControlledVocabularyValue> definedVocabularyValues = dsft.getControlledVocabularyValues();
                                                    if (definedVocabularyValues != null) {
                                                        for (ControlledVocabularyValue definedVocabValue : definedVocabularyValues) {
                                                            if (fValue.equals(definedVocabValue.getStrValue())) {
                                                                logger.fine("Yes, " + fValue + " is a valid controlled vocabulary value for the field " + dsfName);
                                                                legitControlledVocabularyValue = definedVocabValue;
                                                                break;
                                                            }
                                                        }
                                                    }
                                                    if (legitControlledVocabularyValue != null) {
                                                        // Only need to add the value if it is new, 
                                                        // i.e. if it does not exist yet: 
                                                        boolean valueExists = false;

                                                        List<ControlledVocabularyValue> existingControlledVocabValues = dsf.getControlledVocabularyValues();
                                                        if (existingControlledVocabValues != null) {
                                                            Iterator<ControlledVocabularyValue> cvvIt = existingControlledVocabValues.iterator();
                                                            while (cvvIt.hasNext()) {
                                                                ControlledVocabularyValue cvv = cvvIt.next();
                                                                if (fValue.equals(cvv.getStrValue())) {
                                                                    // or should I use if (legitControlledVocabularyValue.equals(cvv)) ?
                                                                    logger.fine("Controlled vocab. value " + fValue + " already exists for field " + dsfName);
                                                                    valueExists = true;
                                                                    break;
                                                                }
                                                            }
                                                        }

                                                        if (!valueExists) {
                                                            logger.fine("Adding controlled vocabulary value " + fValue + " to field " + dsfName);
                                                            dsf.getControlledVocabularyValues().add(legitControlledVocabularyValue);
                                                        }
                                                    }
                                                }
                                            }
                                        }
                                    }
                                }
                            }
                        }
                    } else {
                        // A compound field: 
                        // See if the plugin has found anything for the fields that 
                        // make up this compound field; if we find at least one 
                        // of the child values in the map of extracted values, we'll 
                        // create a new compound field value and its child 
                        // 
                        DatasetFieldCompoundValue compoundDsfv = new DatasetFieldCompoundValue();
                        int nonEmptyFields = 0; 
                        for (DatasetFieldType cdsft : dsft.getChildDatasetFieldTypes()) {
                            String dsfName = cdsft.getName();
                            if (fileMetadataMap.get(dsfName) != null && !fileMetadataMap.get(dsfName).isEmpty()) {  
                                logger.fine("Ingest Service: found extracted metadata for field " + dsfName + ", part of the compound field "+dsft.getName());
                                
                                if (cdsft.isPrimitive()) {
                                    // probably an unnecessary check - child fields
                                    // of compound fields are always primitive... 
                                    // but maybe it'll change in the future. 
                                    if (!cdsft.isControlledVocabulary()) {
                                        // TODO: can we have controlled vocabulary
                                        // sub-fields inside compound fields?
                                        
                                        DatasetField childDsf = new DatasetField();
                                        childDsf.setDatasetFieldType(cdsft);
                                        
                                        DatasetFieldValue newDsfv = new DatasetFieldValue(childDsf);
                                        newDsfv.setValue((String)fileMetadataMap.get(dsfName).toArray()[0]);
                                        childDsf.getDatasetFieldValues().add(newDsfv);
                                        
                                        childDsf.setParentDatasetFieldCompoundValue(compoundDsfv);
                                        compoundDsfv.getChildDatasetFields().add(childDsf);
                                        
                                        nonEmptyFields++;
                                    }
                                } 
                            }
                        }
                        
                        if (nonEmptyFields > 0) {
                            // let's go through this dataset's fields and find the 
                            // actual parent for this sub-field: 
                            for (DatasetField dsf : editVersion.getFlatDatasetFields()) {
                                if (dsf.getDatasetFieldType().equals(dsft)) {
                                    
                                    // Now let's check that the dataset version doesn't already have
                                    // this compound value - we are only interested in aggregating 
                                    // unique values. Note that we need to compare compound values 
                                    // as sets! -- i.e. all the sub fields in 2 compound fields 
                                    // must match in order for these 2 compounds to be recognized 
                                    // as "the same":
                                    
                                    boolean alreadyExists = false; 
                                    for (DatasetFieldCompoundValue dsfcv : dsf.getDatasetFieldCompoundValues()) {
                                        int matches = 0; 

                                        for (DatasetField cdsf : dsfcv.getChildDatasetFields()) {
                                            String cdsfName = cdsf.getDatasetFieldType().getName();
                                            String cdsfValue = cdsf.getDatasetFieldValues().get(0).getValue();
                                            if (cdsfValue != null && !cdsfValue.equals("")) {
                                                String extractedValue = (String)fileMetadataMap.get(cdsfName).toArray()[0];
                                                logger.fine("values: existing: "+cdsfValue+", extracted: "+extractedValue);
                                                if (cdsfValue.equals(extractedValue)) {
                                                    matches++;
                                                }
                                            }
                                        }
                                        if (matches == nonEmptyFields) {
                                            alreadyExists = true; 
                                            break;
                                        }
                                    }
                                                                        
                                    if (!alreadyExists) {
                                        // save this compound value, by attaching it to the 
                                        // version for proper cascading:
                                        compoundDsfv.setParentDatasetField(dsf);
                                        dsf.getDatasetFieldCompoundValues().add(compoundDsfv);
                                    }
                                }
                            }
                        }
                    }
                } 
            }
        }  
    }
    
    
    private void processFileLevelMetadata(FileMetadataIngest fileLevelMetadata, FileMetadata fileMetadata) {
        // The only type of metadata that ingest plugins can extract from ingested
        // files (as of 4.0 beta) that *stay* on the file-level is the automatically
        // generated "metadata summary" note. We attach it to the "description" 
        // field of the fileMetadata object. -- L.A. 
        
        String metadataSummary = fileLevelMetadata.getMetadataSummary();
        if (metadataSummary != null) {
            if (!metadataSummary.equals("")) {
                // The file upload page allows a user to enter file description 
                // on ingest. We don't want to overwrite whatever they may 
                // have entered. Rather, we'll append this generated metadata summary 
                // to the existing value. 
                String userEnteredFileDescription = fileMetadata.getDescription();
                if (userEnteredFileDescription != null
                        && !(userEnteredFileDescription.equals(""))) {

                    metadataSummary = userEnteredFileDescription.concat(";\n" + metadataSummary);
                }
                fileMetadata.setDescription(metadataSummary);
            }
        }
    }
    
    public void performPostProcessingTasks(DataFile dataFile) {
        /*
         * At this point (4.0 beta) the only ingest "post-processing task" performed 
         * is pre-generation of image thumbnails in a couple of popular sizes. 
         * -- L.A. 
         */
        if (dataFile != null && dataFile.isImage()) {
            try {
                StorageIO<DataFile> dataAccess = dataFile.getStorageIO();
                if (dataAccess != null) { // && storageIO.isLocalFile()) {

                    if (ImageThumbConverter.isThumbnailAvailable(dataFile, ImageThumbConverter.DEFAULT_PREVIEW_SIZE)) {
                        dataFile.setPreviewImageAvailable(true);
                    }
                }
            } catch (IOException ioEx) {
            }
        }
    }
 
    private Set<Integer> selectContinuousVariableColumns(DataFile dataFile) {
        Set<Integer> contVarFields = new LinkedHashSet<Integer>();

        for (int i = 0; i < dataFile.getDataTable().getVarQuantity(); i++) {
            if (dataFile.getDataTable().getDataVariables().get(i).isIntervalContinuous()) {
                contVarFields.add(i);
            }
        }

        return contVarFields;
    }
    
    private void calculateContinuousSummaryStatistics(DataFile dataFile, int varnum, Number[] dataVector) throws IOException {
        double[] sumStats = SumStatCalculator.calculateSummaryStatistics(dataVector);
        assignContinuousSummaryStatistics(dataFile.getDataTable().getDataVariables().get(varnum), sumStats);
    }
    
    private void assignContinuousSummaryStatistics(DataVariable variable, double[] sumStats) throws IOException {
        if (sumStats == null || sumStats.length != variableService.summaryStatisticTypes.length) {
            throw new IOException ("Wrong number of summary statistics types calculated! ("+sumStats.length+")");
        }
        
        for (int j = 0; j < variableService.summaryStatisticTypes.length; j++) {
            SummaryStatistic ss = new SummaryStatistic();
            ss.setTypeByLabel(variableService.summaryStatisticTypes[j]);
            if (!ss.isTypeMode()) {
                ss.setValue((new Double(sumStats[j])).toString());
            } else {
                ss.setValue(".");
            }
            ss.setDataVariable(variable);
            variable.getSummaryStatistics().add(ss);
        }

    }
    
    private void calculateUNF(DataFile dataFile, int varnum, Double[] dataVector) {
        String unf = null;
        try {
            unf = UNFUtil.calculateUNF(dataVector);
        } catch (IOException iex) {
            logger.warning("exception thrown when attempted to calculate UNF signature for (numeric, continuous) variable " + varnum);
        } catch (UnfException uex) {
            logger.warning("UNF Exception: thrown when attempted to calculate UNF signature for (numeric, continuous) variable " + varnum);
        }
        
        if (unf != null) {
            dataFile.getDataTable().getDataVariables().get(varnum).setUnf(unf);
        } else {
            logger.warning("failed to calculate UNF signature for variable " + varnum);
        }
    }
    
    private void calculateUNF(DataFile dataFile, int varnum, Long[] dataVector) {
        String unf = null;
        try {
            unf = UNFUtil.calculateUNF(dataVector);
        } catch (IOException iex) {
            logger.warning("exception thrown when attempted to calculate UNF signature for (numeric, discrete) variable " + varnum);
        }  catch (UnfException uex) {
            logger.warning("UNF Exception: thrown when attempted to calculate UNF signature for (numeric, discrete) variable " + varnum);
        }
        
        if (unf != null) {
            dataFile.getDataTable().getDataVariables().get(varnum).setUnf(unf);
        } else {
            logger.warning("failed to calculate UNF signature for variable " + varnum);
        }
    }
    
    private void calculateUNF(DataFile dataFile, int varnum, String[] dataVector) throws IOException {
        String unf = null;
        
        String[] dateFormats = null; 
        
        // Special handling for Character strings that encode dates and times:
        
        if ("time".equals(dataFile.getDataTable().getDataVariables().get(varnum).getFormatCategory())) {
            dateFormats = new String[dataVector.length];
            String savedDateTimeFormat = dataFile.getDataTable().getDataVariables().get(varnum).getFormat();
            String timeFormat = null;
            if (savedDateTimeFormat != null && !savedDateTimeFormat.equals("")) {
                timeFormat = savedDateTimeFormat;
            } else {
                timeFormat = dateTimeFormat_ymdhmsS;
            }
            
            /* What follows is special handling of a special case of time values
             * non-uniform precision; specifically, when some have if some have 
             * milliseconds, and some don't. (and that in turn is only 
             * n issue when the timezone is present... without the timezone
             * the time string would still evaluate to the end, even if the 
             * format has the .SSS part and the string does not.
             * This case will be properly handled internally, once we permanently
             * switch to UNF6.
             * -- L.A. 4.0 beta 8
             */
            String simplifiedFormat = null;
            SimpleDateFormat fullFormatParser = null;
            SimpleDateFormat simplifiedFormatParser = null;
            
            if (timeFormat.matches(".*\\.SSS z$")) {
                simplifiedFormat = timeFormat.replace(".SSS", "");
                
                fullFormatParser = new SimpleDateFormat(timeFormat);
                simplifiedFormatParser = new SimpleDateFormat(simplifiedFormat);
            } 
            
            for (int i = 0; i < dataVector.length; i++) {
                if (dataVector[i] != null) {
                    
                    if (simplifiedFormatParser != null) {
                        // first, try to parse the value against the "full" 
                        // format (with the milliseconds part):
                        fullFormatParser.setLenient(false);
                    
                        try {
                            logger.fine("trying the \"full\" time format, with milliseconds: "+timeFormat+", "+dataVector[i]);
                            fullFormatParser.parse(dataVector[i]);
                         } catch (ParseException ex) {
                            // try the simplified (no time zone) format instead:
                            logger.fine("trying the simplified format: "+simplifiedFormat+", "+dataVector[i]);
                            simplifiedFormatParser.setLenient(false);
                            try {
                                simplifiedFormatParser.parse(dataVector[i]);
                                timeFormat = simplifiedFormat;
                            } catch (ParseException ex1) {
                                logger.warning("no parseable format found for time value "+i+" - "+dataVector[i]);
                                throw new IOException("no parseable format found for time value "+i+" - "+dataVector[i]);
                            }
                        }

                    } 
                    dateFormats[i] = timeFormat;
                }
            }
        } else if ("date".equals(dataFile.getDataTable().getDataVariables().get(varnum).getFormatCategory())) {
            dateFormats = new String[dataVector.length];
            String savedDateFormat = dataFile.getDataTable().getDataVariables().get(varnum).getFormat();
            for (int i = 0; i < dataVector.length; i++) {
                if (dataVector[i] != null) {
                    if (savedDateFormat != null && !savedDateFormat.equals("")) {
                        dateFormats[i] = savedDateFormat;
                    } else {
                        dateFormats[i] = dateFormat_ymd;
                    }
                }
            }
        }
                
        try {
            if (dateFormats == null) {
                logger.fine("calculating the UNF value for string vector; first value: "+dataVector[0]);
                unf = UNFUtil.calculateUNF(dataVector);
            } else {
                unf = UNFUtil.calculateUNF(dataVector, dateFormats);
            }
        } catch (IOException iex) {
            logger.warning("IO exception thrown when attempted to calculate UNF signature for (character) variable " + varnum);
        } catch (UnfException uex) {
            logger.warning("UNF Exception: thrown when attempted to calculate UNF signature for (character) variable " + varnum);
        }
        
        if (unf != null) {
            dataFile.getDataTable().getDataVariables().get(varnum).setUnf(unf);
        } else {
            logger.warning("failed to calculate UNF signature for variable " + varnum);
        }
    }
    
    // Calculating UNFs from *floats*, not *doubles* - this is to test dataverse
    // 4.0 Ingest against DVN 3.*; because of the nature of the UNF bug, reading
    // the tab file entry with 7+ digits of precision as a Double will result
    // in a UNF signature *different* from what was produced by the v. 3.* ingest,
    // from a STATA float value directly. 
    // TODO: remove this from the final production 4.0!
    // -- L.A., Jul 2014
    
    private void calculateUNF(DataFile dataFile, int varnum, Float[] dataVector) {
        String unf = null;
        try {
            unf = UNFUtil.calculateUNF(dataVector);
        } catch (IOException iex) {
            logger.warning("exception thrown when attempted to calculate UNF signature for numeric, \"continuous\" (float) variable " + varnum);
        } catch (UnfException uex) {
            logger.warning("UNF Exception: thrown when attempted to calculate UNF signature for numeric, \"continuous\" (float) variable" + varnum);
        }
        
        if (unf != null) {
            dataFile.getDataTable().getDataVariables().get(varnum).setUnf(unf);
        } else {
            logger.warning("failed to calculate UNF signature for variable " + varnum);
        }
    }
    
    // This method takes a list of file ids, checks the format type of the ingested 
    // original, and attempts to fix it if it's missing. 
    // Note the @Asynchronous attribute - this allows us to just kick off and run this 
    // (potentially large) job in the background. 
    // The method is called by the "fixmissingoriginaltypes" /admin api call. 
    @Asynchronous
    public void fixMissingOriginalTypes(List<Long> datafileIds) {
        for (Long fileId : datafileIds) {
            fixMissingOriginalType(fileId);
        }
        logger.info("Finished repairing tabular data files that were missing the original file format labels.");
    }
    
    // This method takes a list of file ids and tries to fix the size of the saved 
    // original, if present
    // Note the @Asynchronous attribute - this allows us to just kick off and run this 
    // (potentially large) job in the background. 
    // The method is called by the "fixmissingoriginalsizes" /admin api call. 
    @Asynchronous
    public void fixMissingOriginalSizes(List<Long> datafileIds) {
        for (Long fileId : datafileIds) {
            fixMissingOriginalSize(fileId);
            try {
                Thread.sleep(1000);
            } catch (Exception ex) {}
        }
        logger.info("Finished repairing tabular data files that were missing the original file sizes.");
    }
    
    // This method fixes a datatable object that's missing the format type of 
    // the ingested original. It will check the saved original file to 
    // determine the type. 
    private void fixMissingOriginalType(long fileId) {
        DataFile dataFile = fileService.find(fileId);

        if (dataFile != null && dataFile.isTabularData()) {
            String originalFormat = dataFile.getDataTable().getOriginalFileFormat();
            Long datatableId = dataFile.getDataTable().getId();
            if (StringUtil.isEmpty(originalFormat) || originalFormat.equals(FileUtil.MIME_TYPE_INGESTED_FILE)) {

                // We need to determine the mime type of the saved original
                // and save it in the database. 
                // 
                // First, we need access to the file. Note that the code below 
                // works with any supported StorageIO driver (although, as of now
                // all the production installations out there are only using filesystem
                // access; but just in case)
                // The FileUtil method that determines the type takes java.io.File 
                // as an argument. So for StorageIO drivers that provide local 
                // file access, we'll just go directly to the stored file. For 
                // swift and similar implementations, we'll read the saved aux 
                // channel and save it as a local temp file. 
                
                StorageIO<DataFile> storageIO;

                File savedOriginalFile = null;
                boolean tempFileRequired = false;
                
                try {
                    storageIO = dataFile.getStorageIO();
                    storageIO.open();


                    if (storageIO.isLocalFile()) {
                        try {
                            savedOriginalFile = storageIO.getAuxObjectAsPath(FileUtil.SAVED_ORIGINAL_FILENAME_EXTENSION).toFile();
                        } catch (IOException ioex) {
                            // do nothing, just make sure savedOriginalFile is still null:
                            savedOriginalFile = null;
                        }
                    }

                    if (savedOriginalFile == null) {
                        tempFileRequired = true;

                        ReadableByteChannel savedOriginalChannel = (ReadableByteChannel) storageIO.openAuxChannel(FileUtil.SAVED_ORIGINAL_FILENAME_EXTENSION);
                        savedOriginalFile = File.createTempFile("tempSavedOriginal", ".tmp");
                        FileChannel tempSavedOriginalChannel = new FileOutputStream(savedOriginalFile).getChannel();
                        tempSavedOriginalChannel.transferFrom(savedOriginalChannel, 0, storageIO.getAuxObjectSize(FileUtil.SAVED_ORIGINAL_FILENAME_EXTENSION));

                    }
                } catch (Exception ex) {
                    logger.warning("Exception "+ex.getClass()+" caught trying to open StorageIO channel for the saved original; (datafile id=" + fileId + ", datatable id=" + datatableId + "): " + ex.getMessage());
                    savedOriginalFile = null;
                }

                if (savedOriginalFile == null) {
                    logger.warning("Could not obtain the saved original file as a java.io.File! (datafile id=" + fileId + ", datatable id=" + datatableId + ")");
                    return;
                }

                String fileTypeDetermined = null;

                try {
                    fileTypeDetermined = FileUtil.determineFileType(savedOriginalFile, "");
                } catch (IOException ioex) {
                    logger.warning("Caught exception trying to determine original file type (datafile id=" + fileId + ", datatable id=" + datatableId + "): " + ioex.getMessage());
                }
                
                Long savedOriginalFileSize = savedOriginalFile.length(); 
                
                // If we had to create a temp file, delete it now: 
                if (tempFileRequired) {
                    savedOriginalFile.delete();
                }

                if (fileTypeDetermined == null) {
                    logger.warning("Failed to determine preserved original file type. (datafile id=" + fileId + ", datatable id=" + datatableId + ")");
                    return;
                }
                // adjust the final result:
                // we know that this file has been successfully ingested; 
                // so if the FileUtil is telling us it's a "plain text" file at this point,
                // it really means it must be a CSV file. 
                if (fileTypeDetermined.startsWith("text/plain")) {
                    fileTypeDetermined = FileUtil.MIME_TYPE_CSV;
                }
                // and, finally, if it is still "application/octet-stream", it must be Excel:
                if (FileUtil.MIME_TYPE_UNDETERMINED_DEFAULT.equals(fileTypeDetermined)) {
                    fileTypeDetermined = FileUtil.MIME_TYPE_XLSX;
                }
                logger.info("Original file type determined: " + fileTypeDetermined + " (file id=" + fileId + ", datatable id=" + datatableId + "; file path: " + savedOriginalFile.getAbsolutePath() + ")");

                // save permanently in the database:
                dataFile.getDataTable().setOriginalFileFormat(fileTypeDetermined);
                dataFile.getDataTable().setOriginalFileSize(savedOriginalFileSize);
                fileService.saveDataTable(dataFile.getDataTable());

            } else {
                logger.info("DataFile id=" + fileId + "; original type already present: " + originalFormat);
            }
        } else {
            logger.warning("DataFile id=" + fileId + ": No such DataFile!");
        }
    }
    
    // This method fixes a datatable object that's missing the size of the 
    // ingested original. 
    private void fixMissingOriginalSize(long fileId) {
        DataFile dataFile = fileService.find(fileId);

        if (dataFile != null && dataFile.isTabularData()) {
            Long savedOriginalFileSize = dataFile.getDataTable().getOriginalFileSize();
            Long datatableId = dataFile.getDataTable().getId();
            
            if (savedOriginalFileSize == null) {
                
                StorageIO<DataFile> storageIO;
                
                try {
                    storageIO = dataFile.getStorageIO();
                    storageIO.open();
                    savedOriginalFileSize = storageIO.getAuxObjectSize(FileUtil.SAVED_ORIGINAL_FILENAME_EXTENSION);

                } catch (Exception ex) {
                    logger.warning("Exception "+ex.getClass()+" caught trying to look up the size of the saved original; (datafile id=" + fileId + ", datatable id=" + datatableId + "): " + ex.getMessage());
                    return;
                }

                if (savedOriginalFileSize == null) {
                    logger.warning("Failed to look up the size of the saved original file! (datafile id=" + fileId + ", datatable id=" + datatableId + ")");
                    return;
                }

                // save permanently in the database:
                dataFile.getDataTable().setOriginalFileSize(savedOriginalFileSize);
                fileService.saveDataTable(dataFile.getDataTable());

            } else {
                logger.info("DataFile id=" + fileId + "; original file size already present: " + savedOriginalFileSize);
            }
        } else {
            logger.warning("DataFile id=" + fileId + ": No such DataFile!");
        }
    }
    
    public static void main(String[] args) {
        
        String file = args[0];
        String type = args[1]; 
        
        if (file == null || type == null || "".equals(file) || "".equals(type)) {
            System.err.println("Usage: java edu.harvard.iq.dataverse.ingest.IngestServiceBean <file> <type>.");
            System.exit(1);
        }
        
        BufferedInputStream fileInputStream = null; 
        
        try {
            fileInputStream = new BufferedInputStream(new FileInputStream(new File(file)));
        } catch (FileNotFoundException notfoundEx) {
            fileInputStream = null; 
        }
        
        if (fileInputStream == null) {
            System.err.println("Could not open file "+file+".");
            System.exit(1);
        }
        
        TabularDataFileReader ingestPlugin = getTabDataReaderByMimeType(type);

        if (ingestPlugin == null) {
            System.err.println("Could not locate an ingest plugin for type "+type+".");
            System.exit(1);
        }
        
        TabularDataIngest tabDataIngest = null;
        
        try {
            tabDataIngest = ingestPlugin.read(fileInputStream, null);
        } catch (IOException ingestEx) {
            System.err.println("Caught an exception trying to ingest file "+file+".");
            System.exit(1);
        }
        
        try {
            if (tabDataIngest != null) {
                File tabFile = tabDataIngest.getTabDelimitedFile();

                if (tabDataIngest.getDataTable() != null
                        && tabFile != null
                        && tabFile.exists()) {

                    String tabFilename = FileUtil.replaceExtension(file, "tab");
                    
                    Files.copy(Paths.get(tabFile.getAbsolutePath()), Paths.get(tabFilename), StandardCopyOption.REPLACE_EXISTING);
                    
                    DataTable dataTable = tabDataIngest.getDataTable();
                    
                    System.out.println ("NVARS: "+dataTable.getVarQuantity());
                    System.out.println ("NOBS: "+dataTable.getCaseQuantity());
                    System.out.println ("UNF: "+dataTable.getUnf());
                    
                    for (int i = 0; i < dataTable.getVarQuantity(); i++) {
                        String vartype = "";
                        
                        if (dataTable.getDataVariables().get(i).isIntervalContinuous()) {
                            vartype = "numeric-continuous";
                        } else {
                            if (dataTable.getDataVariables().get(i).isTypeNumeric()) {
                                vartype = "numeric-discrete";
                            } else {
                                vartype = "character";
                            }
                        }
                        
                        System.out.print ("VAR"+i+" ");
                        System.out.print (dataTable.getDataVariables().get(i).getName()+" ");
                        System.out.print (vartype+" ");
                        System.out.print (dataTable.getDataVariables().get(i).getUnf());
                        System.out.println(); 
                        
                    }
                
                } else {
                    System.err.println("Ingest failed to produce tab file or data table for file "+file+".");
                    System.exit(1);
                }
            } else {
                System.err.println("Ingest resulted in a null tabDataIngest object for file "+file+".");
                System.exit(1);
            }
        } catch (IOException ex) {
            System.err.println("Caught an exception trying to save ingested data for file "+file+".");
            System.exit(1);
        }
        
    }
    /*
    private class InternalIngestException extends Exception {
        
    }
    
    public class IngestServiceException extends Exception {
        
    }
    */
}<|MERGE_RESOLUTION|>--- conflicted
+++ resolved
@@ -179,15 +179,10 @@
 				String[] storageInfo = DataAccess.getDriverIdAndStorageLocation(dataFile.getStorageIdentifier());
 				String driverType = DataAccess.getDriverType(storageInfo[0]);
 				String storageLocation = storageInfo[1];
-<<<<<<< HEAD
 				String tempFileLocation = null;
 				Path tempLocationPath = null;
-				if (driverType.equals("tmp")|| driverType.contentEquals("file")) {  //"file" is the default if no prefix
+				if (driverType.equals("tmp")) {  //"tmp" is the default if no prefix or the "tmp://" driver
 					tempFileLocation = FileUtil.getFilesTempDirectory() + "/" + storageLocation;
-=======
-				if (driverType.equals("tmp")) {  //"tmp" is the default if no prefix or the "tmp://" driver
-					String tempFileLocation = FileUtil.getFilesTempDirectory() + "/" + storageLocation;
->>>>>>> 66983634
 
 					// Try to save the file in its permanent location:
 					tempLocationPath = Paths.get(tempFileLocation);
