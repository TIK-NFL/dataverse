--- conflicted
+++ resolved
@@ -74,12 +74,9 @@
     private static final Logger logger = Logger.getLogger(FileDownloadServiceBean.class.getCanonicalName());   
     
     
-<<<<<<< HEAD
     public void writeGuestbookAndStartDownload(GuestbookResponse guestbookResponse, Boolean downloadOriginal){
 //MAD: It looks like what is happening here is that the guestbookResponse is ending up in a weird state and is calling individual download instead of multiple
-        if (guestbookResponse != null && guestbookResponse.getDataFile() != null ){
-=======
-    public void writeGuestbookAndStartDownload(GuestbookResponse guestbookResponse){
+       
         if (guestbookResponse.getSelectedFileIds() != null) {
             String[] fileIds = guestbookResponse.getSelectedFileIds().split(",");
             if (fileIds.length == 1) {
@@ -87,8 +84,7 @@
                 guestbookResponse.setDataFile(df);
             }
         }
-        if (guestbookResponse != null && guestbookResponse.getDataFile() != null      ){
->>>>>>> 438c6e65
+        if (guestbookResponse != null && guestbookResponse.getDataFile() != null){
             writeGuestbookResponseRecord(guestbookResponse);
             // Make sure to set the "do not write Guestbook response" flag to TRUE when calling the Access API:
             callDownloadServletGuestbook(guestbookResponse.getFileFormat(), guestbookResponse.getDataFile().getId(), true);
@@ -104,13 +100,9 @@
                     writeGuestbookResponseRecord(guestbookResponse);
                 }
             }
-<<<<<<< HEAD
             
 //MAD: This needs to be aware of the download state, right now it just always passes false
             callDownloadServlet(guestbookResponse.getSelectedFileIds(), true, downloadOriginal);
-=======
-            callDownloadServlet(guestbookResponse.getSelectedFileIds(), true);
->>>>>>> 438c6e65
         }
     }
     
