// created from http://svn.shibboleth.net/view/js-embedded-discovery?view=revision&revision=110 by pdurbin to support showListFirst per http://shibboleth.net/pipermail/users/2014-September/017355.html
/*
    http://www.JSON.org/json2.js
    2011-02-23

    Public Domain.

    NO WARRANTY EXPRESSED OR IMPLIED. USE AT YOUR OWN RISK.

    See http://www.JSON.org/js.html


    This code should be minified before deployment.
    See http://javascript.crockford.com/jsmin.html

    USE YOUR OWN COPY. IT IS EXTREMELY UNWISE TO LOAD CODE FROM SERVERS YOU DO
    NOT CONTROL.


    This file creates a global JSON object containing two methods: stringify
    and parse.

        JSON.stringify(value, replacer, space)
            value       any JavaScript value, usually an object or array.

            replacer    an optional parameter that determines how object
                        values are stringified for objects. It can be a
                        function or an array of strings.

            space       an optional parameter that specifies the indentation
                        of nested structures. If it is omitted, the text will
                        be packed without extra whitespace. If it is a number,
                        it will specify the number of spaces to indent at each
                        level. If it is a string (such as '\t' or '&nbsp;'),
                        it contains the characters used to indent at each level.

            This method produces a JSON text from a JavaScript value.

            When an object value is found, if the object contains a toJSON
            method, its toJSON method will be called and the result will be
            stringified. A toJSON method does not serialize: it returns the
            value represented by the name/value pair that should be serialized,
            or undefined if nothing should be serialized. The toJSON method
            will be passed the key associated with the value, and this will be
            bound to the value

            For example, this would serialize Dates as ISO strings.

                Date.prototype.toJSON = function (key) {
                    function f(n) {
                        // Format integers to have at least two digits.
                        return n < 10 ? '0' + n : n;
                    }

                    return this.getUTCFullYear()   + '-' +
                         f(this.getUTCMonth() + 1) + '-' +
                         f(this.getUTCDate())      + 'T' +
                         f(this.getUTCHours())     + ':' +
                         f(this.getUTCMinutes())   + ':' +
                         f(this.getUTCSeconds())   + 'Z';
                };

            You can provide an optional replacer method. It will be passed the
            key and value of each member, with this bound to the containing
            object. The value that is returned from your method will be
            serialized. If your method returns undefined, then the member will
            be excluded from the serialization.

            If the replacer parameter is an array of strings, then it will be
            used to select the members to be serialized. It filters the results
            such that only members with keys listed in the replacer array are
            stringified.

            Values that do not have JSON representations, such as undefined or
            functions, will not be serialized. Such values in objects will be
            dropped; in arrays they will be replaced with null. You can use
            a replacer function to replace those with JSON values.
            JSON.stringify(undefined) returns undefined.

            The optional space parameter produces a stringification of the
            value that is filled with line breaks and indentation to make it
            easier to read.

            If the space parameter is a non-empty string, then that string will
            be used for indentation. If the space parameter is a number, then
            the indentation will be that many spaces.

            Example:

            text = JSON.stringify(['e', {pluribus: 'unum'}]);
            // text is '["e",{"pluribus":"unum"}]'


            text = JSON.stringify(['e', {pluribus: 'unum'}], null, '\t');
            // text is '[\n\t"e",\n\t{\n\t\t"pluribus": "unum"\n\t}\n]'

            text = JSON.stringify([new Date()], function (key, value) {
                return this[key] instanceof Date ?
                    'Date(' + this[key] + ')' : value;
            });
            // text is '["Date(---current time---)"]'


        JSON.parse(text, reviver)
            This method parses a JSON text to produce an object or array.
            It can throw a SyntaxError exception.

            The optional reviver parameter is a function that can filter and
            transform the results. It receives each of the keys and values,
            and its return value is used instead of the original value.
            If it returns what it received, then the structure is not modified.
            If it returns undefined then the member is deleted.

            Example:

            // Parse the text. Values that look like ISO date strings will
            // be converted to Date objects.

            myData = JSON.parse(text, function (key, value) {
                var a;
                if (typeof value === 'string') {
                    a =
/^(\d{4})-(\d{2})-(\d{2})T(\d{2}):(\d{2}):(\d{2}(?:\.\d*)?)Z$/.exec(value);
                    if (a) {
                        return new Date(Date.UTC(+a[1], +a[2] - 1, +a[3], +a[4],
                            +a[5], +a[6]));
                    }
                }
                return value;
            });

            myData = JSON.parse('["Date(09/09/2001)"]', function (key, value) {
                var d;
                if (typeof value === 'string' &&
                        value.slice(0, 5) === 'Date(' &&
                        value.slice(-1) === ')') {
                    d = new Date(value.slice(5, -1));
                    if (d) {
                        return d;
                    }
                }
                return value;
            });


    This is a reference implementation. You are free to copy, modify, or
    redistribute.
*/

/*jslint evil: true, strict: false, regexp: false */

/*members "", "\b", "\t", "\n", "\f", "\r", "\"", JSON, "\\", apply,
    call, charCodeAt, getUTCDate, getUTCFullYear, getUTCHours,
    getUTCMinutes, getUTCMonth, getUTCSeconds, hasOwnProperty, join,
    lastIndex, length, parse, prototype, push, replace, slice, stringify,
    test, toJSON, toString, valueOf
*/


// Create a JSON object only if one does not already exist. We create the
// methods in a closure to avoid creating global variables.

var JSON;
if (!JSON) {
    JSON = {};
}

(function () {
    "use strict";

    function f(n) {
        // Format integers to have at least two digits.
        return n < 10 ? '0' + n : n;
    }

    if (typeof Date.prototype.toJSON !== 'function') {

        Date.prototype.toJSON = function (key) {

            return isFinite(this.valueOf()) ?
                this.getUTCFullYear()     + '-' +
                f(this.getUTCMonth() + 1) + '-' +
                f(this.getUTCDate())      + 'T' +
                f(this.getUTCHours())     + ':' +
                f(this.getUTCMinutes())   + ':' +
                f(this.getUTCSeconds())   + 'Z' : null;
        };

        String.prototype.toJSON      =
            Number.prototype.toJSON  =
            Boolean.prototype.toJSON = function (key) {
                return this.valueOf();
            };
    }

    var cx = /[\u0000\u00ad\u0600-\u0604\u070f\u17b4\u17b5\u200c-\u200f\u2028-\u202f\u2060-\u206f\ufeff\ufff0-\uffff]/g,
        escapable = /[\\\"\x00-\x1f\x7f-\x9f\u00ad\u0600-\u0604\u070f\u17b4\u17b5\u200c-\u200f\u2028-\u202f\u2060-\u206f\ufeff\ufff0-\uffff]/g,
        gap,
        indent,
        meta = {    // table of character substitutions
            '\b': '\\b',
            '\t': '\\t',
            '\n': '\\n',
            '\f': '\\f',
            '\r': '\\r',
            '"' : '\\"',
            '\\': '\\\\'
        },
        rep;


    function quote(string) {

// If the string contains no control characters, no quote characters, and no
// backslash characters, then we can safely slap some quotes around it.
// Otherwise we must also replace the offending characters with safe escape
// sequences.

        escapable.lastIndex = 0;
        return escapable.test(string) ? '"' + string.replace(escapable, function (a) {
            var c = meta[a];
            return typeof c === 'string' ? c :
                '\\u' + ('0000' + a.charCodeAt(0).toString(16)).slice(-4);
        }) + '"' : '"' + string + '"';
    }


    function str(key, holder) {

// Produce a string from holder[key].

        var i,          // The loop counter.
            k,          // The member key.
            v,          // The member value.
            length,
            mind = gap,
            partial,
            value = holder[key];

// If the value has a toJSON method, call it to obtain a replacement value.

        if (value && typeof value === 'object' &&
                typeof value.toJSON === 'function') {
            value = value.toJSON(key);
        }

// If we were called with a replacer function, then call the replacer to
// obtain a replacement value.

        if (typeof rep === 'function') {
            value = rep.call(holder, key, value);
        }

// What happens next depends on the value's type.

        switch (typeof value) {
        case 'string':
            return quote(value);

        case 'number':

// JSON numbers must be finite. Encode non-finite numbers as null.

            return isFinite(value) ? String(value) : 'null';

        case 'boolean':
        case 'null':

// If the value is a boolean or null, convert it to a string. Note:
// typeof null does not produce 'null'. The case is included here in
// the remote chance that this gets fixed someday.

            return String(value);

// If the type is 'object', we might be dealing with an object or an array or
// null.

        case 'object':

// Due to a specification blunder in ECMAScript, typeof null is 'object',
// so watch out for that case.

            if (!value) {
                return 'null';
            }

// Make an array to hold the partial results of stringifying this object value.

            gap += indent;
            partial = [];

// Is the value an array?

            if (Object.prototype.toString.apply(value) === '[object Array]') {

// The value is an array. Stringify every element. Use null as a placeholder
// for non-JSON values.

                length = value.length;
                for (i = 0; i < length; i += 1) {
                    partial[i] = str(i, value) || 'null';
                }

// Join all of the elements together, separated with commas, and wrap them in
// brackets.

                v = partial.length === 0 ? '[]' : gap ?
                    '[\n' + gap + partial.join(',\n' + gap) + '\n' + mind + ']' :
                    '[' + partial.join(',') + ']';
                gap = mind;
                return v;
            }

// If the replacer is an array, use it to select the members to be stringified.

            if (rep && typeof rep === 'object') {
                length = rep.length;
                for (i = 0; i < length; i += 1) {
                    if (typeof rep[i] === 'string') {
                        k = rep[i];
                        v = str(k, value);
                        if (v) {
                            partial.push(quote(k) + (gap ? ': ' : ':') + v);
                        }
                    }
                }
            } else {

// Otherwise, iterate through all of the keys in the object.

                for (k in value) {
                    if (Object.prototype.hasOwnProperty.call(value, k)) {
                        v = str(k, value);
                        if (v) {
                            partial.push(quote(k) + (gap ? ': ' : ':') + v);
                        }
                    }
                }
            }

// Join all of the member texts together, separated with commas,
// and wrap them in braces.

            v = partial.length === 0 ? '{}' : gap ?
                '{\n' + gap + partial.join(',\n' + gap) + '\n' + mind + '}' :
                '{' + partial.join(',') + '}';
            gap = mind;
            return v;
        }
    }

// If the JSON object does not yet have a stringify method, give it one.

    if (typeof JSON.stringify !== 'function') {
        JSON.stringify = function (value, replacer, space) {

// The stringify method takes a value and an optional replacer, and an optional
// space parameter, and returns a JSON text. The replacer can be a function
// that can replace values, or an array of strings that will select the keys.
// A default replacer method can be provided. Use of the space parameter can
// produce text that is more easily readable.

            var i;
            gap = '';
            indent = '';

// If the space parameter is a number, make an indent string containing that
// many spaces.

            if (typeof space === 'number') {
                for (i = 0; i < space; i += 1) {
                    indent += ' ';
                }

// If the space parameter is a string, it will be used as the indent string.

            } else if (typeof space === 'string') {
                indent = space;
            }

// If there is a replacer, it must be a function or an array.
// Otherwise, throw an error.

            rep = replacer;
            if (replacer && typeof replacer !== 'function' &&
                    (typeof replacer !== 'object' ||
                    typeof replacer.length !== 'number')) {
                throw new Error('JSON.stringify');
            }

// Make a fake root object containing our value under the key of ''.
// Return the result of stringifying the value.

            return str('', {'': value});
        };
    }


// If the JSON object does not yet have a parse method, give it one.

    if (typeof JSON.parse !== 'function') {
        JSON.parse = function (text, reviver) {

// The parse method takes a text and an optional reviver function, and returns
// a JavaScript value if the text is a valid JSON text.

            var j;

            function walk(holder, key) {

// The walk method is used to recursively walk the resulting structure so
// that modifications can be made.

                var k, v, value = holder[key];
                if (value && typeof value === 'object') {
                    for (k in value) {
                        if (Object.prototype.hasOwnProperty.call(value, k)) {
                            v = walk(value, k);
                            if (v !== undefined) {
                                value[k] = v;
                            } else {
                                delete value[k];
                            }
                        }
                    }
                }
                return reviver.call(holder, key, value);
            }


// Parsing happens in four stages. In the first stage, we replace certain
// Unicode characters with escape sequences. JavaScript handles many characters
// incorrectly, either silently deleting them, or treating them as line endings.

            text = String(text);
            cx.lastIndex = 0;
            if (cx.test(text)) {
                text = text.replace(cx, function (a) {
                    return '\\u' +
                        ('0000' + a.charCodeAt(0).toString(16)).slice(-4);
                });
            }

// In the second stage, we run the text against regular expressions that look
// for non-JSON patterns. We are especially concerned with '()' and 'new'
// because they can cause invocation, and '=' because it can cause mutation.
// But just to be safe, we want to reject all unexpected forms.

// We split the second stage into 4 regexp operations in order to work around
// crippling inefficiencies in IE's and Safari's regexp engines. First we
// replace the JSON backslash pairs with '@' (a non-JSON character). Second, we
// replace all simple value tokens with ']' characters. Third, we delete all
// open brackets that follow a colon or comma or that begin the text. Finally,
// we look to see that the remaining characters are only whitespace or ']' or
// ',' or ':' or '{' or '}'. If that is so, then the text is safe for eval.

            if (/^[\],:{}\s]*$/
                    .test(text.replace(/\\(?:["\\\/bfnrt]|u[0-9a-fA-F]{4})/g, '@')
                        .replace(/"[^"\\\n\r]*"|true|false|null|-?\d+(?:\.\d*)?(?:[eE][+\-]?\d+)?/g, ']')
                        .replace(/(?:^|:|,)(?:\s*\[)+/g, ''))) {

// In the third stage we use the eval function to compile the text into a
// JavaScript structure. The '{' operator is subject to a syntactic ambiguity
// in JavaScript: it can begin a block or an object literal. We wrap the text
// in parens to eliminate the ambiguity.

                j = eval('(' + text + ')');

// In the optional fourth stage, we recursively walk the new structure, passing
// each name/value pair to a reviver function for possible transformation.

                return typeof reviver === 'function' ?
                    walk({'': j}, '') : j;
            }

// If the text is not JSON parseable, then a SyntaxError is thrown.

            throw new SyntaxError('JSON.parse');
        };
    }
}());

function TypeAheadControl(jsonObj, box, orig, submit, maxchars, getName, getEntityId, geticon, ie6hack, alwaysShow, maxResults, getKeywords)
{
    //
    // Squirrel away the parameters we were given
    //
    this.elementList = jsonObj;
    this.textBox = box;
    this.origin = orig;
    this.submit = submit;
    this.results = 0;
    this.alwaysShow = alwaysShow;
    this.maxResults = maxResults;
    this.ie6hack = ie6hack;
    this.maxchars = maxchars;
    this.getName = getName;
    this.getEntityId = getEntityId;
    this.geticon = geticon;
    this.getKeywords = getKeywords;
}

TypeAheadControl.prototype.draw = function(setFocus) {

    //
    // Make a closure on this so that the embedded functions
    // get access to it.
    //
    var myThis = this;

    //
    // Set up the 'dropDown'
    //
    this.dropDown = document.createElement('ul');
    this.dropDown.className = 'IdPSelectDropDown';
    this.dropDown.style.visibility = 'hidden';

    // this.dropDown.style.width = this.textBox.offsetWidth;
    this.dropDown.current = -1;
    // document.body.appendChild(this.dropDown);
    document.getElementById('idpSelectIdPEntryTile').appendChild(this.dropDown);

    //
    // mouse listeners for the dropdown box
    //
    this.dropDown.onmouseover = function(event) {
        if (!event) {
            event = window.event;
        }
        var target;
        if (event.target){
            target = event.target;
        }
        if (typeof target == 'undefined') {
            target = event.srcElement;
        }
        myThis.select(target);
    };

    this.dropDown.onmousedown = function(event) {
        if (-1 != myThis.dropDown.current) {
            myThis.textBox.value = myThis.results[myThis.dropDown.current][0];
        }
    };

    //
    // Add the listeners to the text box
    //
    this.textBox.onkeyup = function(event) {
        //
        // get window event if needed (because of browser oddities)
        //
        if (!event) {
            event = window.event;
        }
        myThis.handleKeyUp(event);
    };

    this.textBox.onkeydown = function(event) {
        if (!event) {
            event = window.event;
        }

        myThis.handleKeyDown(event);
    };

    this.textBox.onblur = function() {
        myThis.hideDrop();
    };

    this.textBox.onfocus = function() {
        myThis.handleChange();
    };

    if (null == setFocus || setFocus) {
        this.textBox.focus();
    }
};

//
// Given a name return the first maxresults, or all possibles
//
TypeAheadControl.prototype.getPossible = function(name) {
    var possibles = [];
    var inIndex = 0;
    var outIndex = 0;
    var strIndex = 0;
    var str;
    var ostr;

    name = name.toLowerCase();

    while (outIndex <= this.maxResults && inIndex < this.elementList.length) {
        var hit = false;
        var thisName = this.getName(this.elementList[inIndex]);

        //
        // Check name
        //
        if (thisName.toLowerCase().indexOf(name) != -1) {
            hit = true;
        }
        //
        // Check entityID
        //
        if (!hit && this.getEntityId(this.elementList[inIndex]).toLowerCase().indexOf(name) != -1) {
            hit = true;
        }

        if (!hit) {
            var thisKeywords = this.getKeywords(this.elementList[inIndex]);
            if (null != thisKeywords &&
                thisKeywords.toLowerCase().indexOf(name) != -1) {
                hit = true;
            }
        }

        if (hit) {
            possibles[outIndex] = [thisName, this.getEntityId(this.elementList[inIndex]), this.geticon(this.elementList[inIndex])];
            outIndex ++;
        }

        inIndex ++;
    }
    //
    // reset the cursor to the top
    //
    this.dropDown.current = -1;

    return possibles;
};

TypeAheadControl.prototype.handleKeyUp = function(event) {
    var key = event.keyCode;

    if (27 == key) {
        //
        // Escape - clear
        //
        this.textBox.value = '';
        this.handleChange();
    } else if (8 == key || 32 == key || (key >= 46 && key < 112) || key > 123) {
        //
        // Backspace, Space and >=Del to <F1 and > F12
        //
        this.handleChange();
    }
};

TypeAheadControl.prototype.handleKeyDown = function(event) {

    var key = event.keyCode;

    if (38 == key) {
        //
        // up arrow
        //
        this.upSelect();

    } else if (40 == key) {
        //
        // down arrow
        //
        this.downSelect();
    }
};

TypeAheadControl.prototype.hideDrop = function() {
    var i = 0;
    if (null !== this.ie6hack) {
        while (i < this.ie6hack.length) {
            this.ie6hack[i].style.visibility = 'visible';
            i++;
        }
    }
    this.dropDown.style.visibility = 'hidden';

    if (-1 == this.dropDown.current) {
        this.doUnselected();
    }
};

TypeAheadControl.prototype.showDrop = function() {
    var i = 0;
    if (null !== this.ie6hack) {
        while (i < this.ie6hack.length) {
            this.ie6hack[i].style.visibility = 'hidden';
            i++;
        }
    }
    this.dropDown.style.visibility = 'visible';
};


TypeAheadControl.prototype.doSelected = function() {
    this.submit.disabled = false;
};

TypeAheadControl.prototype.doUnselected = function() {
    this.submit.disabled = true;
};

TypeAheadControl.prototype.handleChange = function() {

    var val = this.textBox.value;
    var res = this.getPossible(val);


    if (0 === val.length ||
        0 === res.length ||
        (!this.alwaysShow && this.maxResults < res.length)) {
        this.hideDrop();
        this.doUnselected();
        this.results = [];
        this.dropDown.current = -1;
    } else {
        this.results = res;
        this.populateDropDown(res);
        if (1 == res.length) {
            this.select(this.dropDown.childNodes[0]);
            this.doSelected();
        } else {
            this.doUnselected();
        }
    }
};

//
// A lot of the stuff below comes from
// http://www.webreference.com/programming/javascript/ncz/column2
//
// With thanks to Nicholas C Zakas
//
TypeAheadControl.prototype.populateDropDown = function(list) {
    this.dropDown.innerHTML = '';
    var i = 0;
    var div;
    var img;
    var str;

    while (i < list.length) {
        div = document.createElement('li');
        str = list[i][0];

	if (null !== list[i][2]) {

	    img = document.createElement('img');
	    img.src = list[i][2];
	    img.width = 16;
	    img.height = 16;
	    img.alt = '';
	    div.appendChild(img);
	    //
	    // trim string back further in this case
	    //
	    if (str.length > this.maxchars - 2) {
		str = str.substring(0, this.maxchars - 2);
	    }
	    str = ' ' + str;
	} else {
	    if (str.length > this.maxchars) {
		str = str.substring(0, this.maxchars);
	    }
	}
        div.appendChild(document.createTextNode(str));

        this.dropDown.appendChild(div);
        i++;
    }
    var off = this.getXY();
    // this.dropDown.style.left = off[0] + 'px';
    // this.dropDown.style.top = off[1] + 'px';
    this.showDrop();
};

TypeAheadControl.prototype.getXY = function() {

    var node = this.textBox;
    var sumX = 0;
    var sumY = node.offsetHeight;

    while(node.tagName != 'BODY') {
        sumX += node.offsetLeft;
        sumY += node.offsetTop;
        node = node.offsetParent;
    }
    //
    // And add in the offset for the Body
    //
    sumX += node.offsetLeft;
    sumY += node.offsetTop;

    return [sumX, sumY];
};

TypeAheadControl.prototype.select = function(selected) {
    var i = 0;
    var node;
    this.dropDown.current = -1;
    this.doUnselected();
    while (i < this.dropDown.childNodes.length) {
        node = this.dropDown.childNodes[i];
        if (node == selected) {
            //
            // Highlight it
            //
            node.className = 'IdPSelectCurrent';
            //
            // turn on the button
            //
            this.doSelected();
            //
            // setup the cursor
            //
            this.dropDown.current = i;
            //
            // and the value for the Server
            //
            this.origin.value = this.results[i][1];
            this.origin.textValue = this.results[i][0];
        } else {
            node.className = '';
        }
        i++;
    }
    this.textBox.focus();
};

TypeAheadControl.prototype.downSelect = function() {
    if (this.results.length > 0) {

        if (-1 == this.dropDown.current) {
            //
            // mimic a select()
            //
            this.dropDown.current = 0;
            this.dropDown.childNodes[0].className = 'IdPSelectCurrent';
            this.doSelected();
            this.origin.value = this.results[0][1];
            this.origin.textValue = this.results[0][0];

        } else if (this.dropDown.current < (this.results.length-1)) {
            //
            // turn off highlight
            //
            this.dropDown.childNodes[this.dropDown.current].className = '';
            //
            // move cursor
            //
            this.dropDown.current++;
            //
            // and 'select'
            //
            this.dropDown.childNodes[this.dropDown.current].className = 'IdPSelectCurrent';
            this.doSelected();
            this.origin.value = this.results[this.dropDown.current][1];
            this.origin.textValue = this.results[this.dropDown.current][0];

        }
    }
};


TypeAheadControl.prototype.upSelect = function() {
    if ((this.results.length > 0) &&
        (this.dropDown.current > 0)) {

            //
            // turn off highlight
            //
            this.dropDown.childNodes[this.dropDown.current].className = '';
            //
            // move cursor
            //
            this.dropDown.current--;
            //
            // and 'select'
            //
            this.dropDown.childNodes[this.dropDown.current].className = 'IdPSelectCurrent';
            this.doSelected();
            this.origin.value = this.results[this.dropDown.current][1];
            this.origin.textValue = this.results[this.dropDown.current][0];
        }
};
function IdPSelectUI() {
    //
    // module locals
    //
    var idpData;
    var base64chars = 'ABCDEFGHIJKLMNOPQRSTUVWXYZabcdefghijklmnopqrstuvwxyz0123456789+/=';
    var idpSelectDiv;
    var lang;
    var majorLang;
    var defaultLang;
    var langBundle;
    var defaultLangBundle;
    var defaultLogo;
    var defaultLogoWidth;
    var defaultLogoHeight;
    var minWidth;
    var minHeight;
    var maxWidth;
    var maxHeight;
    var bestRatio;

    //
    // Parameters passed into our closure
    //
    var preferredIdP;
    var maxPreferredIdPs;
    var helpURL;
    var ie6Hack;
    var samlIdPCookieTTL;
    var maxIdPCharsDropDown;
    var maxIdPCharsButton;
    var maxIdPCharsAltTxt;
    var alwaysShow;
    var maxResults;
    var ignoreKeywords;
    var showListFirst;

    //
    // The cookie contents
    //
    var userSelectedIdPs;
    //
    // Anchors used inside autofunctions
    //
    var idpEntryDiv;
    var idpListDiv;
    var idpSelect;
    var listButton;

    //
    // local configuration
    //
    var idPrefix = 'idpSelect';
    var classPrefix = 'IdPSelect';
    var dropDownControl;

    //
    // DS protocol configuration
    //
    var returnString = '';
    var returnBase='';
    var returnParms= [];
    var returnIDParam = 'entityID';

    // *************************************
    // Public functions
    // *************************************

    /**
       Draws the IdP Selector UI on the screen.  This is the main
       method for the IdPSelectUI class.
    */
    this.draw = function(parms){

        if (!setupLocals(parms)) {
            return;
        }

        idpSelectDiv = document.getElementById(parms.insertAtDiv);
        if(!idpSelectDiv){
            fatal(getLocalizedMessage('fatal.divMissing'));
            return;
        }

        if (!load(parms.dataSource)) {
            return;
        }
        stripHidden(parms.hiddenIdPs);

        idpData.sort(function(a,b) {return getLocalizedName(a).localeCompare(getLocalizedName(b));});

        var idpSelector = buildIdPSelector();
        idpSelectDiv.appendChild(idpSelector);
        dropDownControl.draw(parms.setFocusTextBox);
    } ;

    // *************************************
    // Private functions
    //
    // Data Manipulation
    //
    // *************************************

    /**
       Copies the "parameters" in the function into namesspace local
       variables.  This means most of the work is done outside the
       IdPSelectUI object
    */

    var setupLocals = function (paramsSupplied) {
        //
        // Copy parameters in
        //
        var suppliedEntityId;

        preferredIdP = paramsSupplied.preferredIdP;
        maxPreferredIdPs = paramsSupplied.maxPreferredIdPs;
        helpURL = paramsSupplied.helpURL;
        ie6Hack = paramsSupplied.ie6Hack;
        samlIdPCookieTTL = paramsSupplied.samlIdPCookieTTL;
        alwaysShow = paramsSupplied.alwaysShow;
        maxResults = paramsSupplied.maxResults;
        ignoreKeywords = paramsSupplied.ignoreKeywords;
        if (paramsSupplied.showListFirst) {
            showListFirst = paramsSupplied.showListFirst;
        } else {
            showListFirst = false;
        }
        defaultLogo = paramsSupplied.defaultLogo;
        defaultLogoWidth = paramsSupplied.defaultLogoWidth;
        defaultLogoHeight = paramsSupplied.defaultLogoHeight;
        minWidth = paramsSupplied.minWidth;
        minHeight = paramsSupplied.minHeight;
        maxWidth = paramsSupplied.maxWidth;
        maxHeight = paramsSupplied.maxHeight;
        bestRatio = paramsSupplied.bestRatio;
        maxIdPCharsButton = paramsSupplied.maxIdPCharsButton;
        maxIdPCharsDropDown = paramsSupplied.maxIdPCharsDropDown;
        maxIdPCharsAltTxt = paramsSupplied.maxIdPCharsAltTxt;

        if (typeof navigator == 'undefined') {
            lang = paramsSupplied.defaultLanguage;
        } else {
            lang = navigator.language || navigator.userLanguage || paramsSupplied.defaultLanguage;
        }
        if (lang.indexOf('-') > 0) {
            majorLang = lang.substring(0, lang.indexOf('-'));
        }

        defaultLang = paramsSupplied.defaultLanguage;

        if (typeof paramsSupplied.langBundles[lang] != 'undefined') {
            langBundle = paramsSupplied.langBundles[lang];
        } else if (typeof majorLang != 'undefined' && typeof paramsSupplied.langBundles[majorLang] != 'undefined') {
            langBundle = paramsSupplied.langBundles[majorLang];
        }
        defaultLangBundle = paramsSupplied.langBundles[paramsSupplied.defaultLanguage];

        //
        // Setup Language bundles
        //
        if (!defaultLangBundle) {
            fatal('No languages work');
            return false;
        }
        if (!langBundle) {
            debug('No language support for ' + lang);
            langBundle = defaultLangBundle;
        }

        if (paramsSupplied.testGUI) {
            //
            // no policing of parms
            //
            return true;
        }
        //
        // Now set up the return values from the URL
        //
        var policy = 'urn:oasis:names:tc:SAML:profiles:SSO:idpdiscovery-protocol:single';
        var i;
        var isPassive = false;
        var parms;
        var parmPair;
        var win = window;
        while (null !== win.parent && win !== win.parent) {
            win = win.parent;
        }
        var loc = win.location;
        var parmlist = loc.search;

        //
        // No parameters, so just collect the defaults:
        // (we've made a small change to the original code here;
        // we are now *always* setting these default values,
        // wheather the URL has any parameters or not.
        // the way it was working before, if there were any
        // ?... parameters, the defaults were not getting set -
        // so the code was bombing, because we are not supplying
        // them as URL parameters either -- L.A. Nov. 13 2014)
        //
        suppliedEntityId  = paramsSupplied.myEntityID;
        returnString = paramsSupplied.defaultReturn;
        if (null != paramsSupplied.defaultReturnIDParam) {
           returnIDParam = paramsSupplied.defaultReturnIDParam;
        }

        if (null == parmlist || 0 == parmlist.length || parmlist.charAt(0) != '?') {

            if (null == paramsSupplied.defaultReturn) {

                fatal(getLocalizedMessage('fatal.noparms'));
                return false;
            }

        } else {
            parmlist = parmlist.substring(1);

            //
            // protect against various hideousness by decoding. We re-encode just before we push
            //

            parms = parmlist.split('&');
            if (parms.length === 0) {

                fatal(getLocalizedMessage('fatal.noparms'));
                return false;
            }

            for (i = 0; i < parms.length; i++) {
                parmPair = parms[i].split('=');
                if (parmPair.length != 2) {
                    continue;
                }
                if (parmPair[0] == 'entityID') {
                    suppliedEntityId = decodeURIComponent(parmPair[1]);
                } else if (parmPair[0] == 'return') {
                    returnString = decodeURIComponent(parmPair[1]);
                } else if (parmPair[0] == 'returnIDParam') {
                    returnIDParam = decodeURIComponent(parmPair[1]);
                } else if (parmPair[0] == 'policy') {
                    policy = decodeURIComponent(parmPair[1]);
                } else if (parmPair[0] == 'isPassive') {
                    isPassive = (parmPair[1].toUpperCase() == "TRUE");
                }
            }
        }
        if (policy != 'urn:oasis:names:tc:SAML:profiles:SSO:idpdiscovery-protocol:single') {
            fatal(getLocalizedMessage('fatal.wrongProtocol'));
            return false;
        }
        if (paramsSupplied.myEntityID !== null && paramsSupplied.myEntityID != suppliedEntityId) {
            fatal(getLocalizedMessage('fatal.wrongEntityId') + '"' + suppliedEntityId + '" != "' + paramsSupplied.myEntityID + '"');
            return false;
        }
        if (null === returnString || returnString.length === 0) {
            fatal(getLocalizedMessage('fatal.noReturnURL'));
            return false;
        }
        if (!validProtocol(returnString)) {
            fatal(getLocalizedMessage('fatal.badProtocol'));
            return false;
        }

        //
        // isPassive
        //
        if (isPassive) {
            var prefs = retrieveUserSelectedIdPs();
            if (prefs.length == 0) {
                //
                // no preference, go back
                //
                location.href = returnString;
                return false;
            } else {
                var retString = returnIDParam + '=' + encodeURIComponent(prefs[0]);
                //
                // Compose up the URL
                //
                if (returnString.indexOf('?') == -1) {
                    retString = '?' + retString;
                } else {
                    retString = '&' + retString;
                }
                location.href = returnString + retString;
                return false;
            }
        }

        //
        // Now split up returnString
        //
        i = returnString.indexOf('?');
        if (i < 0) {
            returnBase = returnString;
            return true;
        }
        returnBase = returnString.substring(0, i);
        parmlist = returnString.substring(i+1);
        parms = parmlist.split('&');
        for (i = 0; i < parms.length; i++) {
            parmPair = parms[i].split('=');
            if (parmPair.length != 2) {
                continue;
            }
            parmPair[1] = decodeURIComponent(parmPair[1]);
            returnParms.push(parmPair);
        }
        return true;
    };

    /**
       Strips the supllied IdP list from the idpData
    */
    var stripHidden = function(hiddenList) {

        if (null == hiddenList || 0 == hiddenList.length) {
            return;
        }
        var i;
        var j;
        for (i = 0; i < hiddenList.length; i++) {
            for (j = 0; j < idpData.length; j++) {
                if (getEntityId(idpData[j]) == hiddenList[i]) {
                    idpData.splice(j, 1);
                    break;
                }
            }
        }
    }


    /**
     * Strip the "protocol://host" bit out of the URL and check the protocol
     * @param the URL to process
     * @return whether it starts with http: or https://
     */

    var validProtocol = function(s) {
        if (null === s) {
            return false;
        }
        var marker = "://";
        var protocolEnd = s.indexOf(marker);
        if (protocolEnd < 0) {
            return false;
        }
        s = s.substring(0, protocolEnd);
        if (s == "http" || s== "https") {
            return true;
        }
        return false;
    };

    /**
     * We need to cache bust on IE.  So how do we know?  Use a bigger hammer.
     */
    var isIE = function() {
        if (null == navigator) {
            return false;
        }
        var browserName = navigator.appName;
        if (null == browserName) {
            return false;
        }
        return (browserName == 'Microsoft Internet Explorer') ;
    } ;


    /**
       Loads the data used by the IdP selection UI.  Data is loaded
       from a JSON document fetched from the given url.

       @param {Function} failureCallback A function called if the JSON
       document can not be loaded from the source.  This function will
       passed the {@link XMLHttpRequest} used to request the JSON data.
    */
    var load = function(dataSource){
        var xhr = null;

        try {
            xhr = new XMLHttpRequest();
        } catch (e) {}
        if (null == xhr) {
            //
            // EDS24. try to get 'Microsoft.XMLHTTP'
            //
            try {
                xhr = new ActiveXObject("Microsoft.XMLHTTP");
            } catch (e) {}
        }
        if (null == xhr) {
            //
            // EDS35. try to get 'Microsoft.XMLHTTP'
            //
            try {
                xhr = new  ActiveXObject('MSXML2.XMLHTTP.3.0');
            } catch (e) {}
        }
        if (null == xhr) {
            fatal(getLocalizedMessage('fatal.noXMLHttpRequest'));
            return false;
        }

        if (isIE()) {
            //
            // cache bust (for IE)
            //
            dataSource += '?random=' + (Math.random()*1000000);
        }

        //
        // Grab the data
        //
        xhr.open('GET', dataSource, false);
        if (typeof xhr.overrideMimeType == 'function') {
            xhr.overrideMimeType('application/json');
        }
        xhr.send(null);

        if(xhr.status == 200){
            //
            // 200 means we got it OK from as web source
            // if locally loading its 0.  Go figure
            //
            var jsonData = xhr.responseText;
            if(jsonData === null){
                fatal(getLocalizedMessage('fatal.noData'));
                return false;
            }

            //
            // Parse it
            //

            idpData = JSON.parse(jsonData);

        }else{
            fatal(getLocalizedMessage('fatal.loadFailed') + dataSource + '.');
            return false;
        }
        return true;
    };

    /**
       Returns the idp object with the given name.

       @param (String) the name we are interested in
       @return (Object) the IdP we care about
    */

    var getIdPFor = function(idpName) {

        for (var i = 0; i < idpData.length; i++) {
            if (getEntityId(idpData[i]) == idpName) {
                return idpData[i];
            }
        }
        return null;
    };

    /**
       Returns a suitable image from the given IdP

       @param (Object) The IdP
       @return Object) a DOM object suitable for insertion

       TODO - rather more careful selection
    */

    var getImageForIdP = function(idp) {

        var getBestFit = function(language) {
            //
            // See GetLocalizedEntry
            //
            var bestFit = null;
            var i;
            if (null == idp.Logos) {
                return null;
            }
            for (i in idp.Logos) {
                if (idp.Logos[i].lang == language &&
                    idp.Logos[i].width != null &&
                    idp.Logos[i].width >= minWidth &&
                    idp.Logos[i].height != null &&
                    idp.Logos[i].height >= minHeight) {
                    if (bestFit === null) {
                        bestFit = idp.Logos[i];
                    } else {
                        me = Math.abs(bestRatio - Math.log(idp.Logos[i].width/idp.Logos[i].height));
                        him = Math.abs(bestRatio - Math.log(bestFit.width/bestFit.height));
                        if (him > me) {
                            bestFit = idp.Logos[i];
                        }
                    }
                }
            }
            return bestFit;
        } ;

        var bestFit = null;
        var img = document.createElement('img');

        bestFit = getBestFit(lang);
        if (null === bestFit && typeof majorLang != 'undefined') {
            bestFit = getBestFit(majorLang);
        }
        if (null === bestFit) {
            bestFit = getBestFit(null);
        }
        if (null === bestFit) {
            bestFit = getBestFit(defaultLang);
        }


        if (null === bestFit) {
            img.src = defaultLogo;
            img.width = defaultLogoWidth;
            img.height = defaultLogoHeight;
            img.alt = getLocalizedMessage('defaultLogoAlt');
            return img;
        }

        img.src = bestFit.value;
        var altTxt = getLocalizedName(idp);
        if (altTxt.length > maxIdPCharsAltTxt) {
            altTxt = altTxt.substring(0, maxIdPCharsAltTxt) + '...';
        }
        img.alt = altTxt;

        var w = bestFit.width;
        var h = bestFit.height;
        if (w>maxWidth) {
            h = (maxWidth/w) * h;
            w = maxWidth;
        }
        if (h> maxHeight) {
            w = (maxHeight/h) * w;
            w = maxHeight;
        }

        img.setAttribute('width', w);
        img.setAttribute('height', h);
        return img;
    };

    // *************************************
    // Private functions
    //
    // GUI Manipulation
    //
    // *************************************

    /**
       Builds the IdP selection UI.

       Three divs. PreferredIdPTime, EntryTile and DropdownTile

       @return {Element} IdP selector UI
    */
    var buildIdPSelector = function(){
        var containerDiv = buildDiv('IdPSelector');
        var preferredTileExists;
        preferredTileExists = buildPreferredIdPTile(containerDiv);
        buildIdPEntryTile(containerDiv, preferredTileExists);
        buildIdPDropDownListTile(containerDiv, preferredTileExists);
        return containerDiv;
    };

    /**
      Builds a button for the provided IdP
        <div class="preferredIdPButton">
          <a href="XYX" onclick=setparm('ABCID')>
            <div class=
            <img src="https:\\xyc.gif"> <!-- optional -->
            XYX Text
          </a>
        </div>

      @param (Object) The IdP

      @return (Element) preselector for the IdP
    */

    var composePreferredIdPButton = function(idp, uniq) {
        var div = buildDiv(undefined, 'PreferredIdPButton');
        var aval = document.createElement('a');
        var retString = returnIDParam + '=' + encodeURIComponent(getEntityId(idp));
        var retVal = returnString;
        var img = getImageForIdP(idp);
        //
        // Compose up the URL
        //
        if (retVal.indexOf('?') == -1) {
            retString = '?' + retString;
        } else {
            retString = '&' + retString;
        }
        aval.href = retVal + retString;
        aval.onclick = function () {
            selectIdP(getEntityId(idp));
        };
        var imgDiv=buildDiv(undefined, 'PreferredIdPImg');
        imgDiv.appendChild(img);
        aval.appendChild(imgDiv);

        var nameDiv = buildDiv(undefined, 'TextDiv');
        var nameStr = getLocalizedName(idp);
        if (nameStr.length > maxIdPCharsButton) {
            nameStr = nameStr.substring(0, maxIdPCharsButton) + '...';
        }
        div.title = nameStr;
        nameDiv.appendChild(document.createTextNode(nameStr));
        aval.appendChild(nameDiv);

        div.appendChild(aval);
        return div;
    };

    /**
     * Builds and populated a text Div
     */
    var buildTextDiv = function(parent, textId)
    {
        var div  = buildDiv(undefined, 'TextDiv');
        var introTxt = document.createTextNode(getLocalizedMessage(textId));
        div.appendChild(introTxt);
        parent.appendChild(div);
    } ;

    var setSelector = function (selector, selected) {
        if (null === selected || 0 === selected.length || '-' == selected.value) {
            return;
        }
        var i = 0;
        while (i < selector.options.length) {
            if (selector.options[i].value == selected) {
                selector.options[i].selected = true;
                break;
            }
            i++;
        }
    }

    /**
       Builds the preferred IdP selection UI (top half of the UI w/ the
       IdP buttons)

       <div id=prefix+"PreferredIdPTile">
          <div> [see comprosePreferredIdPButton </div>
          [repeated]
       </div>

       @return {Element} preferred IdP selection UI
    */
    var buildPreferredIdPTile = function(parentDiv) {

        var preferredIdPs = getPreferredIdPs();
        if (0 === preferredIdPs.length) {
            return false;
        }

        var preferredIdPDIV = buildDiv('PreferredIdPTile');

        //buildTextDiv(preferredIdPDIV, 'idpList.NoPreferred.label');

        for(var i = 0 ; i < maxPreferredIdPs && i < preferredIdPs.length; i++){
            if (preferredIdPs[i]) {
                var button = composePreferredIdPButton(preferredIdPs[i],i);
                preferredIdPDIV.appendChild(button);
            }
        }

        parentDiv.appendChild(preferredIdPDIV);
        return true;
    };

    /**
     * Build the <form> from the return parameters
     */

    var buildSelectForm = function ()
    {
        var form = document.createElement('form');
        idpEntryDiv.appendChild(form);

        form.action = returnBase;
        form.method = 'GET';
        form.setAttribute('autocomplete', 'OFF');
        var i = 0;
        for (i = 0; i < returnParms.length; i++) {
            var hidden = document.createElement('input');
            hidden.setAttribute('type', 'hidden');
            hidden.name = returnParms[i][0];
            hidden.value= returnParms[i][1];
            form.appendChild(hidden);
        }

        return form;
    } ;


    /**
       Build the manual IdP Entry tile (bottom half of UI with
       search-as-you-type field).

       <div id = prefix+"IdPEntryTile">
         <form>
           <input type="text", id=prefix+"IdPSelectInput/> // select text box
           <input type="hidden" /> param to send
           <input type="submit" />


       @return {Element} IdP entry UI tile
    */
    var buildIdPEntryTile = function(parentDiv, preferredTile) {


        idpEntryDiv = buildDiv('IdPEntryTile');
        if (showListFirst) {
            idpEntryDiv.style.display = 'none';
        }

        //if (preferredTile) {
            //buildTextDiv(idpEntryDiv, 'idpEntry.label');
        //} else {
<<<<<<< HEAD
            //buildTextDiv(idpEntryDiv, 'idpEntry.NoPreferred.label');
=======
            // buildTextDiv(idpEntryDiv, 'idpEntry.NoPreferred.label');
>>>>>>> 6eb1584d
        //}

        var form = buildSelectForm();

        var textInput = document.createElement('input');
	// VTY 04.01.2017
        //form.appendChild(textInput);

        textInput.type='text';
        setID(textInput, 'Input');

        var hidden = document.createElement('input');
        hidden.setAttribute('type', 'hidden');
        //form.appendChild(hidden);

        hidden.name = returnIDParam;
        hidden.value='-';

        var button = buildContinueButton('Select');
        button.disabled = true;
        //form.appendChild(button);

        form.onsubmit = function () {
            //
            // Make sure we cannot ask for garbage
            //
            if (null === hidden.value || 0 === hidden.value.length || '-' == hidden.value) {
                return false;
            }
            //
            // And always ask for the cookie to be updated before we continue
            //
            textInput.value = hidden.textValue;
            selectIdP(hidden.value);
            return true;
        };

        dropDownControl = new TypeAheadControl(idpData, textInput, hidden, button, maxIdPCharsDropDown, getLocalizedName, getEntityId, geticon, ie6Hack, alwaysShow, maxResults, getKeywords);

        var a = document.createElement('a');
        a.appendChild(document.createTextNode(getLocalizedMessage('idpList.showList')));
        a.href = '#';
        setClass(a, 'DropDownToggle');
        a.onclick = function() {
            idpEntryDiv.style.display='none';
            setSelector(idpSelect, hidden.value);
            idpListDiv.style.display='block';
            listButton.focus();
        };
        idpEntryDiv.appendChild(a);
        buildHelpText(idpEntryDiv);

        parentDiv.appendChild(idpEntryDiv);
    };

    /**
       Builds the drop down list containing all the IdPs from which a
       user may choose.

       <div id=prefix+"IdPListTile">
          <label for="idplist">idpList.label</label>
          <form action="URL from IDP Data" method="GET">
          <select name="param from IdP data">
             <option value="EntityID">Localized Entity Name</option>
             [...]
          </select>
          <input type="submit"/>
       </div>

       @return {Element} IdP drop down selection UI tile
    */
    var buildIdPDropDownListTile = function(parentDiv, preferredTile) {
        idpListDiv = buildDiv('IdPListTile');
        if (!showListFirst) {
            idpListDiv.style.display = 'none';
        }

        //if (preferredTile) {
            // buildTextDiv(idpListDiv, 'idpList.label');
        //} else {
            // buildTextDiv(idpListDiv, 'idpList.NoPreferred.label');
        //}

        idpSelect = document.createElement('select');
        setID(idpSelect, 'Selector');
        idpSelect.name = returnIDParam;
        idpListDiv.appendChild(idpSelect);

        var idpOption = buildSelectOption('-', getLocalizedMessage('idpList.defaultOptionLabel'));
        idpOption.selected = true;

        idpSelect.appendChild(idpOption);

        var idp;
        for(var i=0; i<idpData.length; i++){
            idp = idpData[i];
            idpOption = buildSelectOption(getEntityId(idp), getLocalizedName(idp));
            idpSelect.appendChild(idpOption);
        }

        var form = buildSelectForm();

        form.appendChild(idpSelect);

        form.onsubmit = function () {
            //
            // The first entery isn't selectable
            //
            if (idpSelect.selectedIndex < 1) {
                return false;
            }
            //
            // otherwise update the cookie
            //
            selectIdP(idpSelect.options[idpSelect.selectedIndex].value);
            return true;
        };

        var button = buildContinueButton('List');
        listButton = button;
        form.appendChild(button);

        idpListDiv.appendChild(form);

        //
        // The switcher
        //
        var a = document.createElement('a');
        //a.appendChild(document.createTextNode(getLocalizedMessage('idpList.showSearch')));
        a.href = '#';
        setClass(a, 'DropDownToggle');
        a.onclick = function() {
            idpEntryDiv.style.display='block';
            idpListDiv.style.display='none';
        };
        idpListDiv.appendChild(a);
        buildHelpText(idpListDiv);

        parentDiv.appendChild(idpListDiv);
    };

    /**
       Builds the 'continue' button used to submit the IdP selection.

       @return {Element} HTML button used to submit the IdP selection
    */
    var buildContinueButton = function(which) {
        var button  = document.createElement('input');
        button.setAttribute('type', 'submit');
        button.value = getLocalizedMessage('submitButton.label');
        setID(button, which + 'Button');

        return button;
    };

    /**
       Builds an aref to point to the helpURL
    */

    var buildHelpText = function(containerDiv) {
        var aval = document.createElement('a');
        aval.href = helpURL;
        aval.appendChild(document.createTextNode(getLocalizedMessage('helpText')));
        setClass(aval, 'HelpButton');
//        containerDiv.appendChild(aval);
    } ;

    /**
       Creates a div element whose id attribute is set to the given ID.

       @param {String} id ID for the created div element
       @param {String} [class] class of the created div element
       @return {Element} DOM 'div' element with an 'id' attribute
    */
    var buildDiv = function(id, whichClass){
        var div = document.createElement('div');
        if (undefined !== id) {
            setID(div, id);
        }
        if(undefined !== whichClass) {

            setClass(div, whichClass);
        }
        return div;
    };

    /**
       Builds an HTML select option element

       @param {String} value value of the option when selected
       @param {String} label displayed label of the option
    */
    var buildSelectOption = function(value, text){
        var option = document.createElement('option');
        option.value = value;
        if (text.length > maxIdPCharsDropDown) {
            text = text.substring(0, maxIdPCharsDropDown);
        }
        option.appendChild(document.createTextNode(text));
        return option;
    };

    /**
       Sets the attribute 'id' on the provided object
       We do it through this function so we have a single
       point where we can prepend a value

       @param (Object) The [DOM] Object we want to set the attribute on
       @param (String) The Id we want to set
    */

    var setID = function(obj, name) {
        obj.id = idPrefix + name;
    };

    var setClass = function(obj, name) {
        obj.setAttribute('class', classPrefix + name);
    };

    /**
       Returns the DOM object with the specified id.  We abstract
       through a function to allow us to prepend to the name

       @param (String) the (unprepended) id we want
    */
    var locateElement = function(name) {
        return document.getElementById(idPrefix + name);
    };

    // *************************************
    // Private functions
    //
    // GUI actions.  Note that there is an element of closure going on
    // here since these names are invisible outside this module.
    //
    //
    // *************************************

    /**
     * Base helper function for when an IdP is selected
     * @param (String) The UN-encoded entityID of the IdP
    */

    var selectIdP = function(idP) {
        updateSelectedIdPs(idP);
        saveUserSelectedIdPs(userSelectedIdPs);
    };

    // *************************************
    // Private functions
    //
    // Localization handling
    //
    // *************************************

    /**
       Gets a localized string from the given language pack.  This
       method uses the {@link langBundles} given during construction
       time.

       @param {String} messageId ID of the message to retrieve

       @return (String) the message
    */
    var getLocalizedMessage = function(messageId){

        var message = langBundle[messageId];
        if(!message){
            message = defaultLangBundle[messageId];
        }
        if(!message){
            message = 'Missing message for ' + messageId;
        }

        return message;
    };

    var getEntityId = function(idp) {
        return idp.entityID;
    };

    /**
       Returns the icon information for the provided idp

       @param (Object) an idp.  This should have an array 'names' with sub
        elements 'lang' and 'name'.

       @return (String) The localized name
    */
    var geticon = function(idp) {
        var i;

        if (null == idp.Logos) {
            return null;
        }
        for (i =0; i < idp.Logos.length; i++) {
	    var logo = idp.Logos[i];

	    if (logo.height == "16" && logo.width == "16") {
		if (null == logo.lang ||
		    lang == logo.lang ||
		    (typeof majorLang != 'undefined' && majorLang == logo.lang) ||
		    defaultLang == logo.lang) {
		    return logo.value;
		}
	    }
	}

	return null;
    } ;

    /**
       Returns the localized name information for the provided idp

       @param (Object) an idp.  This should have an array 'names' with sub
        elements 'lang' and 'name'.

       @return (String) The localized name
    */
    var getLocalizedName = function(idp) {
        var res = getLocalizedEntry(idp.DisplayNames);
        if (null !== res) {
            return res;
        }
        debug('No Name entry in any language for ' + getEntityId(idp));
        return getEntityId(idp);
    } ;

    var getKeywords = function(idp) {
        if (ignoreKeywords || null == idp.Keywords) {
            return null;
        }
        var s = getLocalizedEntry(idp.Keywords);

        return s;
    }

    var getLocalizedEntry = function(theArray){
        var i;

        //
        // try by full name
        //
        for (i in theArray) {
            if (theArray[i].lang == lang) {
                return theArray[i].value;
            }
        }
        //
        // then by major language
        //
        if (typeof majorLang != 'undefined') {
            for (i in theArray) {
                if (theArray[i].lang == majorLang) {
                    return theArray[i].value;
                }
            }
        }
        //
        // then by null language in metadata
        //
        for (i in theArray) {
            if (theArray[i].lang == null) {
                return theArray[i].value;
            }
        }

        //
        // then by default language
        //
        for (i in theArray) {
            if (theArray[i].lang == defaultLang) {
                return theArray[i].value;
            }
        }

        return null;
    };


    // *************************************
    // Private functions
    //
    // Cookie and preferred IdP Handling
    //
    // *************************************

    /**
       Gets the preferred IdPs.  The first elements in the array will
       be the preselected preferred IdPs.  The following elements will
       be those past IdPs selected by a user.  The size of the array
       will be no larger than the maximum number of preferred IdPs.
    */
    var getPreferredIdPs = function() {
        var idps = [];
        var offset = 0;
        var i;
        var j;

        //
        // populate start of array with preselected IdPs
        //
        if(null != preferredIdP){
            for(i=0; i < preferredIdP.length && i < maxPreferredIdPs-1; i++){
                idps[i] = getIdPFor(preferredIdP[i]);
                offset++;
            }
        }

        //
        // And then the cookie based ones
        //
        userSelectedIdPs = retrieveUserSelectedIdPs();
        for (i = offset, j=0; i < userSelectedIdPs.length && i < maxPreferredIdPs; i++, j++){
            idps.push(getIdPFor(userSelectedIdPs[j]));
        }
        return idps;
    };

    /**
       Update the userSelectedIdPs list with the new value.

       @param (String) the newly selected IdP
    */
    var updateSelectedIdPs = function(newIdP) {

        //
        // We cannot use split since it does not appear to
        // work as per spec on ie8.
        //
        var newList = [];

        //
        // iterate through the list copying everything but the old
        // name
        //
        while (0 !== userSelectedIdPs.length) {
            var what = userSelectedIdPs.pop();
            if (what != newIdP) {
                newList.unshift(what);
            }
        }

        //
        // And shove it in at the top
        //
        newList.unshift(newIdP);
        userSelectedIdPs = newList;
        return;
    };

    /**
       Gets the IdP previously selected by the user.

       @return {Array} user selected IdPs identified by their entity ID
    */
    var retrieveUserSelectedIdPs = function(){
        var userSelectedIdPs = [];
        var i, j;
        var cookies;

        cookies = document.cookie.split( ';' );
        for (i = 0; i < cookies.length; i++) {
            //
            // Do not use split('='), '=' is valid in Base64 encoding!
            //
            var cookie = cookies[i];
            var splitPoint = cookie.indexOf( '=' );
            var cookieName = cookie.substring(0, splitPoint);
            var cookieValues = cookie.substring(splitPoint+1);

            if ( '_saml_idp' == cookieName.replace(/^\s+|\s+$/g, '') ) {
                cookieValues = cookieValues.replace(/^\s+|\s+$/g, '').split('+');
                for(j=0; j< cookieValues.length; j++){
                    if (0 === cookieValues[j].length) {
                        continue;
                    }
                    var dec = base64Decode(decodeURIComponent(cookieValues[j]));
                    if (dec.length > 0) {
                        userSelectedIdPs.push(dec);
                    }
                }
            }
        }

        return userSelectedIdPs;
    };

    /**
       Saves the IdPs selected by the user.

       @param {Array} idps idps selected by the user
    */
    var saveUserSelectedIdPs = function(idps){
        var cookieData = [];
        var length = idps.length;
        if (length > 5) {
            length = 5;
        }
        for(var i=0; i < length; i++){
            if (idps[i].length > 0) {
                cookieData.push(encodeURIComponent(base64Encode(idps[i])));
            }
        }

        var expireDate = null;
        if(samlIdPCookieTTL){
            var now = new Date();
            cookieTTL = samlIdPCookieTTL * 24 * 60 * 60 * 1000;
            expireDate = new Date(now.getTime() + cookieTTL);
        }

        document.cookie='_saml_idp' + '=' + cookieData.join('+') + '; path = /' +
            ((expireDate===null) ? '' : '; expires=' + expireDate.toUTCString());
    };

    /**
       Base64 encodes the given string.

       @param {String} input string to be encoded

       @return {String} base64 encoded string
    */
    var base64Encode = function(input) {
        var output = '', c1, c2, c3, e1, e2, e3, e4;

        for ( var i = 0; i < input.length; ) {
            c1 = input.charCodeAt(i++);
            c2 = input.charCodeAt(i++);
            c3 = input.charCodeAt(i++);
            e1 = c1 >> 2;
            e2 = ((c1 & 3) << 4) + (c2 >> 4);
            e3 = ((c2 & 15) << 2) + (c3 >> 6);
            e4 = c3 & 63;
            if (isNaN(c2)){
                e3 = e4 = 64;
            } else if (isNaN(c3)){
                e4 = 64;
            }
            output += base64chars.charAt(e1) +
                base64chars.charAt(e2) +
                base64chars.charAt(e3) +
                base64chars.charAt(e4);
        }

        return output;
    };

    /**
       Base64 decodes the given string.

       @param {String} input string to be decoded

       @return {String} base64 decoded string
    */
    var base64Decode = function(input) {
        var output = '', chr1, chr2, chr3, enc1, enc2, enc3, enc4;
        var i = 0;

        // Remove all characters that are not A-Z, a-z, 0-9, +, /, or =
        var base64test = /[^A-Za-z0-9\+\/\=]/g;
        input = input.replace(/[^A-Za-z0-9\+\/\=]/g, '');

        do {
            enc1 = base64chars.indexOf(input.charAt(i++));
            enc2 = base64chars.indexOf(input.charAt(i++));
            enc3 = base64chars.indexOf(input.charAt(i++));
            enc4 = base64chars.indexOf(input.charAt(i++));

            chr1 = (enc1 << 2) | (enc2 >> 4);
            chr2 = ((enc2 & 15) << 4) | (enc3 >> 2);
            chr3 = ((enc3 & 3) << 6) | enc4;

            output = output + String.fromCharCode(chr1);

            if (enc3 != 64) {
                output = output + String.fromCharCode(chr2);
            }
            if (enc4 != 64) {
                output = output + String.fromCharCode(chr3);
            }

            chr1 = chr2 = chr3 = '';
            enc1 = enc2 = enc3 = enc4 = '';

        } while (i < input.length);

        return output;
    };

    // *************************************
    // Private functions
    //
    // Error Handling.  we'll keep it separate with a view to eventual
    //                  exbedding into log4js
    //
    // *************************************
    /**

    */

    var fatal = function(message) {
        alert('Internal Error - ' + message);
        var txt = document.createTextNode(message);
        idpSelectDiv.appendChild(txt);
    };

    var debug = function() {
        //
        // Nothing
    };
}
(new IdPSelectUI()).draw(new IdPSelectUIParms());<|MERGE_RESOLUTION|>--- conflicted
+++ resolved
@@ -1610,11 +1610,7 @@
         //if (preferredTile) {
             //buildTextDiv(idpEntryDiv, 'idpEntry.label');
         //} else {
-<<<<<<< HEAD
-            //buildTextDiv(idpEntryDiv, 'idpEntry.NoPreferred.label');
-=======
             // buildTextDiv(idpEntryDiv, 'idpEntry.NoPreferred.label');
->>>>>>> 6eb1584d
         //}
 
         var form = buildSelectForm();
