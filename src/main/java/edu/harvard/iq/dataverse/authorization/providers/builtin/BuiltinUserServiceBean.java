--- conflicted
+++ resolved
@@ -5,7 +5,6 @@
 import edu.harvard.iq.dataverse.passwordreset.PasswordResetException;
 import edu.harvard.iq.dataverse.passwordreset.PasswordResetInitResponse;
 import edu.harvard.iq.dataverse.passwordreset.PasswordResetServiceBean;
-
 import java.sql.Timestamp;
 import java.util.Calendar;
 import java.util.List;
@@ -55,15 +54,9 @@
          * @todo Why doesn't Bean Validation report that leading and trailing
          * whitespace in an email address is a problem?
          */
-<<<<<<< HEAD
-        dataverseUser.setEmail(dataverseUser.getEmail().trim());
-
+        aUser.setEmail(aUser.getEmail().trim());
         Calendar c = Calendar.getInstance();
-        dataverseUser.setPasswordModificationTime(new Timestamp(c.getTimeInMillis()));
-
-=======
-        aUser.setEmail(aUser.getEmail().trim());
->>>>>>> 0ac3227e
+        aUser.setPasswordModificationTime(new Timestamp(c.getTimeInMillis()));
         /**
          * We throw a proper IllegalArgumentException here because otherwise
          * from the API you get a 500 response and "Can't save user: null".
