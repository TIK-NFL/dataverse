package edu.harvard.iq.dataverse.search;

import edu.harvard.iq.dataverse.DataFile;
import edu.harvard.iq.dataverse.DatasetFieldConstant;
import edu.harvard.iq.dataverse.DatasetFieldServiceBean;
import edu.harvard.iq.dataverse.DatasetFieldType;
import edu.harvard.iq.dataverse.DatasetVersionServiceBean;
import edu.harvard.iq.dataverse.Dataverse;
import edu.harvard.iq.dataverse.DataverseFacet;
import edu.harvard.iq.dataverse.DvObjectServiceBean;
import edu.harvard.iq.dataverse.authorization.groups.Group;
import edu.harvard.iq.dataverse.authorization.groups.GroupServiceBean;
import edu.harvard.iq.dataverse.authorization.users.AuthenticatedUser;
import edu.harvard.iq.dataverse.authorization.users.GuestUser;
import edu.harvard.iq.dataverse.authorization.users.PrivateUrlUser;
import edu.harvard.iq.dataverse.authorization.users.User;
import edu.harvard.iq.dataverse.engine.command.DataverseRequest;
import edu.harvard.iq.dataverse.util.BundleUtil;
import edu.harvard.iq.dataverse.util.SystemConfig;
import java.io.IOException;
import java.lang.reflect.Field;
import java.util.ArrayList;
import java.util.Arrays;
import java.util.Calendar;
import java.util.Collections;
import java.util.Date;
import java.util.HashMap;
import java.util.List;
import java.util.ListIterator;
import java.util.Map;
import java.util.Set;
import java.util.logging.Level;
import java.util.logging.Logger;
import javax.annotation.PostConstruct;
import javax.annotation.PreDestroy;
import javax.ejb.EJB;
import javax.ejb.EJBTransactionRolledbackException;
import javax.ejb.Stateless;
import javax.ejb.TransactionRolledbackLocalException;
import javax.inject.Named;
import javax.persistence.NoResultException;
import org.apache.solr.client.solrj.SolrClient;
import org.apache.solr.client.solrj.SolrQuery;
import org.apache.solr.client.solrj.SolrQuery.SortClause;
import org.apache.solr.client.solrj.SolrServerException;
import org.apache.solr.client.solrj.impl.HttpSolrClient;
import org.apache.solr.client.solrj.impl.HttpSolrClient.RemoteSolrException;
import org.apache.solr.client.solrj.response.FacetField;
import org.apache.solr.client.solrj.response.QueryResponse;
import org.apache.solr.client.solrj.response.RangeFacet;
import org.apache.solr.client.solrj.response.SpellCheckResponse;
import org.apache.solr.common.SolrDocument;
import org.apache.solr.common.SolrDocumentList;

@Stateless
@Named
public class SearchServiceBean {

    private static final Logger logger = Logger.getLogger(SearchServiceBean.class.getCanonicalName());

    /**
     * We're trying to make the SearchServiceBean lean, mean, and fast, with as
     * few injections of EJBs as possible.
     */
    /**
     * @todo Can we do without the DatasetFieldServiceBean?
     */
    @EJB
    DvObjectServiceBean dvObjectService;
    @EJB
    DatasetVersionServiceBean datasetVersionService;
    @EJB
    DatasetFieldServiceBean datasetFieldService;
    @EJB
    GroupServiceBean groupService;
    @EJB
    SystemConfig systemConfig;

    private SolrClient solrServer;
    
    @PostConstruct
    public void init() {
        String urlString = "http://" + systemConfig.getSolrHostColonPort() + "/solr/collection1";
        solrServer = new HttpSolrClient.Builder(urlString).build();
    }
    
    @PreDestroy
    public void close() {
        if (solrServer != null) {
            try {
                solrServer.close();
            } catch (IOException e) {
                logger.warning("Solr closing error: " + e);
            }
            solrServer = null;
        }
    }

    /**
     * Import note: "onlyDatatRelatedToMe" relies on filterQueries for providing
     * access to Private Data for the correct user
     *
     * In other words "onlyDatatRelatedToMe", negates other filter Queries
     * related to permissions
     *
     *
     * @param dataverseRequest
     * @param dataverse
     * @param query
     * @param filterQueries
     * @param sortField
     * @param sortOrder
     * @param paginationStart
     * @param onlyDatatRelatedToMe
     * @param numResultsPerPage
     * @return
     * @throws SearchException
     */
    public SolrQueryResponse search(DataverseRequest dataverseRequest, Dataverse dataverse, String query, List<String> filterQueries, String sortField, String sortOrder, int paginationStart, boolean onlyDatatRelatedToMe, int numResultsPerPage) throws SearchException {
        return search(dataverseRequest, dataverse, query, filterQueries, sortField, sortOrder, paginationStart, onlyDatatRelatedToMe, numResultsPerPage, true);
    }
    
    /**
     * Import note: "onlyDatatRelatedToMe" relies on filterQueries for providing
     * access to Private Data for the correct user
     *
     * In other words "onlyDatatRelatedToMe", negates other filter Queries
     * related to permissions
     *
     *
     * @param user
     * @param dataverse
     * @param query
     * @param filterQueries
     * @param sortField
     * @param sortOrder
     * @param paginationStart
     * @param onlyDatatRelatedToMe
     * @param numResultsPerPage
     * @param retrieveEntities - look up dvobject entities with .find() (potentially expensive!) 
     * @return
     * @throws SearchException
     */
    public SolrQueryResponse search(DataverseRequest dataverseRequest, Dataverse dataverse, String query, List<String> filterQueries, String sortField, String sortOrder, int paginationStart, boolean onlyDatatRelatedToMe, int numResultsPerPage, boolean retrieveEntities) throws SearchException {

        if (paginationStart < 0) {
            throw new IllegalArgumentException("paginationStart must be 0 or greater");
        }
        if (numResultsPerPage < 1) {
            throw new IllegalArgumentException("numResultsPerPage must be 1 or greater");
        }

        SolrQuery solrQuery = new SolrQuery();
        query = SearchUtil.sanitizeQuery(query);
        solrQuery.setQuery(query);
//        SortClause foo = new SortClause("name", SolrQuery.ORDER.desc);
//        if (query.equals("*") || query.equals("*:*")) {
//            solrQuery.setSort(new SortClause(SearchFields.NAME_SORT, SolrQuery.ORDER.asc));
        solrQuery.setSort(new SortClause(sortField, sortOrder));
//        } else {
//            solrQuery.setSort(sortClause);
//        }
//        solrQuery.setSort(sortClause);
        solrQuery.setHighlight(true).setHighlightSnippets(1);
        Integer fragSize = systemConfig.getSearchHighlightFragmentSize();
        if (fragSize != null) {
            solrQuery.setHighlightFragsize(fragSize);
        }
        solrQuery.setHighlightSimplePre("<span class=\"search-term-match\">");
        solrQuery.setHighlightSimplePost("</span>");
        Map<String, String> solrFieldsToHightlightOnMap = new HashMap<>();
        // TODO: Do not hard code "Name" etc as English here.
        solrFieldsToHightlightOnMap.put(SearchFields.NAME, "Name");
        solrFieldsToHightlightOnMap.put(SearchFields.AFFILIATION, "Affiliation");
        solrFieldsToHightlightOnMap.put(SearchFields.FILE_TYPE_FRIENDLY, "File Type");
        solrFieldsToHightlightOnMap.put(SearchFields.DESCRIPTION, "Description");
        solrFieldsToHightlightOnMap.put(SearchFields.VARIABLE_NAME, "Variable Name");
        solrFieldsToHightlightOnMap.put(SearchFields.VARIABLE_LABEL, "Variable Label");
        solrFieldsToHightlightOnMap.put(SearchFields.FILE_TYPE_SEARCHABLE, "File Type");
        solrFieldsToHightlightOnMap.put(SearchFields.DATASET_PUBLICATION_DATE, "Publication Date");
<<<<<<< HEAD
        solrFieldsToHightlightOnMap.put(SearchFields.DATASET_PERSISTENT_ID, localize("advanced.search.datasets.persistentId"));
        solrFieldsToHightlightOnMap.put(SearchFields.FILE_PERSISTENT_ID, localize("advanced.search.files.persistentId"));
=======
        solrFieldsToHightlightOnMap.put(SearchFields.DATASET_PERSISTENT_ID, BundleUtil.getStringFromBundle("dataset.metadata.persistentId"));
>>>>>>> 037cb9cb
        /**
         * @todo Dataverse subject and affiliation should be highlighted but
         * this is commented out right now because the "friendly" names are not
         * being shown on the dataverse cards. See also
         * https://github.com/IQSS/dataverse/issues/1431
         */
//        solrFieldsToHightlightOnMap.put(SearchFields.DATAVERSE_SUBJECT, "Subject");
//        solrFieldsToHightlightOnMap.put(SearchFields.DATAVERSE_AFFILIATION, "Affiliation");
        /**
         * @todo: show highlight on file card?
         * https://redmine.hmdc.harvard.edu/issues/3848
         */
        solrFieldsToHightlightOnMap.put(SearchFields.FILENAME_WITHOUT_EXTENSION, "Filename Without Extension");
        solrFieldsToHightlightOnMap.put(SearchFields.FILE_TAG_SEARCHABLE, "File Tag");
        List<DatasetFieldType> datasetFields = datasetFieldService.findAllOrderedById();
        for (DatasetFieldType datasetFieldType : datasetFields) {
            String solrField = datasetFieldType.getSolrField().getNameSearchable();
            String displayName = datasetFieldType.getDisplayName();
            solrFieldsToHightlightOnMap.put(solrField, displayName);
        }
        for (Map.Entry<String, String> entry : solrFieldsToHightlightOnMap.entrySet()) {
            String solrField = entry.getKey();
            // String displayName = entry.getValue();
            solrQuery.addHighlightField(solrField);
        }
        solrQuery.setParam("fl", "*,score");
        solrQuery.setParam("qt", "/select");
        solrQuery.setParam("facet", "true");
        /**
         * @todo: do we need facet.query?
         */
        solrQuery.setParam("facet.query", "*");
        for (String filterQuery : filterQueries) {
            solrQuery.addFilterQuery(filterQuery);
        }

        // -----------------------------------
        // PERMISSION FILTER QUERY
        // -----------------------------------
        String permissionFilterQuery = this.getPermissionFilterQuery(dataverseRequest, solrQuery, dataverse, onlyDatatRelatedToMe);
        if (permissionFilterQuery != null) {
            solrQuery.addFilterQuery(permissionFilterQuery);
        }

        // -----------------------------------
        // Facets to Retrieve
        // -----------------------------------
//        solrQuery.addFacetField(SearchFields.HOST_DATAVERSE);
//        solrQuery.addFacetField(SearchFields.AUTHOR_STRING);
        solrQuery.addFacetField(SearchFields.DATAVERSE_CATEGORY);
        solrQuery.addFacetField(SearchFields.METADATA_SOURCE);
//        solrQuery.addFacetField(SearchFields.AFFILIATION);
        solrQuery.addFacetField(SearchFields.PUBLICATION_DATE);
//        solrQuery.addFacetField(SearchFields.CATEGORY);
//        solrQuery.addFacetField(SearchFields.FILE_TYPE_MIME);
//        solrQuery.addFacetField(SearchFields.DISTRIBUTOR);
//        solrQuery.addFacetField(SearchFields.KEYWORD);
        /**
         * @todo when a new method on datasetFieldService is available
         * (retrieveFacetsByDataverse?) only show the facets that the dataverse
         * in question wants to show (and in the right order):
         * https://redmine.hmdc.harvard.edu/issues/3490
         *
         * also, findAll only returns advancedSearchField = true... we should
         * probably introduce the "isFacetable" boolean rather than caring about
         * if advancedSearchField is true or false
         *
         */
        if (dataverse != null) {
            for (DataverseFacet dataverseFacet : dataverse.getDataverseFacets()) {
                DatasetFieldType datasetField = dataverseFacet.getDatasetFieldType();
                solrQuery.addFacetField(datasetField.getSolrField().getNameFacetable());
            }
        }
        solrQuery.addFacetField(SearchFields.FILE_TYPE);
        /**
         * @todo: hide the extra line this shows in the GUI... at least it's
         * last...
         */
        solrQuery.addFacetField(SearchFields.TYPE);
        solrQuery.addFacetField(SearchFields.FILE_TAG);
        if (!systemConfig.isPublicInstall()) {
            solrQuery.addFacetField(SearchFields.ACCESS);
        }
        /**
         * @todo: do sanity checking... throw error if negative
         */
        solrQuery.setStart(paginationStart);
        /**
         * @todo: decide if year CITATION_YEAR is good enough or if we should
         * support CITATION_DATE
         */
//        Calendar calendar = Calendar.getInstance(TimeZone.getTimeZone("UTC"), Locale.UK);
//        calendar.set(2010, 1, 1);
//        Date start = calendar.getTime();
//        calendar.set(2013, 1, 1);
//        Date end = calendar.getTime();
//        solrQuery.addDateRangeFacet(SearchFields.CITATION_DATE, start, end, "+1MONTH");
        /**
         * @todo make this configurable
         */
        int thisYear = Calendar.getInstance().get(Calendar.YEAR);
        /**
         * @todo: odd or even makes a difference. Couldn't find value of 2014
         * when this was set to 2000
         */
        final int citationYearRangeStart = 1901;
        final int citationYearRangeEnd = thisYear;
        final int citationYearRangeSpan = 2;
        /**
         * @todo: these are dates and should be "range facets" not "field
         * facets"
         *
         * right now they are lumped in with the datasetFieldService.findAll()
         * above
         */
//        solrQuery.addNumericRangeFacet(SearchFields.PRODUCTION_DATE_YEAR_ONLY, citationYearRangeStart, citationYearRangeEnd, citationYearRangeSpan);
//        solrQuery.addNumericRangeFacet(SearchFields.DISTRIBUTION_DATE_YEAR_ONLY, citationYearRangeStart, citationYearRangeEnd, citationYearRangeSpan);
        solrQuery.setRows(numResultsPerPage);
        logger.fine("Solr query:" + solrQuery);

        // -----------------------------------  
        // Make the solr query
        // -----------------------------------
        QueryResponse queryResponse = null;
        try {
            queryResponse = solrServer.query(solrQuery);
        } catch (RemoteSolrException ex) {
            String messageFromSolr = ex.getLocalizedMessage();
            String error = "Search Syntax Error: ";
            String stringToHide = "org.apache.solr.search.SyntaxError: ";
            if (messageFromSolr.startsWith(stringToHide)) {
                // hide "org.apache.solr..."
                error += messageFromSolr.substring(stringToHide.length());
            } else {
                error += messageFromSolr;
            }
            logger.info(error);
            SolrQueryResponse exceptionSolrQueryResponse = new SolrQueryResponse(solrQuery);
            exceptionSolrQueryResponse.setError(error);

            // we can't show anything because of the search syntax error
            long zeroNumResultsFound = 0;
            long zeroGetResultsStart = 0;
            List<SolrSearchResult> emptySolrSearchResults = new ArrayList<>();
            List<FacetCategory> exceptionFacetCategoryList = new ArrayList<>();
            Map<String, List<String>> emptySpellingSuggestion = new HashMap<>();
            exceptionSolrQueryResponse.setNumResultsFound(zeroNumResultsFound);
            exceptionSolrQueryResponse.setResultsStart(zeroGetResultsStart);
            exceptionSolrQueryResponse.setSolrSearchResults(emptySolrSearchResults);
            exceptionSolrQueryResponse.setFacetCategoryList(exceptionFacetCategoryList);
            exceptionSolrQueryResponse.setTypeFacetCategories(exceptionFacetCategoryList);
            exceptionSolrQueryResponse.setSpellingSuggestionsByToken(emptySpellingSuggestion);
            return exceptionSolrQueryResponse;
        } catch (SolrServerException | IOException ex) {
            throw new SearchException("Internal Dataverse Search Engine Error", ex);
        }

        SolrDocumentList docs = queryResponse.getResults();
        List<SolrSearchResult> solrSearchResults = new ArrayList<>();

        /**
         * @todo refactor SearchFields to a hashmap (or something? put in
         * database? internationalize?) to avoid the crazy reflection and string
         * manipulation below
         */
        Object searchFieldsObject = new SearchFields();
        Field[] staticSearchFields = searchFieldsObject.getClass().getDeclaredFields();
        String titleSolrField = null;
        try {
            DatasetFieldType titleDatasetField = datasetFieldService.findByName(DatasetFieldConstant.title);
            titleSolrField = titleDatasetField.getSolrField().getNameSearchable();
        } catch (EJBTransactionRolledbackException ex) {
            logger.info("Couldn't find " + DatasetFieldConstant.title);
            if (ex.getCause() instanceof TransactionRolledbackLocalException) {
                if (ex.getCause().getCause() instanceof NoResultException) {
                    logger.info("Caught NoResultException");
                }
            }
        }
        Map<String, String> datasetfieldFriendlyNamesBySolrField = new HashMap<>();
        Map<String, String> staticSolrFieldFriendlyNamesBySolrField = new HashMap<>();
        String baseUrl = systemConfig.getDataverseSiteUrl();

        for (SolrDocument solrDocument : docs) {
            String id = (String) solrDocument.getFieldValue(SearchFields.ID);
            Long entityid = (Long) solrDocument.getFieldValue(SearchFields.ENTITY_ID);
            String type = (String) solrDocument.getFieldValue(SearchFields.TYPE);
            float score = (Float) solrDocument.getFieldValue(SearchFields.RELEVANCE);
            logger.fine("score for " + id + ": " + score);
            String identifier = (String) solrDocument.getFieldValue(SearchFields.IDENTIFIER);
            String citation = (String) solrDocument.getFieldValue(SearchFields.DATASET_CITATION);
            String citationPlainHtml = (String) solrDocument.getFieldValue(SearchFields.DATASET_CITATION_HTML);
            String persistentUrl = (String) solrDocument.getFieldValue(SearchFields.PERSISTENT_URL);
            String name = (String) solrDocument.getFieldValue(SearchFields.NAME);
            String nameSort = (String) solrDocument.getFieldValue(SearchFields.NAME_SORT);
//            ArrayList titles = (ArrayList) solrDocument.getFieldValues(SearchFields.TITLE);
            String title = (String) solrDocument.getFieldValue(titleSolrField);
            Long datasetVersionId = (Long) solrDocument.getFieldValue(SearchFields.DATASET_VERSION_ID);
            String deaccessionReason = (String) solrDocument.getFieldValue(SearchFields.DATASET_DEACCESSION_REASON);
//            logger.info("titleSolrField: " + titleSolrField);
//            logger.info("title: " + title);
            String filetype = (String) solrDocument.getFieldValue(SearchFields.FILE_TYPE_FRIENDLY);
            String fileContentType = (String) solrDocument.getFieldValue(SearchFields.FILE_CONTENT_TYPE);
            Date release_or_create_date = (Date) solrDocument.getFieldValue(SearchFields.RELEASE_OR_CREATE_DATE);
            String dateToDisplayOnCard = (String) solrDocument.getFirstValue(SearchFields.RELEASE_OR_CREATE_DATE_SEARCHABLE_TEXT);
            String dvTree = (String) solrDocument.getFirstValue(SearchFields.SUBTREE);
            List<String> matchedFields = new ArrayList<>();
            List<Highlight> highlights = new ArrayList<>();
            Map<SolrField, Highlight> highlightsMap = new HashMap<>();
            Map<SolrField, List<String>> highlightsMap2 = new HashMap<>();
            Map<String, Highlight> highlightsMap3 = new HashMap<>();
            if (queryResponse.getHighlighting().get(id) != null) {
                for (Map.Entry<String, String> entry : solrFieldsToHightlightOnMap.entrySet()) {
                    String field = entry.getKey();
                    String displayName = entry.getValue();

                    List<String> highlightSnippets = queryResponse.getHighlighting().get(id).get(field);
                    if (highlightSnippets != null) {
                        matchedFields.add(field);
                        /**
                         * @todo only SolrField.SolrType.STRING? that's not
                         * right... knit the SolrField object more into the
                         * highlighting stuff
                         */
                        SolrField solrField = new SolrField(field, SolrField.SolrType.STRING, true, true);
                        Highlight highlight = new Highlight(solrField, highlightSnippets, displayName);
                        highlights.add(highlight);
                        highlightsMap.put(solrField, highlight);
                        highlightsMap2.put(solrField, highlightSnippets);
                        highlightsMap3.put(field, highlight);
                    }
                }

            }
            SolrSearchResult solrSearchResult = new SolrSearchResult(query, name);
            /**
             * @todo put all this in the constructor?
             */
            List<String> states = (List<String>) solrDocument.getFieldValue(SearchFields.PUBLICATION_STATUS);
            if (states != null) {
                // set list of all statuses
                // this method also sets booleans for individual statuses
                solrSearchResult.setPublicationStatuses(states);
            }
//            logger.info(id + ": " + description);
            solrSearchResult.setId(id);
            solrSearchResult.setEntityId(entityid);
            if (retrieveEntities) {
                solrSearchResult.setEntity(dvObjectService.findDvObject(entityid));
            }
            solrSearchResult.setIdentifier(identifier);
            solrSearchResult.setPersistentUrl(persistentUrl);
            solrSearchResult.setType(type);
            solrSearchResult.setScore(score);
            solrSearchResult.setNameSort(nameSort);
            solrSearchResult.setReleaseOrCreateDate(release_or_create_date);
            solrSearchResult.setDateToDisplayOnCard(dateToDisplayOnCard);
            solrSearchResult.setMatchedFields(matchedFields);
            solrSearchResult.setHighlightsAsList(highlights);
            solrSearchResult.setHighlightsMap(highlightsMap);
            solrSearchResult.setHighlightsAsMap(highlightsMap3);
            Map<String, String> parent = new HashMap<>();
            String description = (String) solrDocument.getFieldValue(SearchFields.DESCRIPTION);
            solrSearchResult.setDescriptionNoSnippet(description);
            solrSearchResult.setDeaccessionReason(deaccessionReason);
            solrSearchResult.setDvTree(dvTree);
            
            String originSource = (String) solrDocument.getFieldValue(SearchFields.METADATA_SOURCE);
            if (IndexServiceBean.HARVESTED.equals(originSource)) {
                solrSearchResult.setHarvested(true);
            }
            
            /**
             * @todo start using SearchConstants class here
             */
            if (type.equals("dataverses")) {
                solrSearchResult.setName(name);
                solrSearchResult.setHtmlUrl(baseUrl + SystemConfig.DATAVERSE_PATH + identifier);
                // Do not set the ImageUrl, let the search include fragment fill in
                // the thumbnail, similarly to how the dataset and datafile cards
                // are handled. 
                //solrSearchResult.setImageUrl(baseUrl + "/api/access/dvCardImage/" + entityid);
                /**
                 * @todo Expose this API URL after "dvs" is changed to
                 * "dataverses". Also, is an API token required for published
                 * dataverses? Michael: url changed.
                 */
//                solrSearchResult.setApiUrl(baseUrl + "/api/dataverses/" + entityid);
            } else if (type.equals("datasets")) {
                solrSearchResult.setHtmlUrl(baseUrl + "/dataset.xhtml?globalId=" + identifier);
                solrSearchResult.setApiUrl(baseUrl + "/api/datasets/" + entityid);
                //Image url now set via thumbnail api
                //solrSearchResult.setImageUrl(baseUrl + "/api/access/dsCardImage/" + datasetVersionId);
                // No, we don't want to set the base64 thumbnails here. 
                // We want to do it inside SearchIncludeFragment, AND ONLY once the rest of the 
                // page has already loaded.
                //DatasetVersion datasetVersion = datasetVersionService.find(datasetVersionId);
                //if (datasetVersion != null){                    
                //    solrSearchResult.setDatasetThumbnail(datasetVersion.getDataset().getDatasetThumbnail(datasetVersion));
                //}
                /**
                 * @todo Could use getFieldValues (plural) here.
                 */
                List<String> datasetDescriptions = (List<String>) solrDocument.getFieldValue(SearchFields.DATASET_DESCRIPTION);
                if (datasetDescriptions != null) {
                    String firstDatasetDescription = datasetDescriptions.get(0);
                    if (firstDatasetDescription != null) {
                        solrSearchResult.setDescriptionNoSnippet(firstDatasetDescription);
                    }
                }
                solrSearchResult.setDatasetVersionId(datasetVersionId);

                solrSearchResult.setCitation(citation);
                solrSearchResult.setCitationHtml(citationPlainHtml);
                if (title != null) {
//                    solrSearchResult.setTitle((String) titles.get(0));
                    solrSearchResult.setTitle(title);
                } else {
                    logger.fine("No title indexed. Setting to empty string to prevent NPE. Dataset id " + entityid + " and version id " + datasetVersionId);
                    solrSearchResult.setTitle("");
                }
                List<String> authors = (List) solrDocument.getFieldValues(DatasetFieldConstant.authorName);
                if (authors != null) {
                    solrSearchResult.setDatasetAuthors(authors);
                }
            } else if (type.equals("files")) {
                String parentGlobalId = null;
                Object parentGlobalIdObject = solrDocument.getFieldValue(SearchFields.PARENT_IDENTIFIER);
                if (parentGlobalIdObject != null) {
                    parentGlobalId = (String) parentGlobalIdObject;
                    parent.put(SolrSearchResult.PARENT_IDENTIFIER, parentGlobalId);
                }
                solrSearchResult.setHtmlUrl(baseUrl + "/dataset.xhtml?persistentId=" + parentGlobalId);
                solrSearchResult.setDownloadUrl(baseUrl + "/api/access/datafile/" + entityid);
                /**
                 * @todo We are not yet setting the API URL for files because
                 * not all files have metadata. Only subsettable files (those
                 * with a datatable) seem to have metadata. Furthermore, the
                 * response is in XML whereas the rest of the Search API returns
                 * JSON.
                 */
//                solrSearchResult.setApiUrl(baseUrl + "/api/meta/datafile/" + entityid);
                //solrSearchResult.setImageUrl(baseUrl + "/api/access/fileCardImage/" + entityid);
                solrSearchResult.setName(name);
                solrSearchResult.setFiletype(filetype);
                solrSearchResult.setFileContentType(fileContentType);
                Object fileSizeInBytesObject = solrDocument.getFieldValue(SearchFields.FILE_SIZE_IN_BYTES);
                if (fileSizeInBytesObject != null) {
                    try {
                        long fileSizeInBytesLong = (long) fileSizeInBytesObject;
                        solrSearchResult.setFileSizeInBytes(fileSizeInBytesLong);
                    } catch (ClassCastException ex) {
                        logger.info("Could not cast file " + entityid + " to long for " + SearchFields.FILE_SIZE_IN_BYTES + ": " + ex.getLocalizedMessage());
                    }
                }
                solrSearchResult.setFileMd5((String) solrDocument.getFieldValue(SearchFields.FILE_MD5));
                try {
                    solrSearchResult.setFileChecksumType(DataFile.ChecksumType.fromString((String) solrDocument.getFieldValue(SearchFields.FILE_CHECKSUM_TYPE)));
                } catch (IllegalArgumentException ex) {
                    logger.info("Exception setting setFileChecksumType: " + ex);
                }
                solrSearchResult.setFileChecksumValue((String) solrDocument.getFieldValue(SearchFields.FILE_CHECKSUM_VALUE));
                solrSearchResult.setUnf((String) solrDocument.getFieldValue(SearchFields.UNF));
                solrSearchResult.setDatasetVersionId(datasetVersionId);
                List<String> fileCategories = (List) solrDocument.getFieldValues(SearchFields.FILE_TAG);
                if (fileCategories != null) {
                    solrSearchResult.setFileCategories(fileCategories);
                }
                List<String> tabularDataTags = (List) solrDocument.getFieldValues(SearchFields.TABDATA_TAG);
                if (tabularDataTags != null) {
                    Collections.sort(tabularDataTags);
                    solrSearchResult.setTabularDataTags(tabularDataTags);
                }
            }
            /**
             * @todo store PARENT_ID as a long instead and cast as such
             */
            parent.put("id", (String) solrDocument.getFieldValue(SearchFields.PARENT_ID));
            parent.put("name", (String) solrDocument.getFieldValue(SearchFields.PARENT_NAME));
            parent.put("citation", (String) solrDocument.getFieldValue(SearchFields.PARENT_CITATION));
            solrSearchResult.setParent(parent);
            solrSearchResults.add(solrSearchResult);
        }
        Map<String, List<String>> spellingSuggestionsByToken = new HashMap<>();
        SpellCheckResponse spellCheckResponse = queryResponse.getSpellCheckResponse();
        if (spellCheckResponse != null) {
            List<SpellCheckResponse.Suggestion> suggestions = spellCheckResponse.getSuggestions();
            for (SpellCheckResponse.Suggestion suggestion : suggestions) {
                spellingSuggestionsByToken.put(suggestion.getToken(), suggestion.getAlternatives());
            }
        }

        List<FacetCategory> facetCategoryList = new ArrayList<>();
        List<FacetCategory> typeFacetCategories = new ArrayList<>();
        boolean hidePublicationStatusFacet = true;
        boolean draftsAvailable = false;
        boolean unpublishedAvailable = false;
        boolean deaccessionedAvailable = false;
        boolean hideMetadataSourceFacet = true;
        for (FacetField facetField : queryResponse.getFacetFields()) {
            FacetCategory facetCategory = new FacetCategory();
            List<FacetLabel> facetLabelList = new ArrayList<>();
            int numMetadataSources = 0;
            for (FacetField.Count facetFieldCount : facetField.getValues()) {
                /**
                 * @todo we do want to show the count for each facet
                 */
//                logger.info("field: " + facetField.getName() + " " + facetFieldCount.getName() + " (" + facetFieldCount.getCount() + ")");
                if (facetFieldCount.getCount() > 0) {
                    FacetLabel facetLabel = new FacetLabel(facetFieldCount.getName(), facetFieldCount.getCount());
                    // quote field facets
                    facetLabel.setFilterQuery(facetField.getName() + ":\"" + facetFieldCount.getName() + "\"");
                    facetLabelList.add(facetLabel);
                    if (facetField.getName().equals(SearchFields.PUBLICATION_STATUS)) {
                        if (facetLabel.getName().equals(IndexServiceBean.getUNPUBLISHED_STRING())) {
                            unpublishedAvailable = true;
                        } else if (facetLabel.getName().equals(IndexServiceBean.getDRAFT_STRING())) {
                            draftsAvailable = true;
                        } else if (facetLabel.getName().equals(IndexServiceBean.getDEACCESSIONED_STRING())) {
                            deaccessionedAvailable = true;
                        }
                    }
                    if (facetField.getName().equals(SearchFields.METADATA_SOURCE)) {
                        numMetadataSources++;
                    }
                }
            }
            if (numMetadataSources > 1) {
                hideMetadataSourceFacet = false;
            }
            facetCategory.setName(facetField.getName());
            // hopefully people will never see the raw facetField.getName() because it may well have an _s at the end
            facetCategory.setFriendlyName(facetField.getName());
            // try to find a friendlier name to display as a facet
            /**
             * @todo hmm, we thought we wanted the datasetFields array to go
             * away once we have more granularity than findAll() available per
             * the todo above but we need a way to lookup by Solr field, so
             * we'll build a hashmap
             */
            for (DatasetFieldType datasetField : datasetFields) {
                String solrFieldNameForDataset = datasetField.getSolrField().getNameFacetable();
                String friendlyName = datasetField.getDisplayName();
                if (solrFieldNameForDataset != null && facetField.getName().endsWith(datasetField.getTmpNullFieldTypeIdentifier())) {
                    // give it the non-friendly name so we remember to update the reference data script for datasets
                    facetCategory.setName(facetField.getName());
                } else if (solrFieldNameForDataset != null && facetField.getName().equals(solrFieldNameForDataset)) {
                    if (friendlyName != null && !friendlyName.isEmpty()) {
                        facetCategory.setFriendlyName(friendlyName);
                        // stop examining available dataset fields. we found a match
                        break;
                    }
                }
                datasetfieldFriendlyNamesBySolrField.put(datasetField.getSolrField().getNameFacetable(), friendlyName);
            }
            /**
             * @todo get rid of this crazy reflection, per todo above... or
             * should we... let's put into a hash the friendly names of facet
             * categories, indexed by Solr field
             */
            for (Field fieldObject : staticSearchFields) {
                String name = fieldObject.getName();
                String staticSearchField = null;
                try {
                    staticSearchField = (String) fieldObject.get(searchFieldsObject);
                } catch (IllegalArgumentException | IllegalAccessException ex) {
                    Logger.getLogger(SearchServiceBean.class.getName()).log(Level.SEVERE, null, ex);
                }
                if (staticSearchField != null && facetField.getName().equals(staticSearchField)) {
                    String[] parts = name.split("_");
                    StringBuilder stringBuilder = new StringBuilder();
                    for (String part : parts) {
                        stringBuilder.append(getCapitalizedName(part.toLowerCase()) + " ");
                    }
                    String friendlyNameWithTrailingSpace = stringBuilder.toString();
                    String friendlyName = friendlyNameWithTrailingSpace.replaceAll(" $", "");
                    facetCategory.setFriendlyName(friendlyName);
//                    logger.info("adding <<<" + staticSearchField + ":" + friendlyName + ">>>");
                    staticSolrFieldFriendlyNamesBySolrField.put(staticSearchField, friendlyName);
                    // stop examining the declared/static fields in the SearchFields object. we found a match
                    break;
                }
            }

            facetCategory.setFacetLabel(facetLabelList);
            if (!facetLabelList.isEmpty()) {
                if (facetCategory.getName().equals(SearchFields.TYPE)) {
                    // the "type" facet is special, these are not
                    typeFacetCategories.add(facetCategory);
                } else if (facetCategory.getName().equals(SearchFields.PUBLICATION_STATUS)) {
                    if (unpublishedAvailable || draftsAvailable || deaccessionedAvailable) {
                        hidePublicationStatusFacet = false;
                    }
                    if (!hidePublicationStatusFacet) {
                        facetCategoryList.add(facetCategory);
                    }
                } else if (facetCategory.getName().equals(SearchFields.METADATA_SOURCE)) {
                    if (!hideMetadataSourceFacet) {
                        facetCategoryList.add(facetCategory);
                    }
                } else {
                    facetCategoryList.add(facetCategory);
                }
            }
        }

        // for now the only range facet is citation year
        for (RangeFacet<String, String> rangeFacet : queryResponse.getFacetRanges()) {
            FacetCategory facetCategory = new FacetCategory();
            List<FacetLabel> facetLabelList = new ArrayList<>();
            for (Object rfObj : rangeFacet.getCounts()) {
                RangeFacet.Count rangeFacetCount = (RangeFacet.Count) rfObj;
                String valueString = rangeFacetCount.getValue();
                Integer start = Integer.parseInt(valueString);
                Integer end = start + Integer.parseInt(rangeFacet.getGap().toString());
                // to avoid overlapping dates
                end = end - 1;
                if (rangeFacetCount.getCount() > 0) {
                    FacetLabel facetLabel = new FacetLabel(start + "-" + end, new Long(rangeFacetCount.getCount()));
                    // special [12 TO 34] syntax for range facets
                    facetLabel.setFilterQuery(rangeFacet.getName() + ":" + "[" + start + " TO " + end + "]");
                    facetLabelList.add(facetLabel);
                }
            }
            facetCategory.setName(rangeFacet.getName());
            facetCategory.setFacetLabel(facetLabelList);
            // reverse to show the newest citation year range at the top
            List<FacetLabel> facetLabelListReversed = new ArrayList<>();
            ListIterator<FacetLabel> li = facetLabelList.listIterator(facetLabelList.size());
            while (li.hasPrevious()) {
                facetLabelListReversed.add(li.previous());
            }
            facetCategory.setFacetLabel(facetLabelListReversed);
            if (!facetLabelList.isEmpty()) {
                facetCategoryList.add(facetCategory);
            }
        }

        SolrQueryResponse solrQueryResponse = new SolrQueryResponse(solrQuery);
        solrQueryResponse.setSolrSearchResults(solrSearchResults);
        solrQueryResponse.setSpellingSuggestionsByToken(spellingSuggestionsByToken);
        solrQueryResponse.setFacetCategoryList(facetCategoryList);
        solrQueryResponse.setTypeFacetCategories(typeFacetCategories);
        solrQueryResponse.setNumResultsFound(queryResponse.getResults().getNumFound());
        solrQueryResponse.setResultsStart(queryResponse.getResults().getStart());
        solrQueryResponse.setDatasetfieldFriendlyNamesBySolrField(datasetfieldFriendlyNamesBySolrField);
        solrQueryResponse.setStaticSolrFieldFriendlyNamesBySolrField(staticSolrFieldFriendlyNamesBySolrField);
        String[] filterQueriesArray = solrQuery.getFilterQueries();
        if (filterQueriesArray != null) {
            // null check added because these tests were failing: mvn test -Dtest=SearchIT
            List<String> actualFilterQueries = Arrays.asList(filterQueriesArray);
            logger.fine("actual filter queries: " + actualFilterQueries);
            solrQueryResponse.setFilterQueriesActual(actualFilterQueries);
        } else {
            // how often is this null?
            logger.info("solrQuery.getFilterQueries() was null");
        }

        solrQueryResponse.setDvObjectCounts(queryResponse.getFacetField("dvObjectType"));
        solrQueryResponse.setPublicationStatusCounts(queryResponse.getFacetField("publicationStatus"));

        return solrQueryResponse;
    }

    public String getCapitalizedName(String name) {
        return Character.toUpperCase(name.charAt(0)) + name.substring(1);
    }

    /**
     * Moved this logic out of the "search" function
     *
     * @return
     */
    private String getPermissionFilterQuery(DataverseRequest dataverseRequest, SolrQuery solrQuery, Dataverse dataverse, boolean onlyDatatRelatedToMe) {

        User user = dataverseRequest.getUser();
        if (user == null) {
            throw new NullPointerException("user cannot be null");
        }
        if (solrQuery == null) {
            throw new NullPointerException("solrQuery cannot be null");
        }
        /**
         * @todo For people who are not logged in, should we show stuff indexed
         * with "AllUsers" group or not? If so, uncomment the allUsersString
         * stuff below.
         */
//        String allUsersString = IndexServiceBean.getGroupPrefix() + AllUsers.get().getAlias();
//        String publicOnly = "{!join from=" + SearchFields.DEFINITION_POINT + " to=id}" + SearchFields.DISCOVERABLE_BY + ":(" + IndexServiceBean.getPublicGroupString() + " OR " + allUsersString + ")";
        String publicOnly = "{!join from=" + SearchFields.DEFINITION_POINT + " to=id}" + SearchFields.DISCOVERABLE_BY + ":(" + IndexServiceBean.getPublicGroupString() + ")";
//        String publicOnly = "{!join from=" + SearchFields.GROUPS + " to=" + SearchFields.PERMS + "}id:" + IndexServiceBean.getPublicGroupString();
        // initialize to public only to be safe
        String dangerZoneNoSolrJoin = null;

        if (user instanceof PrivateUrlUser) {
            user = GuestUser.get();
        }

        // ----------------------------------------------------
        // (1) Is this a GuestUser?  
        // Yes, see if GuestUser is part of any groups such as IP Groups.
        // ----------------------------------------------------
        if (user instanceof GuestUser) {
            String groupsFromProviders = "";
            Set<Group> groups = groupService.collectAncestors(groupService.groupsFor(dataverseRequest));
            StringBuilder sb = new StringBuilder();
            for (Group group : groups) {
                logger.fine("found group " + group.getIdentifier() + " with alias " + group.getAlias());
                String groupAlias = group.getAlias();
                if (groupAlias != null && !groupAlias.isEmpty()) {
                    sb.append(" OR ");
                    // i.e. group_builtIn/all-users, ip/ipGroup3
                    sb.append(IndexServiceBean.getGroupPrefix()).append(groupAlias);
                }
            }
            groupsFromProviders = sb.toString();
            logger.fine("groupsFromProviders:" + groupsFromProviders);
            String guestWithGroups = "{!join from=" + SearchFields.DEFINITION_POINT + " to=id}" + SearchFields.DISCOVERABLE_BY + ":(" + IndexServiceBean.getPublicGroupString() + groupsFromProviders + ")";
            logger.fine(guestWithGroups);
            return guestWithGroups;
        }

        // ----------------------------------------------------
        // (2) Retrieve Authenticated User
        // ----------------------------------------------------
        if (!(user instanceof AuthenticatedUser)) {
            logger.severe("Should never reach here. A User must be an AuthenticatedUser or a Guest");
            throw new IllegalStateException("A User must be an AuthenticatedUser or a Guest");
        }

        AuthenticatedUser au = (AuthenticatedUser) user;

        // Logged in user, has publication status facet
        //
        solrQuery.addFacetField(SearchFields.PUBLICATION_STATUS);

        // ----------------------------------------------------
        // (3) Is this a Super User?  
        //      Yes, give back everything
        // ----------------------------------------------------        
        if (au.isSuperuser()) {
            // dangerous because this user will be able to see
            // EVERYTHING in Solr with no regard to permissions!

            return dangerZoneNoSolrJoin;
        }

        // ----------------------------------------------------
        // (4) User is logged in AND onlyDatatRelatedToMe == true
        // Yes, give back everything -> the settings will be in
        //          the filterqueries given to search
        // ----------------------------------------------------    
        if (onlyDatatRelatedToMe == true) {
            if (systemConfig.myDataDoesNotUsePermissionDocs()) {
                logger.fine("old 4.2 behavior: MyData is not using Solr permission docs");
                return dangerZoneNoSolrJoin;
            } else {
                logger.fine("new post-4.2 behavior: MyData is using Solr permission docs");
            }
        }

        // ----------------------------------------------------
        // (5) Work with Authenticated User who is not a Superuser
        // ----------------------------------------------------
        /**
         * @todo all this code needs cleanup and clarification.
         */
        /**
         * Every AuthenticatedUser is part of a "User Private Group" (UGP), a
         * concept we borrow from RHEL:
         * https://access.redhat.com/site/documentation/en-US/Red_Hat_Enterprise_Linux/6/html/Deployment_Guide/ch-Managing_Users_and_Groups.html#s2-users-groups-private-groups
         */
        /**
         * @todo rename this from publicPlusUserPrivateGroup. Confusing
         */
        // safe default: public only
        String publicPlusUserPrivateGroup = publicOnly;
//                    + (onlyDatatRelatedToMe ? "" : (publicOnly + " OR "))
//                    + "{!join from=" + SearchFields.GROUPS + " to=" + SearchFields.PERMS + "}id:" + IndexServiceBean.getGroupPerUserPrefix() + au.getId() + ")";

//            /**
//             * @todo add onlyDatatRelatedToMe option into the experimental JOIN
//             * before enabling it.
//             */
        /**
         * From a search perspective, we don't care about if the group was
         * created within one dataverse or another. We just want a list of *all*
         * the groups the user is part of. We are greedy. We want all BuiltIn
         * Groups, Shibboleth Groups, IP Groups, "system" groups, everything.
         *
         * A JOIN on "permission documents" will determine if the user can find
         * a given "content document" (dataset version, etc) in Solr.
         */
        String groupsFromProviders = "";
        Set<Group> groups = groupService.collectAncestors(groupService.groupsFor(dataverseRequest));
        StringBuilder sb = new StringBuilder();
        for (Group group : groups) {
            logger.fine("found group " + group.getIdentifier() + " with alias " + group.getAlias());
            String groupAlias = group.getAlias();
            if (groupAlias != null && !groupAlias.isEmpty()) {
                sb.append(" OR ");
                // i.e. group_builtIn/all-users, group_builtIn/authenticated-users, group_1-explictGroup1, group_shib/2
                sb.append(IndexServiceBean.getGroupPrefix() + groupAlias);
            }
        }
        groupsFromProviders = sb.toString();

        logger.fine(groupsFromProviders);
        if (true) {
            /**
             * @todo get rid of "experimental" in name
             */
            String experimentalJoin = "{!join from=" + SearchFields.DEFINITION_POINT + " to=id}" + SearchFields.DISCOVERABLE_BY + ":(" + IndexServiceBean.getPublicGroupString() + " OR " + IndexServiceBean.getGroupPerUserPrefix() + au.getId() + groupsFromProviders + ")";
            publicPlusUserPrivateGroup = experimentalJoin;
        }

        //permissionFilterQuery = publicPlusUserPrivateGroup;
        logger.fine(publicPlusUserPrivateGroup);

        return publicPlusUserPrivateGroup;

    }

}<|MERGE_RESOLUTION|>--- conflicted
+++ resolved
@@ -178,12 +178,8 @@
         solrFieldsToHightlightOnMap.put(SearchFields.VARIABLE_LABEL, "Variable Label");
         solrFieldsToHightlightOnMap.put(SearchFields.FILE_TYPE_SEARCHABLE, "File Type");
         solrFieldsToHightlightOnMap.put(SearchFields.DATASET_PUBLICATION_DATE, "Publication Date");
-<<<<<<< HEAD
-        solrFieldsToHightlightOnMap.put(SearchFields.DATASET_PERSISTENT_ID, localize("advanced.search.datasets.persistentId"));
-        solrFieldsToHightlightOnMap.put(SearchFields.FILE_PERSISTENT_ID, localize("advanced.search.files.persistentId"));
-=======
-        solrFieldsToHightlightOnMap.put(SearchFields.DATASET_PERSISTENT_ID, BundleUtil.getStringFromBundle("dataset.metadata.persistentId"));
->>>>>>> 037cb9cb
+        solrFieldsToHightlightOnMap.put(SearchFields.DATASET_PERSISTENT_ID, BundleUtil.getStringFromBundle("advanced.search.datasets.persistentId"));
+        solrFieldsToHightlightOnMap.put(SearchFields.FILE_PERSISTENT_ID, BundleUtil.getStringFromBundle("advanced.search.files.persistentId"));
         /**
          * @todo Dataverse subject and affiliation should be highlighted but
          * this is commented out right now because the "friendly" names are not
