package edu.harvard.iq.dataverse.api;

import com.google.gson.Gson;
import com.google.gson.JsonObject;
import edu.harvard.iq.dataverse.*;
import edu.harvard.iq.dataverse.api.auth.AuthRequired;
import edu.harvard.iq.dataverse.authorization.Permission;
import edu.harvard.iq.dataverse.authorization.users.ApiToken;
import edu.harvard.iq.dataverse.authorization.users.AuthenticatedUser;
import edu.harvard.iq.dataverse.authorization.users.User;
import edu.harvard.iq.dataverse.datasetutility.AddReplaceFileHelper;
import edu.harvard.iq.dataverse.datasetutility.DataFileTagException;
import edu.harvard.iq.dataverse.datasetutility.NoFilesException;
import edu.harvard.iq.dataverse.datasetutility.OptionalFileParams;
import edu.harvard.iq.dataverse.engine.command.Command;
import edu.harvard.iq.dataverse.engine.command.DataverseRequest;
import edu.harvard.iq.dataverse.engine.command.exception.CommandException;
import edu.harvard.iq.dataverse.engine.command.exception.IllegalCommandException;
import edu.harvard.iq.dataverse.engine.command.impl.*;
import edu.harvard.iq.dataverse.export.ExportService;
import io.gdcc.spi.export.ExportException;
import edu.harvard.iq.dataverse.externaltools.ExternalTool;
import edu.harvard.iq.dataverse.externaltools.ExternalToolHandler;
import edu.harvard.iq.dataverse.ingest.IngestRequest;
import edu.harvard.iq.dataverse.ingest.IngestServiceBean;
import edu.harvard.iq.dataverse.ingest.IngestUtil;
import edu.harvard.iq.dataverse.makedatacount.MakeDataCountLoggingServiceBean;
import edu.harvard.iq.dataverse.settings.SettingsServiceBean;
import edu.harvard.iq.dataverse.util.BundleUtil;
import edu.harvard.iq.dataverse.util.FileUtil;
import edu.harvard.iq.dataverse.util.StringUtil;
import edu.harvard.iq.dataverse.util.SystemConfig;
import edu.harvard.iq.dataverse.util.URLTokenUtil;

<<<<<<< HEAD
import static edu.harvard.iq.dataverse.util.JsfHelper.JH;
=======
import static edu.harvard.iq.dataverse.api.ApiConstants.*;
import static edu.harvard.iq.dataverse.api.Datasets.handleVersion;
>>>>>>> dcd7c22d
import static edu.harvard.iq.dataverse.util.json.JsonPrinter.json;
import edu.harvard.iq.dataverse.util.json.JsonUtil;
import edu.harvard.iq.dataverse.util.json.NullSafeJsonBuilder;

import java.io.IOException;
import java.io.InputStream;
import java.io.StringReader;
import java.util.ArrayList;
import java.util.Arrays;
import java.util.List;
import java.util.logging.Level;
import java.util.logging.Logger;
import jakarta.ejb.EJB;
import jakarta.ejb.EJBException;
import jakarta.faces.application.FacesMessage;
import jakarta.inject.Inject;
import jakarta.json.*;
import jakarta.json.stream.JsonParsingException;
import jakarta.servlet.http.HttpServletResponse;
import jakarta.ws.rs.*;
import jakarta.ws.rs.container.ContainerRequestContext;
import jakarta.ws.rs.core.Context;
import jakarta.ws.rs.core.HttpHeaders;
import jakarta.ws.rs.core.MediaType;
import jakarta.ws.rs.core.Response;

import static edu.harvard.iq.dataverse.util.json.JsonPrinter.jsonDT;
import static jakarta.ws.rs.core.Response.Status.BAD_REQUEST;

import jakarta.ws.rs.core.UriInfo;
import org.glassfish.jersey.media.multipart.FormDataBodyPart;
import org.glassfish.jersey.media.multipart.FormDataContentDisposition;
import org.glassfish.jersey.media.multipart.FormDataParam;

@Path("files")
public class Files extends AbstractApiBean {
    
    @EJB
    DatasetServiceBean datasetService;
    @EJB
    DatasetVersionServiceBean datasetVersionService;
    @EJB
    DataverseServiceBean dataverseService;    
    @EJB
    IngestServiceBean ingestService;
    @Inject
    DataverseRequestServiceBean dvRequestService;
    @EJB
    EjbDataverseEngine commandEngine;
    @EJB
    UserNotificationServiceBean userNotificationService;
    @EJB
    SystemConfig systemConfig;
    @EJB
    SettingsServiceBean settingsService;
    @Inject
    MakeDataCountLoggingServiceBean mdcLogService;
    @Inject
    GuestbookResponseServiceBean guestbookResponseService;
    @Inject
    DataFileServiceBean dataFileServiceBean;

    private static final Logger logger = Logger.getLogger(Files.class.getName());
    
    
    
    private void msg(String m){
        System.out.println(m);
    }
    private void dashes(){
        msg("----------------");
    }
    private void msgt(String m){
        dashes(); msg(m); dashes();
    }
    
    /**
     * Restrict or Unrestrict an Existing File
     * @author sarahferry
     * 
     * @param fileToRestrictId
     * @param restrictStr
     * @return
     */
    @PUT
    @AuthRequired
    @Path("{id}/restrict")
    public Response restrictFileInDataset(@Context ContainerRequestContext crc, @PathParam("id") String fileToRestrictId, String restrictStr) {
        //create request
        DataverseRequest dataverseRequest = null;
        //get the datafile
        DataFile dataFile;
        try {
            dataFile = findDataFileOrDie(fileToRestrictId);
        } catch (WrappedResponse ex) {
            return error(BAD_REQUEST, "Could not find datafile with id " + fileToRestrictId);
        }

        boolean restrict = Boolean.valueOf(restrictStr);

        dataverseRequest = createDataverseRequest(getRequestUser(crc));

        // try to restrict the datafile
        try {
            engineSvc.submit(new RestrictFileCommand(dataFile, dataverseRequest, restrict));
        } catch (CommandException ex) {
            return error(BAD_REQUEST, "Problem trying to update restriction status on " + dataFile.getDisplayName() + ": " + ex.getLocalizedMessage());
        }

        // update the dataset
        try {
            engineSvc.submit(new UpdateDatasetVersionCommand(dataFile.getOwner(), dataverseRequest));
        } catch (IllegalCommandException ex) {
            //special case where terms of use are out of compliance   
            if (!TermsOfUseAndAccessValidator.isTOUAValid(dataFile.getOwner().getLatestVersion().getTermsOfUseAndAccess(), null)) {
                return conflict(BundleUtil.getStringFromBundle("dataset.message.toua.invalid"));
            }
            return error(BAD_REQUEST, "Problem saving datafile " + dataFile.getDisplayName() + ": " + ex.getLocalizedMessage());
        } catch (CommandException ex) {
            return error(BAD_REQUEST, "Problem saving datafile " + dataFile.getDisplayName() + ": " + ex.getLocalizedMessage());
        }

        String text =  restrict ? "restricted." : "unrestricted.";
        return ok("File " + dataFile.getDisplayName() + " " + text);
    }
        
    
    //TODO: This api would be improved by reporting the new fileId after replace
    
    /**
     * Replace an Existing File 
     * 
     * @param datasetId
     * @param testFileInputStream
     * @param contentDispositionHeader
     * @param formDataBodyPart
     * @return 
     */
    @POST
    @AuthRequired
    @Path("{id}/replace")
    @Consumes(MediaType.MULTIPART_FORM_DATA)
    public Response replaceFileInDataset(
                    @Context ContainerRequestContext crc,
                    @PathParam("id") String fileIdOrPersistentId,
                    @FormDataParam("jsonData") String jsonData,
                    @FormDataParam("file") InputStream testFileInputStream,
                    @FormDataParam("file") FormDataContentDisposition contentDispositionHeader,
                    @FormDataParam("file") final FormDataBodyPart formDataBodyPart
                    ){

        if (!systemConfig.isHTTPUpload()) {
            return error(Response.Status.SERVICE_UNAVAILABLE, BundleUtil.getStringFromBundle("file.api.httpDisabled"));
        }
        // (1) Get the user from the ContainerRequestContext
        User authUser = getRequestUser(crc);

        // (2) Check/Parse the JSON (if uploaded)  
        Boolean forceReplace = false;
        OptionalFileParams optionalFileParams = null;
        if (jsonData != null) {
            JsonObject jsonObj = null;
            try {
                jsonObj = new Gson().fromJson(jsonData, JsonObject.class);
                // (2a) Check for optional "forceReplace"
                if ((jsonObj.has("forceReplace")) && (!jsonObj.get("forceReplace").isJsonNull())) {
                    forceReplace = jsonObj.get("forceReplace").getAsBoolean();
                    if (forceReplace == null) {
                        forceReplace = false;
                    }
                }
                try {
                    // (2b) Load up optional params via JSON
                    //  - Will skip extra attributes which includes fileToReplaceId and forceReplace
                    optionalFileParams = new OptionalFileParams(jsonData);
                } catch (DataFileTagException ex) {
                    return error(Response.Status.BAD_REQUEST, ex.getMessage());
                }
            } catch (ClassCastException | com.google.gson.JsonParseException ex) {
                return error(Response.Status.BAD_REQUEST, BundleUtil.getStringFromBundle("file.addreplace.error.parsing"));
            }
        }

        // (3) Get the file name and content type
        String newFilename = null;
        String newFileContentType = null;
        String newStorageIdentifier = null;
        if (null == contentDispositionHeader) {
            if (optionalFileParams.hasStorageIdentifier()) {
                newStorageIdentifier = optionalFileParams.getStorageIdentifier();
                if (optionalFileParams.hasFileName()) {
                    newFilename = optionalFileParams.getFileName();
                    if (optionalFileParams.hasMimetype()) {
                        newFileContentType = optionalFileParams.getMimeType();
                    }
                }
            } else {
                return error(BAD_REQUEST,
                        "You must upload a file or provide a valid storageidentifier, filename, and mimetype.");
            }
        } else {
            newFilename = contentDispositionHeader.getFileName();
            newFileContentType = formDataBodyPart.getMediaType().toString();
        }
        
        // (4) Create the AddReplaceFileHelper object
        msg("REPLACE!");

        DataverseRequest dvRequest2 = createDataverseRequest(authUser);
        AddReplaceFileHelper addFileHelper = new AddReplaceFileHelper(dvRequest2,
                                                this.ingestService,
                                                this.datasetService,
                                                this.fileService,
                                                this.permissionSvc,
                                                this.commandEngine,
                                                this.systemConfig);

        // (5) Run "runReplaceFileByDatasetId"
        long fileToReplaceId = 0;
        try {
            DataFile dataFile = findDataFileOrDie(fileIdOrPersistentId);
            fileToReplaceId = dataFile.getId();

            if (dataFile.isFilePackage()) {
                return error(Response.Status.SERVICE_UNAVAILABLE,
                        BundleUtil.getStringFromBundle("file.api.alreadyHasPackageFile"));
            }

            if (forceReplace) {
                addFileHelper.runForceReplaceFile(fileToReplaceId, newFilename, newFileContentType,
                        newStorageIdentifier, testFileInputStream, dataFile.getOwner(), optionalFileParams);
            } else {
                addFileHelper.runReplaceFile(fileToReplaceId, newFilename, newFileContentType, newStorageIdentifier,
                        testFileInputStream, dataFile.getOwner(), optionalFileParams);
            }
        } catch (WrappedResponse ex) {
            String error = BundleUtil.getStringFromBundle(
                    "file.addreplace.error.existing_file_to_replace_not_found_by_id",
                    Arrays.asList(fileIdOrPersistentId));
            // TODO: Some day, return ex.getResponse() instead. Also run FilesIT and updated
            // expected status code and message.
            return error(BAD_REQUEST, error);
        }
        msg("we're back.....");
        if (addFileHelper.hasError()){
            msg("yes, has error");          
            return error(addFileHelper.getHttpErrorCode(), addFileHelper.getErrorMessagesAsString("\n"));
        
        }else{
            msg("no error");
            String successMsg = BundleUtil.getStringFromBundle("file.addreplace.success.replace");

            try {
                msgt("as String: " + addFileHelper.getSuccessResult());
                /**
                 * @todo We need a consistent, sane way to communicate a human
                 * readable message to an API client suitable for human
                 * consumption. Imagine if the UI were built in Angular or React
                 * and we want to return a message from the API as-is to the
                 * user. Human readable.
                 */
                logger.fine("successMsg: " + successMsg);
                return ok(addFileHelper.getSuccessResultAsJsonObjectBuilder());
                //return okResponseGsonObject(successMsg,
                //        addFileHelper.getSuccessResultAsGsonObject());
                //"Look at that!  You added a file! (hey hey, it may have worked)");
            } catch (NoFilesException ex) {
                Logger.getLogger(Files.class.getName()).log(Level.SEVERE, null, ex);
                return error(Response.Status.BAD_REQUEST, "NoFileException!  Serious Error! See administrator!");

            }
        }
            
    } // end: replaceFileInDataset

    /**
     * Delete an Existing File 
     * 
     * @param id file ID or peristent ID
     */
    @DELETE
    @AuthRequired
    @Path("{id}")
    public Response deleteFileInDataset(@Context ContainerRequestContext crc, @PathParam("id") String fileIdOrPersistentId){
        // (1) Get the user from the API key and create request
        User authUser = getRequestUser(crc);
        DataverseRequest dvRequest = createDataverseRequest(authUser);

        // (2) Delete
        boolean deletePhysicalFile = false;
        try {
            DataFile dataFile = findDataFileOrDie(fileIdOrPersistentId);
            FileMetadata fileToDelete = dataFile.getLatestFileMetadata();
            Dataset dataset = dataFile.getOwner();
            DatasetVersion v = dataset.getOrCreateEditVersion();
            deletePhysicalFile = !dataFile.isReleased();

            UpdateDatasetVersionCommand update_cmd = new UpdateDatasetVersionCommand(dataset, dvRequest,  Arrays.asList(fileToDelete), v);
            update_cmd.setValidateLenient(true);

            try {
                commandEngine.submit(update_cmd);
            } catch (CommandException ex) {
                return error(BAD_REQUEST, "Delete failed for file ID " + fileIdOrPersistentId + " (CommandException): " + ex.getMessage());
            } catch (EJBException ex) {
                return error(BAD_REQUEST, "Delete failed for file ID " + fileIdOrPersistentId + "(EJBException): " + ex.getMessage());
            }
    
            if (deletePhysicalFile) {
                try {
                    fileService.finalizeFileDelete(dataFile.getId(), fileService.getPhysicalFileToDelete(dataFile));
                } catch (IOException ioex) {
                    logger.warning("Failed to delete the physical file associated with the deleted datafile id="
                            + dataFile.getId() + ", storage location: " + fileService.getPhysicalFileToDelete(dataFile));
                }
            }
        } catch (WrappedResponse wr) {
            return wr.getResponse();
        }

        return ok(deletePhysicalFile);
    }
    
    //Much of this code is taken from the replace command, 
    //simplified as we aren't actually switching files
    @POST
    @AuthRequired
    @Path("{id}/metadata")
    public Response updateFileMetadata(@Context ContainerRequestContext crc, @FormDataParam("jsonData") String jsonData,
                    @PathParam("id") String fileIdOrPersistentId
        ) throws DataFileTagException, CommandException {
        
        FileMetadata upFmd = null;
        
        try {
            DataverseRequest req;
            try {
                req = createDataverseRequest(getRequestUser(crc));
            } catch (Exception e) {
                return error(BAD_REQUEST, "Error attempting to request information. Maybe a bad API token?");
            }
            final DataFile df;
            try {
                df = execCommand(new GetDataFileCommand(req, findDataFileOrDie(fileIdOrPersistentId)));
            } catch (Exception e) {
                return error(BAD_REQUEST, "Error attempting get the requested data file.");
            }


            //You shouldn't be trying to edit a datafile that has been replaced
            List<Long> result = em.createNamedQuery("DataFile.findDataFileThatReplacedId", Long.class)
            .setParameter("identifier", df.getId())
                    .getResultList();
            //There will be either 0 or 1 returned dataFile Id. If there is 1 this file is replaced and we need to error.
            if(null != result && result.size() > 0) {
                //we get the data file to do a permissions check, if this fails it'll go to the WrappedResponse below for an ugly unpermitted error
                execCommand(new GetDataFileCommand(req, findDataFileOrDie(result.get(0).toString())));

                return error(Response.Status.BAD_REQUEST, "You cannot edit metadata on a dataFile that has been replaced. Please try again with the newest file id.");
            }

            // (2) Check/Parse the JSON (if uploaded)  
            OptionalFileParams optionalFileParams = null;

            if (jsonData != null) {
                JsonObject jsonObj = null;
                try {
                    jsonObj = new Gson().fromJson(jsonData, JsonObject.class);
                    if ((jsonObj.has("restrict")) && (!jsonObj.get("restrict").isJsonNull())) { 
                        Boolean restrict = jsonObj.get("restrict").getAsBoolean();

                        if (restrict != df.getFileMetadata().isRestricted()) {
                            commandEngine.submit(new RestrictFileCommand(df, req, restrict));
                        }
                    }
                    try {
                        // (2b) Load up optional params via JSON
                        //  - Will skip extra attributes which includes fileToReplaceId and forceReplace
                        optionalFileParams = new OptionalFileParams(jsonData);
                    } catch (DataFileTagException ex) {
                        return error(Response.Status.BAD_REQUEST, ex.getMessage());
                    }
                } catch (ClassCastException | com.google.gson.JsonParseException ex) {
                    return error(Response.Status.BAD_REQUEST, BundleUtil.getStringFromBundle("file.addreplace.error.parsing"));
                }
            }

            try {
                DatasetVersion editVersion = df.getOwner().getOrCreateEditVersion();

                //We get the new fileMetadata from the new version
                //This is because after generating the draft with getEditVersion,
                //the updated fileMetadata is not populated to the DataFile object where its easily accessible.
                //Due to this we have to find the FileMetadata inside the DatasetVersion by comparing files info.
                List<FileMetadata> fmdList = editVersion.getFileMetadatas();
                for(FileMetadata testFmd : fmdList) {
                    DataFile daf = testFmd.getDataFile();
                    if(daf.equals(df)){
                       upFmd = testFmd;
                       break;
                    }
                }
                
                if (upFmd == null){
                    return error(Response.Status.BAD_REQUEST, "An error has occurred attempting to update the requested DataFile. It is not part of the current version of the Dataset.");
                }

                jakarta.json.JsonObject jsonObject = JsonUtil.getJsonObject(jsonData);
                String incomingLabel = jsonObject.getString("label", null);
                String incomingDirectoryLabel = jsonObject.getString("directoryLabel", null);
                String existingLabel = df.getFileMetadata().getLabel();
                String existingDirectoryLabel = df.getFileMetadata().getDirectoryLabel();
                String pathPlusFilename = IngestUtil.getPathAndFileNameToCheck(incomingLabel, incomingDirectoryLabel, existingLabel, existingDirectoryLabel);
                // We remove the current file from the list we'll check for duplicates.
                // Instead, the current file is passed in as pathPlusFilename.
                List<FileMetadata> fmdListMinusCurrentFile = new ArrayList<>();
                for (FileMetadata fileMetadata : fmdList) {
                    if (!fileMetadata.equals(df.getFileMetadata())) {
                        fmdListMinusCurrentFile.add(fileMetadata);
                    }
                }
                if (IngestUtil.conflictsWithExistingFilenames(pathPlusFilename, fmdListMinusCurrentFile)) {
                    return error(BAD_REQUEST, BundleUtil.getStringFromBundle("files.api.metadata.update.duplicateFile", Arrays.asList(pathPlusFilename)));
                }

                optionalFileParams.addOptionalParams(upFmd);

                Dataset upDS = execCommand(new UpdateDatasetVersionCommand(upFmd.getDataFile().getOwner(), req));

            } catch (Exception e) {
                logger.log(Level.WARNING, "Dataset publication finalization: exception while exporting:{0}", e);
                return error(Response.Status.INTERNAL_SERVER_ERROR, "Error adding metadata to DataFile: " + e);
            }

        } catch (WrappedResponse wr) {
            return error(Response.Status.BAD_REQUEST, "An error has occurred attempting to update the requested DataFile, likely related to permissions.");
        }

        String jsonString = upFmd.asGsonObject(true).toString();

        return Response
                .status(Response.Status.OK)
                .entity("File Metadata update has been completed: " + jsonString)
                .type(MediaType.TEXT_PLAIN) //Our plain text string is already json
                .build();
    }

    @GET
    @AuthRequired
    @Path("{id}")
    public Response getFileData(@Context ContainerRequestContext crc,
                                @PathParam("id") String fileIdOrPersistentId,
                                @QueryParam("includeDeaccessioned") boolean includeDeaccessioned,
                                @QueryParam("returnDatasetVersion") boolean returnDatasetVersion,
                                @QueryParam("returnOwners") boolean returnOwners,
                                @Context UriInfo uriInfo,
                                @Context HttpHeaders headers) {
        return response( req -> getFileDataResponse(req, fileIdOrPersistentId, DS_VERSION_LATEST, includeDeaccessioned, returnDatasetVersion, returnOwners, uriInfo, headers), getRequestUser(crc));
    }

    @GET
    @AuthRequired
    @Path("{id}/versions/{datasetVersionId}")
    public Response getFileData(@Context ContainerRequestContext crc,
                                @PathParam("id") String fileIdOrPersistentId,
                                @PathParam("datasetVersionId") String datasetVersionId,
                                @QueryParam("includeDeaccessioned") boolean includeDeaccessioned,
                                @QueryParam("returnDatasetVersion") boolean returnDatasetVersion,
                                @QueryParam("returnOwners") boolean returnOwners,
                                @Context UriInfo uriInfo,
                                @Context HttpHeaders headers) {
        return response( req -> getFileDataResponse(req, fileIdOrPersistentId, datasetVersionId, includeDeaccessioned, returnDatasetVersion, returnOwners, uriInfo, headers), getRequestUser(crc));
    }

    private Response getFileDataResponse(final DataverseRequest req,
                                         String fileIdOrPersistentId,
                                         String datasetVersionId,
                                         boolean includeDeaccessioned,
                                         boolean returnDatasetVersion,
                                         boolean returnOwners,
                                         UriInfo uriInfo,
                                         HttpHeaders headers) throws WrappedResponse {
        final DataFile dataFile = execCommand(new GetDataFileCommand(req, findDataFileOrDie(fileIdOrPersistentId)));
        FileMetadata fileMetadata = execCommand(handleVersion(datasetVersionId, new Datasets.DsVersionHandler<>() {
            @Override
            public Command<FileMetadata> handleLatest() {
                return new GetLatestAccessibleFileMetadataCommand(req, dataFile, includeDeaccessioned);
            }

            @Override
            public Command<FileMetadata> handleDraft() {
                return new GetDraftFileMetadataIfAvailableCommand(req, dataFile);
            }

            @Override
            public Command<FileMetadata> handleSpecific(long major, long minor) {
                return new GetSpecificPublishedFileMetadataByDatasetVersionCommand(req, dataFile, major, minor, includeDeaccessioned);
            }

            @Override
            public Command<FileMetadata> handleLatestPublished() {
                return new GetLatestPublishedFileMetadataCommand(req, dataFile, includeDeaccessioned);
            }
        }));

        if (fileMetadata == null) {
            throw new WrappedResponse(notFound(BundleUtil.getStringFromBundle("files.api.notFoundInVersion", Arrays.asList(fileIdOrPersistentId, datasetVersionId))));
        }

        if (fileMetadata.getDatasetVersion().isReleased()) {
            MakeDataCountLoggingServiceBean.MakeDataCountEntry entry = new MakeDataCountLoggingServiceBean.MakeDataCountEntry(uriInfo, headers, dvRequestService, dataFile);
            mdcLogService.logEntry(entry);
        } 
                    
        return Response.ok(Json.createObjectBuilder()
                .add("status", ApiConstants.STATUS_OK)
                .add("data", json(fileMetadata, returnOwners, returnDatasetVersion)).build())
                .type(MediaType.APPLICATION_JSON)
                .build();
    }
    

    @GET
    @AuthRequired
    @Path("{id}/metadata")
    public Response getFileMetadata(@Context ContainerRequestContext crc, @PathParam("id") String fileIdOrPersistentId, @PathParam("versionId") String versionId, @Context UriInfo uriInfo, @Context HttpHeaders headers, @Context HttpServletResponse response, Boolean getDraft) throws WrappedResponse, Exception {
        //ToDo - versionId is not used - can't get metadata for earlier versions
        DataverseRequest req;
            try {
                req = createDataverseRequest(getRequestUser(crc));
            } catch (Exception e) {
                return error(BAD_REQUEST, "Error attempting to request information. Maybe a bad API token?");
            }
            final DataFile df;
            try {
                df = execCommand(new GetDataFileCommand(req, findDataFileOrDie(fileIdOrPersistentId)));
            } catch (Exception e) {
                return error(BAD_REQUEST, "Error attempting get the requested data file.");
            }
            FileMetadata fm;
            
            if(null != getDraft && getDraft) { 
                try {
                    fm = execCommand(new GetDraftFileMetadataIfAvailableCommand(req, findDataFileOrDie(fileIdOrPersistentId)));
                } catch (WrappedResponse w) {
                    return error(BAD_REQUEST, "An error occurred getting a draft version, you may not have permission to access unpublished data on this dataset." );
                }
                if(null == fm) {
                    return error(BAD_REQUEST, BundleUtil.getStringFromBundle("files.api.no.draft"));
                }
            } else {
                fm = df.getLatestPublishedFileMetadata();
                MakeDataCountLoggingServiceBean.MakeDataCountEntry entry = new MakeDataCountLoggingServiceBean.MakeDataCountEntry(uriInfo, headers, dvRequestService, df);
                mdcLogService.logEntry(entry);
            }
            
            String jsonString = fm.asGsonObject(true).toString();
            
            return Response
                .status(Response.Status.OK)
                .entity(jsonString)
                .type(MediaType.TEXT_PLAIN) //Our plain text string is already json
                .build();
    }
    
    @GET
    @AuthRequired
    @Path("{id}/metadata/draft")
    public Response getFileMetadataDraft(@Context ContainerRequestContext crc, @PathParam("id") String fileIdOrPersistentId, @PathParam("versionId") String versionId, @Context UriInfo uriInfo, @Context HttpHeaders headers, @Context HttpServletResponse response, Boolean getDraft) throws WrappedResponse, Exception {
        return getFileMetadata(crc, fileIdOrPersistentId, versionId, uriInfo, headers, response, true);
    }

    @POST
    @AuthRequired
    @Path("{id}/uningest")
    public Response uningestDatafile(@Context ContainerRequestContext crc, @PathParam("id") String id) {

        DataFile dataFile;
        try {
            dataFile = findDataFileOrDie(id);
        } catch (WrappedResponse ex) {
            return error(BAD_REQUEST, "Could not find datafile with id " + id);
        }
        if (dataFile == null) {
            return error(Response.Status.NOT_FOUND, "File not found for given id.");
        }
        if (!dataFile.isTabularData()) {
            // Ingest never succeeded, either there was a failure or this is not a tabular
            // data file
            // We allow anyone who can publish to uningest in order to clear a problem
            if (dataFile.isIngestProblem()) {
                try {
                    AuthenticatedUser au = getRequestAuthenticatedUserOrDie(crc);
                    if (!(permissionSvc.permissionsFor(au, dataFile).contains(Permission.PublishDataset))) {
                        return forbidden(
                                "Uningesting to remove an ingest problem can only be done by those who can publish the dataset");
                    }
                } catch (WrappedResponse wr) {
                    return wr.getResponse();
                }
                dataFile.setIngestDone();
                dataFile.setIngestReport(null);
                fileService.save(dataFile);
                return ok("Datafile " + dataFile.getId() + " uningested.");
            } else {
                return error(Response.Status.BAD_REQUEST,
                        BundleUtil.getStringFromBundle("Cannot uningest non-tabular file."));
            }
        } else {
            try {
                DataverseRequest req = createDataverseRequest(getRequestUser(crc));
                execCommand(new UningestFileCommand(req, dataFile));
                Long dataFileId = dataFile.getId();
                dataFile = fileService.find(dataFileId);
                Dataset theDataset = dataFile.getOwner();
                exportDatasetMetadata(settingsService, theDataset);
                return ok("Datafile " + dataFileId + " uningested.");
            } catch (WrappedResponse wr) {
                return wr.getResponse();
            }
        }
    }

    // reingest attempts to queue an *existing* DataFile 
    // for tabular ingest. It can be used on non-tabular datafiles; to try to 
    // ingest a file that has previously failed ingest, or to ingest a file of a
    // type for which ingest was not previously supported. 
    // We are considering making it possible, in the future, to reingest 
    // a datafile that's already ingested as Tabular; for example, to address a 
    // bug that has been found in an ingest plugin.
    @POST
    @AuthRequired
    @Path("{id}/reingest")
    public Response reingest(@Context ContainerRequestContext crc, @PathParam("id") String id) {

        AuthenticatedUser u;
        try {
            u = getRequestAuthenticatedUserOrDie(crc);
            if (!u.isSuperuser()) {
                return error(Response.Status.FORBIDDEN, "This API call can be used by superusers only");
            }
        } catch (WrappedResponse wr) {
            return wr.getResponse();
        }
        
        DataFile dataFile;
        try {
            dataFile = findDataFileOrDie(id);
        } catch (WrappedResponse ex) {
            return error(Response.Status.NOT_FOUND, "File not found for given id.");
        }

        Dataset dataset = dataFile.getOwner();
        
        if (dataset == null) {
            return error(Response.Status.BAD_REQUEST, "Failed to locate the parent dataset for the datafile.");
        }
        
        if (dataFile.isTabularData()) {
            return error(Response.Status.BAD_REQUEST, "The datafile is already ingested as Tabular.");
        }
        
        boolean ingestLock = dataset.isLockedFor(DatasetLock.Reason.Ingest);
        
        if (ingestLock) {
            return error(Response.Status.FORBIDDEN, "Dataset already locked with an Ingest lock");
        }
        
        if (!FileUtil.canIngestAsTabular(dataFile)) {
            return error(Response.Status.BAD_REQUEST, "Tabular ingest is not supported for this file type (id: "+id+", type: "+dataFile.getContentType()+")");
        }
        
        dataFile.SetIngestScheduled();
                
        if (dataFile.getIngestRequest() == null) {
            dataFile.setIngestRequest(new IngestRequest(dataFile));
        }

        dataFile.getIngestRequest().setForceTypeCheck(true);
        
        // update the datafile, to save the newIngest request in the database:
        dataFile = fileService.save(dataFile);
        
        // queue the data ingest job for asynchronous execution: 
        String status = ingestService.startIngestJobs(dataset.getId(), new ArrayList<>(Arrays.asList(dataFile)), u);
        
        if (!StringUtil.isEmpty(status)) {
            // This most likely indicates some sort of a problem (for example, 
            // the ingest job was not put on the JMS queue because of the size
            // of the file). But we are still returning the OK status - because
            // from the point of view of the API, it's a success - we have 
            // successfully gone through the process of trying to schedule the 
            // ingest job...
            
            return ok(status);
        }
        return ok("Datafile " + id + " queued for ingest");

    }

    @POST
    @AuthRequired
    @Path("{id}/redetect")
    public Response redetectDatafile(@Context ContainerRequestContext crc, @PathParam("id") String id, @QueryParam("dryRun") boolean dryRun) {
        try {
            DataFile dataFileIn = findDataFileOrDie(id);
            // Ingested Files have mimetype = text/tab-separated-values
            // No need to redetect
            if (dataFileIn.isTabularData()) {
                return error(Response.Status.BAD_REQUEST, "The file is an ingested tabular file.");
            }
            String originalContentType = dataFileIn.getContentType();
            DataFile dataFileOut = execCommand(new RedetectFileTypeCommand(createDataverseRequest(getRequestUser(crc)), dataFileIn, dryRun));
            NullSafeJsonBuilder result = NullSafeJsonBuilder.jsonObjectBuilder()
                    .add("dryRun", dryRun)
                    .add("oldContentType", originalContentType)
                    .add("newContentType", dataFileOut.getContentType());
            return ok(result);
        } catch (WrappedResponse wr) {
            return wr.getResponse();
        }
    }

    @POST
    @AuthRequired
    @Path("{id}/extractNcml")
    public Response extractNcml(@Context ContainerRequestContext crc, @PathParam("id") String id) {
        try {
            AuthenticatedUser au = getRequestAuthenticatedUserOrDie(crc);
            if (!au.isSuperuser()) {
                // We can always make a command in the future if there's a need
                // for non-superusers to call this API.
                return error(Response.Status.FORBIDDEN, "This API call can be used by superusers only");
            }
            DataFile dataFileIn = findDataFileOrDie(id);
            java.nio.file.Path tempLocationPath = null;
            boolean successOrFail = ingestService.extractMetadataNcml(dataFileIn, tempLocationPath);
            NullSafeJsonBuilder result = NullSafeJsonBuilder.jsonObjectBuilder()
                    .add("result", successOrFail);
            return ok(result);
        } catch (WrappedResponse wr) {
            return wr.getResponse();
        }
    }

    /**
     * Attempting to run metadata export, for all the formats for which we have
     * metadata Exporters.
     */
    private void exportDatasetMetadata(SettingsServiceBean settingsServiceBean, Dataset theDataset) {

        try {
            ExportService instance = ExportService.getInstance();
            instance.exportAllFormats(theDataset);

        } catch (ExportException ex) {
            // Something went wrong!
            // Just like with indexing, a failure to export is not a fatal
            // condition. We'll just log the error as a warning and keep
            // going:
            logger.log(Level.WARNING, "Dataset publication finalization: exception while exporting:{0}", ex.getMessage());
        }
    }

    // This method provides a callback for an external tool to retrieve it's
    // parameters/api URLs. If the request is authenticated, e.g. by it being
    // signed, the api URLs will be signed. If a guest request is made, the URLs
    // will be plain/unsigned.
    // This supports the cases where a tool is accessing a restricted resource (e.g.
    // preview of a draft file), or public case.
    @GET
    @AuthRequired
    @Path("{id}/metadata/{fmid}/toolparams/{tid}")
    public Response getExternalToolFMParams(@Context ContainerRequestContext crc, @PathParam("tid") long externalToolId,
            @PathParam("id") String fileId, @PathParam("fmid") long fmid, @QueryParam(value = "locale") String locale) {
        ExternalTool externalTool = externalToolService.findById(externalToolId);
        if(externalTool == null) {
            return error(BAD_REQUEST, "External tool not found.");
        }
        if (!ExternalTool.Scope.FILE.equals(externalTool.getScope())) {
            return error(BAD_REQUEST, "External tool does not have file scope.");
        }
        ApiToken apiToken = null;
        User user = getRequestUser(crc);
        apiToken = authSvc.getValidApiTokenForUser(user);
        FileMetadata target = fileSvc.findFileMetadata(fmid);
        if (target == null) {
            return error(BAD_REQUEST, "FileMetadata not found.");
        }

        URLTokenUtil eth = null;

        eth = new ExternalToolHandler(externalTool, target.getDataFile(), apiToken, target, locale);
        return ok(eth.createPostBody(eth.getParams(JsonUtil.getJsonObject(externalTool.getToolParameters())), JsonUtil.getJsonArray(externalTool.getAllowedApiCalls())));
    }
    
    @GET
    @Path("fixityAlgorithm")
    public Response getFixityAlgorithm() {
        return ok(systemConfig.getFileFixityChecksumAlgorithm().toString());
    }

    @GET
    @AuthRequired
    @Path("{id}/downloadCount")
    public Response getFileDownloadCount(@Context ContainerRequestContext crc, @PathParam("id") String dataFileId) {
        return response(req -> {
            DataFile dataFile = execCommand(new GetDataFileCommand(req, findDataFileOrDie(dataFileId)));
            return ok(guestbookResponseService.getDownloadCountByDataFileId(dataFile.getId()).toString());
        }, getRequestUser(crc));
    }

    @GET
    @AuthRequired
    @Path("{id}/dataTables")
    public Response getFileDataTables(@Context ContainerRequestContext crc, @PathParam("id") String dataFileId) {
        DataFile dataFile;
        try {
            dataFile = findDataFileOrDie(dataFileId);
        } catch (WrappedResponse e) {
            return notFound("File not found for given id.");
        }
        if (dataFile.isRestricted() || FileUtil.isActivelyEmbargoed(dataFile)) {
            DataverseRequest dataverseRequest = createDataverseRequest(getRequestUser(crc));
            boolean hasPermissionToDownloadFile = permissionSvc.requestOn(dataverseRequest, dataFile).has(Permission.DownloadFile);
            if (!hasPermissionToDownloadFile) {
                return forbidden("Insufficient permissions to access the requested information.");
            }
        }
        if (!dataFile.isTabularData()) {
            return badRequest(BundleUtil.getStringFromBundle("files.api.only.tabular.supported"));
        }
        return ok(jsonDT(dataFile.getDataTables()));
    }

    @POST
    @AuthRequired
    @Path("{id}/metadata/categories")
    @Produces(MediaType.APPLICATION_JSON)
    public Response setFileCategories(@Context ContainerRequestContext crc, @PathParam("id") String dataFileId, String jsonBody) {
        return response(req -> {
            DataFile dataFile = execCommand(new GetDataFileCommand(req, findDataFileOrDie(dataFileId)));
            jakarta.json.JsonObject jsonObject;
            try (StringReader stringReader = new StringReader(jsonBody)) {
                jsonObject = Json.createReader(stringReader).readObject();
                JsonArray requestedCategoriesJson = jsonObject.getJsonArray("categories");
                FileMetadata fileMetadata = dataFile.getFileMetadata();
                for (JsonValue jsonValue : requestedCategoriesJson) {
                    JsonString jsonString = (JsonString) jsonValue;
                    fileMetadata.addCategoryByName(jsonString.getString());
                }
                execCommand(new UpdateDatasetVersionCommand(fileMetadata.getDataFile().getOwner(), req));
                return ok("Categories of file " + dataFileId + " updated.");
            } catch (JsonParsingException jpe) {
                return badRequest("Error parsing Json: " + jpe.getMessage());
            }
        }, getRequestUser(crc));
    }

    @POST
    @AuthRequired
    @Path("{id}/metadata/tabularTags")
    @Produces(MediaType.APPLICATION_JSON)
    public Response setFileTabularTags(@Context ContainerRequestContext crc, @PathParam("id") String dataFileId, String jsonBody) {
        return response(req -> {
            DataFile dataFile = execCommand(new GetDataFileCommand(req, findDataFileOrDie(dataFileId)));
            if (!dataFile.isTabularData()) {
                return badRequest(BundleUtil.getStringFromBundle("files.api.only.tabular.supported"));
            }
            jakarta.json.JsonObject jsonObject;
            try (StringReader stringReader = new StringReader(jsonBody)) {
                jsonObject = Json.createReader(stringReader).readObject();
                JsonArray requestedTabularTagsJson = jsonObject.getJsonArray("tabularTags");
                for (JsonValue jsonValue : requestedTabularTagsJson) {
                    JsonString jsonString = (JsonString) jsonValue;
                    try {
                        dataFile.addUniqueTagByLabel(jsonString.getString());
                    } catch (IllegalArgumentException iax){
                        return badRequest(iax.getMessage());
                    }
                }
                execCommand(new UpdateDatasetVersionCommand(dataFile.getOwner(), req));
                return ok("Tabular tags of file " + dataFileId + " updated.");
            } catch (JsonParsingException jpe) {
                return badRequest("Error parsing Json: " + jpe.getMessage());
            }
        }, getRequestUser(crc));
    }

    @GET
    @AuthRequired
    @Path("{id}/hasBeenDeleted")
    public Response getHasBeenDeleted(@Context ContainerRequestContext crc, @PathParam("id") String dataFileId) {
        return response(req -> {
            DataFile dataFile = execCommand(new GetDataFileCommand(req, findDataFileOrDie(dataFileId)));
            return ok(dataFileServiceBean.hasBeenDeleted(dataFile));
        }, getRequestUser(crc));
    }

    /**
     * @param fileIdOrPersistentId Database ID or PID of the data file.
     * @param versionNumber The version of the dataset, such as 1.0, :draft,
     * :latest-published, etc.
     * @param includeDeaccessioned Defaults to false.
     */
    @GET
    @AuthRequired
    @Path("{id}/versions/{dsVersionString}/citation")
    public Response getFileCitationByVersion(@Context ContainerRequestContext crc, @PathParam("id") String fileIdOrPersistentId, @PathParam("dsVersionString") String versionNumber, @QueryParam("includeDeaccessioned") boolean includeDeaccessioned) {
        try {
            DataverseRequest req = createDataverseRequest(getRequestUser(crc));
            final DataFile df = execCommand(new GetDataFileCommand(req, findDataFileOrDie(fileIdOrPersistentId)));
            Dataset ds = df.getOwner();
            DatasetVersion dsv = findDatasetVersionOrDie(req, versionNumber, ds, includeDeaccessioned, true);
            if (dsv == null) {
                return unauthorized(BundleUtil.getStringFromBundle("files.api.no.draftOrUnauth"));
            }

            Long getDatasetVersionID = dsv.getId();
            FileMetadata fm = dataFileServiceBean.findFileMetadataByDatasetVersionIdAndDataFileId(getDatasetVersionID, df.getId());
            if (fm == null) {
                return notFound(BundleUtil.getStringFromBundle("files.api.fileNotFound"));
            }
            boolean direct = df.isIdentifierRegistered();
            DataCitation citation = new DataCitation(fm, direct);
            return ok(citation.toString(true));
        } catch (WrappedResponse ex) {
            return ex.getResponse();
        }
    }

}<|MERGE_RESOLUTION|>--- conflicted
+++ resolved
@@ -32,12 +32,8 @@
 import edu.harvard.iq.dataverse.util.SystemConfig;
 import edu.harvard.iq.dataverse.util.URLTokenUtil;
 
-<<<<<<< HEAD
-import static edu.harvard.iq.dataverse.util.JsfHelper.JH;
-=======
 import static edu.harvard.iq.dataverse.api.ApiConstants.*;
 import static edu.harvard.iq.dataverse.api.Datasets.handleVersion;
->>>>>>> dcd7c22d
 import static edu.harvard.iq.dataverse.util.json.JsonPrinter.json;
 import edu.harvard.iq.dataverse.util.json.JsonUtil;
 import edu.harvard.iq.dataverse.util.json.NullSafeJsonBuilder;
@@ -52,7 +48,6 @@
 import java.util.logging.Logger;
 import jakarta.ejb.EJB;
 import jakarta.ejb.EJBException;
-import jakarta.faces.application.FacesMessage;
 import jakarta.inject.Inject;
 import jakarta.json.*;
 import jakarta.json.stream.JsonParsingException;
@@ -66,6 +61,7 @@
 
 import static edu.harvard.iq.dataverse.util.json.JsonPrinter.jsonDT;
 import static jakarta.ws.rs.core.Response.Status.BAD_REQUEST;
+import static jakarta.ws.rs.core.Response.Status.FORBIDDEN;
 
 import jakarta.ws.rs.core.UriInfo;
 import org.glassfish.jersey.media.multipart.FormDataBodyPart;
@@ -214,10 +210,10 @@
                     //  - Will skip extra attributes which includes fileToReplaceId and forceReplace
                     optionalFileParams = new OptionalFileParams(jsonData);
                 } catch (DataFileTagException ex) {
-                    return error(Response.Status.BAD_REQUEST, ex.getMessage());
+                    return error(BAD_REQUEST, ex.getMessage());
                 }
             } catch (ClassCastException | com.google.gson.JsonParseException ex) {
-                return error(Response.Status.BAD_REQUEST, BundleUtil.getStringFromBundle("file.addreplace.error.parsing"));
+                return error(BAD_REQUEST, BundleUtil.getStringFromBundle("file.addreplace.error.parsing"));
             }
         }
 
@@ -306,7 +302,7 @@
                 //"Look at that!  You added a file! (hey hey, it may have worked)");
             } catch (NoFilesException ex) {
                 Logger.getLogger(Files.class.getName()).log(Level.SEVERE, null, ex);
-                return error(Response.Status.BAD_REQUEST, "NoFileException!  Serious Error! See administrator!");
+                return error(BAD_REQUEST, "NoFileException!  Serious Error! See administrator!");
 
             }
         }
@@ -396,7 +392,7 @@
                 //we get the data file to do a permissions check, if this fails it'll go to the WrappedResponse below for an ugly unpermitted error
                 execCommand(new GetDataFileCommand(req, findDataFileOrDie(result.get(0).toString())));
 
-                return error(Response.Status.BAD_REQUEST, "You cannot edit metadata on a dataFile that has been replaced. Please try again with the newest file id.");
+                return error(BAD_REQUEST, "You cannot edit metadata on a dataFile that has been replaced. Please try again with the newest file id.");
             }
 
             // (2) Check/Parse the JSON (if uploaded)  
@@ -418,10 +414,10 @@
                         //  - Will skip extra attributes which includes fileToReplaceId and forceReplace
                         optionalFileParams = new OptionalFileParams(jsonData);
                     } catch (DataFileTagException ex) {
-                        return error(Response.Status.BAD_REQUEST, ex.getMessage());
+                        return error(BAD_REQUEST, ex.getMessage());
                     }
                 } catch (ClassCastException | com.google.gson.JsonParseException ex) {
-                    return error(Response.Status.BAD_REQUEST, BundleUtil.getStringFromBundle("file.addreplace.error.parsing"));
+                    return error(BAD_REQUEST, BundleUtil.getStringFromBundle("file.addreplace.error.parsing"));
                 }
             }
 
@@ -442,7 +438,7 @@
                 }
                 
                 if (upFmd == null){
-                    return error(Response.Status.BAD_REQUEST, "An error has occurred attempting to update the requested DataFile. It is not part of the current version of the Dataset.");
+                    return error(BAD_REQUEST, "An error has occurred attempting to update the requested DataFile. It is not part of the current version of the Dataset.");
                 }
 
                 jakarta.json.JsonObject jsonObject = JsonUtil.getJsonObject(jsonData);
@@ -473,7 +469,7 @@
             }
 
         } catch (WrappedResponse wr) {
-            return error(Response.Status.BAD_REQUEST, "An error has occurred attempting to update the requested DataFile, likely related to permissions.");
+            return error(BAD_REQUEST, "An error has occurred attempting to update the requested DataFile, likely related to permissions.");
         }
 
         String jsonString = upFmd.asGsonObject(true).toString();
@@ -643,7 +639,7 @@
                 fileService.save(dataFile);
                 return ok("Datafile " + dataFile.getId() + " uningested.");
             } else {
-                return error(Response.Status.BAD_REQUEST,
+                return error(BAD_REQUEST,
                         BundleUtil.getStringFromBundle("Cannot uningest non-tabular file."));
             }
         } else {
@@ -677,7 +673,7 @@
         try {
             u = getRequestAuthenticatedUserOrDie(crc);
             if (!u.isSuperuser()) {
-                return error(Response.Status.FORBIDDEN, "This API call can be used by superusers only");
+                return error(FORBIDDEN, "This API call can be used by superusers only");
             }
         } catch (WrappedResponse wr) {
             return wr.getResponse();
@@ -693,21 +689,21 @@
         Dataset dataset = dataFile.getOwner();
         
         if (dataset == null) {
-            return error(Response.Status.BAD_REQUEST, "Failed to locate the parent dataset for the datafile.");
+            return error(BAD_REQUEST, "Failed to locate the parent dataset for the datafile.");
         }
         
         if (dataFile.isTabularData()) {
-            return error(Response.Status.BAD_REQUEST, "The datafile is already ingested as Tabular.");
+            return error(BAD_REQUEST, "The datafile is already ingested as Tabular.");
         }
         
         boolean ingestLock = dataset.isLockedFor(DatasetLock.Reason.Ingest);
         
         if (ingestLock) {
-            return error(Response.Status.FORBIDDEN, "Dataset already locked with an Ingest lock");
+            return error(FORBIDDEN, "Dataset already locked with an Ingest lock");
         }
         
         if (!FileUtil.canIngestAsTabular(dataFile)) {
-            return error(Response.Status.BAD_REQUEST, "Tabular ingest is not supported for this file type (id: "+id+", type: "+dataFile.getContentType()+")");
+            return error(BAD_REQUEST, "Tabular ingest is not supported for this file type (id: "+id+", type: "+dataFile.getContentType()+")");
         }
         
         dataFile.SetIngestScheduled();
@@ -747,7 +743,7 @@
             // Ingested Files have mimetype = text/tab-separated-values
             // No need to redetect
             if (dataFileIn.isTabularData()) {
-                return error(Response.Status.BAD_REQUEST, "The file is an ingested tabular file.");
+                return error(BAD_REQUEST, "The file is an ingested tabular file.");
             }
             String originalContentType = dataFileIn.getContentType();
             DataFile dataFileOut = execCommand(new RedetectFileTypeCommand(createDataverseRequest(getRequestUser(crc)), dataFileIn, dryRun));
@@ -770,7 +766,7 @@
             if (!au.isSuperuser()) {
                 // We can always make a command in the future if there's a need
                 // for non-superusers to call this API.
-                return error(Response.Status.FORBIDDEN, "This API call can be used by superusers only");
+                return error(FORBIDDEN, "This API call can be used by superusers only");
             }
             DataFile dataFileIn = findDataFileOrDie(id);
             java.nio.file.Path tempLocationPath = null;
