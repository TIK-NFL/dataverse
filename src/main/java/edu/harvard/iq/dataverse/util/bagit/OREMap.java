package edu.harvard.iq.dataverse.util.bagit;

import edu.harvard.iq.dataverse.DataFile;
import edu.harvard.iq.dataverse.Dataset;
import edu.harvard.iq.dataverse.DatasetField;
import edu.harvard.iq.dataverse.DatasetFieldCompoundValue;
import edu.harvard.iq.dataverse.DatasetFieldConstant;
import edu.harvard.iq.dataverse.DatasetFieldType;
import edu.harvard.iq.dataverse.DatasetVersion;
import edu.harvard.iq.dataverse.FileMetadata;
import edu.harvard.iq.dataverse.TermsOfUseAndAccess;
import edu.harvard.iq.dataverse.export.OAI_OREExporter;
import edu.harvard.iq.dataverse.util.BundleUtil;
import edu.harvard.iq.dataverse.util.SystemConfig;
import edu.harvard.iq.dataverse.util.json.JsonLDNamespace;
import edu.harvard.iq.dataverse.util.json.JsonLDTerm;
import edu.harvard.iq.dataverse.util.json.JsonPrinter;

import java.io.OutputStream;
import java.time.LocalDate;
import java.util.List;
import java.util.Map;
import java.util.TreeMap;
import java.util.Map.Entry;

import javax.json.Json;
import javax.json.JsonArray;
import javax.json.JsonArrayBuilder;
import javax.json.JsonObject;
import javax.json.JsonObjectBuilder;
import javax.json.JsonValue;

public class OREMap {

    public static final String NAME = "OREMap";
    private Map<String, String> localContext = new TreeMap<String, String>();
    private DatasetVersion version;
    private boolean excludeEmail = false;

    public OREMap(DatasetVersion version, boolean excludeEmail) {
        this.version = version;
        this.excludeEmail = excludeEmail;
    }

    public void writeOREMap(OutputStream outputStream) throws Exception {
        outputStream.write(getOREMap().toString().getBytes("UTF8"));
        outputStream.flush();
    }

    public JsonObject getOREMap() throws Exception {
        return getOREMap(false);
    }
    
    public JsonObject getOREMap(boolean aggregationOnly) throws Exception {
        return getOREMapBuilder(aggregationOnly).build();
    }
    
    public JsonObjectBuilder getOREMapBuilder(boolean aggregationOnly) throws Exception {

        // Add namespaces we'll definitely use to Context
        // Additional namespaces are added as needed below
        localContext.putIfAbsent(JsonLDNamespace.ore.getPrefix(), JsonLDNamespace.ore.getUrl());
        localContext.putIfAbsent(JsonLDNamespace.dcterms.getPrefix(), JsonLDNamespace.dcterms.getUrl());
        localContext.putIfAbsent(JsonLDNamespace.dvcore.getPrefix(), JsonLDNamespace.dvcore.getUrl());
        localContext.putIfAbsent(JsonLDNamespace.schema.getPrefix(), JsonLDNamespace.schema.getUrl());

        Dataset dataset = version.getDataset();
        String id = dataset.getGlobalId().asString();
        JsonArrayBuilder fileArray = Json.createArrayBuilder();
        // The map describes an aggregation
        JsonObjectBuilder aggBuilder = Json.createObjectBuilder();
        List<DatasetField> fields = version.getDatasetFields();
        // That has it's own metadata
        for (DatasetField field : fields) {
            if (!field.isEmpty()) {
                DatasetFieldType dfType = field.getDatasetFieldType();
                if (excludeEmail && DatasetFieldType.FieldType.EMAIL.equals(dfType.getFieldType())) {
                    continue;
                }
                JsonLDTerm fieldName = getTermFor(dfType);
                if (fieldName.inNamespace()) {
                    localContext.putIfAbsent(fieldName.getNamespace().getPrefix(), fieldName.getNamespace().getUrl());
                } else {
                    localContext.putIfAbsent(fieldName.getLabel(), fieldName.getUrl());
                }
                JsonArrayBuilder vals = Json.createArrayBuilder();
                if (!dfType.isCompound()) {
                    for (String val : field.getValues_nondisplay()) {
                        vals.add(val);
                    }
                } else {
                    // ToDo: Needs to be recursive (as in JsonPrinter?)
                    for (DatasetFieldCompoundValue dscv : field.getDatasetFieldCompoundValues()) {
                        // compound values are of different types
                        JsonObjectBuilder child = Json.createObjectBuilder();

                        for (DatasetField dsf : dscv.getChildDatasetFields()) {
                            DatasetFieldType dsft = dsf.getDatasetFieldType();
                            if (excludeEmail && DatasetFieldType.FieldType.EMAIL.equals(dsft.getFieldType())) {
                                continue;
                            }
                            // which may have multiple values
                            if (!dsf.isEmpty()) {
                                // Add context entry
                                // ToDo - also needs to recurse here?
                                JsonLDTerm subFieldName = getTermFor(dfType, dsft);
                                if (subFieldName.inNamespace()) {
                                    localContext.putIfAbsent(subFieldName.getNamespace().getPrefix(),
                                            subFieldName.getNamespace().getUrl());
                                } else {
                                    localContext.putIfAbsent(subFieldName.getLabel(), subFieldName.getUrl());
                                }

                                List<String> values = dsf.getValues_nondisplay();
                                if (values.size() > 1) {
                                    JsonArrayBuilder childVals = Json.createArrayBuilder();

                                    for (String val : dsf.getValues_nondisplay()) {
                                        childVals.add(val);
                                    }
                                    child.add(subFieldName.getLabel(), childVals);
                                } else {
                                    child.add(subFieldName.getLabel(), values.get(0));
                                }
                            }
                        }
                        vals.add(child);
                    }
                }
                // Add metadata value to aggregation, suppress array when only one value
                JsonArray valArray = vals.build();
                aggBuilder.add(fieldName.getLabel(), (valArray.size() != 1) ? valArray : valArray.get(0));
            }
        }
        // Add metadata related to the Dataset/DatasetVersion
        aggBuilder.add("@id", id)
                .add("@type",
                        Json.createArrayBuilder().add(JsonLDTerm.ore("Aggregation").getLabel())
                                .add(JsonLDTerm.schemaOrg("Dataset").getLabel()))
                .add(JsonLDTerm.schemaOrg("version").getLabel(), version.getFriendlyVersionNumber())
<<<<<<< HEAD
                .add(JsonLDTerm.schemaOrg("name").getLabel(), version.getTitle());
        //Allow oremap for non-published versions (not yet implemented)
        addIfNotNull(aggBuilder, JsonLDTerm.schemaOrg("datePublished"), dataset.getPublicationDateFormattedYYYYMMDD());
        //Just for debugging - should always be set for real/persisted datasetversions
        if(version.getLastUpdateTime() != null) {
          aggBuilder.add(JsonLDTerm.schemaOrg("dateModified").getLabel(), version.getLastUpdateTime().toString());
        }
=======
                .add(JsonLDTerm.schemaOrg("name").getLabel(), version.getTitle())
                .add(JsonLDTerm.schemaOrg("dateModified").getLabel(), version.getLastUpdateTime().toString());
        addIfNotNull(aggBuilder, JsonLDTerm.schemaOrg("datePublished"), dataset.getPublicationDateFormattedYYYYMMDD());
>>>>>>> 6f405aba

        TermsOfUseAndAccess terms = version.getTermsOfUseAndAccess();
        if (terms.getLicense() == TermsOfUseAndAccess.License.CC0) {
            aggBuilder.add(JsonLDTerm.schemaOrg("license").getLabel(),
                    TermsOfUseAndAccess.CC0_URI);
        } else {
            addIfNotNull(aggBuilder, JsonLDTerm.termsOfUse, terms.getTermsOfUse());
        }
        addIfNotNull(aggBuilder, JsonLDTerm.confidentialityDeclaration, terms.getConfidentialityDeclaration());
        addIfNotNull(aggBuilder, JsonLDTerm.specialPermissions, terms.getSpecialPermissions());
        addIfNotNull(aggBuilder, JsonLDTerm.restrictions, terms.getRestrictions());
        addIfNotNull(aggBuilder, JsonLDTerm.citationRequirements, terms.getCitationRequirements());
        addIfNotNull(aggBuilder, JsonLDTerm.depositorRequirements, terms.getDepositorRequirements());
        addIfNotNull(aggBuilder, JsonLDTerm.conditions, terms.getConditions());
        addIfNotNull(aggBuilder, JsonLDTerm.disclaimer, terms.getDisclaimer());

        // Add fileTermsofAccess as an object since it is compound
        JsonObjectBuilder fAccess = Json.createObjectBuilder();
        addIfNotNull(fAccess, JsonLDTerm.termsOfAccess, terms.getTermsOfAccess());
        addIfNotNull(fAccess, JsonLDTerm.fileRequestAccess, terms.isFileAccessRequest());
        addIfNotNull(fAccess, JsonLDTerm.dataAccessPlace, terms.getDataAccessPlace());
        addIfNotNull(fAccess, JsonLDTerm.originalArchive, terms.getOriginalArchive());
        addIfNotNull(fAccess, JsonLDTerm.availabilityStatus, terms.getAvailabilityStatus());
        addIfNotNull(fAccess, JsonLDTerm.contactForAccess, terms.getContactForAccess());
        addIfNotNull(fAccess, JsonLDTerm.sizeOfCollection, terms.getSizeOfCollection());
        addIfNotNull(fAccess, JsonLDTerm.studyCompletion, terms.getStudyCompletion());
        JsonObject fAccessObject = fAccess.build();
        if (!fAccessObject.isEmpty()) {
            aggBuilder.add(JsonLDTerm.fileTermsOfAccess.getLabel(), fAccessObject);
        }

        aggBuilder.add(JsonLDTerm.schemaOrg("includedInDataCatalog").getLabel(),
                dataset.getDataverseContext().getDisplayName());

        // The aggregation aggregates aggregatedresources (Datafiles) which each have
        // their own entry and metadata
        JsonArrayBuilder aggResArrayBuilder = Json.createArrayBuilder();
        if (!aggregationOnly) {

            for (FileMetadata fmd : version.getFileMetadatas()) {
                DataFile df = fmd.getDataFile();
                JsonObjectBuilder aggRes = Json.createObjectBuilder();

                if (fmd.getDescription() != null) {
                    aggRes.add(JsonLDTerm.schemaOrg("description").getLabel(), fmd.getDescription());
                } else {
                    addIfNotNull(aggRes, JsonLDTerm.schemaOrg("description"), df.getDescription());
                }
                addIfNotNull(aggRes, JsonLDTerm.schemaOrg("name"), fmd.getLabel()); // "label" is the filename
                addIfNotNull(aggRes, JsonLDTerm.restricted, fmd.isRestricted());
                addIfNotNull(aggRes, JsonLDTerm.directoryLabel, fmd.getDirectoryLabel());
                addIfNotNull(aggRes, JsonLDTerm.schemaOrg("version"), fmd.getVersion());
                addIfNotNull(aggRes, JsonLDTerm.datasetVersionId, fmd.getDatasetVersion().getId());
                JsonArray catArray = null;
                if (fmd != null) {
                    List<String> categories = fmd.getCategoriesByName();
                    if (categories.size() > 0) {
                        JsonArrayBuilder jab = Json.createArrayBuilder();
                        for (String s : categories) {
                            jab.add(s);
                        }
                        catArray = jab.build();
                    }
                }
                addIfNotNull(aggRes, JsonLDTerm.categories, catArray);
                // File DOI if it exists
                String fileId = null;
                String fileSameAs = null;
                if (df.getGlobalId().asString().length() != 0) {
                    fileId = df.getGlobalId().asString();
                    fileSameAs = SystemConfig.getDataverseSiteUrlStatic()
                            + "/api/access/datafile/:persistentId?persistentId=" + fileId;
                } else {
                    fileId = SystemConfig.getDataverseSiteUrlStatic() + "/file.xhtml?fileId=" + df.getId();
                    fileSameAs = SystemConfig.getDataverseSiteUrlStatic() + "/api/access/datafile/" + df.getId();
                }
                aggRes.add("@id", fileId);
                aggRes.add(JsonLDTerm.schemaOrg("sameAs").getLabel(), fileSameAs);
                fileArray.add(fileId);

                aggRes.add("@type", JsonLDTerm.ore("AggregatedResource").getLabel());
                addIfNotNull(aggRes, JsonLDTerm.schemaOrg("fileFormat"), df.getContentType());
                addIfNotNull(aggRes, JsonLDTerm.filesize, df.getFilesize());
                addIfNotNull(aggRes, JsonLDTerm.storageIdentifier, df.getStorageIdentifier());
                addIfNotNull(aggRes, JsonLDTerm.originalFileFormat, df.getOriginalFileFormat());
                addIfNotNull(aggRes, JsonLDTerm.originalFormatLabel, df.getOriginalFormatLabel());
                addIfNotNull(aggRes, JsonLDTerm.UNF, df.getUnf());
                addIfNotNull(aggRes, JsonLDTerm.rootDataFileId, df.getRootDataFileId());
                addIfNotNull(aggRes, JsonLDTerm.previousDataFileId, df.getPreviousDataFileId());
                JsonObject checksum = null;
                // Add checksum. RDA recommends SHA-512
                if (df.getChecksumType() != null && df.getChecksumValue() != null) {
                    checksum = Json.createObjectBuilder().add("@type", df.getChecksumType().toString())
                            .add("@value", df.getChecksumValue()).build();
                    aggRes.add(JsonLDTerm.checksum.getLabel(), checksum);
                }
                JsonArray tabTags = null;
                JsonArrayBuilder jab = JsonPrinter.getTabularFileTags(df);
                if (jab != null) {
                    tabTags = jab.build();
                }
                addIfNotNull(aggRes, JsonLDTerm.tabularTags, tabTags);
                // Add latest resource to the array
                aggResArrayBuilder.add(aggRes.build());
            }
        }
        // Build the '@context' object for json-ld based on the localContext entries
        JsonObjectBuilder contextBuilder = Json.createObjectBuilder();
        for (Entry<String, String> e : localContext.entrySet()) {
            contextBuilder.add(e.getKey(), e.getValue());
        }
        if (aggregationOnly) {
            return aggBuilder.add("@context", contextBuilder.build());
        } else {
            // Now create the overall map object with it's metadata
            JsonObjectBuilder oremapBuilder = Json.createObjectBuilder()
                    .add(JsonLDTerm.dcTerms("modified").getLabel(), LocalDate.now().toString())
                    .add(JsonLDTerm.dcTerms("creator").getLabel(), BundleUtil.getStringFromBundle("institution.name"))
                    .add("@type", JsonLDTerm.ore("ResourceMap").getLabel())
                    // Define an id for the map itself (separate from the @id of the dataset being
                    // described
                    .add("@id",
                            SystemConfig.getDataverseSiteUrlStatic() + "/api/datasets/export?exporter="
                                    + OAI_OREExporter.NAME + "&persistentId=" + id)
                    // Add the aggregation (Dataset) itself to the map.
                    .add(JsonLDTerm.ore("describes").getLabel(),
                            aggBuilder.add(JsonLDTerm.ore("aggregates").getLabel(), aggResArrayBuilder.build())
                                    .add(JsonLDTerm.schemaOrg("hasPart").getLabel(), fileArray.build()).build())
                    // and finally add the context
                    .add("@context", contextBuilder.build());
            return oremapBuilder;
        }
    }

    /*
     * Simple methods to only add an entry to JSON if the value of the term is
     * non-null. Methods created for string, JsonValue, boolean, and long
     */

    private void addIfNotNull(JsonObjectBuilder builder, JsonLDTerm key, String value) {
        if (value != null) {
            builder.add(key.getLabel(), value);
            addToContextMap(key);
        }
    }

    private void addIfNotNull(JsonObjectBuilder builder, JsonLDTerm key, JsonValue value) {
        if (value != null) {
            builder.add(key.getLabel(), value);
            addToContextMap(key);
        }
    }

    private void addIfNotNull(JsonObjectBuilder builder, JsonLDTerm key, Boolean value) {
        if (value != null) {
            builder.add(key.getLabel(), value);
            addToContextMap(key);
        }
    }

    private void addIfNotNull(JsonObjectBuilder builder, JsonLDTerm key, Long value) {
        if (value != null) {
            builder.add(key.getLabel(), value);
            addToContextMap(key);
        }
    }

    private void addToContextMap(JsonLDTerm key) {
        if (!key.inNamespace()) {
            localContext.putIfAbsent(key.getLabel(), key.getUrl());
        }
    }

    public JsonLDTerm getContactTerm() {
        return getTermFor(DatasetFieldConstant.datasetContact);
    }

    public JsonLDTerm getContactNameTerm() {
        return getTermFor(DatasetFieldConstant.datasetContact, DatasetFieldConstant.datasetContactName);
    }

    public JsonLDTerm getContactEmailTerm() {
        return getTermFor(DatasetFieldConstant.datasetContact, DatasetFieldConstant.datasetContactEmail);
    }

    public JsonLDTerm getDescriptionTerm() {
        return getTermFor(DatasetFieldConstant.description);
    }

    public JsonLDTerm getDescriptionTextTerm() {
        return getTermFor(DatasetFieldConstant.description, DatasetFieldConstant.descriptionText);
    }

    private JsonLDTerm getTermFor(String fieldTypeName) {
        for (DatasetField dsf : version.getDatasetFields()) {
            DatasetFieldType dsft = dsf.getDatasetFieldType();
            if (dsft.getName().equals(fieldTypeName)) {
                return getTermFor(dsft);
            }
        }
        return null;
    }

    private JsonLDTerm getTermFor(DatasetFieldType dsft) {
        if (dsft.getUri() != null) {
            return new JsonLDTerm(dsft.getTitle(), dsft.getUri());
        } else {
            String namespaceUri = dsft.getMetadataBlock().getNamespaceUri();
            if (namespaceUri == null) {
                namespaceUri = SystemConfig.getDataverseSiteUrlStatic() + "/schema/" + dsft.getMetadataBlock().getName()
                        + "#";
            }
            JsonLDNamespace blockNamespace = JsonLDNamespace.defineNamespace(dsft.getMetadataBlock().getName(), namespaceUri);
            return new JsonLDTerm(blockNamespace, dsft.getTitle());
        }
    }

    private JsonLDTerm getTermFor(DatasetFieldType dfType, DatasetFieldType dsft) {
        if (dsft.getUri() != null) {
            return new JsonLDTerm(dsft.getTitle(), dsft.getUri());
        } else {
            // Use metadatablock URI or custom URI for this field based on the path
            String subFieldNamespaceUri = dfType.getMetadataBlock().getNamespaceUri();
            if (subFieldNamespaceUri == null) {
                subFieldNamespaceUri = SystemConfig.getDataverseSiteUrlStatic() + "/schema/"
                        + dfType.getMetadataBlock().getName() + "/";
            }
            subFieldNamespaceUri = subFieldNamespaceUri + dfType.getName() + "#";
            JsonLDNamespace fieldNamespace = JsonLDNamespace.defineNamespace(dfType.getName(), subFieldNamespaceUri);
            return new JsonLDTerm(fieldNamespace, dsft.getTitle());
        }
    }

    private JsonLDTerm getTermFor(String type, String subType) {
        for (DatasetField dsf : version.getDatasetFields()) {
            DatasetFieldType dsft = dsf.getDatasetFieldType();
            if (dsft.getName().equals(type)) {
                for (DatasetFieldCompoundValue dscv : dsf.getDatasetFieldCompoundValues()) {
                    for (DatasetField subField : dscv.getChildDatasetFields()) {
                        DatasetFieldType subFieldType = subField.getDatasetFieldType();
                        if (subFieldType.getName().equals(subType)) {
                            return getTermFor(dsft, subFieldType);
                        }
                    }
                }
            }
        }
        return null;
    }

}<|MERGE_RESOLUTION|>--- conflicted
+++ resolved
@@ -20,6 +20,7 @@
 import java.time.LocalDate;
 import java.util.List;
 import java.util.Map;
+import java.util.ResourceBundle;
 import java.util.TreeMap;
 import java.util.Map.Entry;
 
@@ -138,19 +139,9 @@
                         Json.createArrayBuilder().add(JsonLDTerm.ore("Aggregation").getLabel())
                                 .add(JsonLDTerm.schemaOrg("Dataset").getLabel()))
                 .add(JsonLDTerm.schemaOrg("version").getLabel(), version.getFriendlyVersionNumber())
-<<<<<<< HEAD
-                .add(JsonLDTerm.schemaOrg("name").getLabel(), version.getTitle());
-        //Allow oremap for non-published versions (not yet implemented)
-        addIfNotNull(aggBuilder, JsonLDTerm.schemaOrg("datePublished"), dataset.getPublicationDateFormattedYYYYMMDD());
-        //Just for debugging - should always be set for real/persisted datasetversions
-        if(version.getLastUpdateTime() != null) {
-          aggBuilder.add(JsonLDTerm.schemaOrg("dateModified").getLabel(), version.getLastUpdateTime().toString());
-        }
-=======
                 .add(JsonLDTerm.schemaOrg("name").getLabel(), version.getTitle())
                 .add(JsonLDTerm.schemaOrg("dateModified").getLabel(), version.getLastUpdateTime().toString());
         addIfNotNull(aggBuilder, JsonLDTerm.schemaOrg("datePublished"), dataset.getPublicationDateFormattedYYYYMMDD());
->>>>>>> 6f405aba
 
         TermsOfUseAndAccess terms = version.getTermsOfUseAndAccess();
         if (terms.getLicense() == TermsOfUseAndAccess.License.CC0) {
