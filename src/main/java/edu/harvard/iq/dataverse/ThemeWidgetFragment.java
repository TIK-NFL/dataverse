--- conflicted
+++ resolved
@@ -46,12 +46,8 @@
     static final String DEFAULT_BACKGROUND_COLOR = "F5F5F5";
     static final String DEFAULT_LINK_COLOR = "428BCA";
     static final String DEFAULT_TEXT_COLOR = "888888";
-<<<<<<< HEAD
-    private static final Logger logger = Logger.getLogger(ThemeWidgetFragment.class.getCanonicalName());
-     
-=======
     private static final Logger logger = Logger.getLogger(ThemeWidgetFragment.class.getCanonicalName());   
->>>>>>> cc94198f
+
     @Inject DataversePage dataversePage;
     private File tempDir;
     private File uploadedFile;
@@ -194,11 +190,9 @@
      * Copy filename into Dataverse logo 
      * @param event 
      */
-<<<<<<< HEAD
+
     public void handleImageFileUpload(FileUploadEvent event) {
-=======
-        public void handleImageFileUpload(FileUploadEvent event) {
->>>>>>> cc94198f
+
             logger.finer("entering fileUpload");
             if (this.tempDir==null) {
                 createTempDir();
