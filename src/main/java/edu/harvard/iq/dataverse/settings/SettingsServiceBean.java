package edu.harvard.iq.dataverse.settings;

import edu.harvard.iq.dataverse.Dataset;
import edu.harvard.iq.dataverse.actionlogging.ActionLogRecord;
import edu.harvard.iq.dataverse.actionlogging.ActionLogServiceBean;
import edu.harvard.iq.dataverse.api.ApiBlockingFilter;
import edu.harvard.iq.dataverse.engine.command.DataverseRequest;
import edu.harvard.iq.dataverse.util.StringUtil;

import java.io.StringReader;
import java.util.HashSet;
import java.util.List;
import java.util.Set;
import java.util.logging.Level;
import java.util.logging.Logger;
import javax.ejb.EJB;
import javax.ejb.Stateless;
import javax.inject.Named;
import javax.json.Json;
import javax.json.JsonObject;
import javax.persistence.EntityManager;
import javax.persistence.PersistenceContext;

/**
 * Service bean accessing a persistent hash map, used as settings in the application.
 * @author michael
 */
@Stateless
@Named
public class SettingsServiceBean {
    
    private static final Logger logger = Logger.getLogger(SettingsServiceBean.class.getCanonicalName());
    
    /**
     * Some convenient keys for the settings. Note that the setting's 
     * name is really a {@code String}, but it's good to have the compiler look
     * over your shoulder when typing strings in various places of a large app. 
     * So there.
     */
    public enum Key {
        AllowApiTokenLookupViaApi,
        /**
         * Ordered, comma-separated list of custom fields to show above the fold
         * on dataset page such as "data_type,sample,pdb"
         */
        CustomDatasetSummaryFields,
        /**
         * Defines a public installation -- all datafiles are unrestricted
         */
        PublicInstall,
        /**
         * Sets the name of your cloud computing environment.
         * For example, "Massachusetts Open Cloud"
         */
        CloudEnvironmentName,
        /**
         * Defines the base for a computing environment URL.
         * The container name will be appended to this on the "Compute" button 
         */
        ComputeBaseUrl,
        /**
         * Enables the provenance collection popup.
         * Allows users to store their provenance json and description
         */
        ProvCollectionEnabled,
        /**
         * For example, https://datacapture.example.org
         */
        DataCaptureModuleUrl,
        RepositoryStorageAbstractionLayerUrl,
        UploadMethods,
        DownloadMethods,
        /**
         * If the data replicated around the world using RSAL (Repository
         * Storage Abstraction Layer) is locally available, this is its file
         * path, such as "/programs/datagrid".
         *
         * TODO: Think about if it makes sense to make this a column in the
         * StorageSite database table.
         */
        LocalDataAccessPath,
        IdentifierGenerationStyle,
        OAuth2CallbackUrl,
        DefaultAuthProvider,
        FooterCopyright,
        FileFixityChecksumAlgorithm,
        MinutesUntilConfirmEmailTokenExpires,
        /**
         * Override Solr highlighting "fragsize"
         * https://wiki.apache.org/solr/HighlightingParameters#hl.fragsize
         */
        SearchHighlightFragmentSize,
        /**
         * Revert to MyData *not* using the Solr "permission documents" which
         * was the behavior in Dataverse 4.2. Starting to use Solr permission
         * documents in MyData has been introduced in 4.2.1 as a fix for
         * https://github.com/IQSS/dataverse/issues/2649 where the "File
         * Downloader" role was exposing cards for unpublished datasets when it
         * shouldn't.
         */
        MyDataDoesNotUseSolrPermissionDocs,
        /**
         * In Dataverse 4.7 and earlier, an API token was required to use the
         * Search API. Tokens are no longer required but you can revert to the
         * old behavior by setting this to false.
         */
        SearchApiRequiresToken,
        /**
         * Experimental: Use Solr to power the file listing on the dataset page.
         */
        FilesOnDatasetPageFromSolr,

        /**
         * API endpoints that are not accessible. Comma separated list.
         */
        BlockedApiEndpoints,
        
        /**
         * A key that, with the right {@link ApiBlockingFilter.BlockPolicy},
         * allows calling blocked APIs.
         */
        BlockedApiKey,
        
        
        /**
         * How to treat blocked APIs. One of drop, localhost-only, unblock-key
         */
        BlockedApiPolicy,
        
        /**
         * For development only (see dev guide for details). Backed by an enum
         * of possible account types.
         */
        DebugShibAccountType,
        DebugOAuthAccountType,
        /** Application-wide Terms of Use per installation. */
        ApplicationTermsOfUse,
        /** Terms of Use specific to API per installation. */
        ApiTermsOfUse,
        /**
         * URL for the application-wide Privacy Policy per installation, linked
         * to from the footer.
         */
        ApplicationPrivacyPolicyUrl,
        /**
         * A boolean defining if indexing and search should respect the concept
         * of "permission root".
         *
         * <p>
         *
         * If we ignore permissionRoot at index time, we should blindly give
         * search ("discoverability") access to people and group who have access
         * defined in a parent dataverse, all the way back to the root.
         *
         * <p>
         *
         * If we respect permissionRoot, this means that the dataverse being
         * indexed is an island of permissions all by itself. We should not look
         * to its parent to see if more people and groups might be able to
         * search the DvObjects within it. We would assume no implicit
         * inheritance of permissions. In this mode, all permissions must be
         * explicitly defined on DvObjects. No implied inheritance.
         *
         */
        SearchRespectPermissionRoot,
        /** Solr hostname and port, such as "localhost:8983". */
        SolrHostColonPort,
        /** Enable full-text indexing in solr up to max file size */
        SolrFullTextIndexing, //true or false (default)
        SolrMaxFileSizeForFullTextIndexing, //long - size in bytes (default unset/no limit)
        /** Default Key for limiting the number of bytes uploaded via the Data Deposit API, UI (web site and . */
        MaxFileUploadSizeInBytes,
        /** Key for if ScrubMigrationData is enabled or disabled. */
        ScrubMigrationData,
        /** Key for the url to send users who want to sign up to. */
        SignUpUrl,
        /** Key for whether we allow users to sign up */
        AllowSignUp,
        /** protocol for global id */
        Protocol,
        /** authority for global id */
        Authority,
        /** DoiProvider for global id */
        DoiProvider,
        /** Shoulder for global id - used to create a common prefix on identifiers */
        Shoulder,
        /* Removed for now - tried to add here but DOI Service Bean didn't like it at start-up
        DoiUsername,
        DoiPassword,
        DoiBaseurlstring,
        */
        /** Optionally override http://guides.dataverse.org . */
        GuidesBaseUrl,

        /**
         * A link to an installation of https://github.com/IQSS/miniverse or
         * some other metrics app.
         */
        MetricsUrl,
        
        /**
         * Number of minutes before a metrics query can be rerun. Otherwise a cached value is returned.
         * Previous month dates always return cache. Only applies to new internal caching system (not miniverse).
         */
        MetricsCacheTimeoutMinutes,
        /* zip download size limit */
        /** Optionally override version number in guides. */
        GuidesVersion,
        ZipDownloadLimit,
        /* zip upload number of files limit */
        ZipUploadFilesLimit,
        /* the number of files the GUI user is allowed to upload in one batch, 
            via drag-and-drop, or through the file select dialog */
        MultipleUploadFilesLimit,
        /* Size limits for generating thumbnails on the fly */
        /* (i.e., we'll attempt to generate a thumbnail on the fly if the 
         * size of the file is less than this)
        */
        ThumbnailSizeLimitImage,
        ThumbnailSizeLimitPDF,
        /* return email address for system emails such as notifications */
        SystemEmail, 
        /* size limit for Tabular data file ingests */
        /* (can be set separately for specific ingestable formats; in which 
        case the actual stored option will be TabularIngestSizeLimit:{FORMAT_NAME}
        where {FORMAT_NAME} is the format identification tag returned by the 
        getFormatName() method in the format-specific plugin; "sav" for the 
        SPSS/sav format, "RData" for R, etc.
        for example: :TabularIngestSizeLimit:RData */
        TabularIngestSizeLimit,
        /**
         The message added to a popup upon dataset publish
         * 
         */
        DatasetPublishPopupCustomText,
        /*
        Whether to display the publish text for every published version
        */
        DatasetPublishPopupCustomTextOnAllVersions,
        /*
        Whether Harvesting (OAI) service is enabled
        */
        OAIServerEnabled,
        
        /**
        * Whether Shibboleth passive authentication mode is enabled
        */
        ShibPassiveLoginEnabled,
        /**
         * Whether Export should exclude FieldType.EMAIL
         */
        ExcludeEmailFromExport,
        /*
         Location and name of HomePage customization file
        */
        HomePageCustomizationFile,
        /*
         Location and name of Header customization file
        */
        HeaderCustomizationFile,
        /*
         Location and name of Footer customization file
        */
        FooterCustomizationFile,
        /*
         Location and name of CSS customization file
        */
        StyleCustomizationFile,
        /*
         Location and name of analytics code file
        */
        WebAnalyticsCode,
        /*
         Location and name of installation logo customization file
        */
        LogoCustomizationFile,
        
        // Option to override the navbar url underlying the "About" link
        NavbarAboutUrl,
        
        // Option to override multiple guides with a single url
        NavbarGuidesUrl,

        // Option to overide the feedback dialog display with a link to an external page via its url
        NavbarSupportUrl,

        /**
         * The theme for the root dataverse can get in the way when you try make
         * use of HeaderCustomizationFile and LogoCustomizationFile so this is a
         * way to disable it.
         */
        DisableRootDataverseTheme,
        // Limit on how many guestbook entries to display on the guestbook-responses page:
        GuestbookResponsesPageDisplayLimit,

        /**
         * The dictionary filepaths separated by a pipe (|)
         */
        PVDictionaries,

//        /**
//         * The days and minimum length for when to apply an expiration date.
//         */
//        PVExpirationDays,
//        PVValidatorExpirationMaxLength,

        /**
         * The minimum length of a good, long, strong password.
         */
        PVGoodStrength,

        /**
         * A password minimum and maximum length
         */
        PVMinLength,
        PVMaxLength,

        /**
         * One letter, 2 special characters, etc.
         */
        PVCharacterRules,

        /**
         * The number of M characteristics
         */
        PVNumberOfCharacteristics,
        
        /**
         * The number of consecutive digits allowed for a password
         */
        PVNumberOfConsecutiveDigitsAllowed,
        /**
         * Configurable text for alert/info message on passwordreset.xhtml when users are required to update their password.
         */
        PVCustomPasswordResetAlertMessage,
        /**
         * Set silent upgrade of password algorithm.
         */
        SilentPasswordAlgorithmUpdateEnabled,
        /*
        String to describe DOI format for data files. Default is DEPENDENT. 
        'DEPENEDENT' means the DOI will be the Dataset DOI plus a file DOI with a slash in between.
        'INDEPENDENT' means a new global id, completely independent from the dataset-level global id.
        */
        DataFilePIDFormat, 
        /* Json array of supported languages
        */
        Languages,
        /*
        Number for the minimum number of files to send PID registration to asynchronous workflow
        */
        PIDAsynchRegFileCount,
        /**
         * 
         */
        FilePIDsEnabled,

        /**
         * Indicates if the Handle service is setup to work 'independently' (No communication with the Global Handle Registry)
         */
        IndependentHandleService,

        /**
        Handle to use for authentication if the default is not being used
        */
        HandleAuthHandle,

        /**
         * Archiving can be configured by providing an Archiver class name (class must extend AstractSubmitToArchiverCommand)
         * and a list of settings that should be passed to the Archiver.
         * Note: 
         * Configuration may also require adding Archiver-specific jvm-options (i.e. for username and password) in glassfish.
         * 
         * To automate the submission of an archival copy step as part of publication, a post-publication workflow must also be configured.
         * 
         * For example:
         * ArchiverClassName - "edu.harvard.iq.dataverse.engine.command.impl.DPNSubmitToArchiveCommand"
         * ArchiverSettings - "DuraCloudHost, DuraCloudPort, DuraCloudContext"
         * 
         * Note: Dataverse must be configured with values for these dynamically defined settings as well, e.g. 
         * 
         * DuraCloudHost , eg. "qdr.duracloud.org", a non-null value enables submission
         * DuraCloudPort, default is 443
         * DuraCloudContext, default is "durastore"
         */
        
        ArchiverClassName,
        ArchiverSettings,
        /**
         * A comma-separated list of roles for which new dataverses should inherit the
         * corresponding role assignments from the parent dataverse. Also affects
         * /api/admin/dataverse/{alias}/addRolesToChildren. Default is "", no
         * inheritance. "*" means inherit assignments for all roles
         */
        InheritParentRoleAssignments,
        
        /** Make Data Count Logging and Display */
        MDCLogPath, 
        DisplayMDCMetrics,

        /**
         * Allow CORS flag (true or false). It is true by default
         *
         */
        AllowCors, 
        
        /**
         * Lifespan, in minutes, of a login user session 
         * (both DataverseSession and the underlying HttpSession)
         */
        LoginSessionTimeout,

        /**
         * Shibboleth affiliation attribute which holds information about the affiliation of the user (e.g. ou)
         */
        ShibAffiliationAttribute,
        /**
         * Convert shibboleth AJP attributes from ISO-8859-1 to UTF-8
         */
        ShibAttributeCharacterSetConversionEnabled,
        /**
         * Validate physical files for all the datafiles in the dataset when publishing
         */
        FileValidationOnPublishEnabled,
        /**
         * If defined, this is the URL of the zipping service outside 
         * the main Application Service where zip downloads should be directed
         * instead of /api/access/datafiles/
         */
        CustomZipDownloadServiceUrl,
        /**
         * Sort Date Facets Chronologically instead or presenting them in order of # of hits as other facets are. Default is true
         */
        ChronologicalDateFacets,
        
        /**
         * Used where BrandingUtil.getInstallationBrandName is called, overides the default use of the root Dataverse collection name
         */
        InstallationName,
        /**
         * In metadata exports that set a 'distributor' this flag determines whether the
         * Installation Brand Name is always included (default/false) or is not included
         * when the Distributor field (citation metadatablock) is set (true)
         */
<<<<<<< HEAD
        ExportInstallationAsDistributorOnlyWhenNotSet,
        /**
         * Configurable text for alert/info message on passwordreset.xhtml when users are required to update their password.
         */
        CustomPasswordResetAlertIntro, CustomPasswordResetButton;
=======
        ExportInstallationAsDistributorOnlyWhenNotSet, 
        /**
         * A comma-separated list of field type names that should be 'withheld' when
         * dataset access occurs via a Private Url with Anonymized Access (e.g. to
         * support anonymized review). A suggested minimum includes author,
         * datasetContact, and contributor, but additional fields such as depositor, grantNumber, and
         * publication might also need to be included.
         */
        AnonymizedFieldTypeNames
        ;
>>>>>>> 41f610d8

        @Override
        public String toString() {
            return ":" + name();
        }
    }
    
    @PersistenceContext
    EntityManager em;
    
    @EJB
    ActionLogServiceBean actionLogSvc;
    
    /**
     * Basic functionality - get the name, return the setting, or {@code null}.
     * @param name of the setting
     * @return the actual setting, or {@code null}.
     */
    public String get( String name ) {
        List<Setting> tokens = em.createNamedQuery("Setting.findByName", Setting.class)
                .setParameter("name", name )
                .getResultList();
        String val = null;
        if(tokens.size() > 0) {
            val = tokens.get(0).getContent();
        }
        return (val!=null) ? val : null;
    }
    
    /**
     * Same as {@link #get(java.lang.String)}, but with static checking.
     * @param key Enum value of the name.
     * @return The setting, or {@code null}.
     */
    public String getValueForKey( Key key ) {
        return get(key.toString());
    }
    
    
    /**
     * Attempt to convert the value to an integer
     *  - Applicable for keys such as MaxFileUploadSizeInBytes
     * 
     * On failure (key not found or string not convertible to a long), returns null
     * @param key
     * @return 
     */
       public Long getValueForKeyAsLong(Key key){
        
        String val = this.getValueForKey(key);

        if (val == null){
            return null;
        }

        try {
            long valAsInt = Long.parseLong(val);
            return valAsInt;
        } catch (NumberFormatException ex) {
            logger.log(Level.WARNING, "Incorrect setting.  Could not convert \"{0}\" from setting {1} to long.", new Object[]{val, key.toString()});
            return null;
        }
        
    }
    
       /**
        * Attempt to convert a value in a compound key to a long
        *  - Applicable for keys such as MaxFileUploadSizeInBytes after multistore capabilities were added in ~v4.20
        *  backward compatible with a single value. For multi values, the key's value must be an object with param:value pairs.
        *  A "default":value pair is allowed and will be returned for any param that doesn't have a defined value.   
        * 
        * On failure (key not found or string not convertible to a long), returns null
        * @param key
        * @return 
        */
       public Long getValueForCompoundKeyAsLong(Key key, String param){

    	   String val = this.getValueForKey(key);

    	   if (val == null){
    		   return null;
    	   }

    	   try {
    		   return Long.parseLong(val);
    	   } catch (NumberFormatException ex) {
    		   try ( StringReader rdr = new StringReader(val) ) {
    			   JsonObject settings = Json.createReader(rdr).readObject();
    			   if(settings.containsKey(param)) {
    				   return Long.parseLong(settings.getString(param));
    			   } else if(settings.containsKey("default")) {
    				   return Long.parseLong(settings.getString("default"));
    			   } else {
    				   return null;
    			   }

    		   } catch (Exception e) {
    			   logger.log(Level.WARNING, "Incorrect setting.  Could not convert \"{0}\" from setting {1} to long: {2}", new Object[]{val, key.toString(), e.getMessage()});
    			   return null;
    		   }
    	   }

       }
    
    /**
     * Return the value stored, or the default value, in case no setting by that
     * name exists. The main difference between this method and the other {@code get()}s
     * is that is never returns null (unless {@code defaultValue} is {@code null}.
     * 
     * @param name Name of the setting.
     * @param defaultValue The value to return if no setting is found in the DB.
     * @return Either the stored value, or the default value.
     */
    public String get( String name, String defaultValue ) {
        String val = get(name);
        return (val!=null) ? val : defaultValue;
    }

    public String get(String name, String lang, String defaultValue ) {
        List<Setting> tokens = em.createNamedQuery("Setting.findByNameAndLang", Setting.class)
                .setParameter("name", name )
                .setParameter("lang", lang )
                .getResultList();
        String val = null;
        if(tokens.size() > 0) {
            val = tokens.get(0).getContent();
        }
        return (val!=null) ? val : defaultValue;
    }
    
    public String getValueForKey( Key key, String defaultValue ) {
        return get( key.toString(), defaultValue );
    }

    public String getValueForKey( Key key, String lang, String defaultValue ) {
        return get( key.toString(), lang, defaultValue );
    }
     
    public Setting set( String name, String content ) {
        Setting s = null; 
        
        List<Setting> tokens = em.createNamedQuery("Setting.findByName", Setting.class)
                .setParameter("name", name )
                .getResultList();
        
        if(tokens.size() > 0) {
            s = tokens.get(0);
        }
        
        if (s == null) {
            s = new Setting( name, content );
        } else {
            s.setContent(content);
        }
        
        s = em.merge(s);
        actionLogSvc.log( new ActionLogRecord(ActionLogRecord.ActionType.Setting, "set")
                            .setInfo(name + ": " + content));
        return s;
    }

    public Setting set( String name, String lang, String content ) {
        Setting s = null; 
        
        List<Setting> tokens = em.createNamedQuery("Setting.findByNameAndLang", Setting.class)
                .setParameter("name", name )
                .setParameter("lang", lang )
                .getResultList();
        
        if(tokens.size() > 0) {
            s = tokens.get(0);
        }
        
        if (s == null) {
            s = new Setting( name, lang, content );
        } else {
            s.setContent(content);
        }
        
        em.merge(s);
        actionLogSvc.log( new ActionLogRecord(ActionLogRecord.ActionType.Setting, "set")
                .setInfo(name + ": " +lang + ": " + content));
        return s;
    }
    
    public Setting setValueForKey( Key key, String content ) {
        return set( key.toString(), content );
    }
    
    /**
     * The correct way to decide whether a string value in the
     * settings table should be considered as {@code true}.
     * @param name name of the setting.
     * @param defaultValue logical value of {@code null}.
     * @return boolean value of the setting.
     */
    public boolean isTrue( String name, boolean defaultValue ) {
        String val = get(name);
        return ( val==null ) ? defaultValue : StringUtil.isTrue(val);
    }
    
    public boolean isTrueForKey( Key key, boolean defaultValue ) {
        return isTrue( key.toString(), defaultValue );
    }

    public boolean isFalseForKey( Key key, boolean defaultValue ) {
        return ! isTrue( key.toString(), defaultValue );
    }
            
    public void deleteValueForKey( Key name ) {
        delete( name.toString() );
    }
    
    public void delete( String name ) {
        actionLogSvc.log( new ActionLogRecord(ActionLogRecord.ActionType.Setting, "delete")
                            .setInfo(name));
        em.createNamedQuery("Setting.deleteByName")
                .setParameter("name", name)
                .executeUpdate();
    }

    public void delete( String name, String lang ) {
        actionLogSvc.log( new ActionLogRecord(ActionLogRecord.ActionType.Setting, "delete")
                .setInfo(name));
        em.createNamedQuery("Setting.deleteByNameAndLang")
                .setParameter("name", name)
                .setParameter("lang", lang)
                .executeUpdate();
    }
    
    public Set<Setting> listAll() {
        return new HashSet<>(em.createNamedQuery("Setting.findAll", Setting.class).getResultList());
    }
    
    
}<|MERGE_RESOLUTION|>--- conflicted
+++ resolved
@@ -442,14 +442,7 @@
          * Installation Brand Name is always included (default/false) or is not included
          * when the Distributor field (citation metadatablock) is set (true)
          */
-<<<<<<< HEAD
         ExportInstallationAsDistributorOnlyWhenNotSet,
-        /**
-         * Configurable text for alert/info message on passwordreset.xhtml when users are required to update their password.
-         */
-        CustomPasswordResetAlertIntro, CustomPasswordResetButton;
-=======
-        ExportInstallationAsDistributorOnlyWhenNotSet, 
         /**
          * A comma-separated list of field type names that should be 'withheld' when
          * dataset access occurs via a Private Url with Anonymized Access (e.g. to
@@ -457,9 +450,13 @@
          * datasetContact, and contributor, but additional fields such as depositor, grantNumber, and
          * publication might also need to be included.
          */
-        AnonymizedFieldTypeNames
-        ;
->>>>>>> 41f610d8
+        AnonymizedFieldTypeNames,
+
+        /**
+         * Configurable text for alert/info message on passwordreset.xhtml when users are required to update their password.
+         */
+        CustomPasswordResetAlertIntro,
+        CustomPasswordResetButton;
 
         @Override
         public String toString() {
