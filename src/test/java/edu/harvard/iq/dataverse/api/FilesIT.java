package edu.harvard.iq.dataverse.api;

import com.jayway.restassured.RestAssured;
import com.jayway.restassured.response.Response;
import java.util.logging.Logger;

import edu.harvard.iq.dataverse.api.auth.ApiKeyAuthMechanism;
import org.junit.Test;
import org.junit.BeforeClass;
import com.jayway.restassured.path.json.JsonPath;
import static com.jayway.restassured.path.json.JsonPath.with;
import com.jayway.restassured.path.xml.XmlPath;
import static edu.harvard.iq.dataverse.api.AccessIT.apiToken;
import edu.harvard.iq.dataverse.settings.SettingsServiceBean;
import edu.harvard.iq.dataverse.util.BundleUtil;
import edu.harvard.iq.dataverse.util.StringUtil;
import edu.harvard.iq.dataverse.util.SystemConfig;
import java.io.File;
import java.io.IOException;

import static java.lang.Thread.sleep;
import java.math.BigDecimal;
import java.nio.file.Path;
import java.nio.file.Paths;
import java.text.MessageFormat;
import java.util.Arrays;
import java.util.Collections;
import java.util.Map;
import java.util.ResourceBundle;
import javax.json.Json;
import javax.json.JsonObjectBuilder;

import static javax.ws.rs.core.Response.Status.*;
import static junit.framework.Assert.assertEquals;
import org.hamcrest.CoreMatchers;
import static org.hamcrest.CoreMatchers.equalTo;
import static org.hamcrest.CoreMatchers.startsWith;
import static org.hamcrest.CoreMatchers.nullValue;
import org.hamcrest.Matchers;

import static org.junit.Assert.assertNotNull;
import static org.junit.Assert.assertNull;
import static org.junit.Assert.assertTrue;

public class FilesIT {

    private static final Logger logger = Logger.getLogger(FilesIT.class.getCanonicalName());

    @BeforeClass
    public static void setUpClass() {
        RestAssured.baseURI = UtilIT.getRestAssuredBaseUri();
    }

    /**
     * Create user and get apiToken
     * 
     * @return 
     */
    private String createUserGetToken(){
        Response createUser = UtilIT.createRandomUser();
        msg(createUser.toString());
        msg(createUser.prettyPrint());
        createUser.then().assertThat().statusCode(OK.getStatusCode());

        msg(createUser.prettyPrint());

        
        String username = UtilIT.getUsernameFromResponse(createUser);
        String apiToken = UtilIT.getApiTokenFromResponse(createUser);
        System.out.println(apiToken);
        return apiToken;
    }
    
    
    private String createDataverseGetAlias(String apiToken){
        
        Response createDataverseResponse = UtilIT.createRandomDataverse(apiToken);
        //createDataverseResponse.prettyPrint();
        createDataverseResponse.then().assertThat().statusCode(CREATED.getStatusCode());
        String dataverseAlias = UtilIT.getAliasFromResponse(createDataverseResponse);

        return dataverseAlias;
    }
    
    
    private Integer createDatasetGetId(String dataverseAlias, String apiToken){
        Response createDatasetResponse = UtilIT.createRandomDatasetViaNativeApi(dataverseAlias, apiToken);
        
        createDatasetResponse.then().assertThat().statusCode(CREATED.getStatusCode());
        Integer datasetId = JsonPath.from(createDatasetResponse.body().asString()).getInt("data.id");
        
        return datasetId;
        
    }
    
    @Test
    public void test_001_AddFileGood() {
        msgt("test_001_AddFileGood");
         // Create user
        String apiToken = createUserGetToken();

        // Create Dataverse
        String dataverseAlias = createDataverseGetAlias(apiToken);

        // Create Dataset
        Integer datasetId = createDatasetGetId(dataverseAlias, apiToken);
       
        
        String pathToFile = "src/main/webapp/resources/images/dataverseproject.png";

        JsonObjectBuilder json = Json.createObjectBuilder()
                .add("description", "my description")
                .add("directoryLabel", "data/subdir1")
                .add("categories", Json.createArrayBuilder()
                        .add("Data")
                );

        Response addResponse = UtilIT.uploadFileViaNative(datasetId.toString(), pathToFile, json.build(), apiToken);

        //addResponse.prettyPrint();
        msgt("Here it is: " + addResponse.prettyPrint());
        String successMsg = BundleUtil.getStringFromBundle("file.addreplace.success.add");
      
        addResponse.then().assertThat()
                /**
                 * @todo We have a need to show human readable success messages
                 * via API in a consistent location.
                 */
                .body("status", equalTo(ApiConstants.STATUS_OK))
                .body("data.files[0].categories[0]", equalTo("Data"))
                .body("data.files[0].dataFile.contentType", equalTo("image/png"))
                .body("data.files[0].dataFile.description", equalTo("my description"))
                .body("data.files[0].directoryLabel", equalTo("data/subdir1"))
                .body("data.files[0].dataFile.tabularTags", nullValue())
                .body("data.files[0].label", equalTo("dataverseproject.png"))
                // not sure why description appears in two places
                .body("data.files[0].description", equalTo("my description"))
                .statusCode(OK.getStatusCode());
        
        
        //------------------------------------------------
        // Try to add the same file again -- and get warning
        //------------------------------------------------
        Response addTwiceResponse = UtilIT.uploadFileViaNative(datasetId.toString(), pathToFile, apiToken);

        msgt("2nd requests: " + addTwiceResponse.prettyPrint());    //addResponse.prettyPrint();
        
        String dupeName = "dataverseproject.png";

        String errMsg = BundleUtil.getStringFromBundle("file.addreplace.warning.duplicate_file",
                Arrays.asList(dupeName));
        String errMsgFromResponse = JsonPath.from(addTwiceResponse.body().asString()).getString("message");
        addTwiceResponse.then().assertThat()
                .statusCode(OK.getStatusCode());
        assertTrue(errMsgFromResponse.contains(errMsg));
    }

    
    @Test
    public void test_002_AddFileBadDatasetId() {
        msgt("test_002_AddFileNullFileId");
         // Create user
        String apiToken =createUserGetToken();

        // Create Dataset
        String datasetId = "cat"; //createDatasetGetId(dataverseAlias, apiToken);
       
        
        String pathToFile = "src/main/webapp/resources/images/dataverseproject.png";
        Response addResponse = UtilIT.uploadFileViaNative("cat", pathToFile, apiToken);
        //msgt("Here it is: " + addResponse.prettyPrint());

        // Adding a non-numeric id should result in a 404
        addResponse.then().assertThat()
                .statusCode(BAD_REQUEST.getStatusCode());
    }
    
    
    @Test
    public void test_003_AddFileNonExistentDatasetId() {
        msgt("test_003_AddFileNonExistentDatasetId");

        // Create user
        String apiToken = createUserGetToken();

        // Create Dataset
        String datasetId = "9999"; //createDatasetGetId(dataverseAlias, apiToken);
       
        
        String pathToFile = "src/main/webapp/resources/images/dataverseproject.png";
        Response addResponse = UtilIT.uploadFileViaNative(datasetId, pathToFile, apiToken);


        msgt("Here it is: " + addResponse.prettyPrint());

        //String errMsg Start = BundleUtil.getStringFromBundle("find.dataset.error.dataset.not.found.id");
        String errMsg = BundleUtil.getStringFromBundle("find.dataset.error.dataset.not.found.id", Collections.singletonList(datasetId));
                
         addResponse.then().assertThat()
                .body("status", equalTo(ApiConstants.STATUS_ERROR))
                .body("message", equalTo(errMsg))
                .statusCode(NOT_FOUND.getStatusCode());
    }
    
    @Test
    public void test_004_AddFileBadToken() {
        msgt("test_004_AddFileBadToken");

        // Create user
        String apiToken = "Bad Medicine";

        // Create Dataset - should pick up permissions error first
        String datasetId = "1"; //createDatasetGetId(dataverseAlias, apiToken);
       
        
        String pathToFile = "src/main/webapp/resources/images/dataverseproject.png";
        Response addResponse = UtilIT.uploadFileViaNative(datasetId, pathToFile, apiToken);

        msgt("Here it is: " + addResponse.prettyPrint());


        addResponse.then().assertThat()
                .body("status", equalTo(ApiConstants.STATUS_ERROR))
                .body("message", equalTo(ApiKeyAuthMechanism.RESPONSE_MESSAGE_BAD_API_KEY))
                .statusCode(UNAUTHORIZED.getStatusCode());
    }

    @Test
    public void testAddFileBadJson() {
        msgt("testAddFileBadJson");

        String apiToken = createUserGetToken();

        // Create Dataverse
        String dataverseAlias = createDataverseGetAlias(apiToken);

        // Create Dataset
        Integer datasetId = createDatasetGetId(dataverseAlias, apiToken);

        String pathToFile = "src/main/webapp/resources/images/dataverseproject.png";

        String junkJson = "thisIsNotJson";

        Response addResponse = UtilIT.uploadFileViaNative(datasetId.toString(), pathToFile, junkJson, apiToken);

        String parseError = BundleUtil.getStringFromBundle("file.addreplace.error.parsing");
        
        addResponse.then().assertThat()
        .statusCode(BAD_REQUEST.getStatusCode())
        .body("status", equalTo(ApiConstants.STATUS_ERROR))
        .body("message", equalTo(parseError));
    }
    
    @Test
    public void test_005_AddFileBadPermissions() {
        msgt("test_005_AddFileBadPerms");

         // Create user
        String apiToken = createUserGetToken();

        // Create Dataverse
        String dataverseAlias = createDataverseGetAlias(apiToken);

        // Create Dataset
        Integer datasetId = createDatasetGetId(dataverseAlias, apiToken);
       
        // Create another user
        String apiTokenUnauthorizedUser = createUserGetToken();

        
        String pathToFile = "src/main/webapp/resources/images/dataverseproject.png";
        Response addResponse = UtilIT.uploadFileViaNative(datasetId.toString(), pathToFile, apiTokenUnauthorizedUser);

        //addResponse.prettyPrint();
        msgt("Here it is: " + addResponse.prettyPrint());
        
        
        String errMsg = BundleUtil.getStringFromBundle("file.addreplace.error.no_edit_dataset_permission");

      
        addResponse.then().assertThat()
                .body("message", equalTo(errMsg))
                .body("status", equalTo(ApiConstants.STATUS_ERROR))
                .statusCode(FORBIDDEN.getStatusCode());
    }

    @Test
    public void test_006_ReplaceFileGood() throws InterruptedException {
        
        msgt("test_006_ReplaceFileGood");

        // Create user
        String apiToken = createUserGetToken();

        // Create Dataverse
        String dataverseAlias = createDataverseGetAlias(apiToken);

        // Create Dataset
        Integer datasetId = createDatasetGetId(dataverseAlias, apiToken);

        // -------------------------
        // Add initial file
        // -------------------------
        msg("Add initial file");
        String pathToFile = "scripts/search/data/replace_test/003.txt";
        Response addResponse = UtilIT.uploadFileViaNative(datasetId.toString(), pathToFile, apiToken);

        String successMsgAdd = BundleUtil.getStringFromBundle("file.addreplace.success.add");
      
        addResponse.then().assertThat()
                /**
                 * @todo We have a need to show human readable success messages
                 * via API in a consistent location.
                 */
                //                .body("message", equalTo(successMsgAdd))
                .body("data.files[0].dataFile.contentType", startsWith("text/plain"))
                .body("data.files[0].label", equalTo("003.txt"))
                .body("data.files[0].description", equalTo(""))
                .statusCode(OK.getStatusCode());
        
        
        Long origFileId = JsonPath.from(addResponse.body().asString()).getLong("data.files[0].dataFile.id");
        String origFilePid = JsonPath.from(addResponse.body().asString()).getString("data.files[0].dataFile.persistentId");

        msg("Orig file id: " + origFileId);
        assertNotNull(origFileId);    // If checkOut fails, display message
        
        // -------------------------
        // Publish dataverse and dataset
        // -------------------------
        msg("Publish dataverse and dataset");
        Response publishDataversetResp = UtilIT.publishDataverseViaSword(dataverseAlias, apiToken);
        publishDataversetResp.then().assertThat()
                .statusCode(OK.getStatusCode());
        
        Response publishDatasetResp = UtilIT.publishDatasetViaNativeApi(datasetId, "major", apiToken);
        publishDatasetResp.then().assertThat()
                .statusCode(OK.getStatusCode());
        
         
        // -------------------------
        // Replace file - BAD/warning b/c different content-type
        // -------------------------
        msg("Replace file - BAD/warning b/c different content-type");

        String pathToFileWrongCtype = "src/main/webapp/resources/images/ajax-loading.gif";
         msgt("origFilePid: " + origFilePid);
        Response replaceRespWrongCtype  = UtilIT.replaceFile(origFileId.toString(), pathToFileWrongCtype, apiToken);
        
        msgt(replaceRespWrongCtype.prettyPrint());
        
        String errMsgCtype = BundleUtil.getStringFromBundle("file.addreplace.error.replace.new_file_has_different_content_type", Arrays.asList("Plain Text", "GIF Image"));


        replaceRespWrongCtype.prettyPrint();
        replaceRespWrongCtype.then().assertThat()
                .statusCode(BAD_REQUEST.getStatusCode())
                .body("status", equalTo(ApiConstants.STATUS_ERROR))
                .body("message", equalTo(errMsgCtype));
                //.body("data.rootDataFileId", equalTo(origFileId))    
        
        // -------------------------
        // Replace file
        // -------------------------
        msg("Replace file - 1st time");
        String pathToFile2 = "scripts/search/data/replace_test/004.txt";
        JsonObjectBuilder json = Json.createObjectBuilder()
                .add("description", "My Text File")
                .add("directoryLabel", "data/subdir1")
                .add("categories", Json.createArrayBuilder()
                        .add("Data")
                );
        
        /*
         * ToDo: When the dataset is still locked, the replaceFile call below returns an
         * 'OK' status with an empty 'data' array The sleepForLock avoids that so this
         * test tests the normal replace functionality directly, but a new test to check
         * that, when the dataset is locked, the call fails instead of returning OK
         * would be useful (along with making the replace call do that)
         */
        /*
         * ToDo: make sleep time shorter for this? Add sleepForLock before subsequent
         * calls as well? (Or is it only needed here because it is still locked from the
         * publish call above?)
         */

        UtilIT.sleepForLock(datasetId, null, apiToken, UtilIT.MAXIMUM_INGEST_LOCK_DURATION);
        Response replaceResp = UtilIT.replaceFile(origFileId.toString(), pathToFile2, json.build(), apiToken);
        
        msgt(replaceResp.prettyPrint());
        
        replaceResp.then().assertThat()
                /**
                 * @todo We have a need to show human readable success messages
                 * via API in a consistent location.
                 */
                //                .body("message", equalTo(successMsg2))
                .body("data.files[0].label", equalTo("004.txt"))
                .body("data.files[0].dataFile.contentType", startsWith("text/plain"))
                .body("data.files[0].description", equalTo("My Text File"))
                .body("data.files[0].directoryLabel", equalTo("data/subdir1"))
                .body("data.files[0].categories[0]", equalTo("Data"))
                //.body("data.rootDataFileId", equalTo(origFileId))              
                .statusCode(OK.getStatusCode());

        long rootDataFileId = JsonPath.from(replaceResp.body().asString()).getLong("data.files[0].dataFile.rootDataFileId");
        long previousDataFileId = JsonPath.from(replaceResp.body().asString()).getLong("data.files[0].dataFile.previousDataFileId");
        Long newDataFileId = JsonPath.from(replaceResp.body().asString()).getLong("data.files[0].dataFile.id");
        
        assertEquals(origFileId.longValue(), previousDataFileId);
        assertEquals(rootDataFileId, previousDataFileId);

        
        // -------------------------
        // Publish dataset (again)
        // -------------------------
        msg("Publish dataset (again)");
        publishDatasetResp = UtilIT.publishDatasetViaNativeApi(datasetId, "major", apiToken);
        publishDatasetResp.then().assertThat()
                .statusCode(OK.getStatusCode());
          
        
        // -------------------------
        // Replace file (again)
        // -------------------------
        msg("Replace file (again)");
        String pathToFile3 = "scripts/search/data/replace_test/005.txt";
        JsonObjectBuilder json2 = Json.createObjectBuilder();
        Response replaceResp2 = UtilIT.replaceFile(newDataFileId.toString(), pathToFile3, json2.build(), apiToken);
        
        msgt("2nd replace: " + replaceResp2.prettyPrint());
        
        replaceResp2.then().assertThat()
                /**
                 * @todo We have a need to show human readable success messages
                 * via API in a consistent location.
                 */
                //                .body("message", equalTo(successMsg2))
                .statusCode(OK.getStatusCode())
                .body("status", equalTo(ApiConstants.STATUS_OK))
                .body("data.files[0].label", equalTo("005.txt"))
                // yes, replacing a file blanks out the description (and categories)
                .body("data.files[0].description", equalTo(""))
                ;

        Long rootDataFileId2 = JsonPath.from(replaceResp2.body().asString()).getLong("data.files[0].dataFile.rootDataFileId");
        Long previousDataFileId2 = JsonPath.from(replaceResp2.body().asString()).getLong("data.files[0].dataFile.previousDataFileId");
        
        msgt("newDataFileId: " + newDataFileId);
        msgt("previousDataFileId2: " + previousDataFileId2);
        msgt("rootDataFileId2: " + rootDataFileId2);
        
        assertEquals(newDataFileId.longValue(), previousDataFileId2.longValue());
        assertEquals(rootDataFileId2.longValue(), origFileId.longValue());
        
    }

    @Test
    public void test_006_ReplaceFileGoodTabular() throws InterruptedException {
        msgt("test_006_ReplaceFileGoodTabular");

        // Create user
        String apiToken = createUserGetToken();

        // Create Dataverse
        String dataverseAlias = createDataverseGetAlias(apiToken);

        // Create Dataset
        Integer datasetId = createDatasetGetId(dataverseAlias, apiToken);

        // -------------------------
        // Add initial file
        // -------------------------
        msg("Add initial file");
        String pathToFile = "scripts/search/data/tabular/50by1000.dta";
        Response addResponse = UtilIT.uploadFileViaNative(datasetId.toString(), pathToFile, apiToken);

        // As of 9d319bd on develop, we were seeing a 500 error when we pretty print the output and
        // "IllegalArgumentException: Cannot lock a dataset for a null user" in server.log
        addResponse.prettyPrint();

        addResponse.then().assertThat()
                /**
                 * @todo We have a need to show human readable success messages
                 * via API in a consistent location.
                 */
                //                .body("message", equalTo(successMsgAdd))
                .body("data.files[0].dataFile.contentType", equalTo("application/x-stata"))
                .body("data.files[0].label", equalTo("50by1000.dta"))
                .statusCode(OK.getStatusCode());

        Long origFileId = JsonPath.from(addResponse.body().asString()).getLong("data.files[0].dataFile.id");

        msg("Orig file id: " + origFileId);
        assertNotNull(origFileId);    // If checkOut fails, display message

        // -------------------------
        // Publish dataverse and dataset
        // -------------------------
        msg("Publish dataverse and dataset");
        Response publishDataversetResp = UtilIT.publishDataverseViaSword(dataverseAlias, apiToken);
        publishDataversetResp.then().assertThat()
                .statusCode(OK.getStatusCode());

        // give file time to ingest
       // sleep(10000);
       assertTrue("Failed test if Ingest Lock exceeds max duration " + pathToFile , UtilIT.sleepForLock(datasetId.longValue(), "Ingest", apiToken, UtilIT.MAXIMUM_INGEST_LOCK_DURATION));

        Response ddi = UtilIT.getFileMetadata(origFileId.toString(), "ddi", apiToken);
//        ddi.prettyPrint();
        ddi.then().assertThat()
                .statusCode(OK.getStatusCode())
                .body("codeBook.fileDscr.fileTxt.fileName", equalTo("50by1000.tab"))
                .body("codeBook.dataDscr.var[0].@name", equalTo("var1"))
                // Yes, it's odd that we go from "var1" to "var3" to "var2" to "var5"
                .body("codeBook.dataDscr.var[1].@name", equalTo("var3"))
                .body("codeBook.dataDscr.var[2].@name", equalTo("var2"))
                .body("codeBook.dataDscr.var[3].@name", equalTo("var5"));
        String varWithVfirst = XmlPath.from(ddi.asString()).getString("codeBook.dataDscr.var[0].@ID");
        String varWithVsecond = XmlPath.from(ddi.asString()).getString("codeBook.dataDscr.var[1].@ID");
        String variables = String.join(",", varWithVfirst, varWithVsecond).replaceAll("v", "");
        Response subset = UtilIT.subset(origFileId.toString(), variables, apiToken);
//        subset.prettyPrint();
        subset.then().assertThat()
                .statusCode(OK.getStatusCode());
        String firstLine = subset.asString().split("\n")[0];
        // We only get two variables rather than all of them. Yes it's weird that it's var3 instead of var2.
        assertEquals("var1\tvar3", firstLine);

        Response publishDatasetResp = UtilIT.publishDatasetViaNativeApi(datasetId, "major", apiToken);
        publishDatasetResp.prettyPrint();
        publishDatasetResp.then().assertThat()
                .statusCode(OK.getStatusCode());

        // -------------------------
        // Replace file
        // -------------------------
        msg("Replace file - 1st time");
        String pathToFile2 = "scripts/search/data/tabular/120745.dta";
        JsonObjectBuilder json = Json.createObjectBuilder()
                .add("forceReplace", true)
                .add("description", "tiny Stata file")
                .add("categories", Json.createArrayBuilder()
                        .add("Data")
                )
                .add("dataFileTags", Json.createArrayBuilder()
                        .add("Survey")
                );
        Response replaceResp = UtilIT.replaceFile(origFileId.toString(), pathToFile2, json.build(), apiToken);

        msgt(replaceResp.prettyPrint());

        boolean impossibleToSetTabularTagsViaApi = true;
        if (impossibleToSetTabularTagsViaApi) {
            // previously we were getting this: You cannot add data file tags to a non-tabular file.
            System.out.println("Skipping attempt to verify that tabular tags can be set. Getting this error: Warning! The original and replacement file have different content types.  Original file is \\\"Tab-Delimited\\\" while replacement file is \\\"Stata Binary\\\"");
            return;
        }

        String successMsg2 = BundleUtil.getStringFromBundle("file.addreplace.success.replace");

        replaceResp.then().assertThat()
                .body("message", equalTo(successMsg2))
                .body("data.files[0].label", equalTo("120745.dta"))
                .body("data.files[0].description", equalTo("tiny Stata file"))
                .body("data.files[0].categories[0]", equalTo("Data"))
                .statusCode(OK.getStatusCode());

        long rootDataFileId = JsonPath.from(replaceResp.body().asString()).getLong("data.files[0].dataFile.rootDataFileId");
        long previousDataFileId = JsonPath.from(replaceResp.body().asString()).getLong("data.files[0].dataFile.previousDataFileId");
        long newDataFileId = JsonPath.from(replaceResp.body().asString()).getLong("data.files[0].dataFile.id");

        assertEquals(origFileId.longValue(), previousDataFileId);
        assertEquals(rootDataFileId, previousDataFileId);

    }

    //This test first tests forceReplace, and after that ensures that updates only work on the latest file
    @Test
    public void testForceReplaceAndUpdate() {
        msgt("testForceReplace");

        // Create user
        String apiToken = createUserGetToken();

        // Create Dataverse
        String dataverseAlias = createDataverseGetAlias(apiToken);

        // Create Dataset
        Integer datasetId = createDatasetGetId(dataverseAlias, apiToken);

        // -------------------------
        // Add initial file
        // -------------------------
        msg("Add initial file");
        String pathToFile = "src/main/webapp/resources/images/cc0.png";
        Response addResponse = UtilIT.uploadFileViaNative(datasetId.toString(), pathToFile, apiToken);

        String successMsgAdd = BundleUtil.getStringFromBundle("file.addreplace.success.add");

        addResponse.then().assertThat()
                .body("data.files[0].dataFile.contentType", equalTo("image/png"))
                .body("data.files[0].label", equalTo("cc0.png"))
                .statusCode(OK.getStatusCode());

        Long origFileId = JsonPath.from(addResponse.body().asString()).getLong("data.files[0].dataFile.id");

        msg("Orig file id: " + origFileId);
        assertNotNull(origFileId);    // If checkOut fails, display message

        // -------------------------
        // Publish dataverse and dataset
        // -------------------------
        msg("Publish dataverse and dataset");
        Response publishDataversetResp = UtilIT.publishDataverseViaSword(dataverseAlias, apiToken);
        publishDataversetResp.then().assertThat()
                .statusCode(OK.getStatusCode());

        Response publishDatasetResp = UtilIT.publishDatasetViaNativeApi(datasetId, "major", apiToken);
        publishDatasetResp.prettyPrint();
        publishDatasetResp.then().assertThat()
                .statusCode(OK.getStatusCode());

        // -------------------------
        // Replace file
        // -------------------------
        msg("Replace file - 1st time");
        String pathToFile2 = "scripts/search/data/replace_test/growing_file/2016-01/data.tsv";
        JsonObjectBuilder json = Json.createObjectBuilder()
                .add("forceReplace", true)
                .add("description", "not an image")
                .add("categories", Json.createArrayBuilder()
                        .add("Data")
                );
        
        UtilIT.sleepForLock(datasetId, null, apiToken, UtilIT.MAXIMUM_INGEST_LOCK_DURATION);
        
        Response replaceResp = UtilIT.replaceFile(origFileId.toString(), pathToFile2, json.build(), apiToken);

        replaceResp.prettyPrint();

        replaceResp.then().assertThat()
                .body("data.files[0].label", equalTo("data.tsv"))
                .body("data.files[0].description", equalTo("not an image"))
                .body("data.files[0].categories[0]", equalTo("Data"))
                .statusCode(OK.getStatusCode());
        
        Long newDfId = JsonPath.from(replaceResp.body().asString()).getLong("data.files[0].dataFile.id");
        System.out.print("newDfId: " + newDfId);
        //Adding an additional fileMetadata update tests after this to ensure updating replaced files works
        msg("Update file metadata for old file, will error");
        String updateDescription = "New description.";
        String updateCategory = "New category";
        //"junk" passed below is to test that it is discarded
        String updateJsonString = "{\"description\":\""+updateDescription+"\",\"categories\":[\""+updateCategory+"\"],\"forceReplace\":false ,\"junk\":\"junk\"}";
        Response updateMetadataFailResponse = UtilIT.updateFileMetadata(origFileId.toString(), updateJsonString, apiToken);
        updateMetadataFailResponse.prettyPrint();
        updateMetadataFailResponse.then().assertThat().statusCode(BAD_REQUEST.getStatusCode());

        UtilIT.sleepForLock(datasetId, null, apiToken, UtilIT.MAXIMUM_INGEST_LOCK_DURATION);

        //Adding an additional fileMetadata update tests after this to ensure updating replaced files works
        msg("Update file metadata for new file");
        //"junk" passed below is to test that it is discarded
        System.out.print("params: " +  String.valueOf(newDfId) + " " + updateJsonString + " " + apiToken);
        Response updateMetadataResponse = UtilIT.updateFileMetadata(String.valueOf(newDfId), updateJsonString, apiToken);
        updateMetadataResponse.prettyPrint();
        updateMetadataResponse.then().assertThat().statusCode(OK.getStatusCode());
        //String updateMetadataResponseString = updateMetadataResponse.body().asString();
        Response getUpdatedMetadataResponse = UtilIT.getDataFileMetadataDraft(newDfId, apiToken);
        String getUpMetadataResponseString = getUpdatedMetadataResponse.body().asString();
        msg("Draft (should be updated):");
        msg(getUpMetadataResponseString);
        assertEquals(updateDescription, JsonPath.from(getUpMetadataResponseString).getString("description"));
        assertEquals(updateCategory, JsonPath.from(getUpMetadataResponseString).getString("categories[0]"));
        assertNull(JsonPath.from(getUpMetadataResponseString).getString("provFreeform")); //unupdated fields are not persisted
        
        //what if we delete? Should get bad request since file is not part of current version

        publishDatasetResp = UtilIT.publishDatasetViaNativeApi(datasetId, "major", apiToken);
        publishDatasetResp.prettyPrint();
        assertEquals(OK.getStatusCode(), publishDatasetResp.getStatusCode()); 
        
        Response deleteFile = UtilIT.deleteFile(newDfId.intValue(), apiToken);
        deleteFile.prettyPrint();
        assertEquals(NO_CONTENT.getStatusCode(), deleteFile.getStatusCode()); 
        publishDatasetResp = UtilIT.publishDatasetViaNativeApi(datasetId, "major", apiToken);
        publishDatasetResp.prettyPrint();
        assertEquals(OK.getStatusCode(), publishDatasetResp.getStatusCode()); 
        msg("Update file metadata for deleted file, will error");
        String delDescription = "Deleted description.";
        String deletedCategory = "Deleted category";
        //"junk" passed below is to test that it is discarded
        String deletedJsonString = "{\"description\":\""+delDescription+"\",\"categories\":[\""+deletedCategory+"\"],\"forceReplace\":false ,\"junk\":\"junk\"}";
        Response updateMetadataFailResponseDeleted = UtilIT.updateFileMetadata(newDfId.toString(), deletedJsonString, apiToken);
        updateMetadataFailResponseDeleted.prettyPrint();
        assertEquals(BAD_REQUEST.getStatusCode(), updateMetadataFailResponseDeleted.getStatusCode()); 
        


    }
    
    @Test
    public void test_007_ReplaceFileUnpublishedAndBadIds() {
        msgt("test_007_ReplaceFileBadIds");

        // Create user
        String apiToken = createUserGetToken();

        // Create Dataverse
        String dataverseAlias = createDataverseGetAlias(apiToken);

        // Create Dataset
        Integer datasetId = createDatasetGetId(dataverseAlias, apiToken);

        // -------------------------
        // Add initial file
        // -------------------------
        String pathToFile = "src/main/webapp/resources/images/dataverseproject.png";
        Response addResponse = UtilIT.uploadFileViaNative(datasetId.toString(), pathToFile, apiToken);

        String successMsgAdd = BundleUtil.getStringFromBundle("file.addreplace.success.add");
      
        addResponse.then().assertThat()
                /**
                 * @todo We have a need to show human readable success messages
                 * via API in a consistent location.
                 */
                //                .body("message", equalTo(successMsgAdd))
                .body("data.files[0].dataFile.contentType", equalTo("image/png"))
                .body("data.files[0].label", equalTo("dataverseproject.png"))
                .statusCode(OK.getStatusCode());
        
        
        Long origFileId = JsonPath.from(addResponse.body().asString()).getLong("data.files[0].dataFile.id");

        msg("Orig file id: " + origFileId);
        assertNotNull(origFileId);    // If checkOut fails, display message
        
        // -------------------------
        // Publish dataverse
        // -------------------------
        Response publishDataversetResp = UtilIT.publishDataverseViaSword(dataverseAlias, apiToken);
        publishDataversetResp.then().assertThat()
                .statusCode(OK.getStatusCode());

        
        // -------------------------
        // Replace file in unpublished dataset -- e.g. file not published
        // -------------------------
        String pathToFile2 = "src/main/webapp/resources/images/cc0.png";
        Response replaceResp = UtilIT.replaceFile(origFileId.toString(), pathToFile2, apiToken);

        replaceResp.then().assertThat()
        .body("data.files[0].dataFile.contentType", equalTo("image/png"))
        .body("data.files[0].label", equalTo("cc0.png"))
        .statusCode(OK.getStatusCode());
        
        // -------------------------
        // Publish dataset
        // -------------------------
        Response publishDatasetResp = UtilIT.publishDatasetViaNativeApi(datasetId, "major", apiToken);
        publishDatasetResp.then().assertThat()
                .statusCode(OK.getStatusCode());
        
         
        // -------------------------
        // Replace file with non-existent Id
        // -------------------------
        pathToFile2 = "src/main/webapp/resources/images/cc0.png";
        Long fakeFileId = origFileId+10;
        Response replaceResp2 = UtilIT.replaceFile(fakeFileId.toString(), pathToFile2, apiToken);

        msgt("non-existent id: " + replaceResp.prettyPrint());

        replaceResp2.then().assertThat()
                // TODO: Some day, change this from BAD_REQUEST to NOT_FOUND and expect the standard error message.
               .statusCode(BAD_REQUEST.getStatusCode())
               .body("status", equalTo(ApiConstants.STATUS_ERROR))
               .body("message", Matchers.equalTo(BundleUtil.getStringFromBundle("file.addreplace.error.existing_file_to_replace_not_found_by_id", Arrays.asList(fakeFileId + ""))))
               ;

        
    }
    
    
    @Test
    public void test_008_ReplaceFileAlreadyDeleted() {
        msgt("test_008_ReplaceFileAlreadyDeleted");

        // Create user
        String apiToken = createUserGetToken();

        // Create Dataverse
        String dataverseAlias = createDataverseGetAlias(apiToken);

        // Create Dataset
        Integer datasetId = createDatasetGetId(dataverseAlias, apiToken);

        // -------------------------
        // Add initial file
        // -------------------------
        String pathToFile = "src/main/webapp/resources/images/dataverseproject.png";
        Response addResponse = UtilIT.uploadFileViaNative(datasetId.toString(), pathToFile, apiToken);

        String successMsgAdd = BundleUtil.getStringFromBundle("file.addreplace.success.add");
      
        addResponse.then().assertThat()
                /**
                 * @todo We have a need to show human readable success messages
                 * via API in a consistent location.
                 */
                //                .body("message", equalTo(successMsgAdd))
                .body("data.files[0].dataFile.contentType", equalTo("image/png"))
                .body("data.files[0].label", equalTo("dataverseproject.png"))
                .statusCode(OK.getStatusCode());
        
        
        Long origFileId = JsonPath.from(addResponse.body().asString()).getLong("data.files[0].dataFile.id");

        msg("Orig file id: " + origFileId);
        assertNotNull(origFileId);    // If checkOut fails, display message
        
        // -------------------------
        // Publish dataverse
        // -------------------------
        Response publishDataversetResp = UtilIT.publishDataverseViaSword(dataverseAlias, apiToken);
        publishDataversetResp.then().assertThat()
                .statusCode(OK.getStatusCode());

                
        // -------------------------
        // Publish dataset
        // -------------------------
        Response publishDatasetResp = UtilIT.publishDatasetViaNativeApi(datasetId, "major", apiToken);
        publishDatasetResp.then().assertThat()
                .statusCode(OK.getStatusCode());
                
        // -------------------------
        // Delete file
        // -------------------------
        Response deleteFileResp = UtilIT.deleteFile(origFileId.intValue(), apiToken);
        deleteFileResp.then().assertThat()
                .statusCode(NO_CONTENT.getStatusCode());
        // -------------------------
        // Re-Publish dataset
        // -------------------------
        publishDatasetResp = UtilIT.publishDatasetViaNativeApi(datasetId, "major", apiToken);
        publishDatasetResp.then().assertThat()
                .statusCode(OK.getStatusCode());
        
        
        // -------------------------
        // Replace file in unpublished dataset -- e.g. file not published
        // -------------------------
        String pathToFile2 = "src/main/webapp/resources/images/cc0.png";
        Response replaceResp = UtilIT.replaceFile(origFileId.toString(), pathToFile2, apiToken);

        String errMsgDeleted = BundleUtil.getStringFromBundle("file.addreplace.error.existing_file_not_in_latest_published_version");
        
        msgt("replace resp: " + replaceResp.prettyPrint());
        
        replaceResp.then().assertThat()
               .statusCode(BAD_REQUEST.getStatusCode())
               .body("status", equalTo(ApiConstants.STATUS_ERROR))
               .body("message", Matchers.startsWith(errMsgDeleted))
               ;       
        
    }

    @Test
    public void testReplaceFileBadJson() {
        msgt("test_008_ReplaceFileAlreadyDeleted");

        // Create user
        String apiToken = createUserGetToken();

        // Create Dataverse
        String dataverseAlias = createDataverseGetAlias(apiToken);

        // Create Dataset
        Integer datasetId = createDatasetGetId(dataverseAlias, apiToken);

        // -------------------------
        // Add initial file
        // -------------------------
        String pathToFile = "src/main/webapp/resources/images/dataverseproject.png";
        Response addResponse = UtilIT.uploadFileViaNative(datasetId.toString(), pathToFile, apiToken);

        String successMsgAdd = BundleUtil.getStringFromBundle("file.addreplace.success.add");

        addResponse.then().assertThat()
                .body("data.files[0].dataFile.contentType", equalTo("image/png"))
                .body("data.files[0].label", equalTo("dataverseproject.png"))
                .statusCode(OK.getStatusCode());

        Long origFileId = JsonPath.from(addResponse.body().asString()).getLong("data.files[0].dataFile.id");

        msg("Orig file id: " + origFileId);
        assertNotNull(origFileId);    // If checkOut fails, display message

        // -------------------------
        // Publish dataverse
        // -------------------------
        Response publishDataversetResp = UtilIT.publishDataverseViaSword(dataverseAlias, apiToken);
        publishDataversetResp.then().assertThat()
                .statusCode(OK.getStatusCode());

        // -------------------------
        // Publish dataset
        // -------------------------
        Response publishDatasetResp = UtilIT.publishDatasetViaNativeApi(datasetId, "major", apiToken);
        publishDatasetResp.then().assertThat()
                .statusCode(OK.getStatusCode());

        String pathToFile2 = "src/main/webapp/resources/images/cc0.png";
        String jsonAsString = "notJson";
        Response replaceResp = UtilIT.replaceFile(origFileId.toString(), pathToFile2, jsonAsString, apiToken);

        msgt("replace resp: " + replaceResp.prettyPrint());
        String parseError = BundleUtil.getStringFromBundle("file.addreplace.error.parsing");
        replaceResp.then().assertThat()
                .statusCode(BAD_REQUEST.getStatusCode())
                .body("status", equalTo(ApiConstants.STATUS_ERROR))
                .body("message", equalTo(parseError));

    }

    @Test
    public void testAddTinyFile() {
        msgt("testAddTinyFile");

        // Create user
        String apiToken = createUserGetToken();

        // Create Dataverse
        String dataverseAlias = createDataverseGetAlias(apiToken);

        // Create Dataset
        Integer datasetId = createDatasetGetId(dataverseAlias, apiToken);

        // -------------------------
        // Add initial file
        // -------------------------
        msg("Add initial file");
        String pathToFile = "scripts/search/data/tabular/1char";
        Response addResponse = UtilIT.uploadFileViaNative(datasetId.toString(), pathToFile, apiToken);

        String successMsgAdd = BundleUtil.getStringFromBundle("file.addreplace.success.add");

        addResponse.then().assertThat()
                /**
                 * @todo We have a need to show human readable success messages
                 * via API in a consistent location.
                 */
                //                .body("message", equalTo(successMsgAdd))
                .body("data.files[0].dataFile.contentType", equalTo("text/plain; charset=US-ASCII"))
                .body("data.files[0].label", equalTo("1char"))
                .statusCode(OK.getStatusCode());
    }

    @Test
    public void testRestrictFile() {

        //get publicInstall setting so we can change it back
        Response publicInstallResponse = UtilIT.getSetting(SettingsServiceBean.Key.PublicInstall);
        //TODO: fix this its a little hacky
        String publicInstall = String.valueOf(publicInstallResponse.getBody().asString().contains("true"));

        // make sure this is not a public installation
        UtilIT.setSetting(SettingsServiceBean.Key.PublicInstall, "false");

        // Set restrict to true
        boolean restrict = true;
        // Create user
        String apiToken = createUserGetToken();

        // Create Dataverse
        String dataverseAlias = createDataverseGetAlias(apiToken);

        // Create Dataset
        Integer datasetId = createDatasetGetId(dataverseAlias, apiToken);

        // -------------------------
        // Add initial file
        // -------------------------
        System.out.println("Add initial file");
        String pathToFile = "src/main/webapp/resources/images/dataverseproject.png";
        Response addResponse = UtilIT.uploadFileViaNative(datasetId.toString(), pathToFile, apiToken);

        String successMsgAdd = BundleUtil.getStringFromBundle("file.addreplace.success.add");

        addResponse.then().assertThat()
                .body("data.files[0].dataFile.contentType", equalTo("image/png"))
                .body("data.files[0].label", equalTo("dataverseproject.png"))
                .statusCode(OK.getStatusCode());

        Long origFileId = JsonPath.from(addResponse.body().asString()).getLong("data.files[0].dataFile.id");
        String origFilePid = JsonPath.from(addResponse.body().asString()).getString("data.files[0].dataFile.persistentId");

        System.out.println("Orig file id: " + origFileId);
        assertNotNull(origFileId);    // If checkOut fails, display message

        //restrict file good
        Response restrictResponse = UtilIT.restrictFile(origFileId.toString(), restrict, apiToken);
        restrictResponse.prettyPrint();
        restrictResponse.then().assertThat()
                .body("data.message", equalTo("File dataverseproject.png restricted."))
                .statusCode(OK.getStatusCode());

        //restrict already restricted file bad
        Response restrictResponseBad = UtilIT.restrictFile(origFileId.toString(), restrict, apiToken);
        restrictResponseBad.prettyPrint();
        restrictResponseBad.then().assertThat()
                .body("message", equalTo("Problem trying to update restriction status on dataverseproject.png: File dataverseproject.png is already restricted"))
                .statusCode(BAD_REQUEST.getStatusCode());

        //unrestrict file
        restrict = false;
        Response unrestrictResponse = UtilIT.restrictFile(origFileId.toString(), restrict, apiToken);
        unrestrictResponse.prettyPrint();
        unrestrictResponse.then().assertThat()
                .body("data.message", equalTo("File dataverseproject.png unrestricted."))
                .statusCode(OK.getStatusCode());

        //reset public install
        UtilIT.setSetting(SettingsServiceBean.Key.PublicInstall, publicInstall);

    }
    
        @Test
    public void testRestrictAddedFile() {
        msgt("testRestrictAddedFile");
        
        //get publicInstall setting so we can change it back
        Response publicInstallResponse = UtilIT.getSetting(SettingsServiceBean.Key.PublicInstall);
        String publicInstall = String.valueOf(publicInstallResponse.getBody().asString().contains("true"));
        
        // make sure this is not a public installation
        UtilIT.setSetting(SettingsServiceBean.Key.PublicInstall, "false");
        
        // Create user
        String apiToken = createUserGetToken();

        // Create Dataverse
        String dataverseAlias = createDataverseGetAlias(apiToken);

        // Create Dataset
        Integer datasetId = createDatasetGetId(dataverseAlias, apiToken);
        
        // -------------------------
        // Add initial file
        // -------------------------
        msg("Add initial file");
        String pathToFile = "src/main/webapp/resources/images/dataverseproject.png";

        JsonObjectBuilder json = Json.createObjectBuilder()
                .add("description", "my description")
                .add("categories", Json.createArrayBuilder()
                    .add("Data")
                    )
                .add("restrict", "true");

        Response addResponse = UtilIT.uploadFileViaNative(datasetId.toString(), pathToFile, json.build(), apiToken);

        //addResponse.prettyPrint();
        msgt("Here it is: " + addResponse.prettyPrint());
        String successMsg = BundleUtil.getStringFromBundle("file.addreplace.success.add");
        
        addResponse.then().assertThat()
                .body("data.files[0].dataFile.contentType", equalTo("image/png"))
                .body("data.files[0].label", equalTo("dataverseproject.png"))
                .statusCode(OK.getStatusCode()); 

        //reset public install
        UtilIT.setSetting(SettingsServiceBean.Key.PublicInstall, publicInstall);
        
    }

    @Test
    public void testAccessFacet() {
        msgt("testRestrictFile");

        UtilIT.setSetting(SettingsServiceBean.Key.PublicInstall, "true");

        String apiToken = createUserGetToken();

        // Create Dataverse
        String dataverseAlias = createDataverseGetAlias(apiToken);

        // Create Dataset
        Integer datasetId = createDatasetGetId(dataverseAlias, apiToken);

        // -------------------------
        // Add initial file
        // -------------------------
        msg("Add initial file");
        String pathToFile = "src/main/webapp/resources/images/dataverseproject.png";
        Response addResponse = UtilIT.uploadFileViaNative(datasetId.toString(), pathToFile, apiToken);

        String successMsgAdd = BundleUtil.getStringFromBundle("file.addreplace.success.add");

        addResponse.then().assertThat()
                .body("data.files[0].dataFile.contentType", equalTo("image/png"))
                .body("data.files[0].label", equalTo("dataverseproject.png"))
                .statusCode(OK.getStatusCode());

        long fileId = JsonPath.from(addResponse.body().asString()).getLong("data.files[0].dataFile.id");

        Response searchShouldFindNothingBecauseUnpublished = UtilIT.search("id:datafile_" + fileId + "_draft", apiToken);
        searchShouldFindNothingBecauseUnpublished.prettyPrint();
        searchShouldFindNothingBecauseUnpublished.then().assertThat()
                .body("data.total_count", equalTo(1))
                .statusCode(OK.getStatusCode());

        Response searchResponse = UtilIT.searchAndShowFacets("id:datafile_" + fileId + "_draft", apiToken);
        searchResponse.prettyPrint();
        searchResponse.then().assertThat()
                // Now we can search unpublished data. Just for testing!                
                // FIXME - SEK (9/20/17) the checksum type test was failing previously - commenting out for now 
                .body("data.total_count", equalTo(1))
                .body("data.items[0].name", equalTo("dataverseproject.png"))
 //               .body("data.items[0].checksum.type", equalTo("SHA-1"))
                .body("data.facets", CoreMatchers.not(equalTo(null)))
                // No "fileAccess" facet because :PublicInstall is set to true.
                .body("data.facets[0].publicationStatus", CoreMatchers.not(equalTo(null)))
                .statusCode(OK.getStatusCode());

        //reset public install
        UtilIT.setSetting(SettingsServiceBean.Key.PublicInstall, "false");

    }
    

    

    @Test
    public void test_AddFileBadUploadFormat() {
        /*
        SEK 3/26/2018 removing test for now
        having the upload method set to rsync was causing failure of create dataset 
        see CreateDatasetCommand around line 242 - test for rsyncSupportEnabled
        Per Phil this test should only be run where DCM is present
        */
        boolean runTest = false;
        if (runTest) {
            Response setUploadMethods = UtilIT.setSetting(SettingsServiceBean.Key.UploadMethods, SystemConfig.FileUploadMethods.RSYNC.toString());

            msgt("test_AddFileBadUploadFormat");
            // Create user
            String apiToken = createUserGetToken();

            // Create Dataverse
            String dataverseAlias = createDataverseGetAlias(apiToken);

            // Create Dataset
            Integer datasetId = createDatasetGetId(dataverseAlias, apiToken);

            String pathToFile = "src/main/webapp/resources/images/dataverseproject.png";
            Response addResponse = UtilIT.uploadFileViaNative(datasetId.toString(), pathToFile, apiToken);
            //msgt("Here it is: " + addResponse.prettyPrint());

            //Trying to upload with rsync should fail
            addResponse.then().assertThat()
                    .statusCode(METHOD_NOT_ALLOWED.getStatusCode());

            Response removeUploadMethods = UtilIT.deleteSetting(SettingsServiceBean.Key.UploadMethods);

        }

    }
    
    @Test
    public void testUningestFileViaApi() throws InterruptedException {
        Response createUser = UtilIT.createRandomUser();
        createUser.prettyPrint();
        assertEquals(200, createUser.getStatusCode());
        String username = UtilIT.getUsernameFromResponse(createUser);
        String apiToken = UtilIT.getApiTokenFromResponse(createUser);
        Response makeSuperUser = UtilIT.makeSuperUser(username);
        assertEquals(200, makeSuperUser.getStatusCode());

        Response createDataverseResponse = UtilIT.createRandomDataverse(apiToken);
        createDataverseResponse.prettyPrint();
        String dataverseAlias = UtilIT.getAliasFromResponse(createDataverseResponse);
        String pathToJsonFile = "scripts/api/data/dataset-create-new.json";
        Response createDatasetResponse = UtilIT.createDatasetViaNativeApi(dataverseAlias, pathToJsonFile, apiToken);
        createDatasetResponse.prettyPrint();
        Integer datasetId = JsonPath.from(createDatasetResponse.body().asString()).getInt("data.id");

        // -------------------------
        // Add initial file
        // -------------------------
        String pathToFile = "scripts/search/data/tabular/50by1000.dta";
        Response addResponse = UtilIT.uploadFileViaNative(datasetId.toString(), pathToFile, apiToken);

        addResponse.prettyPrint();

        addResponse.then().assertThat()
                .body("data.files[0].dataFile.contentType", equalTo("application/x-stata"))
                .body("data.files[0].label", equalTo("50by1000.dta"))
                .statusCode(OK.getStatusCode());

        long origFileId = JsonPath.from(addResponse.body().asString()).getLong("data.files[0].dataFile.id");
        assertNotNull(origFileId);    // If checkOut fails, display message
       // sleep(10000);
        
        assertTrue("Failed test if Ingest Lock exceeds max duration " + pathToFile , UtilIT.sleepForLock(datasetId.longValue(), "Ingest", apiToken, UtilIT.MAXIMUM_INGEST_LOCK_DURATION));
        Response uningestFileResponse = UtilIT.uningestFile(origFileId, apiToken);
        assertEquals(200, uningestFileResponse.getStatusCode());       
    }
    
    @Test
    public void testFileMetaDataGetUpdateRoundTrip() throws InterruptedException {
        Response createUser = UtilIT.createRandomUser();
        createUser.prettyPrint();
        assertEquals(OK.getStatusCode(), createUser.getStatusCode());
        String username = UtilIT.getUsernameFromResponse(createUser);
        String apiToken = UtilIT.getApiTokenFromResponse(createUser);
        Response makeSuperUser = UtilIT.makeSuperUser(username);   

        assertEquals(OK.getStatusCode(), makeSuperUser.getStatusCode());

        Response createDataverseResponse = UtilIT.createRandomDataverse(apiToken);
        createDataverseResponse.prettyPrint();
        String dataverseAlias = UtilIT.getAliasFromResponse(createDataverseResponse);
        Response createDatasetResponse = UtilIT.createRandomDatasetViaNativeApi(dataverseAlias, apiToken);
        createDatasetResponse.prettyPrint();
        Integer datasetId = JsonPath.from(createDatasetResponse.body().asString()).getInt("data.id");
        
        // Add initial file
        String pathToFile = "scripts/search/data/dv-birds1.tsv";
        String description = "A description.";
        String category = "A category";
        String provFreeForm = "provenance is great";
        String label = "acoollabel.tab";
        String jsonString = "{\"description\":\""+description+"\",\"label\":\""+label+"\",\"provFreeForm\":\""+provFreeForm+"\",\"categories\":[{\"name\":\""+category+"\"}],\"forceReplace\":false}";
        Response addResponse = UtilIT.uploadFileViaNative(datasetId.toString(), pathToFile, jsonString, apiToken);
        Long origFileId = JsonPath.from(addResponse.body().asString()).getLong("data.files[0].dataFile.id");
        
        //sleep(2000); //ensure tsv is consumed
        assertTrue("Failed test if Ingest Lock exceeds max duration " + pathToFile , UtilIT.sleepForLock(datasetId.longValue(), "Ingest", apiToken, UtilIT.MAXIMUM_INGEST_LOCK_DURATION));
        msg("Publish dataverse and dataset");
        Response publishDataversetResp = UtilIT.publishDataverseViaSword(dataverseAlias, apiToken);
        publishDataversetResp.then().assertThat()
                .statusCode(OK.getStatusCode());
        
        Response publishDatasetResp = UtilIT.publishDatasetViaNativeApi(datasetId, "major", apiToken);
        //msg(publishDatasetResp.body().asString());
        publishDatasetResp.then().assertThat()
                .statusCode(OK.getStatusCode());
        
        //Confirm metadata
        Response getMetadataResponse = UtilIT.getDataFileMetadata(origFileId, apiToken);
        String metadataResponseString = getMetadataResponse.body().asString();
        msg(metadataResponseString);
        assertEquals(OK.getStatusCode(), getMetadataResponse.getStatusCode());  
        assertEquals(description, JsonPath.from(metadataResponseString).getString("description"));
        assertEquals(label, JsonPath.from(metadataResponseString).getString("label"));
        assertEquals(provFreeForm, JsonPath.from(metadataResponseString).getString("provFreeForm"));
        assertEquals(category, JsonPath.from(metadataResponseString).getString("categories[0]"));
        assertNull(JsonPath.from(metadataResponseString).getString("dataFileTags"));
        
        //Update fileMetadata and get to confirm again
        msg("Update file metadata");
        String updateDescription = "New description.";
        String updateCategory = "New category";
        String updateDataFileTag = "Survey";
        String updateLabel = "newName.tab";
        //"junk" passed below is to test that it is discarded
        String updateJsonString = "{\"description\":\""+updateDescription+"\",\"label\":\""+updateLabel+"\",\"categories\":[\""+updateCategory+"\"],\"dataFileTags\":[\""+updateDataFileTag+"\"],\"forceReplace\":false ,\"junk\":\"junk\"}";
        Response updateMetadataResponse = UtilIT.updateFileMetadata(origFileId.toString(), updateJsonString, apiToken);
        assertEquals(OK.getStatusCode(), updateMetadataResponse.getStatusCode());  
        //String updateMetadataResponseString = updateMetadataResponse.body().asString();
        Response getUpdatedMetadataResponse = UtilIT.getDataFileMetadataDraft(origFileId, apiToken);
        String getUpMetadataResponseString = getUpdatedMetadataResponse.body().asString();
        msg("Draft (should be updated):");
        msg(getUpMetadataResponseString);
        assertEquals(updateDescription, JsonPath.from(getUpMetadataResponseString).getString("description"));
        assertEquals(updateLabel, JsonPath.from(getUpMetadataResponseString).getString("label"));
        assertEquals(updateCategory, JsonPath.from(getUpMetadataResponseString).getString("categories[0]"));
        assertNull(JsonPath.from(getUpMetadataResponseString).getString("provFreeform")); //unupdated fields are not persisted
        assertEquals(updateDataFileTag, JsonPath.from(getUpMetadataResponseString).getString("dataFileTags[0]"));

//We haven't published so the non-draft call should still give the pre-edit metadata
        Response getOldMetadataResponse = UtilIT.getDataFileMetadata(origFileId, apiToken);
        String getOldMetadataResponseString = getOldMetadataResponse.body().asString();
        msg("Old Published (shouldn't be updated):");
        msg(getOldMetadataResponseString);
        assertEquals(label, JsonPath.from(getOldMetadataResponseString).getString("label"));
        assertEquals(description, JsonPath.from(getOldMetadataResponseString).getString("description"));
        assertEquals(category, JsonPath.from(getOldMetadataResponseString).getString("categories[0]"));
        assertEquals(updateDataFileTag, JsonPath.from(getOldMetadataResponseString).getString("dataFileTags[0]")); //tags are not versioned, so the old version will have the tags
        
        //extra test for invalid data for tags returning a pretty error
        String updateInvalidJsonString = "{\"dataFileTags\":false}";
        Response updateInvalidMetadataResponse = UtilIT.updateFileMetadata(origFileId.toString(), updateInvalidJsonString, apiToken);
        assertEquals(BAD_REQUEST.getStatusCode(), updateInvalidMetadataResponse.getStatusCode());  

    }
    
    // This method tests the "/api/dataverses/.../storagesize API - but 
    // it's included in this class since it deals with files. 
    @Test
    public void testDataSizeInDataverse() throws InterruptedException {

        // Create user
        String apiToken = createUserGetToken();
        System.out.println("api token: "+apiToken);
        // Create Dataverse
        String dataverseAlias = createDataverseGetAlias(apiToken);
        System.out.println("dataverseAlias: "+dataverseAlias);

        // Create Dataset
        Integer datasetId = createDatasetGetId(dataverseAlias, apiToken);

        // Add first file:
        System.out.println("Add initial file");
        String pathToFile = "src/main/webapp/resources/images/dataverseproject.png";
        Response addResponse = UtilIT.uploadFileViaNative(datasetId.toString(), pathToFile, apiToken);

        addResponse.then().assertThat()
                .body("data.files[0].dataFile.contentType", equalTo("image/png"))
                .body("data.files[0].label", equalTo("dataverseproject.png"))
                .statusCode(OK.getStatusCode());
        
        
        // Add another file (ingestable):
        pathToFile = "scripts/search/data/tabular/50by1000.dta";
        addResponse = UtilIT.uploadFileViaNative(datasetId.toString(), pathToFile, apiToken);

        addResponse.prettyPrint();

        addResponse.then().assertThat()
                .body("data.files[0].dataFile.contentType", equalTo("application/x-stata"))
                .body("data.files[0].label", equalTo("50by1000.dta"))
                .statusCode(OK.getStatusCode());
        
        // wait for it to ingest... 
        assertTrue("Failed test if Ingest Lock exceeds max duration " + pathToFile , UtilIT.sleepForLock(datasetId.longValue(), "Ingest", apiToken, 5));
     //   sleep(10000);
     
        Response publishDataversetResp = UtilIT.publishDataverseViaSword(dataverseAlias, apiToken);
        publishDataversetResp.then().assertThat()
                .statusCode(OK.getStatusCode());
        String apiTokenRando = createUserGetToken();
        
        Response datasetStorageSizeResponseDraft = UtilIT.findDatasetDownloadSize(datasetId.toString(), ":draft", apiTokenRando);
        datasetStorageSizeResponseDraft.prettyPrint();
        assertEquals(UNAUTHORIZED.getStatusCode(), datasetStorageSizeResponseDraft.getStatusCode());  
        Response publishDatasetResp = UtilIT.publishDatasetViaNativeApi(datasetId, "major", apiToken);
        //msg(publishDatasetResp.body().asString());
        publishDatasetResp.then().assertThat()
                .statusCode(OK.getStatusCode());
        
        // This is the magic number - the number of bytes in the 2 files uploaded
        // above, plus the size of the tab-delimited file generated by the ingest
        // of the stata file:
        
        int magicSizeNumber = 176134; 
        String magicControlString = MessageFormat.format(BundleUtil.getStringFromBundle("dataverse.datasize"), magicSizeNumber);
        
        Response dvStorageSizeResponse = UtilIT.findDataverseStorageSize(dataverseAlias, apiToken);
        dvStorageSizeResponse.prettyPrint();
                
        assertEquals(magicControlString, JsonPath.from(dvStorageSizeResponse.body().asString()).getString("data.message"));
        
        magicControlString = MessageFormat.format(BundleUtil.getStringFromBundle("datasets.api.datasize.storage"), magicSizeNumber);
        
        //no perms

        Response datasetStorageSizeResponse = UtilIT.findDatasetStorageSize(datasetId.toString(), apiTokenRando);
        datasetStorageSizeResponse.prettyPrint();
        assertEquals(UNAUTHORIZED.getStatusCode(), datasetStorageSizeResponse.getStatusCode());  
                
        //has perms
        datasetStorageSizeResponse = UtilIT.findDatasetStorageSize(datasetId.toString(), apiToken);
        datasetStorageSizeResponse.prettyPrint();

        assertEquals(magicControlString, JsonPath.from(datasetStorageSizeResponse.body().asString()).getString("data.message"));
        
        magicControlString = MessageFormat.format(BundleUtil.getStringFromBundle("datasets.api.datasize.download"), magicSizeNumber);
        
        Response datasetDownloadSizeResponse = UtilIT.findDatasetDownloadSize(datasetId.toString());
        datasetDownloadSizeResponse.prettyPrint();
                
        assertEquals(magicControlString, JsonPath.from(datasetDownloadSizeResponse.body().asString()).getString("data.message"));
        
    }
    
    @Test
    public void testGetFileInfo() {

        Response createUser = UtilIT.createRandomUser();
        String username = UtilIT.getUsernameFromResponse(createUser);
        String apiToken = UtilIT.getApiTokenFromResponse(createUser);
        Response makeSuperUser = UtilIT.makeSuperUser(username);
        String dataverseAlias = createDataverseGetAlias(apiToken);
        Integer datasetId = createDatasetGetId(dataverseAlias, apiToken);

        createUser = UtilIT.createRandomUser();
        String apiTokenRegular = UtilIT.getApiTokenFromResponse(createUser);

        msg("Add tabular file");
        String pathToFile = "scripts/search/data/tabular/stata13-auto-withstrls.dta";
        Response addResponse = UtilIT.uploadFileViaNative(datasetId.toString(), pathToFile, apiToken);

        String dataFileId = addResponse.getBody().jsonPath().getString("data.files[0].dataFile.id");
        msgt("datafile id: " + dataFileId);

        addResponse.prettyPrint();

        Response getFileDataResponse = UtilIT.getFileData(dataFileId, apiToken);

        getFileDataResponse.prettyPrint();
        getFileDataResponse.then().assertThat()
                .body("data.label", equalTo("stata13-auto-withstrls.dta"))
                .body("data.dataFile.filename", equalTo("stata13-auto-withstrls.dta"))
                .statusCode(OK.getStatusCode());

        getFileDataResponse = UtilIT.getFileData(dataFileId, apiTokenRegular);
        getFileDataResponse.then().assertThat()
                .statusCode(BAD_REQUEST.getStatusCode());

        // -------------------------
        // Publish dataverse and dataset
        // -------------------------
        msg("Publish dataverse and dataset");
        Response publishDataversetResp = UtilIT.publishDataverseViaSword(dataverseAlias, apiToken);
        publishDataversetResp.then().assertThat()
                .statusCode(OK.getStatusCode());

        Response publishDatasetResp = UtilIT.publishDatasetViaNativeApi(datasetId, "major", apiToken);
        publishDatasetResp.then().assertThat()
                .statusCode(OK.getStatusCode());
        //regular user should get to see file data
        getFileDataResponse = UtilIT.getFileData(dataFileId, apiTokenRegular);
        getFileDataResponse.then().assertThat()
                .statusCode(OK.getStatusCode());

        //cleanup
        Response destroyDatasetResponse = UtilIT.destroyDataset(datasetId, apiToken);
        assertEquals(200, destroyDatasetResponse.getStatusCode());

        Response deleteDataverseResponse = UtilIT.deleteDataverse(dataverseAlias, apiToken);
        assertEquals(200, deleteDataverseResponse.getStatusCode());

        Response deleteUserResponse = UtilIT.deleteUser(username);
        assertEquals(200, deleteUserResponse.getStatusCode());
    }
    
    @Test
    public void testValidateDDI_issue6027() throws InterruptedException {
        msgt("testValidateDDI_issue6027");
        String apiToken = createUserGetToken();
        String dataverseAlias = createDataverseGetAlias(apiToken);
        Integer datasetId = createDatasetGetId(dataverseAlias, apiToken);

        msg("Add tabular file");
        String pathToFile = "scripts/search/data/tabular/stata13-auto-withstrls.dta";
        Response addResponse = UtilIT.uploadFileViaNative(datasetId.toString(), pathToFile, apiToken);

        addResponse.prettyPrint();

        addResponse.then().assertThat()
                .body("data.files[0].dataFile.contentType", equalTo("application/x-stata-13"))
                .body("data.files[0].label", equalTo("stata13-auto-withstrls.dta"))
                .statusCode(OK.getStatusCode());

        Long origFileId = JsonPath.from(addResponse.body().asString()).getLong("data.files[0].dataFile.id");
        assertNotNull(origFileId);    // If checkOut fails, display message

        // -------------------------
        // Publish dataverse and dataset
        // -------------------------
        msg("Publish dataverse and dataset");
        Response publishDataversetResp = UtilIT.publishDataverseViaSword(dataverseAlias, apiToken);
        publishDataversetResp.then().assertThat()
                .statusCode(OK.getStatusCode());

        // give file time to ingest
        assertTrue("Failed test if Ingest Lock exceeds max duration " + pathToFile , UtilIT.sleepForLock(datasetId.longValue(), "Ingest", apiToken, UtilIT.MAXIMUM_INGEST_LOCK_DURATION));
       // sleep(10000);

        Response ddi = UtilIT.getFileMetadata(origFileId.toString(), "ddi", apiToken);
        ddi.prettyPrint();
        ddi.then().assertThat()
                .statusCode(OK.getStatusCode())
                .body("codeBook.fileDscr.fileTxt.fileName", equalTo("stata13-auto-withstrls.tab"))
                .body("codeBook.dataDscr.var[0].@name", equalTo("make"));

    }
    
    /*
        A very simple test for shape file package processing. 
    */    
    @Test
    public void test_ProcessShapeFilePackage() {
        msgt("test_ProcessShapeFilePackage");
         // Create user
        String apiToken = createUserGetToken();

        // Create Dataverse
        String dataverseAlias = createDataverseGetAlias(apiToken);

        // Create Dataset
        Integer datasetId = createDatasetGetId(dataverseAlias, apiToken);
       
        // This archive contains 4 files that constitute a valid 
        // shape file. We want to check that these files were properly 
        // recognized and re-zipped as a shape package, preserving the 
        // folder structure found in the uploaded zip. 
        String pathToFile = "scripts/search/data/shape/shapefile.zip";
        
        String suppliedDescription = "file extracted from a shape bundle";
        String extractedFolderName = "subfolder";
        String extractedShapeName = "boston_public_schools_2012_z1l.zip"; 
        String extractedShapeType = "application/zipped-shapefile";

        JsonObjectBuilder json = Json.createObjectBuilder()
                .add("description", suppliedDescription);

        Response addResponse = UtilIT.uploadFileViaNative(datasetId.toString(), pathToFile, json.build(), apiToken);

        msgt("Server response: " + addResponse.prettyPrint());
      
        // We are checking the following: 
        // - that the upload succeeded;
        // - that a shape file with the name specified above has been repackaged and added
        //   to the dataset as a single file;
        // - that the mime type has been properly identified;
        // - that the description supplied via the API has been added; 
        // - that the subfolder found inside the uploaded zip file has been properly
        //   preserved in the FileMetadata. 
        // 
        // Feel free to expand the checks further - we can also verify the 
        // checksum, the size of the resulting file, add more files to the uploaded
        // zip archive etc. etc. - but this should be a good start. 
        // -- L.A. 2020/09
        addResponse.then().assertThat()
                .body("status", equalTo(ApiConstants.STATUS_OK))
                .body("data.files[0].dataFile.contentType", equalTo(extractedShapeType))
                .body("data.files[0].label", equalTo(extractedShapeName))
                .body("data.files[0].directoryLabel", equalTo(extractedFolderName))
                .body("data.files[0].description", equalTo(suppliedDescription))
                .statusCode(OK.getStatusCode());
    }
    
    /*
        First test for the new "crawlable file access" API (#7084)
    */    
    @Test
    public void test_CrawlableAccessToDatasetFiles() {
        msgt("test_test_CrawlableAccessToDatasetFiles");
         // Create user
        String apiToken = createUserGetToken();

        // Create Dataverse
        String dataverseAlias = createDataverseGetAlias(apiToken);

        // Create Dataset
        String datasetId = createDatasetGetId(dataverseAlias, apiToken).toString();
        
        msgt("dataset id: "+datasetId);
       
        String testFileName = "dataverseproject.png";
        String pathToFile = "src/main/webapp/resources/images/" + testFileName;
        String description = "test file 1";
        String folderName = "subfolder";

        JsonObjectBuilder json = Json.createObjectBuilder()
                .add("description", description)
                .add("directoryLabel", folderName);

        Response addResponse = UtilIT.uploadFileViaNative(datasetId, pathToFile, json.build(), apiToken);

        msgt("Server response: " + addResponse.prettyPrint());
      
        addResponse.then().assertThat()
                .body("status", equalTo(ApiConstants.STATUS_OK))
                .body("data.files[0].label", equalTo(testFileName))
                .body("data.files[0].directoryLabel", equalTo(folderName))
                .body("data.files[0].description", equalTo(description))
                .statusCode(OK.getStatusCode());
        
        String dataFileId = addResponse.getBody().jsonPath().getString("data.files[0].dataFile.id");
        //msgt("datafile id: "+dataFileId);
        
        // TODO: (potentially?)
        // maybe upload a few more files, in more folders, 
        // and try an actual recursive crawl of a full tree - ?
                
        // Make some calls to the "/dirindex API:
        // (note that this API outputs HTML!)
        
        // Expected values in the output: 
        String expectedTitleTopFolder = "Index of folder /";
        String expectedLinkTopFolder = folderName + "/";
        String expectedLinkAhrefTopFolder = "/api/datasets/"+datasetId+"/dirindex/?version=:draft&folder=subfolder";
        
        String expectedTitleSubFolder = "Index of folder /" + folderName;
        String expectedLinkAhrefSubFolder = "/api/access/datafile/" + folderName + "/" + dataFileId;
        
        // ... with no folder specified: 
        // (with just the one file above, this should show one folder only - "subfolder", and no files)
        Response fileAccessResponse = UtilIT.getCrawlableFileAccess(datasetId, "", apiToken);
        fileAccessResponse.then().assertThat().statusCode(OK.getStatusCode()).contentType("text/html");

        String htmlTitle = fileAccessResponse.getBody().htmlPath().getString("html.head.title");
        assertEquals(expectedTitleTopFolder, htmlTitle);
        
        String htmlCrawlLink = fileAccessResponse.getBody().htmlPath().getString("html.body.table.tr[2].td[0]");
        //msgt("html crawl link: "+htmlCrawlLink);
        assertEquals(expectedLinkTopFolder, htmlCrawlLink);
        
        String htmlCrawlLinkAhref = fileAccessResponse.getBody().htmlPath().get("html.body.table.tr[2].td[0].a.@href").toString();
        //msgt("html crawl link href: "+htmlCrawlLinkAhref);
        assertEquals(expectedLinkAhrefTopFolder, htmlCrawlLinkAhref);

        
        // ... and with the folder name "subfolder" specified: 
        // (should result in being shown one access link to the file above, no folders)
        fileAccessResponse = UtilIT.getCrawlableFileAccess(datasetId.toString(), folderName, apiToken);
        fileAccessResponse.then().assertThat().statusCode(OK.getStatusCode()).contentType("text/html");

        htmlTitle = fileAccessResponse.getBody().htmlPath().getString("html.head.title");
        assertEquals(expectedTitleSubFolder, htmlTitle);
        
        htmlCrawlLink = fileAccessResponse.getBody().htmlPath().getString("html.body.table.tr[2].td[0]");
        //msgt("html crawl link: "+htmlCrawlLink);
        // this should be the name of the test file above:
        assertEquals(testFileName, htmlCrawlLink);
        
        htmlCrawlLinkAhref = fileAccessResponse.getBody().htmlPath().get("html.body.table.tr[2].td[0].a.@href").toString();
        //msgt("html crawl link href: "+htmlCrawlLinkAhref);
        assertEquals(expectedLinkAhrefSubFolder, htmlCrawlLinkAhref);

    }
    
    private void msg(String m){
        System.out.println(m);
    }
    private void dashes(){
        msg("----------------");
    }
    private void msgt(String m){
        dashes(); msg(m); dashes();
    }

    @Test
    public void testRange() throws IOException {

        Response createUser = UtilIT.createRandomUser();
//        createUser.prettyPrint();
        String authorUsername = UtilIT.getUsernameFromResponse(createUser);
        String authorApiToken = UtilIT.getApiTokenFromResponse(createUser);

        Response createDataverse = UtilIT.createRandomDataverse(authorApiToken);
//        createDataverse.prettyPrint();
        createDataverse.then().assertThat()
                .statusCode(CREATED.getStatusCode());
        String dataverseAlias = UtilIT.getAliasFromResponse(createDataverse);

        Response createDataset = UtilIT.createRandomDatasetViaNativeApi(dataverseAlias, authorApiToken);
//        createDataset.prettyPrint();
        createDataset.then().assertThat()
                .statusCode(CREATED.getStatusCode());

        Integer datasetId = UtilIT.getDatasetIdFromResponse(createDataset);
        String datasetPid = JsonPath.from(createDataset.asString()).getString("data.persistentId");

        Path pathToTxt = Paths.get(java.nio.file.Files.createTempDirectory(null) + File.separator + "file.txt");
        String contentOfTxt = ""
                + "first is the worst\n"
                + "second is the best\n"
                + "third is the one with the hairy chest\n";
        java.nio.file.Files.write(pathToTxt, contentOfTxt.getBytes());

        Response uploadFileTxt = UtilIT.uploadFileViaNative(datasetId.toString(), pathToTxt.toString(), authorApiToken);
//        uploadFileTxt.prettyPrint();
        uploadFileTxt.then().assertThat()
                .statusCode(OK.getStatusCode())
                .body("data.files[0].label", equalTo("file.txt"));

        Integer fileIdTxt = JsonPath.from(uploadFileTxt.body().asString()).getInt("data.files[0].dataFile.id");

        // Download the whole file.
        Response downloadTxtNoArgs = UtilIT.downloadFile(fileIdTxt, null, null, null, authorApiToken);
        downloadTxtNoArgs.then().assertThat()
                .statusCode(OK.getStatusCode())
                .body(equalTo("first is the worst\n"
                        + "second is the best\n"
                        + "third is the one with the hairy chest\n"));

        // Download the first 10 bytes.
        Response downloadTxtFirst10 = UtilIT.downloadFile(fileIdTxt, "0-9", null, null, authorApiToken);
        downloadTxtFirst10.then().assertThat()
                .statusCode(PARTIAL_CONTENT.getStatusCode())
                .body(equalTo("first is t"));

        // Download the last 6 bytes.
        Response downloadTxtLast6 = UtilIT.downloadFile(fileIdTxt, "-6", null, null, authorApiToken);
        downloadTxtLast6.then().assertThat()
                .statusCode(PARTIAL_CONTENT.getStatusCode())
                .body(equalTo("chest\n"));

        // Download some bytes from the middle.
        Response downloadTxtMiddle = UtilIT.downloadFile(fileIdTxt, "09-19", null, null, authorApiToken);
        downloadTxtMiddle.then().assertThat()
                .statusCode(PARTIAL_CONTENT.getStatusCode())
                .body(equalTo("the worst\ns"));

        // Skip the first 10 bytes and download the rest.
        Response downloadTxtSkipFirst10 = UtilIT.downloadFile(fileIdTxt, "9-", null, null, authorApiToken);
        downloadTxtSkipFirst10.then().assertThat()
                .statusCode(PARTIAL_CONTENT.getStatusCode())
                .body(equalTo("the worst\n"
                        + "second is the best\n"
                        + "third is the one with the hairy chest\n"));

        Path pathToCsv = Paths.get(java.nio.file.Files.createTempDirectory(null) + File.separator + "data.csv");
        String contentOfCsv = ""
                + "name,pounds,species\n"
                + "Marshall,40,dog\n"
                + "Tiger,17,cat\n"
                + "Panther,21,cat\n";
        java.nio.file.Files.write(pathToCsv, contentOfCsv.getBytes());

        Response uploadFileCsv = UtilIT.uploadFileViaNative(datasetId.toString(), pathToCsv.toString(), authorApiToken);
//        uploadFileCsv.prettyPrint();
        uploadFileCsv.then().assertThat()
                .statusCode(OK.getStatusCode())
                .body("data.files[0].label", equalTo("data.csv"));

        Integer fileIdCsv = JsonPath.from(uploadFileCsv.body().asString()).getInt("data.files[0].dataFile.id");

        assertTrue("Failed test if Ingest Lock exceeds max duration " + pathToCsv, UtilIT.sleepForLock(datasetId.longValue(), "Ingest", authorApiToken, UtilIT.MAXIMUM_INGEST_LOCK_DURATION));

        // Just the tabular file, not the original, no byte range. Vanilla.
        Response downloadFileNoArgs = UtilIT.downloadFile(fileIdCsv, null, null, null, authorApiToken);
        downloadFileNoArgs.then().assertThat()
                .statusCode(OK.getStatusCode())
                .body(equalTo("name\tpounds\tspecies\n"
                        + "\"Marshall\"\t40\t\"dog\"\n"
                        + "\"Tiger\"\t17\t\"cat\"\n"
                        + "\"Panther\"\t21\t\"cat\"\n"));

        // first 10 bytes of tabular format
        Response downloadTabFirstTen = UtilIT.downloadFile(fileIdCsv, "0-9", null, null, authorApiToken);
        downloadTabFirstTen.then().assertThat()
                .statusCode(PARTIAL_CONTENT.getStatusCode())
                .body(equalTo("name\tpound"));

        // first 30 bytes of tabular format
        Response downloadTabFirst30 = UtilIT.downloadFile(fileIdCsv, "0-29", null, null, authorApiToken);
        downloadTabFirst30.then().assertThat()
                .statusCode(PARTIAL_CONTENT.getStatusCode())
                .body(equalTo("name\tpounds\tspecies\n"
                        + "\"Marshall\""));

        // last 16 bytes of tabular format
        Response downloadTabLast16 = UtilIT.downloadFile(fileIdCsv, "-16", null, null, authorApiToken);
        downloadTabLast16.then().assertThat()
                .statusCode(PARTIAL_CONTENT.getStatusCode())
                .body(equalTo("nther\"\t21\t\"cat\"\n"));

        Response downloadTabMiddleBytesHeader = UtilIT.downloadFile(fileIdCsv, "1-7", null, null, authorApiToken);
        downloadTabMiddleBytesHeader.then().assertThat()
                .statusCode(PARTIAL_CONTENT.getStatusCode())
                .body(equalTo("ame\tpou"));

        Response downloadTabMiddleBytesBody = UtilIT.downloadFile(fileIdCsv, "31-43", null, null, authorApiToken);
        downloadTabMiddleBytesBody.then().assertThat()
                .statusCode(PARTIAL_CONTENT.getStatusCode())
                .body(equalTo("40\t\"dog\"\n"
                        + "\"Tig"));

        // Original version of tabular file (CSV in this case).
        Response downloadOrig = UtilIT.downloadFile(fileIdCsv, null, "original", null, authorApiToken);
        downloadOrig.then().assertThat()
                .statusCode(OK.getStatusCode())
                .body(equalTo("name,pounds,species\n"
                        + "Marshall,40,dog\n"
                        + "Tiger,17,cat\n"
                        + "Panther,21,cat\n"));

        // first ten bytes
        Response downloadOrigFirstTen = UtilIT.downloadFile(fileIdCsv, "0-9", "original", null, authorApiToken);
        downloadOrigFirstTen.then().assertThat()
                .statusCode(PARTIAL_CONTENT.getStatusCode())
                .body(equalTo("name,pound"));

        // last ten bytes
        Response downloadOrigLastTen = UtilIT.downloadFile(fileIdCsv, "-10", "original", null, authorApiToken);
        downloadOrigLastTen.then().assertThat()
                .statusCode(PARTIAL_CONTENT.getStatusCode())
                .body(equalTo("er,21,cat\n"));

        // middle bytes
        Response downloadOrigMiddle = UtilIT.downloadFile(fileIdCsv, "29-39", "original", null, authorApiToken);
        downloadOrigMiddle.then().assertThat()
                .statusCode(PARTIAL_CONTENT.getStatusCode())
                .body(equalTo("40,dog\nTige"));

        String pathToZipWithImage = "scripts/search/data/binary/trees.zip";
        Response uploadFileZipWithImage = UtilIT.uploadFileViaNative(datasetId.toString(), pathToZipWithImage, authorApiToken);
//        uploadFileZipWithImage.prettyPrint();
        uploadFileZipWithImage.then().assertThat()
                .statusCode(OK.getStatusCode())
                .body("data.files[0].label", equalTo("trees.png"));

        Integer fileIdPng = JsonPath.from(uploadFileZipWithImage.body().asString()).getInt("data.files[0].dataFile.id");

        String trueOrWidthInPixels = "true";
        Response getFileThumbnailImageA = UtilIT.getFileThumbnail(fileIdPng.toString(), trueOrWidthInPixels, authorApiToken);
        getFileThumbnailImageA.then().assertThat()
                .contentType("image/png")
                .statusCode(OK.getStatusCode());

        // Yes, you can get a range of bytes from a thumbnail.
        String imageThumbPixels = "true";
        Response downloadThumbnail = UtilIT.downloadFile(fileIdPng, "0-149", null, imageThumbPixels, authorApiToken);
//        downloadThumbnail.prettyPrint();
        downloadThumbnail.then().assertThat().statusCode(PARTIAL_CONTENT.getStatusCode());

        Response multipleRangesNotSupported = UtilIT.downloadFile(fileIdTxt, "0-9,20-29", null, null, authorApiToken);
        // "Error due to Range header: Only one range is allowed."
        multipleRangesNotSupported.prettyPrint();
        multipleRangesNotSupported.then().assertThat().statusCode(REQUESTED_RANGE_NOT_SATISFIABLE.getStatusCode());

        Response startLargerThanEndError = UtilIT.downloadFile(fileIdTxt, "20-10", null, null, authorApiToken);
        // "Error due to Range header: Start is larger than end or size of file."
        startLargerThanEndError.prettyPrint();
        startLargerThanEndError.then().assertThat().statusCode(REQUESTED_RANGE_NOT_SATISFIABLE.getStatusCode());

        Response rangeBeyondFileSize = UtilIT.downloadFile(fileIdTxt, "88888-99999", null, null, authorApiToken);
        // "Error due to Range header: Start is larger than end or size of file."
        rangeBeyondFileSize.prettyPrint();
        rangeBeyondFileSize.then().assertThat().statusCode(REQUESTED_RANGE_NOT_SATISFIABLE.getStatusCode());

//        Response publishDataverse = UtilIT.publishDataverseViaNativeApi(dataverseAlias, authorApiToken);
//        publishDataverse.then().assertThat().statusCode(OK.getStatusCode());
//        Response publishDataset = UtilIT.publishDatasetViaNativeApi(datasetPid, "major", authorApiToken);
//        publishDataset.then().assertThat().statusCode(OK.getStatusCode());

    }

    @Test
    public void testAddFileToDatasetSkipTabIngest() throws IOException, InterruptedException {

        Response createUser = UtilIT.createRandomUser();
        assertEquals(200, createUser.getStatusCode());
        String username = UtilIT.getUsernameFromResponse(createUser);
        String apiToken = UtilIT.getApiTokenFromResponse(createUser);

        Response createDataverseResponse = UtilIT.createRandomDataverse(apiToken);
        assertEquals(201, createDataverseResponse.getStatusCode());
        String dataverseAlias = UtilIT.getAliasFromResponse(createDataverseResponse);

        Response createDatasetResponse = UtilIT.createRandomDatasetViaNativeApi(dataverseAlias, apiToken);
        assertEquals(201, createDatasetResponse.getStatusCode());
        Integer datasetIdInt = JsonPath.from(createDatasetResponse.body().asString()).getInt("data.id");

        String pathToFile = "src/test/resources/sav/dct.sav";
        String jsonAsString = "{\"description\":\"My description.\",\"directoryLabel\":\"data/subdir1\",\"categories\":[\"Data\"], \"restrict\":\"false\", \"tabIngest\":\"false\"}";
        Response r = UtilIT.uploadFileViaNative(datasetIdInt.toString(), pathToFile, jsonAsString, apiToken);
        logger.info(r.prettyPrint());
        assertEquals(200, r.getStatusCode());

        assertTrue("Failed test if Ingest Lock exceeds max duration " + pathToFile, UtilIT.sleepForLock(datasetIdInt, "Ingest", apiToken, UtilIT.MAXIMUM_INGEST_LOCK_DURATION));

        Long dataFileId = JsonPath.from(r.body().asString()).getLong("data.files[0].dataFile.id");
        Response fileMeta = UtilIT.getDataFileMetadataDraft(dataFileId, apiToken);
        String label = JsonPath.from(fileMeta.body().asString()).getString("label");
        assertEquals("dct.sav", label);

        pathToFile = "src/test/resources/sav/frequency-test.sav";
        jsonAsString = "{\"description\":\"My description.\",\"directoryLabel\":\"data/subdir1\",\"categories\":[\"Data\"], \"restrict\":\"false\"  }";
        Response rTabIngest = UtilIT.uploadFileViaNative(datasetIdInt.toString(), pathToFile, jsonAsString, apiToken);
        logger.info(rTabIngest.prettyPrint());
        assertEquals(200, rTabIngest.getStatusCode());

        assertTrue("Failed test if Ingest Lock exceeds max duration " + pathToFile, UtilIT.sleepForLock(datasetIdInt, "Ingest", apiToken, UtilIT.MAXIMUM_INGEST_LOCK_DURATION));

        Long ingDataFileId = JsonPath.from(rTabIngest.body().asString()).getLong("data.files[0].dataFile.id");
        Response ingFileMeta = UtilIT.getDataFileMetadataDraft(ingDataFileId, apiToken);
        String ingLabel = JsonPath.from(ingFileMeta.body().asString()).getString("label");
        assertEquals("frequency-test.tab", ingLabel);

        //cleanup
        Response destroyDatasetResponse = UtilIT.destroyDataset(datasetIdInt, apiToken);
        assertEquals(200, destroyDatasetResponse.getStatusCode());

        Response deleteDataverseResponse = UtilIT.deleteDataverse(dataverseAlias, apiToken);
        assertEquals(200, deleteDataverseResponse.getStatusCode());

        Response deleteUserResponse = UtilIT.deleteUser(username);
        assertEquals(200, deleteUserResponse.getStatusCode());

    }

    @Test
    public void testDeleteFile() {
        msgt("testDeleteFile");
        // Create user
        String apiToken = createUserGetToken();

        // Create user with no permission
        String apiTokenNoPerms = createUserGetToken();

        // Create Dataverse
        String dataverseAlias = createDataverseGetAlias(apiToken);

        // Create Dataset
        Response createDataset = UtilIT.createRandomDatasetViaNativeApi(dataverseAlias, apiToken);
        createDataset.then().assertThat()
                .statusCode(CREATED.getStatusCode());

        Integer datasetId = UtilIT.getDatasetIdFromResponse(createDataset);
        String datasetPid = JsonPath.from(createDataset.asString()).getString("data.persistentId");

        // Upload file 1
        String pathToFile1 = "src/main/webapp/resources/images/dataverseproject.png";
        JsonObjectBuilder json1 = Json.createObjectBuilder()
                .add("description", "my description1")
                .add("directoryLabel", "data/subdir1")
                .add("categories", Json.createArrayBuilder().add("Data"));
        Response uploadResponse1 = UtilIT.uploadFileViaNative(datasetId.toString(), pathToFile1, json1.build(), apiToken);
        uploadResponse1.then().assertThat().statusCode(OK.getStatusCode());

        Integer fileId1 = JsonPath.from(uploadResponse1.body().asString()).getInt("data.files[0].dataFile.id");

        // Check file uploaded
        Response downloadResponse1 = UtilIT.downloadFile(fileId1, null, null, null, apiToken);
        downloadResponse1.then().assertThat().statusCode(OK.getStatusCode());

        // Delete file 1
        Response deleteResponseFail = UtilIT.deleteFileApi(fileId1, apiTokenNoPerms);
        deleteResponseFail.prettyPrint();
        deleteResponseFail.then().assertThat().statusCode(BAD_REQUEST.getStatusCode());

        Response deleteResponse1 = UtilIT.deleteFileApi(fileId1, apiToken);
        deleteResponse1.then().assertThat().statusCode(OK.getStatusCode());

        // Check file 1 deleted for good because it was in a draft
        Response downloadResponse1notFound = UtilIT.downloadFile(fileId1, null, null, null, apiToken);
        downloadResponse1notFound.then().assertThat().statusCode(NOT_FOUND.getStatusCode());

        // Upload file 2
        String pathToFile2 = "src/main/webapp/resources/images/cc0.png";
        JsonObjectBuilder json2 = Json.createObjectBuilder()
                .add("description", "my description2")
                .add("directoryLabel", "data/subdir1")
                .add("categories", Json.createArrayBuilder().add("Data"));
        Response uploadResponse2 = UtilIT.uploadFileViaNative(datasetId.toString(), pathToFile2, json2.build(), apiToken);
        uploadResponse2.then().assertThat().statusCode(OK.getStatusCode());

        Integer fileId2 = JsonPath.from(uploadResponse2.body().asString()).getInt("data.files[0].dataFile.id");

        // Upload file 3
        String pathToFile3 = "src/main/webapp/resources/images/orcid_16x16.png";
        JsonObjectBuilder json3 = Json.createObjectBuilder()
                .add("description", "my description3")
                .add("directoryLabel", "data/subdir1")
                .add("categories", Json.createArrayBuilder().add("Data"));
        Response uploadResponse3 = UtilIT.uploadFileViaNative(datasetId.toString(), pathToFile3, json3.build(), apiToken);
        uploadResponse3.then().assertThat().statusCode(OK.getStatusCode());

        Integer fileId3 = JsonPath.from(uploadResponse3.body().asString()).getInt("data.files[0].dataFile.id");

        // Publish collection and dataset
        UtilIT.publishDataverseViaNativeApi(dataverseAlias, apiToken).then().assertThat().statusCode(OK.getStatusCode());
        UtilIT.publishDatasetViaNativeApi(datasetId, "major", apiToken).then().assertThat().statusCode(OK.getStatusCode());

        Response deleteResponse2 = UtilIT.deleteFileApi(fileId2, apiToken);
        deleteResponse2.then().assertThat().statusCode(OK.getStatusCode());

        // Check file 2 deleted from post v1.0 draft
        Response postv1draft = UtilIT.getDatasetVersion(datasetPid, ":draft", apiToken);
        postv1draft.prettyPrint();
        postv1draft.then().assertThat()
                .body("data.files.size()", equalTo(1))
                .statusCode(OK.getStatusCode());

        // Check file 2 still in v1.0
        Response v1 = UtilIT.getDatasetVersion(datasetPid, "1.0", apiToken);
        v1.prettyPrint();
        v1.then().assertThat()
                .body("data.files[0].dataFile.filename", equalTo("cc0.png"))
                .statusCode(OK.getStatusCode());
        
        Map<String, Object> v1files1 = with(v1.body().asString()).param("fileToFind", "cc0.png")
                .getJsonObject("data.files.find { files -> files.label == fileToFind }");
        assertEquals("cc0.png", v1files1.get("label"));

        // Check file 2 still downloadable (published in in v1.0)
        Response downloadResponse2 = UtilIT.downloadFile(fileId2, null, null, null, apiToken);
        downloadResponse2.then().assertThat().statusCode(OK.getStatusCode());

        // Check file 3 still in post v1.0 draft
        Response postv1draft2 = UtilIT.getDatasetVersion(datasetPid, ":draft", apiToken);
        postv1draft2.prettyPrint();
        postv1draft2.then().assertThat()
                .body("data.files[0].dataFile.filename", equalTo("orcid_16x16.png"))
                .statusCode(OK.getStatusCode());
        
        Map<String, Object> v1files2 = with(postv1draft2.body().asString()).param("fileToFind", "orcid_16x16.png")
                .getJsonObject("data.files.find { files -> files.label == fileToFind }");
        assertEquals("orcid_16x16.png", v1files2.get("label"));

        // Delete file 3, the current version is still draft
        Response deleteResponse3 = UtilIT.deleteFileApi(fileId3, apiToken);
        deleteResponse3.then().assertThat().statusCode(OK.getStatusCode());

        // Check file 3 deleted from post v1.0 draft
        Response postv1draft3 = UtilIT.getDatasetVersion(datasetPid, ":draft", apiToken);
        postv1draft3.prettyPrint();
        postv1draft3.then().assertThat()
                .body("data.files[0]", equalTo(null))
                .statusCode(OK.getStatusCode());
    }

    // The following specifically tests file-level PIDs configuration in
    // individual collections (#8889/#9614)
    @Test
    public void testFilePIDsBehavior() {
        // Create user
        Response createUser = UtilIT.createRandomUser();
        String apiToken = UtilIT.getApiTokenFromResponse(createUser);
        String username = UtilIT.getUsernameFromResponse(createUser);
        Response toggleSuperuser = UtilIT.makeSuperUser(username);
        toggleSuperuser.then().assertThat()
                .statusCode(OK.getStatusCode());
        try {
            UtilIT.enableSetting(SettingsServiceBean.Key.FilePIDsEnabled);

            // Create Dataverse
            String collectionAlias = createDataverseGetAlias(apiToken);

            // Create Initial Dataset with 1 file:
            Integer datasetId = createDatasetGetId(collectionAlias, apiToken);
            String pathToFile = "scripts/search/data/replace_test/003.txt";
            Response addResponse = UtilIT.uploadFileViaNative(datasetId.toString(), pathToFile, apiToken);

<<<<<<< HEAD
        addResponse.then().assertThat()
                .body("data.files[0].dataFile.contentType", equalTo("text/plain"))
                .body("data.files[0].label", equalTo("003.txt"))
                .statusCode(OK.getStatusCode());

        Long origFileId = JsonPath.from(addResponse.body().asString()).getLong("data.files[0].dataFile.id");

        // -------------------------
        // Publish dataverse and dataset
        // -------------------------
        msg("Publish dataverse and dataset");
        Response publishCollectionResp = UtilIT.publishDataverseViaSword(collectionAlias, apiToken);
        publishCollectionResp.then().assertThat()
                .statusCode(OK.getStatusCode());

        Response publishDatasetResp = UtilIT.publishDatasetViaNativeApi(datasetId, "major", apiToken);
        publishDatasetResp.then().assertThat()
                .statusCode(OK.getStatusCode());

        // The file in this dataset should have been assigned a PID when it was published:
        Response fileInfoResponse = UtilIT.getFileData(origFileId.toString(), apiToken);
        fileInfoResponse.then().assertThat().statusCode(OK.getStatusCode());
        String fileInfoResponseString = fileInfoResponse.body().asString();
        msg(fileInfoResponseString);

        String origFilePersistentId = JsonPath.from(fileInfoResponseString).getString("data.dataFile.persistentId");
        assertNotNull("The file did not get a persistent identifier assigned (check that file PIDs are enabled instance-wide!)", origFilePersistentId);

        // Now change the file PIDs registration configuration for the collection:

        Response changeAttributeResp = UtilIT.setCollectionAttribute(collectionAlias, "filePIDsEnabled", "false", apiToken);

        // ... And do the whole thing with creating another dataset with a file:

        datasetId = createDatasetGetId(collectionAlias, apiToken);
        addResponse = UtilIT.uploadFileViaNative(datasetId.toString(), pathToFile, apiToken);
        addResponse.then().assertThat().statusCode(OK.getStatusCode());
        Long newFileId = JsonPath.from(addResponse.body().asString()).getLong("data.files[0].dataFile.id");

        // And publish this dataset:
        msg("Publish second dataset");

        publishDatasetResp = UtilIT.publishDatasetViaNativeApi(datasetId, "major", apiToken);
        publishDatasetResp.then().assertThat()
                .statusCode(OK.getStatusCode());

        // And confirm that the file didn't get a PID:

        fileInfoResponse = UtilIT.getFileData(newFileId.toString(), apiToken);
        fileInfoResponse.then().assertThat().statusCode(OK.getStatusCode());
        fileInfoResponseString = fileInfoResponse.body().asString();
        msg(fileInfoResponseString);

        org.junit.Assert.assertEquals("The file was NOT supposed to be issued a PID", "", JsonPath.from(fileInfoResponseString).getString("data.dataFile.persistentId"));

    }

    @Test
    public void testGetCountGuestbookResponses() throws InterruptedException {
        Response createUser = UtilIT.createRandomUser();
        createUser.then().assertThat().statusCode(OK.getStatusCode());
        String apiToken = UtilIT.getApiTokenFromResponse(createUser);

        Response createDataverseResponse = UtilIT.createRandomDataverse(apiToken);
        createDataverseResponse.then().assertThat().statusCode(CREATED.getStatusCode());
        String dataverseAlias = UtilIT.getAliasFromResponse(createDataverseResponse);

        Response createDatasetResponse = UtilIT.createRandomDatasetViaNativeApi(dataverseAlias, apiToken);
        createDatasetResponse.then().assertThat().statusCode(CREATED.getStatusCode());
        Integer datasetId = JsonPath.from(createDatasetResponse.body().asString()).getInt("data.id");

        // Upload test file
        String pathToTestFile = "src/test/resources/images/coffeeshop.png";
        Response uploadResponse = UtilIT.uploadFileViaNative(datasetId.toString(), pathToTestFile, Json.createObjectBuilder().build(), apiToken);
        uploadResponse.then().assertThat().statusCode(OK.getStatusCode());

        // Publish collection and dataset
        UtilIT.publishDataverseViaNativeApi(dataverseAlias, apiToken).then().assertThat().statusCode(OK.getStatusCode());
        UtilIT.publishDatasetViaNativeApi(datasetId, "major", apiToken).then().assertThat().statusCode(OK.getStatusCode());

        // Download test file
        int testFileId = JsonPath.from(uploadResponse.body().asString()).getInt("data.files[0].dataFile.id");

        Response downloadResponse = UtilIT.downloadFile(testFileId, apiToken);
        downloadResponse.then().assertThat().statusCode(OK.getStatusCode());

        // Ensure guestbook is updated
        sleep(2000);

        // Get count guestbook responses and assert it is 1
        Response getCountGuestbookResponsesResponse = UtilIT.getCountGuestbookResponses(Integer.toString(testFileId), apiToken);
        getCountGuestbookResponsesResponse.then().assertThat()
                .statusCode(OK.getStatusCode())
                .body("data.message", equalTo("1"));

        // Call with invalid file id
        Response getCountGuestbookResponsesInvalidIdResponse = UtilIT.getCountGuestbookResponses("testInvalidId", apiToken);
        getCountGuestbookResponsesInvalidIdResponse.then().assertThat().statusCode(BAD_REQUEST.getStatusCode());
    }

    @Test
    public void testCanFileBeDownloaded() {
        Response createUser = UtilIT.createRandomUser();
        createUser.then().assertThat().statusCode(OK.getStatusCode());
        String apiToken = UtilIT.getApiTokenFromResponse(createUser);

        Response createDataverseResponse = UtilIT.createRandomDataverse(apiToken);
        createDataverseResponse.then().assertThat().statusCode(CREATED.getStatusCode());
        String dataverseAlias = UtilIT.getAliasFromResponse(createDataverseResponse);

        Response createDatasetResponse = UtilIT.createRandomDatasetViaNativeApi(dataverseAlias, apiToken);
        createDatasetResponse.then().assertThat().statusCode(CREATED.getStatusCode());
        int datasetId = JsonPath.from(createDatasetResponse.body().asString()).getInt("data.id");

        // Upload test file
        String pathToTestFile = "src/test/resources/images/coffeeshop.png";
        Response uploadResponse = UtilIT.uploadFileViaNative(Integer.toString(datasetId), pathToTestFile, Json.createObjectBuilder().build(), apiToken);
        uploadResponse.then().assertThat().statusCode(OK.getStatusCode());

        // Assert user can download test file
        int testFileId = JsonPath.from(uploadResponse.body().asString()).getInt("data.files[0].dataFile.id");
        Response canFileBeDownloadedResponse = UtilIT.canFileBeDownloaded(Integer.toString(testFileId), apiToken);

        canFileBeDownloadedResponse.then().assertThat().statusCode(OK.getStatusCode());
        boolean canFileBeDownloaded = JsonPath.from(canFileBeDownloadedResponse.body().asString()).getBoolean("data");
        assertTrue(canFileBeDownloaded);

        // Call with invalid file id
        Response canFileBeDownloadedInvalidIdResponse = UtilIT.canFileBeDownloaded("testInvalidId", apiToken);
        canFileBeDownloadedInvalidIdResponse.then().assertThat().statusCode(BAD_REQUEST.getStatusCode());
    }

    @Test
    public void testGetFileThumbnailClass() {
        Response createUser = UtilIT.createRandomUser();
        createUser.then().assertThat().statusCode(OK.getStatusCode());
        String apiToken = UtilIT.getApiTokenFromResponse(createUser);

        Response createDataverseResponse = UtilIT.createRandomDataverse(apiToken);
        createDataverseResponse.then().assertThat().statusCode(CREATED.getStatusCode());
        String dataverseAlias = UtilIT.getAliasFromResponse(createDataverseResponse);

        Response createDatasetResponse = UtilIT.createRandomDatasetViaNativeApi(dataverseAlias, apiToken);
        createDatasetResponse.then().assertThat().statusCode(CREATED.getStatusCode());
        int datasetId = JsonPath.from(createDatasetResponse.body().asString()).getInt("data.id");

        // Upload test file
        String pathToTestFile = "src/test/resources/images/coffeeshop.png";
        Response uploadResponse = UtilIT.uploadFileViaNative(Integer.toString(datasetId), pathToTestFile, Json.createObjectBuilder().build(), apiToken);
        uploadResponse.then().assertThat().statusCode(OK.getStatusCode());

        // Get file thumbnail class and assert is image
        int testFileId = JsonPath.from(uploadResponse.body().asString()).getInt("data.files[0].dataFile.id");
        Response getFileThumbnailClassResponse = UtilIT.getFileThumbnailClass(Integer.toString(testFileId), apiToken);

        getFileThumbnailClassResponse.then().assertThat().statusCode(OK.getStatusCode());
        String fileThumbnailClass = JsonPath.from(getFileThumbnailClassResponse.body().asString()).getString("data.message");
        assertEquals("image", fileThumbnailClass);

        // Call with invalid file id
        Response getFileThumbnailClassInvalidIdResponse = UtilIT.getFileThumbnailClass("testInvalidId", apiToken);
        getFileThumbnailClassInvalidIdResponse.then().assertThat().statusCode(BAD_REQUEST.getStatusCode());
    }

    @Test
    public void testGetFileDataTables() throws InterruptedException {
        Response createUser = UtilIT.createRandomUser();
        createUser.then().assertThat().statusCode(OK.getStatusCode());
        String apiToken = UtilIT.getApiTokenFromResponse(createUser);

        Response createDataverseResponse = UtilIT.createRandomDataverse(apiToken);
        createDataverseResponse.then().assertThat().statusCode(CREATED.getStatusCode());
        String dataverseAlias = UtilIT.getAliasFromResponse(createDataverseResponse);

        Response createDatasetResponse = UtilIT.createRandomDatasetViaNativeApi(dataverseAlias, apiToken);
        createDatasetResponse.then().assertThat().statusCode(CREATED.getStatusCode());
        int datasetId = JsonPath.from(createDatasetResponse.body().asString()).getInt("data.id");

        // Upload non-tabular file
        String pathToNonTabularTestFile = "src/test/resources/images/coffeeshop.png";
        Response uploadNonTabularFileResponse = UtilIT.uploadFileViaNative(Integer.toString(datasetId), pathToNonTabularTestFile, Json.createObjectBuilder().build(), apiToken);
        uploadNonTabularFileResponse.then().assertThat().statusCode(OK.getStatusCode());

        // Assert that getting data tables for non-tabular file fails
        int testNonTabularFileId = JsonPath.from(uploadNonTabularFileResponse.body().asString()).getInt("data.files[0].dataFile.id");
        Response getFileDataTablesForNonTabularFileResponse = UtilIT.getFileDataTables(Integer.toString(testNonTabularFileId), apiToken);
        getFileDataTablesForNonTabularFileResponse.then().assertThat().statusCode(BAD_REQUEST.getStatusCode());

        // Upload tabular file
        String pathToTabularTestFile = "src/test/resources/tab/test.tab";
        Response uploadTabularFileResponse = UtilIT.uploadFileViaNative(Integer.toString(datasetId), pathToTabularTestFile, Json.createObjectBuilder().build(), apiToken);
        uploadTabularFileResponse.then().assertThat().statusCode(OK.getStatusCode());

        // Ensure tabular file is ingested
        sleep(2000);

        // Get file data tables for the tabular file and assert data is obtained
        int testTabularFileId = JsonPath.from(uploadTabularFileResponse.body().asString()).getInt("data.files[0].dataFile.id");
        Response getFileDataTablesForTabularFileResponse = UtilIT.getFileDataTables(Integer.toString(testTabularFileId), apiToken);
        getFileDataTablesForTabularFileResponse.then().assertThat().statusCode(OK.getStatusCode());
        int dataTablesNumber = JsonPath.from(getFileDataTablesForTabularFileResponse.body().asString()).getList("data").size();
        assertTrue(dataTablesNumber > 0);
=======
            addResponse.then().assertThat().body("data.files[0].dataFile.contentType", equalTo("text/plain"))
                    .body("data.files[0].label", equalTo("003.txt")).statusCode(OK.getStatusCode());

            Long origFileId = JsonPath.from(addResponse.body().asString()).getLong("data.files[0].dataFile.id");

            // -------------------------
            // Publish dataverse and dataset
            // -------------------------
            msg("Publish dataverse and dataset");
            Response publishCollectionResp = UtilIT.publishDataverseViaSword(collectionAlias, apiToken);
            publishCollectionResp.then().assertThat().statusCode(OK.getStatusCode());

            Response publishDatasetResp = UtilIT.publishDatasetViaNativeApi(datasetId, "major", apiToken);
            publishDatasetResp.then().assertThat().statusCode(OK.getStatusCode());

            // The file in this dataset should have been assigned a PID when it was
            // published:
            Response fileInfoResponse = UtilIT.getFileData(origFileId.toString(), apiToken);
            fileInfoResponse.then().assertThat().statusCode(OK.getStatusCode());
            String fileInfoResponseString = fileInfoResponse.body().asString();
            msg(fileInfoResponseString);

            String origFilePersistentId = JsonPath.from(fileInfoResponseString).getString("data.dataFile.persistentId");
            assertNotNull(
                    "The file did not get a persistent identifier assigned (check that file PIDs are enabled instance-wide!)",
                    origFilePersistentId);

            // Now change the file PIDs registration configuration for the collection:
            UtilIT.enableSetting(SettingsServiceBean.Key.AllowEnablingFilePIDsPerCollection);
            Response changeAttributeResp = UtilIT.setCollectionAttribute(collectionAlias, "filePIDsEnabled", "false",
                    apiToken);

            // ... And do the whole thing with creating another dataset with a file:

            datasetId = createDatasetGetId(collectionAlias, apiToken);
            addResponse = UtilIT.uploadFileViaNative(datasetId.toString(), pathToFile, apiToken);
            addResponse.then().assertThat().statusCode(OK.getStatusCode());
            Long newFileId = JsonPath.from(addResponse.body().asString()).getLong("data.files[0].dataFile.id");

            // And publish this dataset:
            msg("Publish second dataset");

            publishDatasetResp = UtilIT.publishDatasetViaNativeApi(datasetId, "major", apiToken);
            publishDatasetResp.then().assertThat().statusCode(OK.getStatusCode());

            // And confirm that the file didn't get a PID:

            fileInfoResponse = UtilIT.getFileData(newFileId.toString(), apiToken);
            fileInfoResponse.then().assertThat().statusCode(OK.getStatusCode());
            fileInfoResponseString = fileInfoResponse.body().asString();
            msg(fileInfoResponseString);

            org.junit.Assert.assertEquals("The file was NOT supposed to be issued a PID", "",
                    JsonPath.from(fileInfoResponseString).getString("data.dataFile.persistentId"));
        } finally {
            UtilIT.deleteSetting(SettingsServiceBean.Key.FilePIDsEnabled);
            UtilIT.deleteSetting(SettingsServiceBean.Key.AllowEnablingFilePIDsPerCollection);
        }
>>>>>>> d9f09524
    }
}<|MERGE_RESOLUTION|>--- conflicted
+++ resolved
@@ -2019,8 +2019,8 @@
                 .body("data.files[0]", equalTo(null))
                 .statusCode(OK.getStatusCode());
     }
-
-    // The following specifically tests file-level PIDs configuration in
+    
+    // The following specifically tests file-level PIDs configuration in 
     // individual collections (#8889/#9614)
     @Test
     public void testFilePIDsBehavior() {
@@ -2042,62 +2042,64 @@
             String pathToFile = "scripts/search/data/replace_test/003.txt";
             Response addResponse = UtilIT.uploadFileViaNative(datasetId.toString(), pathToFile, apiToken);
 
-<<<<<<< HEAD
-        addResponse.then().assertThat()
-                .body("data.files[0].dataFile.contentType", equalTo("text/plain"))
-                .body("data.files[0].label", equalTo("003.txt"))
-                .statusCode(OK.getStatusCode());
-
-        Long origFileId = JsonPath.from(addResponse.body().asString()).getLong("data.files[0].dataFile.id");
-
-        // -------------------------
-        // Publish dataverse and dataset
-        // -------------------------
-        msg("Publish dataverse and dataset");
-        Response publishCollectionResp = UtilIT.publishDataverseViaSword(collectionAlias, apiToken);
-        publishCollectionResp.then().assertThat()
-                .statusCode(OK.getStatusCode());
-
-        Response publishDatasetResp = UtilIT.publishDatasetViaNativeApi(datasetId, "major", apiToken);
-        publishDatasetResp.then().assertThat()
-                .statusCode(OK.getStatusCode());
-
-        // The file in this dataset should have been assigned a PID when it was published:
-        Response fileInfoResponse = UtilIT.getFileData(origFileId.toString(), apiToken);
-        fileInfoResponse.then().assertThat().statusCode(OK.getStatusCode());
-        String fileInfoResponseString = fileInfoResponse.body().asString();
-        msg(fileInfoResponseString);
-
-        String origFilePersistentId = JsonPath.from(fileInfoResponseString).getString("data.dataFile.persistentId");
-        assertNotNull("The file did not get a persistent identifier assigned (check that file PIDs are enabled instance-wide!)", origFilePersistentId);
-
-        // Now change the file PIDs registration configuration for the collection:
-
-        Response changeAttributeResp = UtilIT.setCollectionAttribute(collectionAlias, "filePIDsEnabled", "false", apiToken);
-
-        // ... And do the whole thing with creating another dataset with a file:
-
-        datasetId = createDatasetGetId(collectionAlias, apiToken);
-        addResponse = UtilIT.uploadFileViaNative(datasetId.toString(), pathToFile, apiToken);
-        addResponse.then().assertThat().statusCode(OK.getStatusCode());
-        Long newFileId = JsonPath.from(addResponse.body().asString()).getLong("data.files[0].dataFile.id");
-
-        // And publish this dataset:
-        msg("Publish second dataset");
-
-        publishDatasetResp = UtilIT.publishDatasetViaNativeApi(datasetId, "major", apiToken);
-        publishDatasetResp.then().assertThat()
-                .statusCode(OK.getStatusCode());
-
-        // And confirm that the file didn't get a PID:
-
-        fileInfoResponse = UtilIT.getFileData(newFileId.toString(), apiToken);
-        fileInfoResponse.then().assertThat().statusCode(OK.getStatusCode());
-        fileInfoResponseString = fileInfoResponse.body().asString();
-        msg(fileInfoResponseString);
-
-        org.junit.Assert.assertEquals("The file was NOT supposed to be issued a PID", "", JsonPath.from(fileInfoResponseString).getString("data.dataFile.persistentId"));
-
+            addResponse.then().assertThat().body("data.files[0].dataFile.contentType", equalTo("text/plain"))
+                    .body("data.files[0].label", equalTo("003.txt")).statusCode(OK.getStatusCode());
+
+            Long origFileId = JsonPath.from(addResponse.body().asString()).getLong("data.files[0].dataFile.id");
+
+            // -------------------------
+            // Publish dataverse and dataset
+            // -------------------------
+            msg("Publish dataverse and dataset");
+            Response publishCollectionResp = UtilIT.publishDataverseViaSword(collectionAlias, apiToken);
+            publishCollectionResp.then().assertThat().statusCode(OK.getStatusCode());
+
+            Response publishDatasetResp = UtilIT.publishDatasetViaNativeApi(datasetId, "major", apiToken);
+            publishDatasetResp.then().assertThat().statusCode(OK.getStatusCode());
+
+            // The file in this dataset should have been assigned a PID when it was
+            // published:
+            Response fileInfoResponse = UtilIT.getFileData(origFileId.toString(), apiToken);
+            fileInfoResponse.then().assertThat().statusCode(OK.getStatusCode());
+            String fileInfoResponseString = fileInfoResponse.body().asString();
+            msg(fileInfoResponseString);
+
+            String origFilePersistentId = JsonPath.from(fileInfoResponseString).getString("data.dataFile.persistentId");
+            assertNotNull(
+                    "The file did not get a persistent identifier assigned (check that file PIDs are enabled instance-wide!)",
+                    origFilePersistentId);
+
+            // Now change the file PIDs registration configuration for the collection:
+            UtilIT.enableSetting(SettingsServiceBean.Key.AllowEnablingFilePIDsPerCollection);
+            Response changeAttributeResp = UtilIT.setCollectionAttribute(collectionAlias, "filePIDsEnabled", "false",
+                    apiToken);
+
+            // ... And do the whole thing with creating another dataset with a file:
+
+            datasetId = createDatasetGetId(collectionAlias, apiToken);
+            addResponse = UtilIT.uploadFileViaNative(datasetId.toString(), pathToFile, apiToken);
+            addResponse.then().assertThat().statusCode(OK.getStatusCode());
+            Long newFileId = JsonPath.from(addResponse.body().asString()).getLong("data.files[0].dataFile.id");
+
+            // And publish this dataset:
+            msg("Publish second dataset");
+
+            publishDatasetResp = UtilIT.publishDatasetViaNativeApi(datasetId, "major", apiToken);
+            publishDatasetResp.then().assertThat().statusCode(OK.getStatusCode());
+
+            // And confirm that the file didn't get a PID:
+
+            fileInfoResponse = UtilIT.getFileData(newFileId.toString(), apiToken);
+            fileInfoResponse.then().assertThat().statusCode(OK.getStatusCode());
+            fileInfoResponseString = fileInfoResponse.body().asString();
+            msg(fileInfoResponseString);
+
+            org.junit.Assert.assertEquals("The file was NOT supposed to be issued a PID", "",
+                    JsonPath.from(fileInfoResponseString).getString("data.dataFile.persistentId"));
+        } finally {
+            UtilIT.deleteSetting(SettingsServiceBean.Key.FilePIDsEnabled);
+            UtilIT.deleteSetting(SettingsServiceBean.Key.AllowEnablingFilePIDsPerCollection);
+        }
     }
 
     @Test
@@ -2245,65 +2247,5 @@
         getFileDataTablesForTabularFileResponse.then().assertThat().statusCode(OK.getStatusCode());
         int dataTablesNumber = JsonPath.from(getFileDataTablesForTabularFileResponse.body().asString()).getList("data").size();
         assertTrue(dataTablesNumber > 0);
-=======
-            addResponse.then().assertThat().body("data.files[0].dataFile.contentType", equalTo("text/plain"))
-                    .body("data.files[0].label", equalTo("003.txt")).statusCode(OK.getStatusCode());
-
-            Long origFileId = JsonPath.from(addResponse.body().asString()).getLong("data.files[0].dataFile.id");
-
-            // -------------------------
-            // Publish dataverse and dataset
-            // -------------------------
-            msg("Publish dataverse and dataset");
-            Response publishCollectionResp = UtilIT.publishDataverseViaSword(collectionAlias, apiToken);
-            publishCollectionResp.then().assertThat().statusCode(OK.getStatusCode());
-
-            Response publishDatasetResp = UtilIT.publishDatasetViaNativeApi(datasetId, "major", apiToken);
-            publishDatasetResp.then().assertThat().statusCode(OK.getStatusCode());
-
-            // The file in this dataset should have been assigned a PID when it was
-            // published:
-            Response fileInfoResponse = UtilIT.getFileData(origFileId.toString(), apiToken);
-            fileInfoResponse.then().assertThat().statusCode(OK.getStatusCode());
-            String fileInfoResponseString = fileInfoResponse.body().asString();
-            msg(fileInfoResponseString);
-
-            String origFilePersistentId = JsonPath.from(fileInfoResponseString).getString("data.dataFile.persistentId");
-            assertNotNull(
-                    "The file did not get a persistent identifier assigned (check that file PIDs are enabled instance-wide!)",
-                    origFilePersistentId);
-
-            // Now change the file PIDs registration configuration for the collection:
-            UtilIT.enableSetting(SettingsServiceBean.Key.AllowEnablingFilePIDsPerCollection);
-            Response changeAttributeResp = UtilIT.setCollectionAttribute(collectionAlias, "filePIDsEnabled", "false",
-                    apiToken);
-
-            // ... And do the whole thing with creating another dataset with a file:
-
-            datasetId = createDatasetGetId(collectionAlias, apiToken);
-            addResponse = UtilIT.uploadFileViaNative(datasetId.toString(), pathToFile, apiToken);
-            addResponse.then().assertThat().statusCode(OK.getStatusCode());
-            Long newFileId = JsonPath.from(addResponse.body().asString()).getLong("data.files[0].dataFile.id");
-
-            // And publish this dataset:
-            msg("Publish second dataset");
-
-            publishDatasetResp = UtilIT.publishDatasetViaNativeApi(datasetId, "major", apiToken);
-            publishDatasetResp.then().assertThat().statusCode(OK.getStatusCode());
-
-            // And confirm that the file didn't get a PID:
-
-            fileInfoResponse = UtilIT.getFileData(newFileId.toString(), apiToken);
-            fileInfoResponse.then().assertThat().statusCode(OK.getStatusCode());
-            fileInfoResponseString = fileInfoResponse.body().asString();
-            msg(fileInfoResponseString);
-
-            org.junit.Assert.assertEquals("The file was NOT supposed to be issued a PID", "",
-                    JsonPath.from(fileInfoResponseString).getString("data.dataFile.persistentId"));
-        } finally {
-            UtilIT.deleteSetting(SettingsServiceBean.Key.FilePIDsEnabled);
-            UtilIT.deleteSetting(SettingsServiceBean.Key.AllowEnablingFilePIDsPerCollection);
-        }
->>>>>>> d9f09524
     }
 }