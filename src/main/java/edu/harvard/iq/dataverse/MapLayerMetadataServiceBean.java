--- conflicted
+++ resolved
@@ -10,34 +10,15 @@
 import edu.harvard.iq.dataverse.authorization.Permission;
 import edu.harvard.iq.dataverse.authorization.users.AuthenticatedUser;
 import edu.harvard.iq.dataverse.authorization.users.User;
-import edu.harvard.iq.dataverse.dataaccess.DataAccessOption;
 import edu.harvard.iq.dataverse.dataaccess.DataFileIO;
-<<<<<<< HEAD
 import edu.harvard.iq.dataverse.util.SystemConfig;
 import edu.harvard.iq.dataverse.worldmapauth.WorldMapToken;
 import edu.harvard.iq.dataverse.worldmapauth.WorldMapTokenServiceBean;
-=======
-import static edu.harvard.iq.dataverse.dataaccess.ImageThumbConverter.THUMBNAIL_SUFFIX;
->>>>>>> 6a611cbb
-import java.io.File;
-import java.io.FileOutputStream;
 import java.io.IOException;
 import java.io.InputStream;
-import java.io.OutputStream;
 import java.net.HttpURLConnection;
 import java.net.URL;
-<<<<<<< HEAD
-import java.net.URLConnection;
 import java.net.URLEncoder;
-=======
-import java.nio.channels.Channel;
-import java.nio.channels.Channels;
-import java.nio.channels.WritableByteChannel;
->>>>>>> 6a611cbb
-import java.nio.file.Path;
-import java.nio.file.Paths;
-import java.util.Arrays;
-import java.util.HashMap;
 import java.util.List;
 import java.util.logging.Level;
 import java.util.logging.Logger;
@@ -201,11 +182,7 @@
 
         
         try {
-<<<<<<< HEAD
-            DataFileIO dataAccess = dataFile.getAccessObject();
-=======
-            DataFileIO dataFileIO = df.getDataFileIO();
->>>>>>> 6a611cbb
+            DataFileIO dataFileIO = dataFile.getDataFileIO();
 
             if (dataFileIO == null) {
                 logger.warning("Null DataFileIO in deleteOlderMapThumbnails()");
@@ -301,16 +278,8 @@
             return false;
         }
         
-<<<<<<< HEAD
         this.deleteOlderMapThumbnails(mapLayerMetadata.getDataFile());
-=======
-        this.deleteOlderMapThumbnails(mapLayerMetadata);
-        
->>>>>>> 6a611cbb
-        if (true){
-            // debug check
-            // return false;
-        }
+
         if ((mapLayerMetadata.getMapImageLink()==null)||mapLayerMetadata.getMapImageLink().isEmpty()){
             logger.warning("mapLayerMetadata does not have a 'map_image_link' attribute");
             return false;
@@ -354,30 +323,7 @@
             logger.warning("Failed to save WorldMap-generated image; "+ioex.getMessage());
             return false;
         }
-<<<<<<< HEAD
-        
-        byte[] b = new byte[2048];
-        int length;
-
-        logger.info("Writing file...");
-        while ((length = is.read(b)) != -1) {
-            os.write(b, 0, length);
-        }
-
-        logger.info("Closing streams...");
-        is.close();
-        os.close();
-        
-        // Set the preview image flag to true
-        DataFile dfile = mapLayerMetadata.getDataFile();
-        if (dfile != null){
-            dfile.setPreviewImageAvailable(true);
-            dataFileService.save(dfile);
-        }
-        
-=======
-            
->>>>>>> 6a611cbb
+        
         logger.info("Done");
         return true;
     }   
