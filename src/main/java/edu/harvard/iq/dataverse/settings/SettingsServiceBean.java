--- conflicted
+++ resolved
@@ -433,15 +433,7 @@
          * Installation Brand Name is always included (default/false) or is not included
          * when the Distributor field (citation metadatablock) is set (true)
          */
-<<<<<<< HEAD
         ExportInstallationAsDistributorOnlyWhenNotSet,
-
-        /*
-         * Include "Custom Terms" as an item in the license drop-down or not.
-         */
-        AllowCustomTerms
-=======
-        ExportInstallationAsDistributorOnlyWhenNotSet, 
         /**
          * A comma-separated list of field type names that should be 'withheld' when
          * dataset access occurs via a Private Url with Anonymized Access (e.g. to
@@ -449,8 +441,12 @@
          * datasetContact, and contributor, but additional fields such as depositor, grantNumber, and
          * publication might also need to be included.
          */
-        AnonymizedFieldTypeNames
->>>>>>> c1fd39e3
+        AnonymizedFieldTypeNames,
+
+        /*
+         * Include "Custom Terms" as an item in the license drop-down or not.
+         */
+        AllowCustomTerms
         ;
 
         @Override
