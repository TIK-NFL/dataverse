--- conflicted
+++ resolved
@@ -518,14 +518,10 @@
                             <h:outputText value="#{result.parent.get('name')} #{bundle.dataverse}"/>
                         </h:outputLink>
 
-<<<<<<< HEAD
                         <div class="resultDatasetCitationBlock #{result.deaccessionedState ? 'alert alert-danger bg-danger' : 'alert alert-info bg-citation'}">
-                            <h:outputText value="#{result.citation}" escape="false"/>
-                        </div>
-
-=======
-                        <h:outputText value="#{result.citationHtml != null ? result.citationHtml : result.citation}" escape="false" styleClass="resultDatasetCitationBlock #{result.deaccessionedState ? 'bg-danger' : 'bg-citation'}"/>
->>>>>>> be5b26ec
+                            <h:outputText value="#{result.citationHtml != null ? result.citationHtml : result.citation}" escape="false"/>
+                        </div>
+                        
                         <h:outputText value="#{Strings:abbreviate(result.descriptionNoSnippet, descriptionAbbreviationThreshold)}" rendered="#{result.descriptionSnippets.size() eq 0}"/>
 
                         <ui:repeat value="#{result.descriptionSnippets}" var="snippet" varStatus="varStatus"
