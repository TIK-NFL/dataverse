--- conflicted
+++ resolved
@@ -251,11 +251,6 @@
                     }
                     
                     
-<<<<<<< HEAD
-                    if (di.getGbr() != null && ( di.getConversionParam() == null 
-                            || !di.getConversionParam().equals("imageThumb"))) {
-                        try {
-=======
                     logger.fine("di conversion param: "+di.getConversionParam()+", value: "+di.getConversionParamValue());
                     
                     // Downloads of thumbnail images (scaled down, low-res versions of graphic image files) and 
@@ -265,20 +260,15 @@
                     if (di.getGbr() != null && !(isThumbnailDownload(di) || isPreprocessedMetadataDownload(di))) {
                         try {
                             logger.fine("writing guestbook response.");
->>>>>>> 17f0eaed
                             Command cmd = new CreateGuestbookResponseCommand(di.getDataverseRequestService().getDataverseRequest(), di.getGbr(), di.getGbr().getDataFile().getOwner());
                             di.getCommand().submit(cmd);
                         } catch (CommandException e) {
                             //if an error occurs here then download won't happen no need for response recs...
                         }
-<<<<<<< HEAD
-                    }
-=======
                     } else {
                         logger.fine("not writing guestbook response");
                     } 
                         
->>>>>>> 17f0eaed
                     
                     instream.close();
                     outstream.close(); 
