<ui:composition
    xmlns="http://www.w3.org/1999/xhtml"
    xmlns:h="http://java.sun.com/jsf/html"
    xmlns:f="http://java.sun.com/jsf/core"
    xmlns:ui="http://java.sun.com/jsf/facelets"
    xmlns:p="http://primefaces.org/ui"
    xmlns:c="http://xmlns.jcp.org/jsp/jstl/core"
    xmlns:jsf="http://xmlns.jcp.org/jsf"
    xmlns:pt="http://java.sun.com/jsf/passthrough"
    xmlns:cc="http://java.sun.com/jsf/composite"
    xmlns:o="http://omnifaces.org/ui"
    xmlns:iqbs="http://xmlns.jcp.org/jsf/composite/iqbs">

    <!-- Upload (removed - L.A. 4.2) -->
    <!-- Files Table -->
    <p:dataTable id="filesTable" 
                 scrollRows="25" scrollable="true" liveScroll="true"
                 scrollHeight="92%" scrollWidth="100%" style="margin-right:1px;"
                 value="#{DatasetPage.sortButtonEnabled ? DatasetPage.fileMetadatas : DatasetPage.fileMetadatasSearch}"
                 rowIndexVar="rowNum" rowKey="#{fileMetadata.dataFile.storageIdentifier}"
                 selection="#{DatasetPage.selectedFiles}" var="fileMetadata" widgetVar="filesTable"
                 rendered="#{empty DatasetPage.editMode and (DatasetPage.workingVersion != null)}"
                 emptyMessage="#{bundle['file.notFound.tip']}">
        <f:facet name="header">
            <div class="row form-inline" style="margin-bottom:12px;">
                <!-- Cloud Storage Access -->
                <div class="form-group col-xs-12 text-left" style="border-bottom:1px solid #ddd;margin:0;padding:0 0 12px 0;">
                    <div class="col-xs-12">
                        <p style="font-weight:normal;" class="help-block text-muted"><span class="glyphicon glyphicon-info-sign"/> Cloud Storage Access is the container name for this dataset needed to access files in cloud storage. To learn more, go to our User Guide.</p>
                    </div>
                    <label class="col-sm-3 control-label">
                        <span data-toggle="tooltip" data-placement="auto top" class="tooltiplabel text-info" data-original-title="#{bundle['file.cloudStorageAccess.tip']}">
                            #{bundle['file.cloudStorageAccess']}
                        </span>
                    </label>
                    <div class="col-md-4 col-sm-5 col-xs-6 input-group">
                        <p:inputText class="form-control" value="#{DatasetPage.getSwiftContainerName()}" id="copy-input" style="font-weight:normal;" type="text"/>

                        <span class="input-group-btn">
                            <a href="#" class="btn btn-default">
                                <span class="glyphicon glyphicon-copy"></span> #{bundle['file.copy']}
                            </a>
                        </span>
                    </div>
                </div>
            </div>
            <div jsf:id="filesHeaderBlock" class="row">
                <div class="col-xs-6">
                    <!-- dataset file search -->
                    <div class="input-group">
                        <p:inputText id="searchFiles" styleClass="form-control" value="#{DatasetPage.fileLabelSearchTerm}" widgetVar="inputSearchTerm"
                                     onkeypress="if (event.keyCode == 13) { submitsearch(); return false; }"/>
                        <p:watermark for="searchFiles" value="#{bundle['file.search.placeholder']}"/>
                        <h:inputHidden id="showAccessPopup" value="#{DatasetPage.showAccessPopup}"/>
                        <p:remoteCommand name="submitsearch" action="#{DatasetPage.updateFileSearch()}" process="@this @widgetVar(inputSearchTerm)" update="@form" partialSubmit="true"/>
                        
                        <span class="input-group-btn">
                            <!-- TO-DO FIX THIS FONT SIZE -->
                            <p:commandLink style="font-size:14px;" styleClass="btn btn-default" action="#{DatasetPage.updateFileSearch()}" process="@this @widgetVar(inputSearchTerm)" update="@form" partialSubmit="true">
                                <span class="glyphicon glyphicon-search"></span> #{bundle['dataverse.search.btn.find']}
                            </p:commandLink>
                        </span>
                    </div>
<<<<<<< HEAD
                </div>                
=======
                </div>
                
                <div class="col-xs-6 form-inline">
                    
                    <div jsf:id="restrictCloudStorageAccess" class="form-group col-xs-12 text-right" style="margin:0;padding:0;" jsf:rendered="#{DatasetPage.isSwiftStorage()}">
                        
                        <label class="control-label">
                            <span data-toggle="tooltip" data-placement="auto top" class="tooltiplabel text-info" data-original-title="#{bundle['file.cloudStorageAccess.tip']}">
                                #{bundle['file.cloudStorageAccess']}
                            </span>
                        </label>

                        <!-- Cloud Storage Access -->
                        <div class="input-group">
                            <p:inputText class="form-control" value="#{DatasetPage.getSwiftContainerName()}"  placeholder="Cloud Storage Access" id="copy-input" style="font-weight:normal;" type="text"/>
                            
                            <span class="input-group-btn">
                                <a href="#" class="btn btn-default">
                                    <span class="glyphicon glyphicon-copy"></span> Copy
                                </a>
                            </span>
                        </div>
                        
                    </div>
                    
                </div>
                
>>>>>>> 5078f7a3
            </div>
            <div class="row" style="margin-bottom:6px;">
                <div id="filesHeaderCount" class="col-xs-2 text-left">
                    <!-- Files Count -->
                    <h:outputFormat value="#{bundle['file.count']}" styleClass="highlightBold">
                        <f:param value="#{DatasetPage.fileMetadatasSearch.size()}"/>
                    </h:outputFormat>
                </div>
                <div class="col-xs-10">
                    <!-- Button Panels -->
                    <!-- 4.2.1: replaced permissionsWrapper.canIssueUpdateDatasetCommand(DatasetPage.dataset) with DatasetPage.canUpdateDataset() -->
                    <div jsf:id="zipDownloadPanel" class="button-block tab-header pull-right text-right"
                         jsf:rendered="#{!(DatasetPage.editMode == 'FILE' or DatasetPage.editMode == 'CREATE')
                                         and (DatasetPage.canUpdateDataset()
                                         or (!(empty DatasetPage.workingVersion.fileMetadatas) and DatasetPage.workingVersion.fileMetadatas.size() > 1))}">
                        <!-- TO-DO CHECK DISABLE STATE -->
                        <h:outputLink value="/editdatafiles.xhtml?datasetId=#{DatasetPage.dataset.id}&#38;mode=UPLOAD"
                                      type="button" styleClass="btn btn-default btn-access #{DatasetPage.locked ? 'ui-state-disabled' : ''}"
                                      disabled="#{DatasetPage.locked}" rendered="#{DatasetPage.sessionUserAuthenticated 
                                                                                    and DatasetPage.canUpdateDataset()
                                                                                    and !widgetWrapper.widgetView}">
                            <span class="glyphicon #{DatasetPage.locked ? 'glyphicon-ban-circle' : 'glyphicon-plus'}"/> <h:outputText id="uploadFile-s-Link" value="#{bundle['file.uploadFiles']}"/>
                        </h:outputLink>
                        <!-- COMPUTE BUTTON -->
<<<<<<< HEAD
                        <button type="button" class="btn btn-default">
                            <span class="glyphicon glyphicon-flash"/> #{bundle['file.compute']}
                        </button>
=======
                        <h:outputLink value="" type="button" class="btn btn-default" rendered="#{DatasetPage.isSwiftStorage()}"><span class="glyphicon glyphicon-flash"/> #{bundle['file.compute']}
                        </h:outputLink>

>>>>>>> 5078f7a3
                    </div>
                    <div jsf:id="restrictDeletePanel" class="button-block pull-right text-right"
                         jsf:rendered="#{DatasetPage.editMode == 'CREATE' and !empty DatasetPage.dataset.latestVersion.fileMetadatas}">
                        <div class="btn-group">
                            <button type="button" class="btn btn-default dropdown-toggle" data-toggle="dropdown">
                                <span class="glyphicon glyphicon-lock"/> #{bundle['file.restrict']} <span class="caret"></span>
                            </button>
                            <ul class="dropdown-menu multi-level pull-right text-left" role="menu">
                                <li>
                                    <p:commandLink update="filesTable,:messagePanel" oncomplete="toggle_dropdown();" actionListener="#{DatasetPage.restrictFiles(true)}">
                                        <h:outputText value="#{bundle['file.restrict']}"/>
                                    </p:commandLink>
                                </li>
                                <li>
                                    <p:commandLink update="filesTable,:messagePanel" oncomplete="toggle_dropdown();" actionListener="#{DatasetPage.restrictFiles(false)}">
                                        <h:outputText value="#{bundle['file.unrestrict']}"/>
                                    </p:commandLink>
                                </li>
                            </ul>
                        </div>
                        <p:commandLink type="button" styleClass="btn btn-default" title="#{bundle['file.delete']}" onclick="checkFilesSelected();">
                            <span class="glyphicon glyphicon-remove"/> #{bundle['file.delete']}
                        </p:commandLink>
                    </div>
                    
                    
                    <!--SORT BUTTON-->
                    <div class="button-block btn-group pull-right" jsf:rendered="#{DatasetPage.sortButtonEnabled and DatasetPage.fileMetadatas.size() gt 1}">
                        <button type="button" class="btn btn-default dropdown-toggle" data-toggle="dropdown">
                            <span class="glyphicon glyphicon-sort"/> #{bundle['file.results.btn.sort']} <span class="caret"></span>
                        </button>
                        <ul class="dropdown-menu multi-level pull-right text-left" role="menu">
                            <li>
                                <p:commandLink update="@form,:messagePanel" actionListener="#{DatasetPage.updateFileListing(DatasetPage.fileSortFieldName, DatasetPage.sortByAscending)}">
                                    <h:outputText value="#{bundle['file.results.btn.sort.option.nameAZ']}"/>
                                </p:commandLink>
                            </li>
                            <li>
                                <p:commandLink update="@form,:messagePanel" actionListener="#{DatasetPage.updateFileListing(DatasetPage.fileSortFieldName, DatasetPage.sortByDescending)}">
                                    <h:outputText value="#{bundle['file.results.btn.sort.option.nameZA']}"/>
                                </p:commandLink>
                            </li>
                            <li>
                                <p:commandLink update="@form,:messagePanel" actionListener="#{DatasetPage.updateFileListing(DatasetPage.fileSortFieldDate, DatasetPage.sortByAscending)}">
                                    <h:outputText value="#{bundle['file.results.btn.sort.option.newest']}"/>
                                </p:commandLink>
                            </li>
                            <li>
                                <p:commandLink update="@form,:messagePanel" actionListener="#{DatasetPage.updateFileListing(DatasetPage.fileSortFieldDate, DatasetPage.sortByDescending)}">
                                    <h:outputText value="#{bundle['file.results.btn.sort.option.oldest']}"/>
                                </p:commandLink>
                            </li>
                            <li>
                                <p:commandLink update="@form,:messagePanel" actionListener="#{DatasetPage.updateFileListing(DatasetPage.fileSortFieldSize, DatasetPage.sortByDescending)}">
                                    <h:outputText value="#{bundle['file.results.btn.sort.option.size']}"/>
                                </p:commandLink>
                            </li>
                            <li>
                                <p:commandLink update="@form,:messagePanel" actionListener="#{DatasetPage.updateFileListing(DatasetPage.fileSortFieldType, DatasetPage.sortByAscending)}">
                                    <h:outputText value="#{bundle['file.results.btn.sort.option.type']}"/>
                                </p:commandLink>
                            </li>
                        </ul>
                    </div>
                </div>
            </div>
        </f:facet>
        
        
        <p:column selectionMode="multiple" class="text-center" style="width:20px !important;"/>
        <p:column class="col-file-thumb" style="width:64px !important;">
            <div class="thumbnail-block text-center">
                <!-- Thumbnail Preview -->
                <!-- 4.2.1 optimization: replaced dataFileServiceBean.isThumbnailAvailable(fileMetadata.dataFile, dataverseSession.user) with DatasetPage.isThumbnailAvailable(fileMetadata); see comments in the bean -->
                <span class="file-thumbnail-preview-img" jsf:rendered="#{!empty fileMetadata.dataFile.id and DatasetPage.isThumbnailAvailable(fileMetadata)}"
                      data-container="body" data-toggle="popover" data-placement="top" data-trigger="hover" data-html="true" data-content="&lt;img src=&#34;/api/access/datafile/#{fileMetadata.dataFile.id}?imageThumb=400&#34; alt=&#34; #{bundle['file.preview']} #{fileMetadata.label}&#34; /&gt;">
                    
                    <h:graphicImage value="#{fileMetadata.dataFile.thumbnailString}" />  
                </span>

                <!-- Default Icon -->
                <span class="icon-#{dataFileServiceBean.getFileClass(fileMetadata.dataFile)} file-thumbnail-icon text-muted" jsf:rendered="#{(!empty fileMetadata.dataFile.id and !DatasetPage.isThumbnailAvailable(fileMetadata)) or (empty fileMetadata.dataFile.id and !dataFileServiceBean.isTemporaryPreviewAvailable(fileMetadata.dataFile.storageIdentifier, fileMetadata.dataFile.contentType))}"/>

                <ui:fragment rendered="#{empty fileMetadata.dataFile.id and !empty fileMetadata.dataFile.storageIdentifier and dataFileServiceBean.isTemporaryPreviewAvailable(fileMetadata.dataFile.storageIdentifier, fileMetadata.dataFile.contentType)}">
                    <p:graphicImage value="/api/access/tempPreview/#{fileMetadata.dataFile.storageIdentifier}?mimetype=#{fileMetadata.dataFile.contentType}"/>
                    <h:outputText id="imgPreview" value="Preview" styleClass="bg-info text-info text-center show"/>
                </ui:fragment>

                <!-- Restricted File Icon -->
                <div class="file-icon-restricted-block" jsf:rendered="#{fileMetadata.restricted and !fileDownloadHelper.canDownloadFile(fileMetadata)}">                  
                    <span class="glyphicon glyphicon-lock text-danger"/>
                </div>
                <div class="file-icon-restricted-block" jsf:rendered="#{fileMetadata.restricted and fileDownloadHelper.canDownloadFile(fileMetadata) }">
                    <span class="icon-unlock text-success"/>
                </div>
            </div>
            
        </p:column>
        <p:column class="col-file-metadata">
            
            <ui:fragment rendered="#{fileMetadata.datasetVersion.released or ((fileMetadata.datasetVersion.deaccessioned or fileMetadata.datasetVersion.draft) 
                                     and permissionServiceBean.on(DatasetPage.dataset).has('ViewUnpublishedDataset'))}">
                <ui:fragment rendered="#{!(fileMetadata.datasetVersion.released or fileMetadata.datasetVersion.deaccessioned)}">
                    <a id="fileNameLink" href="/file.xhtml?fileId=#{fileMetadata.dataFile.id}&#38;version=#{fileMetadata.datasetVersion.versionState}" class="ui-commandlink ui-widget">
                        <h:outputText value="#{fileMetadata.label}" /></a>
                </ui:fragment>
                <ui:fragment rendered="#{(fileMetadata.datasetVersion.released or fileMetadata.datasetVersion.deaccessioned)}">
                    <a id="fileNameLink" href="/file.xhtml?fileId=#{fileMetadata.dataFile.id}&#38;version=#{fileMetadata.datasetVersion.versionNumber}.#{fileMetadata.datasetVersion.minorVersionNumber}" class="ui-commandlink ui-widget">
                        <h:outputText value="#{fileMetadata.label}" /></a>
                </ui:fragment>
            </ui:fragment>

            <!-- TYPE + SIZE + DATE + CHECKSUM -->
            <div class="text-muted small">
                <!-- id:#{fileMetadata.dataFile.id} -->
                <h:outputText id="fileTypeOutputRegular" value="#{fileMetadata.dataFile.friendlyType}" rendered="#{!(fileMetadata.dataFile.tabularData)}"/>
                <h:outputText id="fileTypeOutputTabular" value="#{bundle['file.type.tabularData']}" rendered="#{fileMetadata.dataFile.tabularData}"/>
                <h:outputText id="fileSize" value=" - #{fileMetadata.dataFile.friendlySize}" rendered="#{!(DatasetPage.editMode == 'FILE' or DatasetPage.editMode == 'CREATE')}"/>

                <h:outputText id="fileCreatePublishDate" value=" - #{fileMetadata.getFileDateToDisplay()}" rendered="#{!(empty fileMetadata.id)}"/>

                <h:outputFormat id="fileDownloadCount" value=" - {0} #{bundle['metrics.downloads']}" rendered="#{!(DatasetPage.editMode == 'FILE' or DatasetPage.editMode == 'CREATE')}">
                    <f:param value="#{DatasetPage.getGuestbookResponseCount(fileMetadata)}"/>
                </h:outputFormat>

                <div class="checksum-block" jsf:rendered="#{!fileMetadata.dataFile.tabularData}">
                    <h:outputText id="file-checksum" value="#{fileMetadata.dataFile.checksumType}: #{fileMetadata.dataFile.checksumValue}" rendered="#{!(empty fileMetadata.dataFile.checksumValue) and ((DatasetPage.editMode != 'FILE' and DatasetPage.editMode != 'CREATE') or !DatasetPage.isDuplicate(fileMetadata))}"/>
                </div>
            </div>
            <!-- UNF + Variables, Obsersvations -->
            <div class="text-muted small" jsf:rendered="#{fileMetadata.dataFile.tabularData}">
                <h:outputText id="fileNumVars" value="#{fileMetadata.dataFile.dataTable.varQuantity} #{bundle['file.metaData.dataFile.dataTab.variables']}, " rendered="#{fileMetadata.dataFile.tabularData}"/>
                <h:outputText id="fileNumObs" value="#{fileMetadata.dataFile.dataTable.caseQuantity} #{bundle['file.metaData.dataFile.dataTab.observations']} #{!empty fileMetadata.dataFile.unf ? ' - ' : ''}" rendered="#{fileMetadata.dataFile.tabularData}"/>
                <h:outputText id="fileUNF" value="#{fileMetadata.dataFile.unf}" rendered="#{!empty fileMetadata.dataFile.unf}"/>
            </div>

            <div class="fileDescription small" jsf:rendered="#{!(empty fileMetadata.description)}">
                <h:outputText id="fileDescNonEmpty" value="#{fileMetadata.description}" rendered="#{!(DatasetPage.editMode == 'FILE' or DatasetPage.editMode == 'CREATE') and !(empty fileMetadata.description)}"/>
            </div>

            <div class="file-tags-block #{DatasetPage.editMode == 'FILE' or DatasetPage.editMode == 'CREATE' ? 'margin-top-half' : ''}" jsf:rendered="#{!(empty fileMetadata.categories) or !(empty fileMetadata.dataFile.tags)}">
                <ui:fragment rendered="#{!(empty fileMetadata.categories)}">
                    <ui:repeat value="#{fileMetadata.categories}" var="cat">
                        <h:outputText value="#{cat.name}" styleClass="label label-default"/>
                    </ui:repeat> 
                </ui:fragment>
                <ui:fragment >
                    <ui:repeat value="#{fileMetadata.dataFile.tags}" var="tag">
                        <h:outputText value="#{tag.typeLabel}" styleClass="label label-info"/>
                    </ui:repeat>
                </ui:fragment>
            </div>
            <ui:fragment rendered="#{DatasetPage.isGeoconnectDebugAvailable()}">
            <!-- query to add sample map data to a tabular file -->
                <ui:include src="filesFragmentWorldMapTestQuery.xhtml"/>
            </ui:fragment>

        </p:column>
        <p:column class="col-file-action text-right" rendered="#{!(DatasetPage.editMode == 'FILE' or DatasetPage.editMode == 'CREATE')}">
            
            
            <f:facet name="header" class="col-file-action text-right">
                <!-- EDIT -->
                <div style="margin-right:14px;" class="btn-group" jsf:rendered="#{DatasetPage.sessionUserAuthenticated
                                             and DatasetPage.canUpdateDataset() and !widgetWrapper.widgetView}">
                    <button type="button" class="btn btn-default btn-access dropdown-toggle" data-toggle="dropdown"
                            disabled="#{DatasetPage.locked ? 'disabled' : ''}">
                        <span class="glyphicon glyphicon-pencil"/> #{bundle['file.editFiles']} <span class="caret"></span>
                    </button>
                    <ul class="dropdown-menu multi-level pull-right text-left" role="menu">
                        <li class="#{DatasetPage.locked ? 'disabled' : ''}">
                            <p:commandLink onclick="testFilesSelectedForDelete();" id="deleteSelectedFile"> 
                                <h:outputText value="#{bundle['file.delete']}"/>
                            </p:commandLink>
                        </li>
                        <li class="#{DatasetPage.locked ? 'disabled' : ''}">
                            <p:commandLink onclick="testFilesSelectedForEditMetadata();" id="editMetadataSelectedFile" action="#{DatasetPage.editFileMetadata()}">                                         
                                <h:outputText value="#{bundle['file.metadata']}"/>
                            </p:commandLink>
                        </li>
                        <li class="#{DatasetPage.locked  ? 'disabled' : ''}">
                            <p:commandLink oncomplete="toggle_dropdown();" 
                                           onclick="testFilesSelectedForRestriction()">
                                <h:outputText value="#{bundle['file.restrict']}"/>
                            </p:commandLink>
                        </li>
                        <li class="#{DatasetPage.locked  ? 'disabled' : ''}">
                            <p:commandLink update=":datasetForm,,:messagePanel" oncomplete="toggle_dropdown();" 
                                           action="#{DatasetPage.restrictSelectedFiles(false)}">
                                <h:outputText value="#{bundle['file.unrestrict']}"/>
                            </p:commandLink>
                        </li>
                        <li class="#{DatasetPage.locked  ? 'disabled' : ''}">
                            <p:commandLink id="fileCategoriesLinkTwo"    
                                           onclick="testFilesSelectedForTags()">
                                        #{bundle['file.tags']} 
                            </p:commandLink>    
                        </li>                                                               
                    </ul>
                    <p:remoteCommand  name="openEditFilesPageCommand2" partialSubmit="true" async="true" update="" action="#{DatasetPage.editFileMetadata()}"  />
                </div>
                
                <!-- DOWNLOAD -->
                <div jsf:id="downloadButtonBlock" class="btn-group" 
                     jsf:rendered="#{(!(empty DatasetPage.workingVersion.fileMetadatas) 
                                    and DatasetPage.workingVersion.fileMetadatas.size() > 1) and DatasetPage.downloadButtonAvailable}">
                    <p:commandLink rendered="#{!(DatasetPage.downloadPopupRequired)}"
                                    type="button" styleClass="btn btn-default"
                                    disabled="#{DatasetPage.locked}"
                                    update="@form"
                                    actionListener="#{DatasetPage.validateFilesForDownload(false)}">
                        <span class="glyphicon glyphicon-download-alt"/> #{bundle.download}
                    </p:commandLink>
                    <!-- guest book or terms of use, etc. enabled - open "download popup" first: -->
                    <p:commandLink rendered="#{DatasetPage.downloadPopupRequired}"
                                    type="button" styleClass="btn btn-default"
                                    disabled="#{DatasetPage.locked}"
                                    action="#{DatasetPage.validateFilesForDownload(true)}"
                                    update="@form" oncomplete="">
                        <span class="glyphicon glyphicon-download-alt"/> #{bundle.download}
                    </p:commandLink>
                </div>
                <p:commandLink rendered="#{DatasetPage.fileAccessRequestMultiButtonRequired}"
                                type="button" styleClass="btn btn-default"                                   
                                update="@form" action="#{DatasetPage.requestAccessMultipleFiles(DatasetPage.selectedFilesIdsString)}"
                                disabled="#{DatasetPage.locked}">
                    <span class="glyphicon glyphicon-bullhorn"/> #{bundle['file.requestAccess']}
                </p:commandLink>
                <p:commandLink rendered="#{DatasetPage.fileAccessRequestMultiSignUpButtonRequired}"
                                type="button" styleClass="btn btn-default"
                                onclick="PF('accessSignUpLogIn_popup').show()"
                                disabled="#{DatasetPage.locked}">
                    <span class="glyphicon glyphicon-bullhorn"/> #{bundle['file.requestAccess']}
                </p:commandLink>
            </f:facet>
                        
            <!-- Ingest in progress... -->
            <div id="txtInprogess" class="bg-info text-info text-center margin-bottom-half" jsf:rendered="#{fileMetadata.dataFile.ingestInProgress}">
                #{bundle['file.ingestInProgress']}
            </div>
            
            <div class="btn-group" jsf:rendered="#{worldMapPermissionHelper.canUserSeeMapDataButtonFromPage(fileMetadata) or worldMapPermissionHelper.canSeeMapButtonReminderToPublishFromPage(fileMetadata)}">
                
                <ui:include src="file-setup-button.xhtml">
                    <ui:param name="fileMetadata" value="#{fileMetadata}"/>
                    <ui:param name="canUpdateDataset" value="#{DatasetPage.canUpdateDataset()}"/>
                </ui:include>
            </div>

            <div class="btn-group">
                <ui:include src="file-download-button-fragment.xhtml">
                    <ui:param name="fileMetadata" value="#{fileMetadata}"/>
                    <ui:param name="canUpdateDataset" value="#{DatasetPage.canUpdateDataset()}"/>
                    <ui:param name="downloadPopupRequired" value="#{DatasetPage.downloadPopupRequired}"/>
                    <ui:param name="guestbookResponse" value="#{DatasetPage.guestbookResponse}"/>
                    <ui:param name="guestbookResponseService" value="#{DatasetPage.guestbookResponseService}"/>
                    <ui:param name="fileDownloadService" value="#{DatasetPage.fileDownloadService}"/>
                </ui:include>
            </div>
            <!-- END: button-block -->
        </p:column>
    </p:dataTable>
    
</ui:composition><|MERGE_RESOLUTION|>--- conflicted
+++ resolved
@@ -61,37 +61,7 @@
                             </p:commandLink>
                         </span>
                     </div>
-<<<<<<< HEAD
                 </div>                
-=======
-                </div>
-                
-                <div class="col-xs-6 form-inline">
-                    
-                    <div jsf:id="restrictCloudStorageAccess" class="form-group col-xs-12 text-right" style="margin:0;padding:0;" jsf:rendered="#{DatasetPage.isSwiftStorage()}">
-                        
-                        <label class="control-label">
-                            <span data-toggle="tooltip" data-placement="auto top" class="tooltiplabel text-info" data-original-title="#{bundle['file.cloudStorageAccess.tip']}">
-                                #{bundle['file.cloudStorageAccess']}
-                            </span>
-                        </label>
-
-                        <!-- Cloud Storage Access -->
-                        <div class="input-group">
-                            <p:inputText class="form-control" value="#{DatasetPage.getSwiftContainerName()}"  placeholder="Cloud Storage Access" id="copy-input" style="font-weight:normal;" type="text"/>
-                            
-                            <span class="input-group-btn">
-                                <a href="#" class="btn btn-default">
-                                    <span class="glyphicon glyphicon-copy"></span> Copy
-                                </a>
-                            </span>
-                        </div>
-                        
-                    </div>
-                    
-                </div>
-                
->>>>>>> 5078f7a3
             </div>
             <div class="row" style="margin-bottom:6px;">
                 <div id="filesHeaderCount" class="col-xs-2 text-left">
@@ -116,15 +86,9 @@
                             <span class="glyphicon #{DatasetPage.locked ? 'glyphicon-ban-circle' : 'glyphicon-plus'}"/> <h:outputText id="uploadFile-s-Link" value="#{bundle['file.uploadFiles']}"/>
                         </h:outputLink>
                         <!-- COMPUTE BUTTON -->
-<<<<<<< HEAD
-                        <button type="button" class="btn btn-default">
-                            <span class="glyphicon glyphicon-flash"/> #{bundle['file.compute']}
-                        </button>
-=======
                         <h:outputLink value="" type="button" class="btn btn-default" rendered="#{DatasetPage.isSwiftStorage()}"><span class="glyphicon glyphicon-flash"/> #{bundle['file.compute']}
                         </h:outputLink>
 
->>>>>>> 5078f7a3
                     </div>
                     <div jsf:id="restrictDeletePanel" class="button-block pull-right text-right"
                          jsf:rendered="#{DatasetPage.editMode == 'CREATE' and !empty DatasetPage.dataset.latestVersion.fileMetadatas}">
