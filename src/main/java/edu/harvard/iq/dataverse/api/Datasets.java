package edu.harvard.iq.dataverse.api;

import edu.harvard.iq.dataverse.*;
import edu.harvard.iq.dataverse.DatasetLock.Reason;
import edu.harvard.iq.dataverse.actionlogging.ActionLogRecord;
import edu.harvard.iq.dataverse.api.auth.AuthRequired;
import edu.harvard.iq.dataverse.authorization.AuthenticationServiceBean;
import edu.harvard.iq.dataverse.authorization.DataverseRole;
import edu.harvard.iq.dataverse.authorization.Permission;
import edu.harvard.iq.dataverse.authorization.RoleAssignee;
import edu.harvard.iq.dataverse.authorization.users.ApiToken;
import edu.harvard.iq.dataverse.authorization.users.AuthenticatedUser;
import edu.harvard.iq.dataverse.authorization.users.User;
import edu.harvard.iq.dataverse.batch.jobs.importer.ImportMode;
import edu.harvard.iq.dataverse.datacapturemodule.DataCaptureModuleUtil;
import edu.harvard.iq.dataverse.datacapturemodule.ScriptRequestResponse;
import edu.harvard.iq.dataverse.dataset.DatasetThumbnail;
import edu.harvard.iq.dataverse.dataset.DatasetUtil;
import edu.harvard.iq.dataverse.datasetutility.AddReplaceFileHelper;
import edu.harvard.iq.dataverse.datasetutility.DataFileTagException;
import edu.harvard.iq.dataverse.datasetutility.NoFilesException;
import edu.harvard.iq.dataverse.datasetutility.OptionalFileParams;
import edu.harvard.iq.dataverse.engine.command.Command;
import edu.harvard.iq.dataverse.engine.command.DataverseRequest;
import edu.harvard.iq.dataverse.engine.command.impl.AbstractSubmitToArchiveCommand;
import edu.harvard.iq.dataverse.engine.command.impl.AddLockCommand;
import edu.harvard.iq.dataverse.engine.command.impl.AssignRoleCommand;
import edu.harvard.iq.dataverse.engine.command.impl.CreateDatasetVersionCommand;
import edu.harvard.iq.dataverse.engine.command.impl.CreatePrivateUrlCommand;
import edu.harvard.iq.dataverse.engine.command.impl.CuratePublishedDatasetVersionCommand;
import edu.harvard.iq.dataverse.engine.command.impl.DeleteDatasetCommand;
import edu.harvard.iq.dataverse.engine.command.impl.DeleteDatasetVersionCommand;
import edu.harvard.iq.dataverse.engine.command.impl.DeleteDatasetLinkingDataverseCommand;
import edu.harvard.iq.dataverse.engine.command.impl.DeletePrivateUrlCommand;
import edu.harvard.iq.dataverse.engine.command.impl.DestroyDatasetCommand;
import edu.harvard.iq.dataverse.engine.command.impl.FinalizeDatasetPublicationCommand;
import edu.harvard.iq.dataverse.engine.command.impl.GetDatasetCommand;
import edu.harvard.iq.dataverse.engine.command.impl.GetSpecificPublishedDatasetVersionCommand;
import edu.harvard.iq.dataverse.engine.command.impl.GetDraftDatasetVersionCommand;
import edu.harvard.iq.dataverse.engine.command.impl.GetLatestAccessibleDatasetVersionCommand;
import edu.harvard.iq.dataverse.engine.command.impl.GetLatestPublishedDatasetVersionCommand;
import edu.harvard.iq.dataverse.engine.command.impl.GetPrivateUrlCommand;
import edu.harvard.iq.dataverse.engine.command.impl.ImportFromFileSystemCommand;
import edu.harvard.iq.dataverse.engine.command.impl.LinkDatasetCommand;
import edu.harvard.iq.dataverse.engine.command.impl.ListRoleAssignments;
import edu.harvard.iq.dataverse.engine.command.impl.ListVersionsCommand;
import edu.harvard.iq.dataverse.engine.command.impl.MoveDatasetCommand;
import edu.harvard.iq.dataverse.engine.command.impl.PublishDatasetCommand;
import edu.harvard.iq.dataverse.engine.command.impl.PublishDatasetResult;
import edu.harvard.iq.dataverse.engine.command.impl.RemoveLockCommand;
import edu.harvard.iq.dataverse.engine.command.impl.RequestRsyncScriptCommand;
import edu.harvard.iq.dataverse.engine.command.impl.ReturnDatasetToAuthorCommand;
import edu.harvard.iq.dataverse.engine.command.impl.SetDatasetCitationDateCommand;
import edu.harvard.iq.dataverse.engine.command.impl.SetCurationStatusCommand;
import edu.harvard.iq.dataverse.engine.command.impl.SubmitDatasetForReviewCommand;
import edu.harvard.iq.dataverse.engine.command.impl.UpdateDatasetVersionCommand;
import edu.harvard.iq.dataverse.engine.command.impl.UpdateDatasetTargetURLCommand;
import edu.harvard.iq.dataverse.engine.command.impl.UpdateDatasetThumbnailCommand;
import edu.harvard.iq.dataverse.export.DDIExportServiceBean;
import edu.harvard.iq.dataverse.export.ExportService;
import edu.harvard.iq.dataverse.externaltools.ExternalTool;
import edu.harvard.iq.dataverse.externaltools.ExternalToolHandler;
import edu.harvard.iq.dataverse.ingest.IngestServiceBean;
import edu.harvard.iq.dataverse.privateurl.PrivateUrl;
import edu.harvard.iq.dataverse.api.AbstractApiBean.WrappedResponse;
import edu.harvard.iq.dataverse.api.dto.RoleAssignmentDTO;
import edu.harvard.iq.dataverse.batch.util.LoggingUtil;
import edu.harvard.iq.dataverse.dataaccess.DataAccess;
import edu.harvard.iq.dataverse.dataaccess.ImageThumbConverter;
import edu.harvard.iq.dataverse.dataaccess.S3AccessIO;
import edu.harvard.iq.dataverse.dataaccess.StorageIO;
import edu.harvard.iq.dataverse.engine.command.exception.CommandException;
import edu.harvard.iq.dataverse.engine.command.exception.UnforcedCommandException;
import edu.harvard.iq.dataverse.engine.command.impl.GetDatasetStorageSizeCommand;
import edu.harvard.iq.dataverse.engine.command.impl.RevokeRoleCommand;
import edu.harvard.iq.dataverse.engine.command.impl.UpdateDvObjectPIDMetadataCommand;
import edu.harvard.iq.dataverse.makedatacount.DatasetExternalCitations;
import edu.harvard.iq.dataverse.makedatacount.DatasetExternalCitationsServiceBean;
import edu.harvard.iq.dataverse.makedatacount.DatasetMetrics;
import edu.harvard.iq.dataverse.makedatacount.DatasetMetricsServiceBean;
import edu.harvard.iq.dataverse.makedatacount.MakeDataCountLoggingServiceBean;
import edu.harvard.iq.dataverse.makedatacount.MakeDataCountLoggingServiceBean.MakeDataCountEntry;
import edu.harvard.iq.dataverse.metrics.MetricsUtil;
import edu.harvard.iq.dataverse.makedatacount.MakeDataCountUtil;
import edu.harvard.iq.dataverse.settings.SettingsServiceBean;
import edu.harvard.iq.dataverse.settings.SettingsServiceBean.Key;
import edu.harvard.iq.dataverse.util.ArchiverUtil;
import edu.harvard.iq.dataverse.util.BundleUtil;
import edu.harvard.iq.dataverse.util.EjbUtil;
import edu.harvard.iq.dataverse.util.FileUtil;
import edu.harvard.iq.dataverse.util.MarkupChecker;
import edu.harvard.iq.dataverse.util.SystemConfig;
import edu.harvard.iq.dataverse.util.bagit.OREMap;
import edu.harvard.iq.dataverse.util.json.JSONLDUtil;
import edu.harvard.iq.dataverse.util.json.JsonLDTerm;
import edu.harvard.iq.dataverse.util.json.JsonParseException;
import edu.harvard.iq.dataverse.util.json.JsonPrinter;
import edu.harvard.iq.dataverse.util.SignpostingResources;
import edu.harvard.iq.dataverse.util.json.JsonUtil;
import edu.harvard.iq.dataverse.search.IndexServiceBean;

import static edu.harvard.iq.dataverse.util.json.JsonPrinter.*;
import static edu.harvard.iq.dataverse.util.json.NullSafeJsonBuilder.jsonObjectBuilder;
import edu.harvard.iq.dataverse.util.json.NullSafeJsonBuilder;
import edu.harvard.iq.dataverse.workflow.Workflow;
import edu.harvard.iq.dataverse.workflow.WorkflowContext;
import edu.harvard.iq.dataverse.workflow.WorkflowServiceBean;
import edu.harvard.iq.dataverse.workflow.WorkflowContext.TriggerType;

import edu.harvard.iq.dataverse.globus.GlobusServiceBean;

import java.io.IOException;
import java.io.InputStream;
import java.io.StringReader;
import java.net.URI;
import java.sql.Timestamp;
import java.text.MessageFormat;
import java.text.SimpleDateFormat;
import java.time.LocalDate;
import java.time.LocalDateTime;
import java.util.*;
import java.util.concurrent.*;
import java.util.function.Predicate;
import java.time.ZoneId;
import java.time.format.DateTimeFormatter;
import java.util.Map.Entry;
import java.util.logging.Level;
import java.util.logging.Logger;
import java.util.regex.Pattern;
import java.util.stream.Collectors;

import javax.ejb.EJB;
import javax.ejb.EJBException;
import javax.inject.Inject;
import javax.json.*;
import javax.json.stream.JsonParsingException;
import javax.servlet.http.HttpServletRequest;
import javax.servlet.http.HttpServletResponse;
import javax.ws.rs.BadRequestException;
import javax.ws.rs.Consumes;
import javax.ws.rs.DELETE;
import javax.ws.rs.DefaultValue;
import javax.ws.rs.GET;
import javax.ws.rs.NotAcceptableException;
import javax.ws.rs.POST;
import javax.ws.rs.PUT;
import javax.ws.rs.Path;
import javax.ws.rs.PathParam;
import javax.ws.rs.Produces;
import javax.ws.rs.QueryParam;
import javax.ws.rs.container.ContainerRequestContext;
import javax.ws.rs.core.*;
import javax.ws.rs.core.Response.Status;
import static javax.ws.rs.core.Response.Status.BAD_REQUEST;

import org.apache.commons.lang3.StringUtils;
import org.apache.solr.client.solrj.SolrServerException;
import org.glassfish.jersey.media.multipart.FormDataBodyPart;
import org.glassfish.jersey.media.multipart.FormDataContentDisposition;
import org.glassfish.jersey.media.multipart.FormDataParam;
import com.amazonaws.services.s3.model.PartETag;
import edu.harvard.iq.dataverse.settings.JvmSettings;

@Path("datasets")
public class Datasets extends AbstractApiBean {

    private static final Logger logger = Logger.getLogger(Datasets.class.getCanonicalName());
    private static final Pattern dataFilePattern = Pattern.compile("^[0-9a-f]{11}-[0-9a-f]{12}\\.?.*");
    
    @Inject DataverseSession session;

    @EJB
    DatasetServiceBean datasetService;

    @EJB
    DataverseServiceBean dataverseService;
    
    @EJB
    GlobusServiceBean globusService;

    @EJB
    UserNotificationServiceBean userNotificationService;
    
    @EJB
    PermissionServiceBean permissionService;
    
    @EJB
    AuthenticationServiceBean authenticationServiceBean;
    
    @EJB
    DDIExportServiceBean ddiExportService;

    @EJB
    MetadataBlockServiceBean metadataBlockService;
    
    @EJB
    DataFileServiceBean fileService;

    @EJB
    IngestServiceBean ingestService;

    @EJB
    EjbDataverseEngine commandEngine;
    
    @EJB
    IndexServiceBean indexService;

    @EJB
    S3PackageImporter s3PackageImporter;
     
    @EJB
    SettingsServiceBean settingsService;

    // TODO: Move to AbstractApiBean
    @EJB
    DatasetMetricsServiceBean datasetMetricsSvc;
    
    @EJB
    DatasetExternalCitationsServiceBean datasetExternalCitationsService;

    @EJB
    EmbargoServiceBean embargoService;

    @Inject
    MakeDataCountLoggingServiceBean mdcLogService;
    
    @Inject
    DataverseRequestServiceBean dvRequestService;

    @Inject
    WorkflowServiceBean wfService;
    
    @Inject
    DataverseRoleServiceBean dataverseRoleService;

    @EJB
    DatasetVersionServiceBean datasetversionService;

    /**
     * Used to consolidate the way we parse and handle dataset versions.
     * @param <T> 
     */
    public interface DsVersionHandler<T> {
        T handleLatest();
        T handleDraft();
        T handleSpecific( long major, long minor );
        T handleLatestPublished();
    }
    
    @GET
    @AuthRequired
    @Path("{id}")
    public Response getDataset(@Context ContainerRequestContext crc, @PathParam("id") String id, @Context UriInfo uriInfo, @Context HttpHeaders headers, @Context HttpServletResponse response) {
        return response( req -> {
            final Dataset retrieved = execCommand(new GetDatasetCommand(req, findDatasetOrDie(id)));
            final DatasetVersion latest = execCommand(new GetLatestAccessibleDatasetVersionCommand(req, retrieved));
            final JsonObjectBuilder jsonbuilder = json(retrieved);
            //Report MDC if this is a released version (could be draft if user has access, or user may not have access at all and is not getting metadata beyond the minimum)
            if((latest != null) && latest.isReleased()) {
                MakeDataCountLoggingServiceBean.MakeDataCountEntry entry = new MakeDataCountEntry(uriInfo, headers, dvRequestService, retrieved);
                mdcLogService.logEntry(entry);
            }
            return ok(jsonbuilder.add("latestVersion", (latest != null) ? json(latest) : null));
        }, getRequestUser(crc));
    }
    
    // TODO: 
    // This API call should, ideally, call findUserOrDie() and the GetDatasetCommand 
    // to obtain the dataset that we are trying to export - which would handle
    // Auth in the process... For now, Auth isn't necessary - since export ONLY 
    // WORKS on published datasets, which are open to the world. -- L.A. 4.5
    
    @GET
    @Path("/export")
    @Produces({"application/xml", "application/json", "application/html" })
    public Response exportDataset(@QueryParam("persistentId") String persistentId, @QueryParam("exporter") String exporter, @Context UriInfo uriInfo, @Context HttpHeaders headers, @Context HttpServletResponse response) {

        try {
            Dataset dataset = datasetService.findByGlobalId(persistentId);
            if (dataset == null) {
                return error(Response.Status.NOT_FOUND, "A dataset with the persistentId " + persistentId + " could not be found.");
            }
            
            ExportService instance = ExportService.getInstance();
            
            InputStream is = instance.getExport(dataset, exporter);
           
            String mediaType = instance.getMediaType(exporter);
            //Export is only possible for released (non-draft) dataset versions so we can log without checking to see if this is a request for a draft 
            MakeDataCountLoggingServiceBean.MakeDataCountEntry entry = new MakeDataCountEntry(uriInfo, headers, dvRequestService, dataset);
            mdcLogService.logEntry(entry);
            
            return Response.ok()
                    .entity(is)
                    .type(mediaType).
                    build();
        } catch (Exception wr) {
            logger.warning(wr.getMessage());
            return error(Response.Status.FORBIDDEN, "Export Failed");
        }
    }

    @DELETE
    @AuthRequired
    @Path("{id}")
    public Response deleteDataset(@Context ContainerRequestContext crc, @PathParam("id") String id) {
        // Internally, "DeleteDatasetCommand" simply redirects to "DeleteDatasetVersionCommand"
        // (and there's a comment that says "TODO: remove this command")
        // do we need an exposed API call for it? 
        // And DeleteDatasetVersionCommand further redirects to DestroyDatasetCommand, 
        // if the dataset only has 1 version... In other words, the functionality 
        // currently provided by this API is covered between the "deleteDraftVersion" and
        // "destroyDataset" API calls.  
        // (The logic below follows the current implementation of the underlying 
        // commands!)

        User u = getRequestUser(crc);
        return response( req -> {
            Dataset doomed = findDatasetOrDie(id);
            DatasetVersion doomedVersion = doomed.getLatestVersion();
            boolean destroy = false;
            
            if (doomed.getVersions().size() == 1) {
                if (doomed.isReleased() && (!(u instanceof AuthenticatedUser) || !u.isSuperuser())) {
                    throw new WrappedResponse(error(Response.Status.UNAUTHORIZED, "Only superusers can delete published datasets"));
                }
                destroy = true;
            } else {
                if (!doomedVersion.isDraft()) {
                    throw new WrappedResponse(error(Response.Status.UNAUTHORIZED, "This is a published dataset with multiple versions. This API can only delete the latest version if it is a DRAFT"));
                }
            }
            
            // Gather the locations of the physical files that will need to be 
            // deleted once the destroy command execution has been finalized:
            Map<Long, String> deleteStorageLocations = fileService.getPhysicalFilesToDelete(doomedVersion, destroy);
            
            execCommand( new DeleteDatasetCommand(req, findDatasetOrDie(id)));
            
            // If we have gotten this far, the destroy command has succeeded, 
            // so we can finalize it by permanently deleting the physical files:
            // (DataFileService will double-check that the datafiles no 
            // longer exist in the database, before attempting to delete 
            // the physical files)
            if (!deleteStorageLocations.isEmpty()) {
                fileService.finalizeFileDeletes(deleteStorageLocations);
            }
            
            return ok("Dataset " + id + " deleted");
        }, u);
    }
        
    @DELETE
    @AuthRequired
    @Path("{id}/destroy")
    public Response destroyDataset(@Context ContainerRequestContext crc, @PathParam("id") String id) {

        User u = getRequestUser(crc);
        return response(req -> {
            // first check if dataset is released, and if so, if user is a superuser
            Dataset doomed = findDatasetOrDie(id);

            if (doomed.isReleased() && (!(u instanceof AuthenticatedUser) || !u.isSuperuser())) {
                throw new WrappedResponse(error(Response.Status.UNAUTHORIZED, "Destroy can only be called by superusers."));
            }

            // Gather the locations of the physical files that will need to be 
            // deleted once the destroy command execution has been finalized:
            Map<Long, String> deleteStorageLocations = fileService.getPhysicalFilesToDelete(doomed);

            execCommand(new DestroyDatasetCommand(doomed, req));

            // If we have gotten this far, the destroy command has succeeded, 
            // so we can finalize permanently deleting the physical files:
            // (DataFileService will double-check that the datafiles no 
            // longer exist in the database, before attempting to delete 
            // the physical files)
            if (!deleteStorageLocations.isEmpty()) {
                fileService.finalizeFileDeletes(deleteStorageLocations);
            }

            return ok("Dataset " + id + " destroyed");
        }, u);
    }
    
    @DELETE
    @AuthRequired
    @Path("{id}/versions/{versionId}")
    public Response deleteDraftVersion(@Context ContainerRequestContext crc, @PathParam("id") String id,  @PathParam("versionId") String versionId ){
        if ( ! ":draft".equals(versionId) ) {
            return badRequest("Only the :draft version can be deleted");
        }

        return response( req -> {
            Dataset dataset = findDatasetOrDie(id);
            DatasetVersion doomed = dataset.getLatestVersion();
            
            if (!doomed.isDraft()) {
                throw new WrappedResponse(error(Response.Status.UNAUTHORIZED, "This is NOT a DRAFT version"));
            }
            
            // Gather the locations of the physical files that will need to be 
            // deleted once the destroy command execution has been finalized:
            
            Map<Long, String> deleteStorageLocations = fileService.getPhysicalFilesToDelete(doomed);
            
            execCommand( new DeleteDatasetVersionCommand(req, dataset));
            
            // If we have gotten this far, the delete command has succeeded - 
            // by either deleting the Draft version of a published dataset, 
            // or destroying an unpublished one. 
            // This means we can finalize permanently deleting the physical files:
            // (DataFileService will double-check that the datafiles no 
            // longer exist in the database, before attempting to delete 
            // the physical files)
            if (!deleteStorageLocations.isEmpty()) {
                fileService.finalizeFileDeletes(deleteStorageLocations);
            }
            
            return ok("Draft version of dataset " + id + " deleted");
        }, getRequestUser(crc));
    }
        
    @DELETE
    @AuthRequired
    @Path("{datasetId}/deleteLink/{linkedDataverseId}")
    public Response deleteDatasetLinkingDataverse(@Context ContainerRequestContext crc, @PathParam("datasetId") String datasetId, @PathParam("linkedDataverseId") String linkedDataverseId) {
                boolean index = true;
        return response(req -> {
            execCommand(new DeleteDatasetLinkingDataverseCommand(req, findDatasetOrDie(datasetId), findDatasetLinkingDataverseOrDie(datasetId, linkedDataverseId), index));
            return ok("Link from Dataset " + datasetId + " to linked Dataverse " + linkedDataverseId + " deleted");
        }, getRequestUser(crc));
    }
        
    @PUT
    @AuthRequired
    @Path("{id}/citationdate")
    public Response setCitationDate(@Context ContainerRequestContext crc, @PathParam("id") String id, String dsfTypeName) {
        return response( req -> {
            if ( dsfTypeName.trim().isEmpty() ){
                return badRequest("Please provide a dataset field type in the requst body.");
            }
            DatasetFieldType dsfType = null;
            if (!":publicationDate".equals(dsfTypeName)) {
                dsfType = datasetFieldSvc.findByName(dsfTypeName);
                if (dsfType == null) {
                    return badRequest("Dataset Field Type Name " + dsfTypeName + " not found.");
                }
            }

            execCommand(new SetDatasetCitationDateCommand(req, findDatasetOrDie(id), dsfType));
            return ok("Citation Date for dataset " + id + " set to: " + (dsfType != null ? dsfType.getDisplayName() : "default"));
        }, getRequestUser(crc));
    }
    
    @DELETE
    @AuthRequired
    @Path("{id}/citationdate")
    public Response useDefaultCitationDate(@Context ContainerRequestContext crc, @PathParam("id") String id) {
        return response( req -> {
            execCommand(new SetDatasetCitationDateCommand(req, findDatasetOrDie(id), null));
            return ok("Citation Date for dataset " + id + " set to default");
        }, getRequestUser(crc));
    }
    
    @GET
    @AuthRequired
    @Path("{id}/versions")
    public Response listVersions(@Context ContainerRequestContext crc, @PathParam("id") String id ) {
        return response( req ->
             ok( execCommand( new ListVersionsCommand(req, findDatasetOrDie(id)) )
                                .stream()
                                .map( d -> json(d) )
                                .collect(toJsonArray())), getRequestUser(crc));
    }
    
    @GET
    @AuthRequired
    @Path("{id}/versions/{versionId}")
    public Response getVersion(@Context ContainerRequestContext crc, @PathParam("id") String datasetId, @PathParam("versionId") String versionId, @Context UriInfo uriInfo, @Context HttpHeaders headers) {
        return response( req -> {
            DatasetVersion dsv = getDatasetVersionOrDie(req, versionId, findDatasetOrDie(datasetId), uriInfo, headers);
            return (dsv == null || dsv.getId() == null) ? notFound("Dataset version not found")
                    : ok(json(dsv));
        }, getRequestUser(crc));
    }
    
    @GET
    @AuthRequired
    @Path("{id}/versions/{versionId}/files")
    public Response getVersionFiles(@Context ContainerRequestContext crc, @PathParam("id") String datasetId, @PathParam("versionId") String versionId, @Context UriInfo uriInfo, @Context HttpHeaders headers) {
        return response( req -> ok( jsonFileMetadatas(
                         getDatasetVersionOrDie(req, versionId, findDatasetOrDie(datasetId), uriInfo, headers).getFileMetadatas())), getRequestUser(crc));
    }
    
    @GET
    @AuthRequired
    @Path("{id}/dirindex")
    @Produces("text/html")
    public Response getFileAccessFolderView(@Context ContainerRequestContext crc, @PathParam("id") String datasetId, @QueryParam("version") String versionId, @QueryParam("folder") String folderName, @QueryParam("original") Boolean originals, @Context UriInfo uriInfo, @Context HttpHeaders headers, @Context HttpServletResponse response) {

        folderName = folderName == null ? "" : folderName;
        versionId = versionId == null ? ":latest-published" : versionId;
        
        DatasetVersion version;
        try {
            DataverseRequest req = createDataverseRequest(getRequestUser(crc));
            version = getDatasetVersionOrDie(req, versionId, findDatasetOrDie(datasetId), uriInfo, headers);
        } catch (WrappedResponse wr) {
            return wr.getResponse();
        }
        
        String output = FileUtil.formatFolderListingHtml(folderName, version, "", originals != null && originals);
        
        // return "NOT FOUND" if there is no such folder in the dataset version:
        
        if ("".equals(output)) {
            return notFound("Folder " + folderName + " does not exist");
        }
        
        
        String indexFileName = folderName.equals("") ? ".index.html"
                : ".index-" + folderName.replace('/', '_') + ".html";
        response.setHeader("Content-disposition", "filename=\"" + indexFileName + "\"");

        
        return Response.ok()
                .entity(output)
                //.type("application/html").
                .build();
    }
    
    @GET
    @AuthRequired
    @Path("{id}/versions/{versionId}/metadata")
    public Response getVersionMetadata(@Context ContainerRequestContext crc, @PathParam("id") String datasetId, @PathParam("versionId") String versionId, @Context UriInfo uriInfo, @Context HttpHeaders headers) {
        return response( req -> ok(
                    jsonByBlocks(
                        getDatasetVersionOrDie(req, versionId, findDatasetOrDie(datasetId), uriInfo, headers )
                                .getDatasetFields())), getRequestUser(crc));
    }
    
    @GET
    @AuthRequired
    @Path("{id}/versions/{versionNumber}/metadata/{block}")
    public Response getVersionMetadataBlock(@Context ContainerRequestContext crc,
                                            @PathParam("id") String datasetId,
                                            @PathParam("versionNumber") String versionNumber,
                                            @PathParam("block") String blockName,
                                            @Context UriInfo uriInfo,
                                            @Context HttpHeaders headers) {
        
        return response( req -> {
            DatasetVersion dsv = getDatasetVersionOrDie(req, versionNumber, findDatasetOrDie(datasetId), uriInfo, headers );
            
            Map<MetadataBlock, List<DatasetField>> fieldsByBlock = DatasetField.groupByBlock(dsv.getDatasetFields());
            for ( Map.Entry<MetadataBlock, List<DatasetField>> p : fieldsByBlock.entrySet() ) {
                if ( p.getKey().getName().equals(blockName) ) {
                    return ok(json(p.getKey(), p.getValue()));
                }
            }
            return notFound("metadata block named " + blockName + " not found");
        }, getRequestUser(crc));
    }

    /**
     * Add Signposting
     * @param datasetId
     * @param versionId
     * @param uriInfo
     * @param headers
     * @return
     */
    @GET
    @AuthRequired
    @Path("{id}/versions/{versionId}/linkset")
    public Response getLinkset(@Context ContainerRequestContext crc, @PathParam("id") String datasetId, @PathParam("versionId") String versionId, @Context UriInfo uriInfo, @Context HttpHeaders headers) {
        if ( ":draft".equals(versionId) ) {
            return badRequest("Signposting is not supported on the :draft version");
        }
        User user = getRequestUser(crc);
        return response(req -> {
            DatasetVersion dsv = getDatasetVersionOrDie(req, versionId, findDatasetOrDie(datasetId), uriInfo, headers);
<<<<<<< HEAD
            return ok(Json.createObjectBuilder().add("linkset", new SignpostingResources(systemConfig, dsv, settingsService.getValueForKey(SettingsServiceBean.Key.SignpostingMaxAuthors),
                    settingsService.getValueForKey(SettingsServiceBean.Key.SignpostingMaxItems)).getJsonLinkset()));
=======
            return ok(Json.createObjectBuilder().add(
                    "linkset",
                    new SignpostingResources(
                            systemConfig,
                            dsv,
                            JvmSettings.SIGNPOSTING_MAX_AUTHORS.lookupOptional().orElse(""),
                            JvmSettings.SIGNPOSTING_MAX_ITEMS.lookupOptional().orElse("")
                    ).getJsonLinkset()
            )
            );
>>>>>>> f41cdc99
        }, user);
    }

    @GET
    @AuthRequired
    @Path("{id}/modifyRegistration")
    public Response updateDatasetTargetURL(@Context ContainerRequestContext crc, @PathParam("id") String id ) {
        return response( req -> {
            execCommand(new UpdateDatasetTargetURLCommand(findDatasetOrDie(id), req));
            return ok("Dataset " + id + " target url updated");
        }, getRequestUser(crc));
    }
    
    @POST
    @AuthRequired
    @Path("/modifyRegistrationAll")
    public Response updateDatasetTargetURLAll(@Context ContainerRequestContext crc) {
        return response( req -> {
            datasetService.findAll().forEach( ds -> {
                try {
                    execCommand(new UpdateDatasetTargetURLCommand(findDatasetOrDie(ds.getId().toString()), req));
                } catch (WrappedResponse ex) {
                    Logger.getLogger(Datasets.class.getName()).log(Level.SEVERE, null, ex);
                }
            });
            return ok("Update All Dataset target url completed");
        }, getRequestUser(crc));
    }
    
    @POST
    @AuthRequired
    @Path("{id}/modifyRegistrationMetadata")
    public Response updateDatasetPIDMetadata(@Context ContainerRequestContext crc, @PathParam("id") String id) {

        try {
            Dataset dataset = findDatasetOrDie(id);
            if (!dataset.isReleased()) {
                return error(Response.Status.BAD_REQUEST, BundleUtil.getStringFromBundle("datasets.api.updatePIDMetadata.failure.dataset.must.be.released"));
            }
        } catch (WrappedResponse ex) {
            Logger.getLogger(Datasets.class.getName()).log(Level.SEVERE, null, ex);
        }

        return response(req -> {
            execCommand(new UpdateDvObjectPIDMetadataCommand(findDatasetOrDie(id), req));
            List<String> args = Arrays.asList(id);
            return ok(BundleUtil.getStringFromBundle("datasets.api.updatePIDMetadata.success.for.single.dataset", args));
        }, getRequestUser(crc));
    }
    
    @GET
    @AuthRequired
    @Path("/modifyRegistrationPIDMetadataAll")
    public Response updateDatasetPIDMetadataAll(@Context ContainerRequestContext crc) {
        return response( req -> {
            datasetService.findAll().forEach( ds -> {
                try {
                    execCommand(new UpdateDvObjectPIDMetadataCommand(findDatasetOrDie(ds.getId().toString()), req));
                } catch (WrappedResponse ex) {
                    Logger.getLogger(Datasets.class.getName()).log(Level.SEVERE, null, ex);
                }
            });
            return ok(BundleUtil.getStringFromBundle("datasets.api.updatePIDMetadata.success.for.update.all"));
        }, getRequestUser(crc));
    }
  
    @PUT
    @AuthRequired
    @Path("{id}/versions/{versionId}")
    @Consumes(MediaType.APPLICATION_JSON)
    public Response updateDraftVersion(@Context ContainerRequestContext crc, String jsonBody, @PathParam("id") String id,  @PathParam("versionId") String versionId){
      
        if ( ! ":draft".equals(versionId) ) {
            return error( Response.Status.BAD_REQUEST, "Only the :draft version can be updated");
        }
        
        try ( StringReader rdr = new StringReader(jsonBody) ) {
            DataverseRequest req = createDataverseRequest(getRequestUser(crc));
            Dataset ds = findDatasetOrDie(id);
            JsonObject json = Json.createReader(rdr).readObject();
            DatasetVersion incomingVersion = jsonParser().parseDatasetVersion(json);
            
            // clear possibly stale fields from the incoming dataset version.
            // creation and modification dates are updated by the commands.
            incomingVersion.setId(null);
            incomingVersion.setVersionNumber(null);
            incomingVersion.setMinorVersionNumber(null);
            incomingVersion.setVersionState(DatasetVersion.VersionState.DRAFT);
            incomingVersion.setDataset(ds);
            incomingVersion.setCreateTime(null);
            incomingVersion.setLastUpdateTime(null);
            
            if (!incomingVersion.getFileMetadatas().isEmpty()){
                return error( Response.Status.BAD_REQUEST, "You may not add files via this api.");
            }
            
            boolean updateDraft = ds.getLatestVersion().isDraft();
            
            DatasetVersion managedVersion;
            if (updateDraft) {
                final DatasetVersion editVersion = ds.getOrCreateEditVersion();
                editVersion.setDatasetFields(incomingVersion.getDatasetFields());
                editVersion.setTermsOfUseAndAccess(incomingVersion.getTermsOfUseAndAccess());
                editVersion.getTermsOfUseAndAccess().setDatasetVersion(editVersion);
                boolean hasValidTerms = TermsOfUseAndAccessValidator.isTOUAValid(editVersion.getTermsOfUseAndAccess(), null);
                if (!hasValidTerms) {
                    return error(Status.CONFLICT, BundleUtil.getStringFromBundle("dataset.message.toua.invalid"));
                }
                Dataset managedDataset = execCommand(new UpdateDatasetVersionCommand(ds, req));
                managedVersion = managedDataset.getOrCreateEditVersion();
            } else {
                boolean hasValidTerms = TermsOfUseAndAccessValidator.isTOUAValid(incomingVersion.getTermsOfUseAndAccess(), null);
                if (!hasValidTerms) {
                    return error(Status.CONFLICT, BundleUtil.getStringFromBundle("dataset.message.toua.invalid"));
                }
                managedVersion = execCommand(new CreateDatasetVersionCommand(req, ds, incomingVersion));
            }
//            DatasetVersion managedVersion = execCommand( updateDraft
//                                                             ? new UpdateDatasetVersionCommand(req, incomingVersion)
//                                                             : new CreateDatasetVersionCommand(req, ds, incomingVersion));
            return ok( json(managedVersion) );
                    
        } catch (JsonParseException ex) {
            logger.log(Level.SEVERE, "Semantic error parsing dataset version Json: " + ex.getMessage(), ex);
            return error( Response.Status.BAD_REQUEST, "Error parsing dataset version: " + ex.getMessage() );
            
        } catch (WrappedResponse ex) {
            return ex.getResponse();
            
        }
    }

    @GET
    @AuthRequired
    @Path("{id}/versions/{versionId}/metadata")
    @Produces("application/ld+json, application/json-ld")
    public Response getVersionJsonLDMetadata(@Context ContainerRequestContext crc, @PathParam("id") String id, @PathParam("versionId") String versionId, @Context UriInfo uriInfo, @Context HttpHeaders headers) {
        try {
            DataverseRequest req = createDataverseRequest(getRequestUser(crc));
            DatasetVersion dsv = getDatasetVersionOrDie(req, versionId, findDatasetOrDie(id), uriInfo, headers);
            OREMap ore = new OREMap(dsv,
                    settingsService.isTrueForKey(SettingsServiceBean.Key.ExcludeEmailFromExport, false));
            return ok(ore.getOREMapBuilder(true));

        } catch (WrappedResponse ex) {
            ex.printStackTrace();
            return ex.getResponse();
        } catch (Exception jpe) {
            logger.log(Level.SEVERE, "Error getting jsonld metadata for dsv: ", jpe.getLocalizedMessage());
            jpe.printStackTrace();
            return error(Response.Status.INTERNAL_SERVER_ERROR, jpe.getLocalizedMessage());
        }
    }

    @GET
    @AuthRequired
    @Path("{id}/metadata")
    @Produces("application/ld+json, application/json-ld")
    public Response getVersionJsonLDMetadata(@Context ContainerRequestContext crc, @PathParam("id") String id, @Context UriInfo uriInfo, @Context HttpHeaders headers) {
        return getVersionJsonLDMetadata(crc, id, ":draft", uriInfo, headers);
    }

    @PUT
    @AuthRequired
    @Path("{id}/metadata")
    @Consumes("application/ld+json, application/json-ld")
    public Response updateVersionMetadata(@Context ContainerRequestContext crc, String jsonLDBody, @PathParam("id") String id, @DefaultValue("false") @QueryParam("replace") boolean replaceTerms) {

        try {
            Dataset ds = findDatasetOrDie(id);
            DataverseRequest req = createDataverseRequest(getRequestUser(crc));
            DatasetVersion dsv = ds.getOrCreateEditVersion();
            boolean updateDraft = ds.getLatestVersion().isDraft();
            dsv = JSONLDUtil.updateDatasetVersionMDFromJsonLD(dsv, jsonLDBody, metadataBlockService, datasetFieldSvc, !replaceTerms, false, licenseSvc);
            dsv.getTermsOfUseAndAccess().setDatasetVersion(dsv);
            boolean hasValidTerms = TermsOfUseAndAccessValidator.isTOUAValid(dsv.getTermsOfUseAndAccess(), null);
            if (!hasValidTerms) {
                return error(Status.CONFLICT, BundleUtil.getStringFromBundle("dataset.message.toua.invalid"));
            }
            DatasetVersion managedVersion;
            if (updateDraft) {
                Dataset managedDataset = execCommand(new UpdateDatasetVersionCommand(ds, req));
                managedVersion = managedDataset.getOrCreateEditVersion();
            } else {
                managedVersion = execCommand(new CreateDatasetVersionCommand(req, ds, dsv));
            }
            String info = updateDraft ? "Version Updated" : "Version Created";
            return ok(Json.createObjectBuilder().add(info, managedVersion.getVersionDate()));

        } catch (WrappedResponse ex) {
            return ex.getResponse();
        } catch (JsonParsingException jpe) {
            logger.log(Level.SEVERE, "Error parsing dataset json. Json: {0}", jsonLDBody);
            return error(Status.BAD_REQUEST, "Error parsing Json: " + jpe.getMessage());
        }
    }

    @PUT
    @AuthRequired
    @Path("{id}/metadata/delete")
    @Consumes("application/ld+json, application/json-ld")
    public Response deleteMetadata(@Context ContainerRequestContext crc, String jsonLDBody, @PathParam("id") String id) {
        try {
            Dataset ds = findDatasetOrDie(id);
            DataverseRequest req = createDataverseRequest(getRequestUser(crc));
            DatasetVersion dsv = ds.getOrCreateEditVersion();
            boolean updateDraft = ds.getLatestVersion().isDraft();
            dsv = JSONLDUtil.deleteDatasetVersionMDFromJsonLD(dsv, jsonLDBody, metadataBlockService, licenseSvc);
            dsv.getTermsOfUseAndAccess().setDatasetVersion(dsv);
            DatasetVersion managedVersion;
            if (updateDraft) {
                Dataset managedDataset = execCommand(new UpdateDatasetVersionCommand(ds, req));
                managedVersion = managedDataset.getOrCreateEditVersion();
            } else {
                managedVersion = execCommand(new CreateDatasetVersionCommand(req, ds, dsv));
            }
            String info = updateDraft ? "Version Updated" : "Version Created";
            return ok(Json.createObjectBuilder().add(info, managedVersion.getVersionDate()));

        } catch (WrappedResponse ex) {
            ex.printStackTrace();
            return ex.getResponse();
        } catch (JsonParsingException jpe) {
            logger.log(Level.SEVERE, "Error parsing dataset json. Json: {0}", jsonLDBody);
            jpe.printStackTrace();
            return error(Status.BAD_REQUEST, "Error parsing Json: " + jpe.getMessage());
        }
    }

    @PUT
    @AuthRequired
    @Path("{id}/deleteMetadata")
    public Response deleteVersionMetadata(@Context ContainerRequestContext crc, String jsonBody, @PathParam("id") String id) throws WrappedResponse {

        DataverseRequest req = createDataverseRequest(getRequestUser(crc));

        return processDatasetFieldDataDelete(jsonBody, id, req);
    }

    private Response processDatasetFieldDataDelete(String jsonBody, String id, DataverseRequest req) {
        try (StringReader rdr = new StringReader(jsonBody)) {

            Dataset ds = findDatasetOrDie(id);
            JsonObject json = Json.createReader(rdr).readObject();
            DatasetVersion dsv = ds.getOrCreateEditVersion();
            dsv.getTermsOfUseAndAccess().setDatasetVersion(dsv);
            List<DatasetField> fields = new LinkedList<>();
            DatasetField singleField = null;

            JsonArray fieldsJson = json.getJsonArray("fields");
            if (fieldsJson == null) {
                singleField = jsonParser().parseField(json, Boolean.FALSE);
                fields.add(singleField);
            } else {
                fields = jsonParser().parseMultipleFields(json);
            }

            dsv.setVersionState(DatasetVersion.VersionState.DRAFT);

            List<ControlledVocabularyValue> controlledVocabularyItemsToRemove = new ArrayList<ControlledVocabularyValue>();
            List<DatasetFieldValue> datasetFieldValueItemsToRemove = new ArrayList<DatasetFieldValue>();
            List<DatasetFieldCompoundValue> datasetFieldCompoundValueItemsToRemove = new ArrayList<DatasetFieldCompoundValue>();

            for (DatasetField updateField : fields) {
                boolean found = false;
                for (DatasetField dsf : dsv.getDatasetFields()) {
                    if (dsf.getDatasetFieldType().equals(updateField.getDatasetFieldType())) {
                        if (dsf.getDatasetFieldType().isAllowMultiples()) {
                            if (updateField.getDatasetFieldType().isControlledVocabulary()) {
                                if (dsf.getDatasetFieldType().isAllowMultiples()) {
                                    for (ControlledVocabularyValue cvv : updateField.getControlledVocabularyValues()) {
                                        for (ControlledVocabularyValue existing : dsf.getControlledVocabularyValues()) {
                                            if (existing.getStrValue().equals(cvv.getStrValue())) {
                                                found = true;
                                                controlledVocabularyItemsToRemove.add(existing);
                                            }
                                        }
                                        if (!found) {
                                            logger.log(Level.SEVERE, "Delete metadata failed: " + updateField.getDatasetFieldType().getDisplayName() + ": " + cvv.getStrValue() + " not found.");
                                            return error(Response.Status.BAD_REQUEST, "Delete metadata failed: " + updateField.getDatasetFieldType().getDisplayName() + ": " + cvv.getStrValue() + " not found.");
                                        }
                                    }
                                    for (ControlledVocabularyValue remove : controlledVocabularyItemsToRemove) {
                                        dsf.getControlledVocabularyValues().remove(remove);
                                    }

                                } else {
                                    if (dsf.getSingleControlledVocabularyValue().getStrValue().equals(updateField.getSingleControlledVocabularyValue().getStrValue())) {
                                        found = true;
                                        dsf.setSingleControlledVocabularyValue(null);
                                    }

                                }
                            } else {
                                if (!updateField.getDatasetFieldType().isCompound()) {
                                    if (dsf.getDatasetFieldType().isAllowMultiples()) {
                                        for (DatasetFieldValue dfv : updateField.getDatasetFieldValues()) {
                                            for (DatasetFieldValue edsfv : dsf.getDatasetFieldValues()) {
                                                if (edsfv.getDisplayValue().equals(dfv.getDisplayValue())) {
                                                    found = true;
                                                    datasetFieldValueItemsToRemove.add(dfv);
                                                }
                                            }
                                            if (!found) {
                                                logger.log(Level.SEVERE, "Delete metadata failed: " + updateField.getDatasetFieldType().getDisplayName() + ": " + dfv.getDisplayValue() + " not found.");
                                                return error(Response.Status.BAD_REQUEST, "Delete metadata failed: " + updateField.getDatasetFieldType().getDisplayName() + ": " + dfv.getDisplayValue() + " not found.");
                                            }
                                        }
                                        datasetFieldValueItemsToRemove.forEach((remove) -> {
                                            dsf.getDatasetFieldValues().remove(remove);
                                        });

                                    } else {
                                        if (dsf.getSingleValue().getDisplayValue().equals(updateField.getSingleValue().getDisplayValue())) {
                                            found = true;
                                            dsf.setSingleValue(null);
                                        }

                                    }
                                } else {
                                    for (DatasetFieldCompoundValue dfcv : updateField.getDatasetFieldCompoundValues()) {
                                        String deleteVal = getCompoundDisplayValue(dfcv);
                                        for (DatasetFieldCompoundValue existing : dsf.getDatasetFieldCompoundValues()) {
                                            String existingString = getCompoundDisplayValue(existing);
                                            if (existingString.equals(deleteVal)) {
                                                found = true;
                                                datasetFieldCompoundValueItemsToRemove.add(existing);
                                            }
                                        }
                                        datasetFieldCompoundValueItemsToRemove.forEach((remove) -> {
                                            dsf.getDatasetFieldCompoundValues().remove(remove);
                                        });
                                        if (!found) {
                                            logger.log(Level.SEVERE, "Delete metadata failed: " + updateField.getDatasetFieldType().getDisplayName() + ": " + deleteVal + " not found.");
                                            return error(Response.Status.BAD_REQUEST, "Delete metadata failed: " + updateField.getDatasetFieldType().getDisplayName() + ": " + deleteVal + " not found.");
                                        }
                                    }
                                }
                            }
                        } else {
                            found = true;
                            dsf.setSingleValue(null);
                            dsf.setSingleControlledVocabularyValue(null);
                        }
                        break;
                    }
                }
                if (!found){
                    String displayValue = !updateField.getDisplayValue().isEmpty() ? updateField.getDisplayValue() : updateField.getCompoundDisplayValue();
                    logger.log(Level.SEVERE, "Delete metadata failed: " + updateField.getDatasetFieldType().getDisplayName() + ": " + displayValue + " not found." );
                    return error(Response.Status.BAD_REQUEST, "Delete metadata failed: " + updateField.getDatasetFieldType().getDisplayName() + ": " + displayValue + " not found." );
                }
            }


            boolean updateDraft = ds.getLatestVersion().isDraft();
            DatasetVersion managedVersion = updateDraft
                    ? execCommand(new UpdateDatasetVersionCommand(ds, req)).getOrCreateEditVersion()
                    : execCommand(new CreateDatasetVersionCommand(req, ds, dsv));
            return ok(json(managedVersion));

        } catch (JsonParseException ex) {
            logger.log(Level.SEVERE, "Semantic error parsing dataset update Json: " + ex.getMessage(), ex);
            return error(Response.Status.BAD_REQUEST, "Error processing metadata delete: " + ex.getMessage());

        } catch (WrappedResponse ex) {
            logger.log(Level.SEVERE, "Delete metadata error: " + ex.getMessage(), ex);
            return ex.getResponse();

        }
    
    }
    
    private String getCompoundDisplayValue (DatasetFieldCompoundValue dscv){
        String returnString = "";
        for (DatasetField dsf : dscv.getChildDatasetFields()) {
            for (String value : dsf.getValues()) {
                if (!(value == null)) {
                    returnString += (returnString.isEmpty() ? "" : "; ") + value.trim();
                }
            }
        }
        return returnString;
    }
    
    @PUT
    @AuthRequired
    @Path("{id}/editMetadata")
    public Response editVersionMetadata(@Context ContainerRequestContext crc, String jsonBody, @PathParam("id") String id, @QueryParam("replace") Boolean replace) {

        Boolean replaceData = replace != null;
        DataverseRequest req = null;
        req = createDataverseRequest(getRequestUser(crc));

        return processDatasetUpdate(jsonBody, id, req, replaceData);
    }
    
    
    private Response processDatasetUpdate(String jsonBody, String id, DataverseRequest req, Boolean replaceData){
        try (StringReader rdr = new StringReader(jsonBody)) {
           
            Dataset ds = findDatasetOrDie(id);
            JsonObject json = Json.createReader(rdr).readObject();
            DatasetVersion dsv = ds.getOrCreateEditVersion();
            dsv.getTermsOfUseAndAccess().setDatasetVersion(dsv);
            List<DatasetField> fields = new LinkedList<>();
            DatasetField singleField = null;
            
            JsonArray fieldsJson = json.getJsonArray("fields");
            if (fieldsJson == null) {
                singleField = jsonParser().parseField(json, Boolean.FALSE);
                fields.add(singleField);
            } else {
                fields = jsonParser().parseMultipleFields(json);
            }
            

            String valdationErrors = validateDatasetFieldValues(fields);

            if (!valdationErrors.isEmpty()) {
                logger.log(Level.SEVERE, "Semantic error parsing dataset update Json: " + valdationErrors, valdationErrors);
                return error(Response.Status.BAD_REQUEST, "Error parsing dataset update: " + valdationErrors);
            }

            dsv.setVersionState(DatasetVersion.VersionState.DRAFT);

            //loop through the update fields     
            // and compare to the version fields  
            //if exist add/replace values
            //if not add entire dsf
            for (DatasetField updateField : fields) {
                boolean found = false;
                for (DatasetField dsf : dsv.getDatasetFields()) {
                    if (dsf.getDatasetFieldType().equals(updateField.getDatasetFieldType())) {
                        found = true;
                        if (dsf.isEmpty() || dsf.getDatasetFieldType().isAllowMultiples() || replaceData) {
                            List priorCVV = new ArrayList<>();
                            String cvvDisplay = "";

                            if (updateField.getDatasetFieldType().isControlledVocabulary()) {
                                cvvDisplay = dsf.getDisplayValue();
                                for (ControlledVocabularyValue cvvOld : dsf.getControlledVocabularyValues()) {
                                    priorCVV.add(cvvOld);
                                }
                            }

                            if (replaceData) {
                                if (dsf.getDatasetFieldType().isAllowMultiples()) {
                                    dsf.setDatasetFieldCompoundValues(new ArrayList<>());
                                    dsf.setDatasetFieldValues(new ArrayList<>());
                                    dsf.setControlledVocabularyValues(new ArrayList<>());
                                    priorCVV.clear();
                                    dsf.getControlledVocabularyValues().clear();
                                } else {
                                    dsf.setSingleValue("");
                                    dsf.setSingleControlledVocabularyValue(null);
                                }
                              cvvDisplay="";
                            }
                            if (updateField.getDatasetFieldType().isControlledVocabulary()) {
                                if (dsf.getDatasetFieldType().isAllowMultiples()) {
                                    for (ControlledVocabularyValue cvv : updateField.getControlledVocabularyValues()) {
                                        if (!cvvDisplay.contains(cvv.getStrValue())) {
                                            priorCVV.add(cvv);
                                        }
                                    }
                                    dsf.setControlledVocabularyValues(priorCVV);
                                } else {
                                    dsf.setSingleControlledVocabularyValue(updateField.getSingleControlledVocabularyValue());
                                }
                            } else {
                                if (!updateField.getDatasetFieldType().isCompound()) {
                                    if (dsf.getDatasetFieldType().isAllowMultiples()) {
                                        for (DatasetFieldValue dfv : updateField.getDatasetFieldValues()) {
                                            if (!dsf.getDisplayValue().contains(dfv.getDisplayValue())) {
                                                dfv.setDatasetField(dsf);
                                                dsf.getDatasetFieldValues().add(dfv);
                                            }
                                        }
                                    } else {
                                        dsf.setSingleValue(updateField.getValue());
                                    }
                                } else {
                                    for (DatasetFieldCompoundValue dfcv : updateField.getDatasetFieldCompoundValues()) {
                                        if (!dsf.getCompoundDisplayValue().contains(updateField.getCompoundDisplayValue())) {
                                            dfcv.setParentDatasetField(dsf);
                                            dsf.setDatasetVersion(dsv);
                                            dsf.getDatasetFieldCompoundValues().add(dfcv);
                                        }
                                    }
                                }
                            }
                        } else {
                            if (!dsf.isEmpty() && !dsf.getDatasetFieldType().isAllowMultiples() || !replaceData) {
                                return error(Response.Status.BAD_REQUEST, "You may not add data to a field that already has data and does not allow multiples. Use replace=true to replace existing data (" + dsf.getDatasetFieldType().getDisplayName() + ")");
                            }
                        }
                        break;
                    }
                }
                if (!found) {
                    updateField.setDatasetVersion(dsv);
                    dsv.getDatasetFields().add(updateField);
                }
            }
            boolean updateDraft = ds.getLatestVersion().isDraft();
            DatasetVersion managedVersion;

            if (updateDraft) {
                managedVersion = execCommand(new UpdateDatasetVersionCommand(ds, req)).getOrCreateEditVersion();
            } else {
                managedVersion = execCommand(new CreateDatasetVersionCommand(req, ds, dsv));
            }

            return ok(json(managedVersion));

        } catch (JsonParseException ex) {
            logger.log(Level.SEVERE, "Semantic error parsing dataset update Json: " + ex.getMessage(), ex);
            return error(Response.Status.BAD_REQUEST, "Error parsing dataset update: " + ex.getMessage());

        } catch (WrappedResponse ex) {
            logger.log(Level.SEVERE, "Update metdata error: " + ex.getMessage(), ex);
            return ex.getResponse();

        }
    }
    
    private String validateDatasetFieldValues(List<DatasetField> fields) {
        StringBuilder error = new StringBuilder();

        for (DatasetField dsf : fields) {
            if (dsf.getDatasetFieldType().isAllowMultiples() && dsf.getControlledVocabularyValues().isEmpty()
                    && dsf.getDatasetFieldCompoundValues().isEmpty() && dsf.getDatasetFieldValues().isEmpty()) {
                error.append("Empty multiple value for field: ").append(dsf.getDatasetFieldType().getDisplayName()).append(" ");
            } else if (!dsf.getDatasetFieldType().isAllowMultiples() && dsf.getSingleValue().getValue().isEmpty()) {
                error.append("Empty value for field: ").append(dsf.getDatasetFieldType().getDisplayName()).append(" ");
            }
        }

        if (!error.toString().isEmpty()) {
            return (error.toString());
        }
        return "";
    }
    
    /**
     * @deprecated This was shipped as a GET but should have been a POST, see https://github.com/IQSS/dataverse/issues/2431
     */
    @GET
    @AuthRequired
    @Path("{id}/actions/:publish")
    @Deprecated
    public Response publishDataseUsingGetDeprecated(@Context ContainerRequestContext crc, @PathParam("id") String id, @QueryParam("type") String type ) {
        logger.info("publishDataseUsingGetDeprecated called on id " + id + ". Encourage use of POST rather than GET, which is deprecated.");
        return publishDataset(crc, id, type, false);
    }

    @POST
    @AuthRequired
    @Path("{id}/actions/:publish")
    public Response publishDataset(@Context ContainerRequestContext crc, @PathParam("id") String id, @QueryParam("type") String type, @QueryParam("assureIsIndexed") boolean mustBeIndexed) {
        try {
            if (type == null) {
                return error(Response.Status.BAD_REQUEST, "Missing 'type' parameter (either 'major','minor', or 'updatecurrent').");
            }
            boolean updateCurrent=false;
            AuthenticatedUser user = getRequestAuthenticatedUserOrDie(crc);
            type = type.toLowerCase();
            boolean isMinor=false;
            switch (type) {
                case "minor":
                    isMinor = true;
                    break;
                case "major":
                    isMinor = false;
                    break;
                case "updatecurrent":
                    if (user.isSuperuser()) {
                        updateCurrent = true;
                    } else {
                        return error(Response.Status.FORBIDDEN, "Only superusers can update the current version");
                    }
                    break;
                default:
                    return error(Response.Status.BAD_REQUEST, "Illegal 'type' parameter value '" + type + "'. It needs to be either 'major', 'minor', or 'updatecurrent'.");
            }

            Dataset ds = findDatasetOrDie(id);
            
            boolean hasValidTerms = TermsOfUseAndAccessValidator.isTOUAValid(ds.getLatestVersion().getTermsOfUseAndAccess(), null);
            if (!hasValidTerms) {
                return error(Status.CONFLICT, BundleUtil.getStringFromBundle("dataset.message.toua.invalid"));
            }
            
            if (mustBeIndexed) {
                logger.fine("IT: " + ds.getIndexTime());
                logger.fine("MT: " + ds.getModificationTime());
                logger.fine("PIT: " + ds.getPermissionIndexTime());
                logger.fine("PMT: " + ds.getPermissionModificationTime());
                if (ds.getIndexTime() != null && ds.getModificationTime() != null) {
                    logger.fine("ITMT: " + (ds.getIndexTime().compareTo(ds.getModificationTime()) <= 0));
                }
                /*
                 * Some calls, such as the /datasets/actions/:import* commands do not set the
                 * modification or permission modification times. The checks here are trying to
                 * see if indexing or permissionindexing could be pending, so they check to see
                 * if the relevant modification time is set and if so, whether the index is also
                 * set and if so, if it after the modification time. If the modification time is
                 * set and the index time is null or is before the mod time, the 409/conflict
                 * error is returned.
                 *
                 */
                if ((ds.getModificationTime()!=null && (ds.getIndexTime() == null || (ds.getIndexTime().compareTo(ds.getModificationTime()) <= 0))) ||
                        (ds.getPermissionModificationTime()!=null && (ds.getPermissionIndexTime() == null || (ds.getPermissionIndexTime().compareTo(ds.getPermissionModificationTime()) <= 0)))) {
                    return error(Response.Status.CONFLICT, "Dataset is awaiting indexing");
                }
            }
            if (updateCurrent) {
                /*
                 * Note: The code here mirrors that in the
                 * edu.harvard.iq.dataverse.DatasetPage:updateCurrentVersion method. Any changes
                 * to the core logic (i.e. beyond updating the messaging about results) should
                 * be applied to the code there as well.
                 */
                String errorMsg = null;
                String successMsg = null;
                try {
                    CuratePublishedDatasetVersionCommand cmd = new CuratePublishedDatasetVersionCommand(ds, createDataverseRequest(user));
                    ds = commandEngine.submit(cmd);
                    successMsg = BundleUtil.getStringFromBundle("datasetversion.update.success");

                    // If configured, update archive copy as well
                    String className = settingsService.get(SettingsServiceBean.Key.ArchiverClassName.toString());
                    DatasetVersion updateVersion = ds.getLatestVersion();
                    AbstractSubmitToArchiveCommand archiveCommand = ArchiverUtil.createSubmitToArchiveCommand(className, createDataverseRequest(user), updateVersion);
                    if (archiveCommand != null) {
                        // Delete the record of any existing copy since it is now out of date/incorrect
                        updateVersion.setArchivalCopyLocation(null);
                        /*
                         * Then try to generate and submit an archival copy. Note that running this
                         * command within the CuratePublishedDatasetVersionCommand was causing an error:
                         * "The attribute [id] of class
                         * [edu.harvard.iq.dataverse.DatasetFieldCompoundValue] is mapped to a primary
                         * key column in the database. Updates are not allowed." To avoid that, and to
                         * simplify reporting back to the GUI whether this optional step succeeded, I've
                         * pulled this out as a separate submit().
                         */
                        try {
                            updateVersion = commandEngine.submit(archiveCommand);
                            if (!updateVersion.getArchivalCopyLocationStatus().equals(DatasetVersion.ARCHIVAL_STATUS_FAILURE)) {
                                successMsg = BundleUtil.getStringFromBundle("datasetversion.update.archive.success");
                            } else {
                                successMsg = BundleUtil.getStringFromBundle("datasetversion.update.archive.failure");
                            }
                        } catch (CommandException ex) {
                            successMsg = BundleUtil.getStringFromBundle("datasetversion.update.archive.failure") + " - " + ex.toString();
                            logger.severe(ex.getMessage());
                        }
                    }
                } catch (CommandException ex) {
                    errorMsg = BundleUtil.getStringFromBundle("datasetversion.update.failure") + " - " + ex.toString();
                    logger.severe(ex.getMessage());
                }
                if (errorMsg != null) {
                    return error(Response.Status.INTERNAL_SERVER_ERROR, errorMsg);
                } else {
                    return Response.ok(Json.createObjectBuilder()
                            .add("status", ApiConstants.STATUS_OK)
                            .add("status_details", successMsg)
                            .add("data", json(ds)).build())
                            .type(MediaType.APPLICATION_JSON)
                            .build();
                }
            } else {
                PublishDatasetResult res = execCommand(new PublishDatasetCommand(ds,
                        createDataverseRequest(user),
                        isMinor));
                return res.isWorkflow() ? accepted(json(res.getDataset())) : ok(json(res.getDataset()));
            }
        } catch (WrappedResponse ex) {
            return ex.getResponse();
        }
    }

    @POST
    @AuthRequired
    @Path("{id}/actions/:releasemigrated")
    @Consumes("application/ld+json, application/json-ld")
    public Response publishMigratedDataset(@Context ContainerRequestContext crc, String jsonldBody, @PathParam("id") String id, @DefaultValue("false") @QueryParam ("updatepidatprovider") boolean contactPIDProvider) {
        try {
            AuthenticatedUser user = getRequestAuthenticatedUserOrDie(crc);
            if (!user.isSuperuser()) {
                return error(Response.Status.FORBIDDEN, "Only superusers can release migrated datasets");
            }

            Dataset ds = findDatasetOrDie(id);
            try {
                JsonObject metadata = JSONLDUtil.decontextualizeJsonLD(jsonldBody);
                String pubDate = metadata.getString(JsonLDTerm.schemaOrg("datePublished").getUrl());
                logger.fine("Submitted date: " + pubDate);
                LocalDateTime dateTime = null;
                if(!StringUtils.isEmpty(pubDate)) {
                    dateTime = JSONLDUtil.getDateTimeFrom(pubDate);
                    final Timestamp time = Timestamp.valueOf(dateTime);
                    //Set version release date
                    ds.getLatestVersion().setReleaseTime(new Date(time.getTime()));
                }
                // dataset.getPublicationDateFormattedYYYYMMDD())
                // Assign a version number if not set
                if (ds.getLatestVersion().getVersionNumber() == null) {

                    if (ds.getVersions().size() == 1) {
                        // First Release
                        ds.getLatestVersion().setVersionNumber(Long.valueOf(1));
                        ds.getLatestVersion().setMinorVersionNumber(Long.valueOf(0));
                    } else if (ds.getLatestVersion().isMinorUpdate()) {
                        ds.getLatestVersion().setVersionNumber(Long.valueOf(ds.getVersionNumber()));
                        ds.getLatestVersion().setMinorVersionNumber(Long.valueOf(ds.getMinorVersionNumber() + 1));
                    } else {
                        // major, non-first release
                        ds.getLatestVersion().setVersionNumber(Long.valueOf(ds.getVersionNumber() + 1));
                        ds.getLatestVersion().setMinorVersionNumber(Long.valueOf(0));
                    }
                }
                if(ds.getLatestVersion().getVersionNumber()==1 && ds.getLatestVersion().getMinorVersionNumber()==0) {
                    //Also set publication date if this is the first
                    if(dateTime != null) {
                      ds.setPublicationDate(Timestamp.valueOf(dateTime));
                    }
                    // Release User is only set in FinalizeDatasetPublicationCommand if the pub date
                    // is null, so set it here.
                    ds.setReleaseUser((AuthenticatedUser) user);
                }
            } catch (Exception e) {
                logger.fine(e.getMessage());
                throw new BadRequestException("Unable to set publication date ("
                        + JsonLDTerm.schemaOrg("datePublished").getUrl() + "): " + e.getMessage());
            }
            /*
             * Note: The code here mirrors that in the
             * edu.harvard.iq.dataverse.DatasetPage:updateCurrentVersion method. Any changes
             * to the core logic (i.e. beyond updating the messaging about results) should
             * be applied to the code there as well.
             */
            String errorMsg = null;
            Optional<Workflow> prePubWf = wfService.getDefaultWorkflow(TriggerType.PrePublishDataset);

            try {
                // ToDo - should this be in onSuccess()? May relate to todo above
                if (prePubWf.isPresent()) {
                    // Start the workflow, the workflow will call FinalizeDatasetPublication later
                    wfService.start(prePubWf.get(),
                            new WorkflowContext(createDataverseRequest(user), ds, TriggerType.PrePublishDataset, !contactPIDProvider),
                            false);
                } else {
                    FinalizeDatasetPublicationCommand cmd = new FinalizeDatasetPublicationCommand(ds,
                            createDataverseRequest(user), !contactPIDProvider);
                    ds = commandEngine.submit(cmd);
                }
            } catch (CommandException ex) {
                errorMsg = BundleUtil.getStringFromBundle("datasetversion.update.failure") + " - " + ex.toString();
                logger.severe(ex.getMessage());
            }

            if (errorMsg != null) {
                return error(Response.Status.INTERNAL_SERVER_ERROR, errorMsg);
            } else {
                return prePubWf.isPresent() ? accepted(json(ds)) : ok(json(ds));
            }

        } catch (WrappedResponse ex) {
            return ex.getResponse();
        }
    }

    @POST
    @AuthRequired
    @Path("{id}/move/{targetDataverseAlias}")
    public Response moveDataset(@Context ContainerRequestContext crc, @PathParam("id") String id, @PathParam("targetDataverseAlias") String targetDataverseAlias, @QueryParam("forceMove") Boolean force) {
        try {
            User u = getRequestUser(crc);
            Dataset ds = findDatasetOrDie(id);
            Dataverse target = dataverseService.findByAlias(targetDataverseAlias);
            if (target == null) {
                return error(Response.Status.BAD_REQUEST, BundleUtil.getStringFromBundle("datasets.api.moveDataset.error.targetDataverseNotFound"));
            }
            //Command requires Super user - it will be tested by the command
            execCommand(new MoveDatasetCommand(
                    createDataverseRequest(u), ds, target, force
            ));
            return ok(BundleUtil.getStringFromBundle("datasets.api.moveDataset.success"));
        } catch (WrappedResponse ex) {
            if (ex.getCause() instanceof UnforcedCommandException) {
                return ex.refineResponse(BundleUtil.getStringFromBundle("datasets.api.moveDataset.error.suggestForce"));
            } else {
                return ex.getResponse();
            }
        }
    }

    @POST
    @AuthRequired
    @Path("{id}/files/actions/:set-embargo")
    public Response createFileEmbargo(@Context ContainerRequestContext crc, @PathParam("id") String id, String jsonBody){

        // user is authenticated
        AuthenticatedUser authenticatedUser = null;
        try {
            authenticatedUser = getRequestAuthenticatedUserOrDie(crc);
        } catch (WrappedResponse ex) {
            return error(Status.UNAUTHORIZED, "Authentication is required.");
        }

        Dataset dataset;
        try {
            dataset = findDatasetOrDie(id);
        } catch (WrappedResponse ex) {
            return ex.getResponse();
        }
        
        boolean hasValidTerms = TermsOfUseAndAccessValidator.isTOUAValid(dataset.getLatestVersion().getTermsOfUseAndAccess(), null);
        
        if (!hasValidTerms){
            return error(Status.CONFLICT, BundleUtil.getStringFromBundle("dataset.message.toua.invalid"));
        }

        // client is superadmin or (client has EditDataset permission on these files and files are unreleased)
        /*
         * This is only a pre-test - if there's no draft version, there are clearly no
         * files that a normal user can change. The converse is not true. A draft
         * version could contain only files that have already been released. Further, we
         * haven't checked the file list yet so the user could still be trying to change
         * released files even if there are some unreleased/draft-only files. Doing this
         * check here does avoid having to do further parsing for some error cases. It
         * also checks the user can edit this dataset, so we don't have to make that
         * check later.
         */

        if ((!authenticatedUser.isSuperuser() && (dataset.getLatestVersion().getVersionState() != DatasetVersion.VersionState.DRAFT) ) || !permissionService.userOn(authenticatedUser, dataset).has(Permission.EditDataset)) {
            return error(Status.FORBIDDEN, "Either the files are released and user is not a superuser or user does not have EditDataset permissions");
        }

        // check if embargoes are allowed(:MaxEmbargoDurationInMonths), gets the :MaxEmbargoDurationInMonths setting variable, if 0 or not set(null) return 400
        long maxEmbargoDurationInMonths = 0;
        try {
            maxEmbargoDurationInMonths  = Long.parseLong(settingsService.get(SettingsServiceBean.Key.MaxEmbargoDurationInMonths.toString()));
        } catch (NumberFormatException nfe){
            if (nfe.getMessage().contains("null")) {
                return error(Status.BAD_REQUEST, "No Embargoes allowed");
            }
        }
        if (maxEmbargoDurationInMonths == 0){
            return error(Status.BAD_REQUEST, "No Embargoes allowed");
        }

        StringReader rdr = new StringReader(jsonBody);
        JsonObject json = Json.createReader(rdr).readObject();

        Embargo embargo = new Embargo();


        LocalDate currentDateTime = LocalDate.now();
        LocalDate dateAvailable = LocalDate.parse(json.getString("dateAvailable"));

        // check :MaxEmbargoDurationInMonths if -1
        LocalDate maxEmbargoDateTime = maxEmbargoDurationInMonths != -1 ? LocalDate.now().plusMonths(maxEmbargoDurationInMonths) : null;
        // dateAvailable is not in the past
        if (dateAvailable.isAfter(currentDateTime)){
            embargo.setDateAvailable(dateAvailable);
        } else {
            return error(Status.BAD_REQUEST, "Date available can not be in the past");
        }

        // dateAvailable is within limits
        if (maxEmbargoDateTime != null){
            if (dateAvailable.isAfter(maxEmbargoDateTime)){
                return error(Status.BAD_REQUEST, "Date available can not exceed MaxEmbargoDurationInMonths: "+maxEmbargoDurationInMonths);
            }
        }

        embargo.setReason(json.getString("reason"));

        List<DataFile> datasetFiles = dataset.getFiles();
        List<DataFile> filesToEmbargo = new LinkedList<>();

        // extract fileIds from json, find datafiles and add to list
        if (json.containsKey("fileIds")){
            JsonArray fileIds = json.getJsonArray("fileIds");
            for (JsonValue jsv : fileIds) {
                try {
                    DataFile dataFile = findDataFileOrDie(jsv.toString());
                    filesToEmbargo.add(dataFile);
                } catch (WrappedResponse ex) {
                    return ex.getResponse();
                }
            }
        }

        List<Embargo> orphanedEmbargoes = new ArrayList<Embargo>();
        // check if files belong to dataset
        if (datasetFiles.containsAll(filesToEmbargo)) {
            JsonArrayBuilder restrictedFiles = Json.createArrayBuilder();
            boolean badFiles = false;
            for (DataFile datafile : filesToEmbargo) {
                // superuser can overrule an existing embargo, even on released files
                if (datafile.isReleased() && !authenticatedUser.isSuperuser()) {
                    restrictedFiles.add(datafile.getId());
                    badFiles = true;
                }
            }
            if (badFiles) {
                return Response.status(Status.FORBIDDEN)
                        .entity(NullSafeJsonBuilder.jsonObjectBuilder().add("status", ApiConstants.STATUS_ERROR)
                                .add("message", "You do not have permission to embargo the following files")
                                .add("files", restrictedFiles).build())
                        .type(MediaType.APPLICATION_JSON_TYPE).build();
            }
            embargo=embargoService.merge(embargo);
            // Good request, so add the embargo. Track any existing embargoes so we can
            // delete them if there are no files left that reference them.
            for (DataFile datafile : filesToEmbargo) {
                Embargo emb = datafile.getEmbargo();
                if (emb != null) {
                    emb.getDataFiles().remove(datafile);
                    if (emb.getDataFiles().isEmpty()) {
                        orphanedEmbargoes.add(emb);
                    }
                }
                // Save merges the datafile with an embargo into the context
                datafile.setEmbargo(embargo);
                fileService.save(datafile);
            }
            //Call service to get action logged
            long embargoId = embargoService.save(embargo, authenticatedUser.getIdentifier());
            if (orphanedEmbargoes.size() > 0) {
                for (Embargo emb : orphanedEmbargoes) {
                    embargoService.deleteById(emb.getId(), authenticatedUser.getIdentifier());
                }
            }
            //If superuser, report changes to any released files
            if (authenticatedUser.isSuperuser()) {
                String releasedFiles = filesToEmbargo.stream().filter(d -> d.isReleased())
                        .map(d -> d.getId().toString()).collect(Collectors.joining(","));
                if (!releasedFiles.isBlank()) {
                    actionLogSvc
                            .log(new ActionLogRecord(ActionLogRecord.ActionType.Admin, "embargoAddedTo")
                                    .setInfo("Embargo id: " + embargo.getId() + " added for released file(s), id(s) "
                                            + releasedFiles + ".")
                                    .setUserIdentifier(authenticatedUser.getIdentifier()));
                }
            }
            return ok(Json.createObjectBuilder().add("message", "Files were embargoed"));
        } else {
            return error(BAD_REQUEST, "Not all files belong to dataset");
        }
    }

    @POST
    @AuthRequired
    @Path("{id}/files/actions/:unset-embargo")
    public Response removeFileEmbargo(@Context ContainerRequestContext crc, @PathParam("id") String id, String jsonBody){

        // user is authenticated
        AuthenticatedUser authenticatedUser = null;
        try {
            authenticatedUser = getRequestAuthenticatedUserOrDie(crc);
        } catch (WrappedResponse ex) {
            return error(Status.UNAUTHORIZED, "Authentication is required.");
        }

        Dataset dataset;
        try {
            dataset = findDatasetOrDie(id);
        } catch (WrappedResponse ex) {
            return ex.getResponse();
        }

        // client is superadmin or (client has EditDataset permission on these files and files are unreleased)
        // check if files are unreleased(DRAFT?)
        //ToDo - here and below - check the release status of files and not the dataset state (draft dataset version still can have released files)
        if ((!authenticatedUser.isSuperuser() && (dataset.getLatestVersion().getVersionState() != DatasetVersion.VersionState.DRAFT) ) || !permissionService.userOn(authenticatedUser, dataset).has(Permission.EditDataset)) {
            return error(Status.FORBIDDEN, "Either the files are released and user is not a superuser or user does not have EditDataset permissions");
        }

        // check if embargoes are allowed(:MaxEmbargoDurationInMonths), gets the :MaxEmbargoDurationInMonths setting variable, if 0 or not set(null) return 400
        //Todo - is 400 right for embargoes not enabled
        //Todo - handle getting Long for duration in one place (settings getLong method? or is that only in wrapper (view scoped)?
        int maxEmbargoDurationInMonths = 0;
        try {
            maxEmbargoDurationInMonths  = Integer.parseInt(settingsService.get(SettingsServiceBean.Key.MaxEmbargoDurationInMonths.toString()));
        } catch (NumberFormatException nfe){
            if (nfe.getMessage().contains("null")) {
                return error(Status.BAD_REQUEST, "No Embargoes allowed");
            }
        }
        if (maxEmbargoDurationInMonths == 0){
            return error(Status.BAD_REQUEST, "No Embargoes allowed");
        }

        StringReader rdr = new StringReader(jsonBody);
        JsonObject json = Json.createReader(rdr).readObject();

        List<DataFile> datasetFiles = dataset.getFiles();
        List<DataFile> embargoFilesToUnset = new LinkedList<>();

        // extract fileIds from json, find datafiles and add to list
        if (json.containsKey("fileIds")){
            JsonArray fileIds = json.getJsonArray("fileIds");
            for (JsonValue jsv : fileIds) {
                try {
                    DataFile dataFile = findDataFileOrDie(jsv.toString());
                    embargoFilesToUnset.add(dataFile);
                } catch (WrappedResponse ex) {
                    return ex.getResponse();
                }
            }
        }

        List<Embargo> orphanedEmbargoes = new ArrayList<Embargo>();
        // check if files belong to dataset
        if (datasetFiles.containsAll(embargoFilesToUnset)) {
            JsonArrayBuilder restrictedFiles = Json.createArrayBuilder();
            boolean badFiles = false;
            for (DataFile datafile : embargoFilesToUnset) {
                // superuser can overrule an existing embargo, even on released files
                if (datafile.getEmbargo()==null || ((datafile.isReleased() && datafile.getEmbargo() != null) && !authenticatedUser.isSuperuser())) {
                    restrictedFiles.add(datafile.getId());
                    badFiles = true;
                }
            }
            if (badFiles) {
                return Response.status(Status.FORBIDDEN)
                        .entity(NullSafeJsonBuilder.jsonObjectBuilder().add("status", ApiConstants.STATUS_ERROR)
                                .add("message", "The following files do not have embargoes or you do not have permission to remove their embargoes")
                                .add("files", restrictedFiles).build())
                        .type(MediaType.APPLICATION_JSON_TYPE).build();
            }
            // Good request, so remove the embargo from the files. Track any existing embargoes so we can
            // delete them if there are no files left that reference them.
            for (DataFile datafile : embargoFilesToUnset) {
                Embargo emb = datafile.getEmbargo();
                if (emb != null) {
                    emb.getDataFiles().remove(datafile);
                    if (emb.getDataFiles().isEmpty()) {
                        orphanedEmbargoes.add(emb);
                    }
                }
                // Save merges the datafile with an embargo into the context
                datafile.setEmbargo(null);
                fileService.save(datafile);
            }
            if (orphanedEmbargoes.size() > 0) {
                for (Embargo emb : orphanedEmbargoes) {
                    embargoService.deleteById(emb.getId(), authenticatedUser.getIdentifier());
                }
            }
            String releasedFiles = embargoFilesToUnset.stream().filter(d -> d.isReleased()).map(d->d.getId().toString()).collect(Collectors.joining(","));
            if(!releasedFiles.isBlank()) {
                ActionLogRecord removeRecord = new ActionLogRecord(ActionLogRecord.ActionType.Admin, "embargoRemovedFrom").setInfo("Embargo removed from released file(s), id(s) " + releasedFiles + ".");
                removeRecord.setUserIdentifier(authenticatedUser.getIdentifier());
                actionLogSvc.log(removeRecord);
            }
            return ok(Json.createObjectBuilder().add("message", "Embargo(es) were removed from files"));
        } else {
            return error(BAD_REQUEST, "Not all files belong to dataset");
        }
    }


    @PUT
    @AuthRequired
    @Path("{linkedDatasetId}/link/{linkingDataverseAlias}")
    public Response linkDataset(@Context ContainerRequestContext crc, @PathParam("linkedDatasetId") String linkedDatasetId, @PathParam("linkingDataverseAlias") String linkingDataverseAlias) {
        try {
            User u = getRequestUser(crc);
            Dataset linked = findDatasetOrDie(linkedDatasetId);
            Dataverse linking = findDataverseOrDie(linkingDataverseAlias);
            if (linked == null){
                return error(Response.Status.BAD_REQUEST, "Linked Dataset not found.");
            }
            if (linking == null) {
                return error(Response.Status.BAD_REQUEST, "Linking Dataverse not found.");
            }
            execCommand(new LinkDatasetCommand(
                    createDataverseRequest(u), linking, linked
            ));
            return ok("Dataset " + linked.getId() + " linked successfully to " + linking.getAlias());
        } catch (WrappedResponse ex) {
            return ex.getResponse();
        }
    }

    @GET
    @Path("{id}/versions/{versionId}/customlicense")
    public Response getCustomTermsTab(@PathParam("id") String id, @PathParam("versionId") String versionId,
            @Context UriInfo uriInfo, @Context HttpHeaders headers) {
        User user = session.getUser();
        String persistentId;
        try {
            if (DatasetUtil.getLicense(getDatasetVersionOrDie(createDataverseRequest(user), versionId, findDatasetOrDie(id), uriInfo, headers)) != null) {
                return error(Status.NOT_FOUND, "This Dataset has no custom license");
            }
            persistentId = getRequestParameter(":persistentId".substring(1));
            if (versionId.equals(":draft")) {
                versionId = "DRAFT";
            }
        } catch (WrappedResponse wrappedResponse) {
            return wrappedResponse.getResponse();
        }
        return Response.seeOther(URI.create(systemConfig.getDataverseSiteUrl() + "/dataset.xhtml?persistentId="
                + persistentId + "&version=" + versionId + "&selectTab=termsTab")).build();
    }


    @GET
    @AuthRequired
    @Path("{id}/links")
    public Response getLinks(@Context ContainerRequestContext crc, @PathParam("id") String idSupplied ) {
        try {
            User u = getRequestUser(crc);
            if (!u.isSuperuser()) {
                return error(Response.Status.FORBIDDEN, "Not a superuser");
            }
            Dataset dataset = findDatasetOrDie(idSupplied);

            long datasetId = dataset.getId();
            List<Dataverse> dvsThatLinkToThisDatasetId = dataverseSvc.findDataversesThatLinkToThisDatasetId(datasetId);
            JsonArrayBuilder dataversesThatLinkToThisDatasetIdBuilder = Json.createArrayBuilder();
            for (Dataverse dataverse : dvsThatLinkToThisDatasetId) {
                dataversesThatLinkToThisDatasetIdBuilder.add(dataverse.getAlias() + " (id " + dataverse.getId() + ")");
            }
            JsonObjectBuilder response = Json.createObjectBuilder();
            response.add("dataverses that link to dataset id " + datasetId, dataversesThatLinkToThisDatasetIdBuilder);
            return ok(response);
        } catch (WrappedResponse wr) {
            return wr.getResponse();
        }
    }

    /**
     * Add a given assignment to a given user or group
     * @param ra     role assignment DTO
     * @param id     dataset id
     * @param apiKey
     */
    @POST
    @AuthRequired
    @Path("{identifier}/assignments")
    public Response createAssignment(@Context ContainerRequestContext crc, RoleAssignmentDTO ra, @PathParam("identifier") String id, @QueryParam("key") String apiKey) {
        try {
            Dataset dataset = findDatasetOrDie(id);
            
            RoleAssignee assignee = findAssignee(ra.getAssignee());
            if (assignee == null) {
                return error(Response.Status.BAD_REQUEST, BundleUtil.getStringFromBundle("datasets.api.grant.role.assignee.not.found.error"));
            }
            
            DataverseRole theRole;
            Dataverse dv = dataset.getOwner();
            theRole = null;
            while ((theRole == null) && (dv != null)) {
                for (DataverseRole aRole : rolesSvc.availableRoles(dv.getId())) {
                    if (aRole.getAlias().equals(ra.getRole())) {
                        theRole = aRole;
                        break;
                    }
                }
                dv = dv.getOwner();
            }
            if (theRole == null) {
                List<String> args = Arrays.asList(ra.getRole(), dataset.getOwner().getDisplayName());
                return error(Status.BAD_REQUEST, BundleUtil.getStringFromBundle("datasets.api.grant.role.not.found.error", args));
            }

            String privateUrlToken = null;
            return ok(
                    json(execCommand(new AssignRoleCommand(assignee, theRole, dataset, createDataverseRequest(getRequestUser(crc)), privateUrlToken))));
        } catch (WrappedResponse ex) {
            List<String> args = Arrays.asList(ex.getMessage());
            logger.log(Level.WARNING, BundleUtil.getStringFromBundle("datasets.api.grant.role.cant.create.assignment.error", args));
            return ex.getResponse();
        }

    }
    
    @DELETE
    @AuthRequired
    @Path("{identifier}/assignments/{id}")
    public Response deleteAssignment(@Context ContainerRequestContext crc, @PathParam("id") long assignmentId, @PathParam("identifier") String dsId) {
        RoleAssignment ra = em.find(RoleAssignment.class, assignmentId);
        if (ra != null) {
            try {
                findDatasetOrDie(dsId);
                execCommand(new RevokeRoleCommand(ra, createDataverseRequest(getRequestUser(crc))));
                List<String> args = Arrays.asList(ra.getRole().getName(), ra.getAssigneeIdentifier(), ra.getDefinitionPoint().accept(DvObject.NamePrinter));
                return ok(BundleUtil.getStringFromBundle("datasets.api.revoke.role.success", args));
            } catch (WrappedResponse ex) {
                return ex.getResponse();
            }
        } else {
            List<String> args = Arrays.asList(Long.toString(assignmentId));
            return error(Status.NOT_FOUND, BundleUtil.getStringFromBundle("datasets.api.revoke.role.not.found.error", args));
        }
    }

    @GET
    @AuthRequired
    @Path("{identifier}/assignments")
    public Response getAssignments(@Context ContainerRequestContext crc, @PathParam("identifier") String id) {
        return response(req ->
                ok(execCommand(
                        new ListRoleAssignments(req, findDatasetOrDie(id)))
                        .stream().map(ra -> json(ra)).collect(toJsonArray())), getRequestUser(crc));
    }

    @GET
    @AuthRequired
    @Path("{id}/privateUrl")
    public Response getPrivateUrlData(@Context ContainerRequestContext crc, @PathParam("id") String idSupplied) {
        return response( req -> {
            PrivateUrl privateUrl = execCommand(new GetPrivateUrlCommand(req, findDatasetOrDie(idSupplied)));
            return (privateUrl != null) ? ok(json(privateUrl))
                    : error(Response.Status.NOT_FOUND, "Private URL not found.");
        }, getRequestUser(crc));
    }

    @POST
    @AuthRequired
    @Path("{id}/privateUrl")
    public Response createPrivateUrl(@Context ContainerRequestContext crc, @PathParam("id") String idSupplied,@DefaultValue("false") @QueryParam ("anonymizedAccess") boolean anonymizedAccess) {
        if(anonymizedAccess && settingsSvc.getValueForKey(SettingsServiceBean.Key.AnonymizedFieldTypeNames)==null) {
            throw new NotAcceptableException("Anonymized Access not enabled");
        }
        return response(req ->
                ok(json(execCommand(
                new CreatePrivateUrlCommand(req, findDatasetOrDie(idSupplied), anonymizedAccess)))), getRequestUser(crc));
    }

    @DELETE
    @AuthRequired
    @Path("{id}/privateUrl")
    public Response deletePrivateUrl(@Context ContainerRequestContext crc, @PathParam("id") String idSupplied) {
        return response( req -> {
            Dataset dataset = findDatasetOrDie(idSupplied);
            PrivateUrl privateUrl = execCommand(new GetPrivateUrlCommand(req, dataset));
            if (privateUrl != null) {
                execCommand(new DeletePrivateUrlCommand(req, dataset));
                return ok("Private URL deleted.");
            } else {
                return notFound("No Private URL to delete.");
            }
        }, getRequestUser(crc));
    }

    @GET
    @AuthRequired
    @Path("{id}/thumbnail/candidates")
    public Response getDatasetThumbnailCandidates(@Context ContainerRequestContext crc, @PathParam("id") String idSupplied) {
        try {
            Dataset dataset = findDatasetOrDie(idSupplied);
            boolean canUpdateThumbnail = false;
            canUpdateThumbnail = permissionSvc.requestOn(createDataverseRequest(getRequestUser(crc)), dataset).canIssue(UpdateDatasetThumbnailCommand.class);
            if (!canUpdateThumbnail) {
                return error(Response.Status.FORBIDDEN, "You are not permitted to list dataset thumbnail candidates.");
            }
            JsonArrayBuilder data = Json.createArrayBuilder();
            boolean considerDatasetLogoAsCandidate = true;
            for (DatasetThumbnail datasetThumbnail : DatasetUtil.getThumbnailCandidates(dataset, considerDatasetLogoAsCandidate, ImageThumbConverter.DEFAULT_CARDIMAGE_SIZE)) {
                JsonObjectBuilder candidate = Json.createObjectBuilder();
                String base64image = datasetThumbnail.getBase64image();
                if (base64image != null) {
                    logger.fine("found a candidate!");
                    candidate.add("base64image", base64image);
                }
                DataFile dataFile = datasetThumbnail.getDataFile();
                if (dataFile != null) {
                    candidate.add("dataFileId", dataFile.getId());
                }
                data.add(candidate);
            }
            return ok(data);
        } catch (WrappedResponse ex) {
            return error(Response.Status.NOT_FOUND, "Could not find dataset based on id supplied: " + idSupplied + ".");
        }
    }

    @GET
    @Produces({"image/png"})
    @Path("{id}/thumbnail")
    public Response getDatasetThumbnail(@PathParam("id") String idSupplied) {
        try {
            Dataset dataset = findDatasetOrDie(idSupplied);
            InputStream is = DatasetUtil.getThumbnailAsInputStream(dataset, ImageThumbConverter.DEFAULT_CARDIMAGE_SIZE);
            if(is == null) {
                return notFound("Thumbnail not available");
            }
            return Response.ok(is).build();
        } catch (WrappedResponse wr) {
            return notFound("Thumbnail not available");
        }
    }

    // TODO: Rather than only supporting looking up files by their database IDs (dataFileIdSupplied), consider supporting persistent identifiers.
    @POST
    @AuthRequired
    @Path("{id}/thumbnail/{dataFileId}")
    public Response setDataFileAsThumbnail(@Context ContainerRequestContext crc, @PathParam("id") String idSupplied, @PathParam("dataFileId") long dataFileIdSupplied) {
        try {
            DatasetThumbnail datasetThumbnail = execCommand(new UpdateDatasetThumbnailCommand(createDataverseRequest(getRequestUser(crc)), findDatasetOrDie(idSupplied), UpdateDatasetThumbnailCommand.UserIntent.setDatasetFileAsThumbnail, dataFileIdSupplied, null));
            return ok("Thumbnail set to " + datasetThumbnail.getBase64image());
        } catch (WrappedResponse wr) {
            return wr.getResponse();
        }
    }

    @POST
    @AuthRequired
    @Path("{id}/thumbnail")
    @Consumes(MediaType.MULTIPART_FORM_DATA)
    public Response uploadDatasetLogo(@Context ContainerRequestContext crc, @PathParam("id") String idSupplied, @FormDataParam("file") InputStream inputStream) {
        try {
            DatasetThumbnail datasetThumbnail = execCommand(new UpdateDatasetThumbnailCommand(createDataverseRequest(getRequestUser(crc)), findDatasetOrDie(idSupplied), UpdateDatasetThumbnailCommand.UserIntent.setNonDatasetFileAsThumbnail, null, inputStream));
            return ok("Thumbnail is now " + datasetThumbnail.getBase64image());
        } catch (WrappedResponse wr) {
            return wr.getResponse();
        }
    }

    @DELETE
    @AuthRequired
    @Path("{id}/thumbnail")
    public Response removeDatasetLogo(@Context ContainerRequestContext crc, @PathParam("id") String idSupplied) {
        try {
            execCommand(new UpdateDatasetThumbnailCommand(createDataverseRequest(getRequestUser(crc)), findDatasetOrDie(idSupplied), UpdateDatasetThumbnailCommand.UserIntent.removeThumbnail, null, null));
            return ok("Dataset thumbnail removed.");
        } catch (WrappedResponse wr) {
            return wr.getResponse();
        }
    }

    @GET
    @AuthRequired
    @Path("{identifier}/dataCaptureModule/rsync")
    public Response getRsync(@Context ContainerRequestContext crc, @PathParam("identifier") String id) {
        //TODO - does it make sense to switch this to dataset identifier for consistency with the rest of the DCM APIs?
        if (!DataCaptureModuleUtil.rsyncSupportEnabled(settingsSvc.getValueForKey(SettingsServiceBean.Key.UploadMethods))) {
            return error(Response.Status.METHOD_NOT_ALLOWED, SettingsServiceBean.Key.UploadMethods + " does not contain " + SystemConfig.FileUploadMethods.RSYNC + ".");
        }
        Dataset dataset = null;
        try {
            dataset = findDatasetOrDie(id);
            AuthenticatedUser user = getRequestAuthenticatedUserOrDie(crc);
            ScriptRequestResponse scriptRequestResponse = execCommand(new RequestRsyncScriptCommand(createDataverseRequest(user), dataset));
            
            DatasetLock lock = datasetService.addDatasetLock(dataset.getId(), DatasetLock.Reason.DcmUpload, user.getId(), "script downloaded");
            if (lock == null) {
                logger.log(Level.WARNING, "Failed to lock the dataset (dataset id={0})", dataset.getId());
                return error(Response.Status.FORBIDDEN, "Failed to lock the dataset (dataset id="+dataset.getId()+")");
            }
            return ok(scriptRequestResponse.getScript(), MediaType.valueOf(MediaType.TEXT_PLAIN), null);
        } catch (WrappedResponse wr) {
            return wr.getResponse();
        } catch (EJBException ex) {
            return error(Response.Status.INTERNAL_SERVER_ERROR, "Something went wrong attempting to download rsync script: " + EjbUtil.ejbExceptionToString(ex));
        }
    }
    
    /**
     * This api endpoint triggers the creation of a "package" file in a dataset
     * after that package has been moved onto the same filesystem via the Data Capture Module.
     * The package is really just a way that Dataverse interprets a folder created by DCM, seeing it as just one file.
     * The "package" can be downloaded over RSAL.
     *
     * This endpoint currently supports both posix file storage and AWS s3 storage in Dataverse, and depending on which one is active acts accordingly.
     *
     * The initial design of the DCM/Dataverse interaction was not to use packages, but to allow import of all individual files natively into Dataverse.
     * But due to the possibly immense number of files (millions) the package approach was taken.
     * This is relevant because the posix ("file") code contains many remnants of that development work.
     * The s3 code was written later and is set to only support import as packages. It takes a lot from FileRecordWriter.
     * -MAD 4.9.1
     */
    @POST
    @AuthRequired
    @Path("{identifier}/dataCaptureModule/checksumValidation")
    public Response receiveChecksumValidationResults(@Context ContainerRequestContext crc, @PathParam("identifier") String id, JsonObject jsonFromDcm) {
        logger.log(Level.FINE, "jsonFromDcm: {0}", jsonFromDcm);
        AuthenticatedUser authenticatedUser = null;
        try {
            authenticatedUser = getRequestAuthenticatedUserOrDie(crc);
        } catch (WrappedResponse ex) {
            return error(Response.Status.BAD_REQUEST, "Authentication is required.");
        }
        if (!authenticatedUser.isSuperuser()) {
            return error(Response.Status.FORBIDDEN, "Superusers only.");
        }
        String statusMessageFromDcm = jsonFromDcm.getString("status");
        try {
            Dataset dataset = findDatasetOrDie(id);
            if ("validation passed".equals(statusMessageFromDcm)) {
                logger.log(Level.INFO, "Checksum Validation passed for DCM.");

                String storageDriver = dataset.getDataverseContext().getEffectiveStorageDriverId();
                String uploadFolder = jsonFromDcm.getString("uploadFolder");
                int totalSize = jsonFromDcm.getInt("totalSize");
                String storageDriverType = System.getProperty("dataverse.file." + storageDriver + ".type");
                
                if (storageDriverType.equals("file")) {
                    logger.log(Level.INFO, "File storage driver used for (dataset id={0})", dataset.getId());

                    ImportMode importMode = ImportMode.MERGE;
                    try {
                        JsonObject jsonFromImportJobKickoff = execCommand(new ImportFromFileSystemCommand(createDataverseRequest(getRequestUser(crc)), dataset, uploadFolder, new Long(totalSize), importMode));
                        long jobId = jsonFromImportJobKickoff.getInt("executionId");
                        String message = jsonFromImportJobKickoff.getString("message");
                        JsonObjectBuilder job = Json.createObjectBuilder();
                        job.add("jobId", jobId);
                        job.add("message", message);
                        return ok(job);
                    } catch (WrappedResponse wr) {
                        String message = wr.getMessage();
                        return error(Response.Status.INTERNAL_SERVER_ERROR, "Uploaded files have passed checksum validation but something went wrong while attempting to put the files into Dataverse. Message was '" + message + "'.");
                    }
                } else if(storageDriverType.equals(DataAccess.S3)) {
                    
                    logger.log(Level.INFO, "S3 storage driver used for DCM (dataset id={0})", dataset.getId());
                    try {
                        
                        //Where the lifting is actually done, moving the s3 files over and having dataverse know of the existance of the package
                        s3PackageImporter.copyFromS3(dataset, uploadFolder);
                        DataFile packageFile = s3PackageImporter.createPackageDataFile(dataset, uploadFolder, new Long(totalSize));
                        
                        if (packageFile == null) {
                            logger.log(Level.SEVERE, "S3 File package import failed.");
                            return error(Response.Status.INTERNAL_SERVER_ERROR, "S3 File package import failed.");
                        }
                        DatasetLock dcmLock = dataset.getLockFor(DatasetLock.Reason.DcmUpload);
                        if (dcmLock == null) {
                            logger.log(Level.WARNING, "Dataset not locked for DCM upload");
                        } else {
                            datasetService.removeDatasetLocks(dataset, DatasetLock.Reason.DcmUpload);
                            dataset.removeLock(dcmLock);
                        }
                        
                        // update version using the command engine to enforce user permissions and constraints
                        if (dataset.getVersions().size() == 1 && dataset.getLatestVersion().getVersionState() == DatasetVersion.VersionState.DRAFT) {
                            try {
                                Command<Dataset> cmd;
                                cmd = new UpdateDatasetVersionCommand(dataset, new DataverseRequest(authenticatedUser, (HttpServletRequest) null));
                                commandEngine.submit(cmd);
                            } catch (CommandException ex) {
                                return error(Response.Status.INTERNAL_SERVER_ERROR, "CommandException updating DatasetVersion from batch job: " + ex.getMessage());
                            }
                        } else {
                            String constraintError = "ConstraintException updating DatasetVersion form batch job: dataset must be a "
                                    + "single version in draft mode.";
                            logger.log(Level.SEVERE, constraintError);
                        }

                        JsonObjectBuilder job = Json.createObjectBuilder();
                        return ok(job);
                        
                    } catch (IOException e) {
                        String message = e.getMessage();
                        return error(Response.Status.INTERNAL_SERVER_ERROR, "Uploaded files have passed checksum validation but something went wrong while attempting to move the files into Dataverse. Message was '" + message + "'.");
                    }
                } else {
                    return error(Response.Status.INTERNAL_SERVER_ERROR, "Invalid storage driver in Dataverse, not compatible with dcm");
                }
            } else if ("validation failed".equals(statusMessageFromDcm)) {
                Map<String, AuthenticatedUser> distinctAuthors = permissionService.getDistinctUsersWithPermissionOn(Permission.EditDataset, dataset);
                distinctAuthors.values().forEach((value) -> {
                    userNotificationService.sendNotification((AuthenticatedUser) value, new Timestamp(new Date().getTime()), UserNotification.Type.CHECKSUMFAIL, dataset.getId());
                });
                List<AuthenticatedUser> superUsers = authenticationServiceBean.findSuperUsers();
                if (superUsers != null && !superUsers.isEmpty()) {
                    superUsers.forEach((au) -> {
                        userNotificationService.sendNotification(au, new Timestamp(new Date().getTime()), UserNotification.Type.CHECKSUMFAIL, dataset.getId());
                    });
                }
                return ok("User notified about checksum validation failure.");
            } else {
                return error(Response.Status.BAD_REQUEST, "Unexpected status cannot be processed: " + statusMessageFromDcm);
            }
        } catch (WrappedResponse ex) {
            return ex.getResponse();
        }
    }
    

    @POST
    @AuthRequired
    @Path("{id}/submitForReview")
    public Response submitForReview(@Context ContainerRequestContext crc, @PathParam("id") String idSupplied) {
        try {
            Dataset updatedDataset = execCommand(new SubmitDatasetForReviewCommand(createDataverseRequest(getRequestUser(crc)), findDatasetOrDie(idSupplied)));
            JsonObjectBuilder result = Json.createObjectBuilder();
            
            boolean inReview = updatedDataset.isLockedFor(DatasetLock.Reason.InReview);
            
            result.add("inReview", inReview);
            result.add("message", "Dataset id " + updatedDataset.getId() + " has been submitted for review.");
            return ok(result);
        } catch (WrappedResponse wr) {
            return wr.getResponse();
        }
    }

    @POST
    @AuthRequired
    @Path("{id}/returnToAuthor")
    public Response returnToAuthor(@Context ContainerRequestContext crc, @PathParam("id") String idSupplied, String jsonBody) {

        if (jsonBody == null || jsonBody.isEmpty()) {
            return error(Response.Status.BAD_REQUEST, "You must supply JSON to this API endpoint and it must contain a reason for returning the dataset (field: reasonForReturn).");
        }
        StringReader rdr = new StringReader(jsonBody);
        JsonObject json = Json.createReader(rdr).readObject();
        try {
            Dataset dataset = findDatasetOrDie(idSupplied);
            String reasonForReturn = null;
            reasonForReturn = json.getString("reasonForReturn");
            // TODO: Once we add a box for the curator to type into, pass the reason for return to the ReturnDatasetToAuthorCommand and delete this check and call to setReturnReason on the API side.
            if (reasonForReturn == null || reasonForReturn.isEmpty()) {
                return error(Response.Status.BAD_REQUEST, "You must enter a reason for returning a dataset to the author(s).");
            }
            AuthenticatedUser authenticatedUser = getRequestAuthenticatedUserOrDie(crc);
            Dataset updatedDataset = execCommand(new ReturnDatasetToAuthorCommand(createDataverseRequest(authenticatedUser), dataset, reasonForReturn ));

            JsonObjectBuilder result = Json.createObjectBuilder();
            result.add("inReview", false);
            result.add("message", "Dataset id " + updatedDataset.getId() + " has been sent back to the author(s).");
            return ok(result);
        } catch (WrappedResponse wr) {
            return wr.getResponse();
        }
    }

    @GET
    @AuthRequired
    @Path("{id}/curationStatus")
    public Response getCurationStatus(@Context ContainerRequestContext crc, @PathParam("id") String idSupplied) {
        try {
            Dataset ds = findDatasetOrDie(idSupplied);
            DatasetVersion dsv = ds.getLatestVersion();
            User user = getRequestUser(crc);
            if (dsv.isDraft() && permissionSvc.requestOn(createDataverseRequest(user), ds).has(Permission.PublishDataset)) {
                return response(req -> ok(dsv.getExternalStatusLabel()==null ? "":dsv.getExternalStatusLabel()), user);
            } else {
                return error(Response.Status.FORBIDDEN, "You are not permitted to view the curation status of this dataset.");
            }
        } catch (WrappedResponse wr) {
            return wr.getResponse();
        }
    }

    @PUT
    @AuthRequired
    @Path("{id}/curationStatus")
    public Response setCurationStatus(@Context ContainerRequestContext crc, @PathParam("id") String idSupplied, @QueryParam("label") String label) {
        Dataset ds = null;
        User u = null;
        try {
            ds = findDatasetOrDie(idSupplied);
            u = getRequestUser(crc);
        } catch (WrappedResponse wr) {
            return wr.getResponse();
        }
        try {
            execCommand(new SetCurationStatusCommand(createDataverseRequest(u), ds, label));
            return ok("Curation Status updated");
        } catch (WrappedResponse wr) {
            // Just change to Bad Request and send
            return Response.fromResponse(wr.getResponse()).status(Response.Status.BAD_REQUEST).build();
        }
    }

    @DELETE
    @AuthRequired
    @Path("{id}/curationStatus")
    public Response deleteCurationStatus(@Context ContainerRequestContext crc, @PathParam("id") String idSupplied) {
        Dataset ds = null;
        User u = null;
        try {
            ds = findDatasetOrDie(idSupplied);
            u = getRequestUser(crc);
        } catch (WrappedResponse wr) {
            return wr.getResponse();
        }
        try {
            execCommand(new SetCurationStatusCommand(createDataverseRequest(u), ds, null));
            return ok("Curation Status deleted");
        } catch (WrappedResponse wr) {
            //Just change to Bad Request and send
            return Response.fromResponse(wr.getResponse()).status(Response.Status.BAD_REQUEST).build();
        }
    }

    @GET
    @AuthRequired
    @Path("{id}/uploadsid")
    @Deprecated
    public Response getUploadUrl(@Context ContainerRequestContext crc, @PathParam("id") String idSupplied) {
        try {
            Dataset dataset = findDatasetOrDie(idSupplied);

            boolean canUpdateDataset = false;
            canUpdateDataset = permissionSvc.requestOn(createDataverseRequest(getRequestUser(crc)), dataset).canIssue(UpdateDatasetVersionCommand.class);
            if (!canUpdateDataset) {
                return error(Response.Status.FORBIDDEN, "You are not permitted to upload files to this dataset.");
            }
            S3AccessIO<?> s3io = FileUtil.getS3AccessForDirectUpload(dataset);
            if (s3io == null) {
                return error(Response.Status.NOT_FOUND, "Direct upload not supported for files in this dataset: " + dataset.getId());
            }
            String url = null;
            String storageIdentifier = null;
            try {
                url = s3io.generateTemporaryS3UploadUrl();
                storageIdentifier = FileUtil.getStorageIdentifierFromLocation(s3io.getStorageLocation());
            } catch (IOException io) {
                logger.warning(io.getMessage());
                throw new WrappedResponse(io, error(Response.Status.INTERNAL_SERVER_ERROR, "Could not create process direct upload request"));
            }

            JsonObjectBuilder response = Json.createObjectBuilder()
                    .add("url", url)
                    .add("storageIdentifier", storageIdentifier);
            return ok(response);
        } catch (WrappedResponse wr) {
            return wr.getResponse();
        }
    }

    @GET
    @AuthRequired
    @Path("{id}/uploadurls")
    public Response getMPUploadUrls(@Context ContainerRequestContext crc, @PathParam("id") String idSupplied, @QueryParam("size") long fileSize) {
        try {
            Dataset dataset = findDatasetOrDie(idSupplied);

            boolean canUpdateDataset = false;
            canUpdateDataset = permissionSvc.requestOn(createDataverseRequest(getRequestUser(crc)), dataset)
                    .canIssue(UpdateDatasetVersionCommand.class);
            if (!canUpdateDataset) {
                return error(Response.Status.FORBIDDEN, "You are not permitted to upload files to this dataset.");
            }
            S3AccessIO<DataFile> s3io = FileUtil.getS3AccessForDirectUpload(dataset);
            if (s3io == null) {
                return error(Response.Status.NOT_FOUND,
                        "Direct upload not supported for files in this dataset: " + dataset.getId());
            }
            JsonObjectBuilder response = null;
            String storageIdentifier = null;
            try {
                storageIdentifier = FileUtil.getStorageIdentifierFromLocation(s3io.getStorageLocation());
                response = s3io.generateTemporaryS3UploadUrls(dataset.getGlobalId().asString(), storageIdentifier, fileSize);

            } catch (IOException io) {
                logger.warning(io.getMessage());
                throw new WrappedResponse(io,
                        error(Response.Status.INTERNAL_SERVER_ERROR, "Could not create process direct upload request"));
            }

            response.add("storageIdentifier", storageIdentifier);
            return ok(response);
        } catch (WrappedResponse wr) {
            return wr.getResponse();
        }
    }

    @DELETE
    @AuthRequired
    @Path("mpupload")
    public Response abortMPUpload(@Context ContainerRequestContext crc, @QueryParam("globalid") String idSupplied, @QueryParam("storageidentifier") String storageidentifier, @QueryParam("uploadid") String uploadId) {
        try {
            Dataset dataset = datasetSvc.findByGlobalId(idSupplied);
            //Allow the API to be used within a session (e.g. for direct upload in the UI)
            User user = session.getUser();
            if (!user.isAuthenticated()) {
                try {
                    user = getRequestAuthenticatedUserOrDie(crc);
                } catch (WrappedResponse ex) {
                    logger.info(
                            "Exception thrown while trying to figure out permissions while getting aborting upload for dataset id "
                                    + dataset.getId() + ": " + ex.getLocalizedMessage());
                    throw ex;
                }
            }
            boolean allowed = false;
            if (dataset != null) {
                allowed = permissionSvc.requestOn(createDataverseRequest(user), dataset)
                        .canIssue(UpdateDatasetVersionCommand.class);
            } else {
                /*
                 * The only legitimate case where a global id won't correspond to a dataset is
                 * for uploads during creation. Given that this call will still fail unless all
                 * three parameters correspond to an active multipart upload, it should be safe
                 * to allow the attempt for an authenticated user. If there are concerns about
                 * permissions, one could check with the current design that the user is allowed
                 * to create datasets in some dataverse that is configured to use the storage
                 * provider specified in the storageidentifier, but testing for the ability to
                 * create a dataset in a specific dataverse would requiring changing the design
                 * somehow (e.g. adding the ownerId to this call).
                 */
                allowed = true;
            }
            if (!allowed) {
                return error(Response.Status.FORBIDDEN,
                        "You are not permitted to abort file uploads with the supplied parameters.");
            }
            try {
                S3AccessIO.abortMultipartUpload(idSupplied, storageidentifier, uploadId);
            } catch (IOException io) {
                logger.warning("Multipart upload abort failed for uploadId: " + uploadId + " storageidentifier="
                        + storageidentifier + " dataset Id: " + dataset.getId());
                logger.warning(io.getMessage());
                throw new WrappedResponse(io,
                        error(Response.Status.INTERNAL_SERVER_ERROR, "Could not abort multipart upload"));
            }
            return Response.noContent().build();
        } catch (WrappedResponse wr) {
            return wr.getResponse();
        }
    }

    @PUT
    @AuthRequired
    @Path("mpupload")
    public Response completeMPUpload(@Context ContainerRequestContext crc, String partETagBody, @QueryParam("globalid") String idSupplied, @QueryParam("storageidentifier") String storageidentifier, @QueryParam("uploadid") String uploadId) {
        try {
            Dataset dataset = datasetSvc.findByGlobalId(idSupplied);
            //Allow the API to be used within a session (e.g. for direct upload in the UI)
            User user = session.getUser();
            if (!user.isAuthenticated()) {
                try {
                    user = getRequestAuthenticatedUserOrDie(crc);
                } catch (WrappedResponse ex) {
                    logger.info(
                            "Exception thrown while trying to figure out permissions to complete mpupload for dataset id "
                                    + dataset.getId() + ": " + ex.getLocalizedMessage());
                    throw ex;
                }
            }
            boolean allowed = false;
            if (dataset != null) {
                allowed = permissionSvc.requestOn(createDataverseRequest(user), dataset)
                        .canIssue(UpdateDatasetVersionCommand.class);
            } else {
                /*
                 * The only legitimate case where a global id won't correspond to a dataset is
                 * for uploads during creation. Given that this call will still fail unless all
                 * three parameters correspond to an active multipart upload, it should be safe
                 * to allow the attempt for an authenticated user. If there are concerns about
                 * permissions, one could check with the current design that the user is allowed
                 * to create datasets in some dataverse that is configured to use the storage
                 * provider specified in the storageidentifier, but testing for the ability to
                 * create a dataset in a specific dataverse would requiring changing the design
                 * somehow (e.g. adding the ownerId to this call).
                 */
                allowed = true;
            }
            if (!allowed) {
                return error(Response.Status.FORBIDDEN,
                        "You are not permitted to complete file uploads with the supplied parameters.");
            }
            List<PartETag> eTagList = new ArrayList<PartETag>();
            logger.info("Etags: " + partETagBody);
            try {
                JsonReader jsonReader = Json.createReader(new StringReader(partETagBody));
                JsonObject object = jsonReader.readObject();
                jsonReader.close();
                for (String partNo : object.keySet()) {
                    eTagList.add(new PartETag(Integer.parseInt(partNo), object.getString(partNo)));
                }
                for (PartETag et : eTagList) {
                    logger.info("Part: " + et.getPartNumber() + " : " + et.getETag());
                }
            } catch (JsonException je) {
                logger.info("Unable to parse eTags from: " + partETagBody);
                throw new WrappedResponse(je, error(Response.Status.INTERNAL_SERVER_ERROR, "Could not complete multipart upload"));
            }
            try {
                S3AccessIO.completeMultipartUpload(idSupplied, storageidentifier, uploadId, eTagList);
            } catch (IOException io) {
                logger.warning("Multipart upload completion failed for uploadId: " + uploadId + " storageidentifier=" + storageidentifier + " globalId: " + idSupplied);
                logger.warning(io.getMessage());
                try {
                    S3AccessIO.abortMultipartUpload(idSupplied, storageidentifier, uploadId);
                } catch (IOException e) {
                    logger.severe("Also unable to abort the upload (and release the space on S3 for uploadId: " + uploadId + " storageidentifier=" + storageidentifier + " globalId: " + idSupplied);
                    logger.severe(io.getMessage());
                }

                throw new WrappedResponse(io, error(Response.Status.INTERNAL_SERVER_ERROR, "Could not complete multipart upload"));
            }
            return ok("Multipart Upload completed");
        } catch (WrappedResponse wr) {
            return wr.getResponse();
        }
    }

    /**
     * Add a File to an existing Dataset
     *
     * @param idSupplied
     * @param jsonData
     * @param fileInputStream
     * @param contentDispositionHeader
     * @param formDataBodyPart
     * @return
     */
    @POST
    @AuthRequired
    @Path("{id}/add")
    @Consumes(MediaType.MULTIPART_FORM_DATA)
    public Response addFileToDataset(@Context ContainerRequestContext crc,
                    @PathParam("id") String idSupplied,
                    @FormDataParam("jsonData") String jsonData,
                    @FormDataParam("file") InputStream fileInputStream,
                    @FormDataParam("file") FormDataContentDisposition contentDispositionHeader,
                    @FormDataParam("file") final FormDataBodyPart formDataBodyPart
                    ){

        if (!systemConfig.isHTTPUpload()) {
            return error(Response.Status.SERVICE_UNAVAILABLE, BundleUtil.getStringFromBundle("file.api.httpDisabled"));
        }

        // -------------------------------------
        // (1) Get the user from the ContainerRequestContext
        // -------------------------------------
        User authUser;
        authUser = getRequestUser(crc);

        // -------------------------------------
        // (2) Get the Dataset Id
        //  
        // -------------------------------------
        Dataset dataset;
        
        try {
            dataset = findDatasetOrDie(idSupplied);
        } catch (WrappedResponse wr) {
            return wr.getResponse();
        }
        
        //------------------------------------
        // (2a) Make sure dataset does not have package file
        //
        // --------------------------------------
        
        for (DatasetVersion dv : dataset.getVersions()) {
            if (dv.isHasPackageFile()) {
                return error(Response.Status.FORBIDDEN,
                        BundleUtil.getStringFromBundle("file.api.alreadyHasPackageFile")
                );
            }
        }

        // (2a) Load up optional params via JSON
        //---------------------------------------
        OptionalFileParams optionalFileParams = null;
        msgt("(api) jsonData: " + jsonData);

        try {
            optionalFileParams = new OptionalFileParams(jsonData);
        } catch (DataFileTagException ex) {
            return error(Response.Status.BAD_REQUEST, ex.getMessage());
        }
        catch (ClassCastException | com.google.gson.JsonParseException ex) {
            return error(Response.Status.BAD_REQUEST, BundleUtil.getStringFromBundle("file.addreplace.error.parsing"));
        }
        
        // -------------------------------------
        // (3) Get the file name and content type
        // -------------------------------------
        String newFilename = null;
        String newFileContentType = null;
        String newStorageIdentifier = null;
        if (null == contentDispositionHeader) {
            if (optionalFileParams.hasStorageIdentifier()) {
                newStorageIdentifier = optionalFileParams.getStorageIdentifier();
                newStorageIdentifier = DataAccess.expandStorageIdentifierIfNeeded(newStorageIdentifier);
                
                if(!DataAccess.uploadToDatasetAllowed(dataset,  newStorageIdentifier)) {
                    return error(BAD_REQUEST,
                            "Dataset store configuration does not allow provided storageIdentifier.");
                }
                if (optionalFileParams.hasFileName()) {
                    newFilename = optionalFileParams.getFileName();
                    if (optionalFileParams.hasMimetype()) {
                        newFileContentType = optionalFileParams.getMimeType();
                    }
                }
            } else {
                return error(BAD_REQUEST,
                        "You must upload a file or provide a valid storageidentifier, filename, and mimetype.");
            }
        } else {
            newFilename = contentDispositionHeader.getFileName();
            // Let's see if the form data part has the mime (content) type specified.
            // Note that we don't want to rely on formDataBodyPart.getMediaType() -
            // because that defaults to "text/plain" when no "Content-Type:" header is
            // present. Instead we'll go through the headers, and see if "Content-Type:"
            // is there. If not, we'll default to "application/octet-stream" - the generic
            // unknown type. This will prompt the application to run type detection and
            // potentially find something more accurate.
            // newFileContentType = formDataBodyPart.getMediaType().toString();

            for (String header : formDataBodyPart.getHeaders().keySet()) {
                if (header.equalsIgnoreCase("Content-Type")) {
                    newFileContentType = formDataBodyPart.getHeaders().get(header).get(0);
                }
            }
            if (newFileContentType == null) {
                newFileContentType = FileUtil.MIME_TYPE_UNDETERMINED_DEFAULT;
            }
        }


        //-------------------
        // (3) Create the AddReplaceFileHelper object
        //-------------------
        msg("ADD!");

        DataverseRequest dvRequest2 = createDataverseRequest(authUser);
        AddReplaceFileHelper addFileHelper = new AddReplaceFileHelper(dvRequest2,
                ingestService,
                datasetService,
                fileService,
                permissionSvc,
                commandEngine,
                systemConfig);


        //-------------------
        // (4) Run "runAddFileByDatasetId"
        //-------------------
        addFileHelper.runAddFileByDataset(dataset,
                newFilename,
                newFileContentType,
                newStorageIdentifier,
                fileInputStream,
                optionalFileParams);


        if (addFileHelper.hasError()){
            //conflict response status added for 8859
            if (Response.Status.CONFLICT.equals(addFileHelper.getHttpErrorCode())){
                return conflict(addFileHelper.getErrorMessagesAsString("\n"));
            }
            return error(addFileHelper.getHttpErrorCode(), addFileHelper.getErrorMessagesAsString("\n"));
        } else {
            String successMsg = BundleUtil.getStringFromBundle("file.addreplace.success.add");
            try {
                //msgt("as String: " + addFileHelper.getSuccessResult());
                /**
                 * @todo We need a consistent, sane way to communicate a human
                 * readable message to an API client suitable for human
                 * consumption. Imagine if the UI were built in Angular or React
                 * and we want to return a message from the API as-is to the
                 * user. Human readable.
                 */
                logger.fine("successMsg: " + successMsg);
                String duplicateWarning = addFileHelper.getDuplicateFileWarning();
                if (duplicateWarning != null && !duplicateWarning.isEmpty()) {
                    return ok(addFileHelper.getDuplicateFileWarning(), addFileHelper.getSuccessResultAsJsonObjectBuilder());
                } else {
                    return ok(addFileHelper.getSuccessResultAsJsonObjectBuilder());
                }

                //"Look at that!  You added a file! (hey hey, it may have worked)");
            } catch (NoFilesException ex) {
                Logger.getLogger(Files.class.getName()).log(Level.SEVERE, null, ex);
                return error(Response.Status.BAD_REQUEST, "NoFileException!  Serious Error! See administrator!");

            }
        }
        
    } // end: addFileToDataset


    /**
     * Clean storage of a Dataset
     *
     * @param idSupplied
     * @return
     */
    @GET
    @AuthRequired
    @Path("{id}/cleanStorage")
    public Response cleanStorage(@Context ContainerRequestContext crc, @PathParam("id") String idSupplied, @QueryParam("dryrun") Boolean dryrun) {
        // get user and dataset
        User authUser = getRequestUser(crc);

        Dataset dataset;
        try {
            dataset = findDatasetOrDie(idSupplied);
        } catch (WrappedResponse wr) {
            return wr.getResponse();
        }
        
        // check permissions
        if (!permissionSvc.permissionsFor(createDataverseRequest(authUser), dataset).contains(Permission.EditDataset)) {
            return error(Response.Status.INTERNAL_SERVER_ERROR, "Access denied!");
        }

        boolean doDryRun = dryrun != null && dryrun.booleanValue();

        // check if no legacy files are present
        Set<String> datasetFilenames = getDatasetFilenames(dataset);
        if (datasetFilenames.stream().anyMatch(x -> !dataFilePattern.matcher(x).matches())) {
            logger.log(Level.WARNING, "Dataset contains legacy files not matching the naming pattern!");
        }

        Predicate<String> filter = getToDeleteFilesFilter(datasetFilenames);
        List<String> deleted;
        try {
            StorageIO<DvObject> datasetIO = DataAccess.getStorageIO(dataset);
            deleted = datasetIO.cleanUp(filter, doDryRun);
        } catch (IOException ex) {
            logger.log(Level.SEVERE, null, ex);
            return error(Response.Status.INTERNAL_SERVER_ERROR, "IOException! Serious Error! See administrator!");
        }

        return ok("Found: " + datasetFilenames.stream().collect(Collectors.joining(", ")) + "\n" + "Deleted: " + deleted.stream().collect(Collectors.joining(", ")));
        
    }

    private static Set<String> getDatasetFilenames(Dataset dataset) {
        Set<String> files = new HashSet<>();
        for (DataFile dataFile: dataset.getFiles()) {
            String storageIdentifier = dataFile.getStorageIdentifier();
            String location = storageIdentifier.substring(storageIdentifier.indexOf("://") + 3);
            String[] locationParts = location.split(":");//separate bucket, swift container, etc. from fileName
            files.add(locationParts[locationParts.length-1]);
        }
        return files;
    }

    public static Predicate<String> getToDeleteFilesFilter(Set<String> datasetFilenames) {
        return f -> {
            return dataFilePattern.matcher(f).matches() && datasetFilenames.stream().noneMatch(x -> f.startsWith(x));
        };
    }

    private void msg(String m) {
        //System.out.println(m);
        logger.fine(m);
    }

    private void dashes() {
        msg("----------------");
    }

    private void msgt(String m) {
        dashes();
        msg(m);
        dashes();
    }


    public static <T> T handleVersion(String versionId, DsVersionHandler<T> hdl)
            throws WrappedResponse {
        switch (versionId) {
            case ":latest":
                return hdl.handleLatest();
            case ":draft":
                return hdl.handleDraft();
            case ":latest-published":
                return hdl.handleLatestPublished();
            default:
                try {
                    String[] versions = versionId.split("\\.");
                    switch (versions.length) {
                        case 1:
                            return hdl.handleSpecific(Long.parseLong(versions[0]), (long) 0.0);
                        case 2:
                            return hdl.handleSpecific(Long.parseLong(versions[0]), Long.parseLong(versions[1]));
                        default:
                            throw new WrappedResponse(error(Response.Status.BAD_REQUEST, "Illegal version identifier '" + versionId + "'"));
                    }
                } catch (NumberFormatException nfe) {
                    throw new WrappedResponse(error(Response.Status.BAD_REQUEST, "Illegal version identifier '" + versionId + "'"));
                }
        }
    }

    private DatasetVersion getDatasetVersionOrDie(final DataverseRequest req, String versionNumber, final Dataset ds, UriInfo uriInfo, HttpHeaders headers) throws WrappedResponse {
        DatasetVersion dsv = execCommand(handleVersion(versionNumber, new DsVersionHandler<Command<DatasetVersion>>() {

            @Override
            public Command<DatasetVersion> handleLatest() {
                return new GetLatestAccessibleDatasetVersionCommand(req, ds);
            }

            @Override
            public Command<DatasetVersion> handleDraft() {
                return new GetDraftDatasetVersionCommand(req, ds);
            }

            @Override
            public Command<DatasetVersion> handleSpecific(long major, long minor) {
                return new GetSpecificPublishedDatasetVersionCommand(req, ds, major, minor);
            }

            @Override
            public Command<DatasetVersion> handleLatestPublished() {
                return new GetLatestPublishedDatasetVersionCommand(req, ds);
            }
        }));
        if (dsv == null || dsv.getId() == null) {
            throw new WrappedResponse(notFound("Dataset version " + versionNumber + " of dataset " + ds.getId() + " not found"));
        }
        if (dsv.isReleased()&& uriInfo!=null) {
            MakeDataCountLoggingServiceBean.MakeDataCountEntry entry = new MakeDataCountEntry(uriInfo, headers, dvRequestService, ds);
            mdcLogService.logEntry(entry);
        }
        return dsv;
    }
    
    @GET
    @Path("{identifier}/locks")
    public Response getLocksForDataset(@PathParam("identifier") String id, @QueryParam("type") DatasetLock.Reason lockType) {

        Dataset dataset = null;
        try {
            dataset = findDatasetOrDie(id);
            Set<DatasetLock> locks;
            if (lockType == null) {
                locks = dataset.getLocks();
            } else {
                // request for a specific type lock:
                DatasetLock lock = dataset.getLockFor(lockType);

                locks = new HashSet<>();
                if (lock != null) {
                    locks.add(lock);
                }
            }
            
            return ok(locks.stream().map(lock -> json(lock)).collect(toJsonArray()));

        } catch (WrappedResponse wr) {
            return wr.getResponse();
        }
    }

    @DELETE
    @AuthRequired
    @Path("{identifier}/locks")
    public Response deleteLocks(@Context ContainerRequestContext crc, @PathParam("identifier") String id, @QueryParam("type") DatasetLock.Reason lockType) {

        return response(req -> {
            try {
                AuthenticatedUser user = getRequestAuthenticatedUserOrDie(crc);
                if (!user.isSuperuser()) {
                    return error(Response.Status.FORBIDDEN, "This API end point can be used by superusers only.");
                }
                Dataset dataset = findDatasetOrDie(id);
                
                if (lockType == null) {
                    Set<DatasetLock.Reason> locks = new HashSet<>();
                    for (DatasetLock lock : dataset.getLocks()) {
                        locks.add(lock.getReason());
                    }
                    if (!locks.isEmpty()) {
                        for (DatasetLock.Reason locktype : locks) {
                            execCommand(new RemoveLockCommand(req, dataset, locktype));
                            // refresh the dataset:
                            dataset = findDatasetOrDie(id);
                        }
                        // kick of dataset reindexing, in case the locks removed 
                        // affected the search card:
                        try {
                            indexService.indexDataset(dataset, true);
                        } catch (IOException | SolrServerException e) {
                            String failureLogText = "Post lock removal indexing failed. You can kickoff a re-index of this dataset with: \r\n curl http://localhost:8080/api/admin/index/datasets/" + dataset.getId().toString();
                            failureLogText += "\r\n" + e.getLocalizedMessage();
                            LoggingUtil.writeOnSuccessFailureLog(null, failureLogText, dataset);

                        }
                        return ok("locks removed");
                    }
                    return ok("dataset not locked");
                }
                // request for a specific type lock:
                DatasetLock lock = dataset.getLockFor(lockType);
                if (lock != null) {
                    execCommand(new RemoveLockCommand(req, dataset, lock.getReason()));
                    // refresh the dataset:
                    dataset = findDatasetOrDie(id);
                    // ... and kick of dataset reindexing, in case the lock removed 
                    // affected the search card:
                    try {
                        indexService.indexDataset(dataset, true);
                    } catch (IOException | SolrServerException e) {
                        String failureLogText = "Post lock removal indexing failed. You can kickoff a re-index of this dataset with: \r\n curl http://localhost:8080/api/admin/index/datasets/" + dataset.getId().toString();
                        failureLogText += "\r\n" + e.getLocalizedMessage();
                        LoggingUtil.writeOnSuccessFailureLog(null, failureLogText, dataset);

                    }
                    return ok("lock type " + lock.getReason() + " removed");
                }
                return ok("no lock type " + lockType + " on the dataset");
            } catch (WrappedResponse wr) {
                return wr.getResponse();
            }

        }, getRequestUser(crc));

    }
    
    @POST
    @AuthRequired
    @Path("{identifier}/lock/{type}")
    public Response lockDataset(@Context ContainerRequestContext crc, @PathParam("identifier") String id, @PathParam("type") DatasetLock.Reason lockType) {
        return response(req -> {
            try {
                AuthenticatedUser user = getRequestAuthenticatedUserOrDie(crc);
                if (!user.isSuperuser()) {
                    return error(Response.Status.FORBIDDEN, "This API end point can be used by superusers only.");
                }
                Dataset dataset = findDatasetOrDie(id);
                DatasetLock lock = dataset.getLockFor(lockType);
                if (lock != null) {
                    return error(Response.Status.FORBIDDEN, "dataset already locked with lock type " + lockType);
                }
                lock = new DatasetLock(lockType, user);
                execCommand(new AddLockCommand(req, dataset, lock));
                // refresh the dataset:
                dataset = findDatasetOrDie(id);
                // ... and kick of dataset reindexing:
                try {
                    indexService.indexDataset(dataset, true);
                } catch (IOException | SolrServerException e) {
                    String failureLogText = "Post add lock indexing failed. You can kickoff a re-index of this dataset with: \r\n curl http://localhost:8080/api/admin/index/datasets/" + dataset.getId().toString();
                    failureLogText += "\r\n" + e.getLocalizedMessage();
                    LoggingUtil.writeOnSuccessFailureLog(null, failureLogText, dataset);

                }

                return ok("dataset locked with lock type " + lockType);
            } catch (WrappedResponse wr) {
                return wr.getResponse();
            }

        }, getRequestUser(crc));
    }
    
    @GET
    @AuthRequired
    @Path("locks")
    public Response listLocks(@Context ContainerRequestContext crc, @QueryParam("type") String lockType, @QueryParam("userIdentifier") String userIdentifier) { //DatasetLock.Reason lockType) {
        // This API is here, under /datasets, and not under /admin, because we
        // likely want it to be accessible to admin users who may not necessarily 
        // have localhost access, that would be required to get to /api/admin in 
        // most installations. It is still reasonable however to limit access to
        // this api to admin users only.
        AuthenticatedUser apiUser;
        try {
            apiUser = getRequestAuthenticatedUserOrDie(crc);
        } catch (WrappedResponse ex) {
            return error(Response.Status.UNAUTHORIZED, "Authentication is required.");
        }
        if (!apiUser.isSuperuser()) {
            return error(Response.Status.FORBIDDEN, "Superusers only.");
        }
        
        // Locks can be optinally filtered by type, user or both.
        DatasetLock.Reason lockTypeValue = null;
        AuthenticatedUser user = null; 
        
        // For the lock type, we use a QueryParam of type String, instead of 
        // DatasetLock.Reason; that would be less code to write, but this way 
        // we can check if the value passed matches a valid lock type ("reason") 
        // and provide a helpful error message if it doesn't. If you use a 
        // QueryParam of an Enum type, trying to pass an invalid value to it 
        // results in a potentially confusing "404/NOT FOUND - requested 
        // resource is not available".
        if (lockType != null && !lockType.isEmpty()) {
            try {
                lockTypeValue = DatasetLock.Reason.valueOf(lockType);
            } catch (IllegalArgumentException iax) {
                StringJoiner reasonJoiner = new StringJoiner(", ");
                for (Reason r: Reason.values()) {
                    reasonJoiner.add(r.name());
                };
                String errorMessage = "Invalid lock type value: " + lockType + 
                        "; valid lock types: " + reasonJoiner.toString();
                return error(Response.Status.BAD_REQUEST, errorMessage);
            }
        }
        
        if (userIdentifier != null && !userIdentifier.isEmpty()) {
            user = authSvc.getAuthenticatedUser(userIdentifier);
            if (user == null) {
                return error(Response.Status.BAD_REQUEST, "Unknown user identifier: "+userIdentifier);
            }
        }
        
        //List<DatasetLock> locks = datasetService.getDatasetLocksByType(lockType);
        List<DatasetLock> locks = datasetService.listLocks(lockTypeValue, user);
                            
        return ok(locks.stream().map(lock -> json(lock)).collect(toJsonArray()));
    }   
    
    
    @GET
    @Path("{id}/makeDataCount/citations")
    public Response getMakeDataCountCitations(@PathParam("id") String idSupplied) {
        
        try {
            Dataset dataset = findDatasetOrDie(idSupplied);
            JsonArrayBuilder datasetsCitations = Json.createArrayBuilder();
            List<DatasetExternalCitations> externalCitations = datasetExternalCitationsService.getDatasetExternalCitationsByDataset(dataset);
            for (DatasetExternalCitations citation : externalCitations) {
                JsonObjectBuilder candidateObj = Json.createObjectBuilder();
                /**
                 * In the future we can imagine storing and presenting more
                 * information about the citation such as the title of the paper
                 * and the names of the authors. For now, we'll at least give
                 * the URL of the citation so people can click and find out more
                 * about the citation.
                 */
                candidateObj.add("citationUrl", citation.getCitedByUrl());
                datasetsCitations.add(candidateObj);
            }
            return ok(datasetsCitations);

        } catch (WrappedResponse wr) {
            return wr.getResponse();
        }

    }

    @GET
    @Path("{id}/makeDataCount/{metric}")
    public Response getMakeDataCountMetricCurrentMonth(@PathParam("id") String idSupplied, @PathParam("metric") String metricSupplied, @QueryParam("country") String country) {
        String nullCurrentMonth = null;
        return getMakeDataCountMetric(idSupplied, metricSupplied, nullCurrentMonth, country);
    }
    
    @GET
    @AuthRequired
    @Path("{identifier}/storagesize")
    public Response getStorageSize(@Context ContainerRequestContext crc, @PathParam("identifier") String dvIdtf, @QueryParam("includeCached") boolean includeCached,
                                   @Context UriInfo uriInfo, @Context HttpHeaders headers) throws WrappedResponse {

        return response(req -> ok(MessageFormat.format(BundleUtil.getStringFromBundle("datasets.api.datasize.storage"),
                execCommand(new GetDatasetStorageSizeCommand(req, findDatasetOrDie(dvIdtf), includeCached, GetDatasetStorageSizeCommand.Mode.STORAGE, null)))), getRequestUser(crc));
    }
    
    @GET
    @AuthRequired
    @Path("{identifier}/versions/{versionId}/downloadsize")
    public Response getDownloadSize(@Context ContainerRequestContext crc, @PathParam("identifier") String dvIdtf, @PathParam("versionId") String version,
                                    @Context UriInfo uriInfo, @Context HttpHeaders headers) throws WrappedResponse {

        return response(req -> ok(MessageFormat.format(BundleUtil.getStringFromBundle("datasets.api.datasize.download"),
                execCommand(new GetDatasetStorageSizeCommand(req, findDatasetOrDie(dvIdtf), false, GetDatasetStorageSizeCommand.Mode.DOWNLOAD, getDatasetVersionOrDie(req, version, findDatasetOrDie(dvIdtf), uriInfo, headers))))), getRequestUser(crc));
    }

    @GET
    @Path("{id}/makeDataCount/{metric}/{yyyymm}")
    public Response getMakeDataCountMetric(@PathParam("id") String idSupplied, @PathParam("metric") String metricSupplied, @PathParam("yyyymm") String yyyymm, @QueryParam("country") String country) {
        try {
            Dataset dataset = findDatasetOrDie(idSupplied);
            NullSafeJsonBuilder jsonObjectBuilder = jsonObjectBuilder();
            MakeDataCountUtil.MetricType metricType = null;
            try {
                metricType = MakeDataCountUtil.MetricType.fromString(metricSupplied);
            } catch (IllegalArgumentException ex) {
                return error(Response.Status.BAD_REQUEST, ex.getMessage());
            }
            String monthYear = null;
            if (yyyymm != null) {
                // We add "-01" because we store "2018-05-01" rather than "2018-05" in the "monthyear" column.
                // Dates come to us as "2018-05-01" in the SUSHI JSON ("begin-date") and we decided to store them as-is.
                monthYear = MetricsUtil.sanitizeYearMonthUserInput(yyyymm) + "-01";
            }
            if (country != null) {
                country = country.toLowerCase();
                if (!MakeDataCountUtil.isValidCountryCode(country)) {
                    return error(Response.Status.BAD_REQUEST, "Country must be one of the ISO 1366 Country Codes");
                }
            }
            DatasetMetrics datasetMetrics = datasetMetricsSvc.getDatasetMetricsByDatasetForDisplay(dataset, monthYear, country);
            if (datasetMetrics == null) {
                return ok("No metrics available for dataset " + dataset.getId() + " for " + yyyymm + " for country code " + country + ".");
            } else if (datasetMetrics.getDownloadsTotal() + datasetMetrics.getViewsTotal() == 0) {
                return ok("No metrics available for dataset " + dataset.getId() + " for " + yyyymm + " for country code " + country + ".");
            }
            Long viewsTotalRegular = null;
            Long viewsUniqueRegular = null;
            Long downloadsTotalRegular = null;
            Long downloadsUniqueRegular = null;
            Long viewsTotalMachine = null;
            Long viewsUniqueMachine = null;
            Long downloadsTotalMachine = null;
            Long downloadsUniqueMachine = null;
            Long viewsTotal = null;
            Long viewsUnique = null;
            Long downloadsTotal = null;
            Long downloadsUnique = null;
            switch (metricSupplied) {
                case "viewsTotal":
                    viewsTotal = datasetMetrics.getViewsTotal();
                    break;
                case "viewsTotalRegular":
                    viewsTotalRegular = datasetMetrics.getViewsTotalRegular();
                    break;
                case "viewsTotalMachine":
                    viewsTotalMachine = datasetMetrics.getViewsTotalMachine();
                    break;
                case "viewsUnique":
                    viewsUnique = datasetMetrics.getViewsUnique();
                    break;
                case "viewsUniqueRegular":
                    viewsUniqueRegular = datasetMetrics.getViewsUniqueRegular();
                    break;
                case "viewsUniqueMachine":
                    viewsUniqueMachine = datasetMetrics.getViewsUniqueMachine();
                    break;
                case "downloadsTotal":
                    downloadsTotal = datasetMetrics.getDownloadsTotal();
                    break;
                case "downloadsTotalRegular":
                    downloadsTotalRegular = datasetMetrics.getDownloadsTotalRegular();
                    break;
                case "downloadsTotalMachine":
                    downloadsTotalMachine = datasetMetrics.getDownloadsTotalMachine();
                    break;
                case "downloadsUnique":
                    downloadsUnique = datasetMetrics.getDownloadsUnique();
                    break;
                case "downloadsUniqueRegular":
                    downloadsUniqueRegular = datasetMetrics.getDownloadsUniqueRegular();
                    break;
                case "downloadsUniqueMachine":
                    downloadsUniqueMachine = datasetMetrics.getDownloadsUniqueMachine();
                    break;
                default:
                    break;
            }
            /**
             * TODO: Think more about the JSON output and the API design.
             * getDatasetMetricsByDatasetMonthCountry returns a single row right
             * now, by country. We could return multiple metrics (viewsTotal,
             * viewsUnique, downloadsTotal, and downloadsUnique) by country.
             */
            jsonObjectBuilder.add("viewsTotalRegular", viewsTotalRegular);
            jsonObjectBuilder.add("viewsUniqueRegular", viewsUniqueRegular);
            jsonObjectBuilder.add("downloadsTotalRegular", downloadsTotalRegular);
            jsonObjectBuilder.add("downloadsUniqueRegular", downloadsUniqueRegular);
            jsonObjectBuilder.add("viewsTotalMachine", viewsTotalMachine);
            jsonObjectBuilder.add("viewsUniqueMachine", viewsUniqueMachine);
            jsonObjectBuilder.add("downloadsTotalMachine", downloadsTotalMachine);
            jsonObjectBuilder.add("downloadsUniqueMachine", downloadsUniqueMachine);
            jsonObjectBuilder.add("viewsTotal", viewsTotal);
            jsonObjectBuilder.add("viewsUnique", viewsUnique);
            jsonObjectBuilder.add("downloadsTotal", downloadsTotal);
            jsonObjectBuilder.add("downloadsUnique", downloadsUnique);
            return ok(jsonObjectBuilder);
        } catch (WrappedResponse wr) {
            return wr.getResponse();
        } catch (Exception e) {
            //bad date - caught in sanitize call
            return error(BAD_REQUEST, e.getMessage());
        }
    }
    
    @GET
    @AuthRequired
    @Path("{identifier}/storageDriver")
    public Response getFileStore(@Context ContainerRequestContext crc, @PathParam("identifier") String dvIdtf,
            @Context UriInfo uriInfo, @Context HttpHeaders headers) throws WrappedResponse { 
        
        Dataset dataset; 
        
        try {
            dataset = findDatasetOrDie(dvIdtf);
        } catch (WrappedResponse ex) {
            return error(Response.Status.NOT_FOUND, "No such dataset");
        }
        
        return response(req -> ok(dataset.getEffectiveStorageDriverId()), getRequestUser(crc));
    }
    
    @PUT
    @AuthRequired
    @Path("{identifier}/storageDriver")
    public Response setFileStore(@Context ContainerRequestContext crc, @PathParam("identifier") String dvIdtf,
            String storageDriverLabel,
            @Context UriInfo uriInfo, @Context HttpHeaders headers) throws WrappedResponse {
        
        // Superuser-only:
        AuthenticatedUser user;
        try {
            user = getRequestAuthenticatedUserOrDie(crc);
        } catch (WrappedResponse ex) {
            return error(Response.Status.BAD_REQUEST, "Authentication is required.");
        }
        if (!user.isSuperuser()) {
            return error(Response.Status.FORBIDDEN, "Superusers only.");
        }

        Dataset dataset;

        try {
            dataset = findDatasetOrDie(dvIdtf);
        } catch (WrappedResponse ex) {
            return error(Response.Status.NOT_FOUND, "No such dataset");
        }
        
        // We don't want to allow setting this to a store id that does not exist: 
        for (Entry<String, String> store : DataAccess.getStorageDriverLabels().entrySet()) {
            if (store.getKey().equals(storageDriverLabel)) {
                dataset.setStorageDriverId(store.getValue());
                datasetService.merge(dataset);
                return ok("Storage driver set to: " + store.getKey() + "/" + store.getValue());
            }
        }
        return error(Response.Status.BAD_REQUEST,
                "No Storage Driver found for : " + storageDriverLabel);
    }
    
    @DELETE
    @AuthRequired
    @Path("{identifier}/storageDriver")
    public Response resetFileStore(@Context ContainerRequestContext crc, @PathParam("identifier") String dvIdtf,
            @Context UriInfo uriInfo, @Context HttpHeaders headers) throws WrappedResponse {
        
        // Superuser-only:
        AuthenticatedUser user;
        try {
            user = getRequestAuthenticatedUserOrDie(crc);
        } catch (WrappedResponse ex) {
            return error(Response.Status.BAD_REQUEST, "Authentication is required.");
        }
        if (!user.isSuperuser()) {
            return error(Response.Status.FORBIDDEN, "Superusers only.");
        }

        Dataset dataset;

        try {
            dataset = findDatasetOrDie(dvIdtf);
        } catch (WrappedResponse ex) {
            return error(Response.Status.NOT_FOUND, "No such dataset");
        }
        
        dataset.setStorageDriverId(null);
        datasetService.merge(dataset);
        return ok("Storage reset to default: " + DataAccess.DEFAULT_STORAGE_DRIVER_IDENTIFIER);
    }

    @GET
    @AuthRequired
    @Path("{identifier}/curationLabelSet")
    public Response getCurationLabelSet(@Context ContainerRequestContext crc, @PathParam("identifier") String dvIdtf,
            @Context UriInfo uriInfo, @Context HttpHeaders headers) throws WrappedResponse {

        try {
            AuthenticatedUser user = getRequestAuthenticatedUserOrDie(crc);
            if (!user.isSuperuser()) {
                return error(Response.Status.FORBIDDEN, "Superusers only.");
            }
        } catch (WrappedResponse wr) {
            return wr.getResponse();
        }

        Dataset dataset;

        try {
            dataset = findDatasetOrDie(dvIdtf);
        } catch (WrappedResponse ex) {
            return ex.getResponse();
        }

        return response(req -> ok(dataset.getEffectiveCurationLabelSetName()), getRequestUser(crc));
    }

    @PUT
    @AuthRequired
    @Path("{identifier}/curationLabelSet")
    public Response setCurationLabelSet(@Context ContainerRequestContext crc,
                                        @PathParam("identifier") String dvIdtf,
                                        @QueryParam("name") String curationLabelSet,
                                        @Context UriInfo uriInfo,
                                        @Context HttpHeaders headers) throws WrappedResponse {

        // Superuser-only:
        AuthenticatedUser user;
        try {
            user = getRequestAuthenticatedUserOrDie(crc);
        } catch (WrappedResponse ex) {
            return error(Response.Status.UNAUTHORIZED, "Authentication is required.");
        }
        if (!user.isSuperuser()) {
            return error(Response.Status.FORBIDDEN, "Superusers only.");
        }

        Dataset dataset;

        try {
            dataset = findDatasetOrDie(dvIdtf);
        } catch (WrappedResponse ex) {
            return ex.getResponse();
        }
        if (SystemConfig.CURATIONLABELSDISABLED.equals(curationLabelSet) || SystemConfig.DEFAULTCURATIONLABELSET.equals(curationLabelSet)) {
            dataset.setCurationLabelSetName(curationLabelSet);
            datasetService.merge(dataset);
            return ok("Curation Label Set Name set to: " + curationLabelSet);
        } else {
            for (String setName : systemConfig.getCurationLabels().keySet()) {
                if (setName.equals(curationLabelSet)) {
                    dataset.setCurationLabelSetName(curationLabelSet);
                    datasetService.merge(dataset);
                    return ok("Curation Label Set Name set to: " + setName);
                }
            }
        }
        return error(Response.Status.BAD_REQUEST,
            "No Such Curation Label Set");
    }

    @DELETE
    @AuthRequired
    @Path("{identifier}/curationLabelSet")
    public Response resetCurationLabelSet(@Context ContainerRequestContext crc, @PathParam("identifier") String dvIdtf,
            @Context UriInfo uriInfo, @Context HttpHeaders headers) throws WrappedResponse {

        // Superuser-only:
        AuthenticatedUser user;
        try {
            user = getRequestAuthenticatedUserOrDie(crc);
        } catch (WrappedResponse ex) {
            return error(Response.Status.BAD_REQUEST, "Authentication is required.");
        }
        if (!user.isSuperuser()) {
            return error(Response.Status.FORBIDDEN, "Superusers only.");
        }

        Dataset dataset;

        try {
            dataset = findDatasetOrDie(dvIdtf);
        } catch (WrappedResponse ex) {
            return ex.getResponse();
        }

        dataset.setCurationLabelSetName(SystemConfig.DEFAULTCURATIONLABELSET);
        datasetService.merge(dataset);
        return ok("Curation Label Set reset to default: " + SystemConfig.DEFAULTCURATIONLABELSET);
    }

    @GET
    @AuthRequired
    @Path("{identifier}/allowedCurationLabels")
    public Response getAllowedCurationLabels(@Context ContainerRequestContext crc,
                                             @PathParam("identifier") String dvIdtf,
                                             @Context UriInfo uriInfo,
                                             @Context HttpHeaders headers) throws WrappedResponse {
        AuthenticatedUser user = null;
        try {
            user = getRequestAuthenticatedUserOrDie(crc);
        } catch (WrappedResponse wr) {
            return wr.getResponse();
        }

        Dataset dataset;

        try {
            dataset = findDatasetOrDie(dvIdtf);
        } catch (WrappedResponse ex) {
            return ex.getResponse();
        }
        if (permissionSvc.requestOn(createDataverseRequest(user), dataset).has(Permission.PublishDataset)) {
            String[] labelArray = systemConfig.getCurationLabels().get(dataset.getEffectiveCurationLabelSetName());
            return response(req -> ok(String.join(",", labelArray)), getRequestUser(crc));
        } else {
            return error(Response.Status.FORBIDDEN, "You are not permitted to view the allowed curation labels for this dataset.");
        }
    }

    @GET
    @AuthRequired
    @Path("{identifier}/timestamps")
    @Produces(MediaType.APPLICATION_JSON)
    public Response getTimestamps(@Context ContainerRequestContext crc, @PathParam("identifier") String id) {

        Dataset dataset = null;
        DateTimeFormatter formatter = DateTimeFormatter.ISO_LOCAL_DATE_TIME;
        try {
            dataset = findDatasetOrDie(id);
            User u = getRequestUser(crc);
            Set<Permission> perms = new HashSet<Permission>();
            perms.add(Permission.ViewUnpublishedDataset);
            boolean canSeeDraft = permissionSvc.hasPermissionsFor(u, dataset, perms);
            JsonObjectBuilder timestamps = Json.createObjectBuilder();
            logger.fine("CSD: " + canSeeDraft);
            logger.fine("IT: " + dataset.getIndexTime());
            logger.fine("MT: " + dataset.getModificationTime());
            logger.fine("PIT: " + dataset.getPermissionIndexTime());
            logger.fine("PMT: " + dataset.getPermissionModificationTime());
            // Basic info if it's released
            if (dataset.isReleased() || canSeeDraft) {
                timestamps.add("createTime", formatter.format(dataset.getCreateDate().toLocalDateTime()));
                if (dataset.getPublicationDate() != null) {
                    timestamps.add("publicationTime", formatter.format(dataset.getPublicationDate().toLocalDateTime()));
                }

                if (dataset.getLastExportTime() != null) {
                    timestamps.add("lastMetadataExportTime",
                            formatter.format(dataset.getLastExportTime().toInstant().atZone(ZoneId.systemDefault())));

                }

                if (dataset.getMostRecentMajorVersionReleaseDate() != null) {
                    timestamps.add("lastMajorVersionReleaseTime", formatter.format(
                            dataset.getMostRecentMajorVersionReleaseDate().toInstant().atZone(ZoneId.systemDefault())));
                }
                // If the modification/permissionmodification time is
                // set and the index time is null or is before the mod time, the relevant index is stale
                timestamps.add("hasStaleIndex",
                        (dataset.getModificationTime() != null && (dataset.getIndexTime() == null
                                || (dataset.getIndexTime().compareTo(dataset.getModificationTime()) <= 0))) ? true
                                : false);
                timestamps.add("hasStalePermissionIndex",
                        (dataset.getPermissionModificationTime() != null && (dataset.getIndexTime() == null
                                || (dataset.getIndexTime().compareTo(dataset.getModificationTime()) <= 0))) ? true
                                : false);
            }
            // More detail if you can see a draft
            if (canSeeDraft) {
                timestamps.add("lastUpdateTime", formatter.format(dataset.getModificationTime().toLocalDateTime()));
                if (dataset.getIndexTime() != null) {
                    timestamps.add("lastIndexTime", formatter.format(dataset.getIndexTime().toLocalDateTime()));
                }
                if (dataset.getPermissionModificationTime() != null) {
                    timestamps.add("lastPermissionUpdateTime",
                            formatter.format(dataset.getPermissionModificationTime().toLocalDateTime()));
                }
                if (dataset.getPermissionIndexTime() != null) {
                    timestamps.add("lastPermissionIndexTime",
                            formatter.format(dataset.getPermissionIndexTime().toLocalDateTime()));
                }
                if (dataset.getGlobalIdCreateTime() != null) {
                    timestamps.add("globalIdCreateTime", formatter
                            .format(dataset.getGlobalIdCreateTime().toInstant().atZone(ZoneId.systemDefault())));
                }

            }
            return ok(timestamps);
        } catch (WrappedResponse wr) {
            return wr.getResponse();
        }
    }


    @POST
    @AuthRequired
    @Path("{id}/addglobusFiles")
    @Consumes(MediaType.MULTIPART_FORM_DATA)
    public Response addGlobusFilesToDataset(@Context ContainerRequestContext crc,
                                            @PathParam("id") String datasetId,
                                            @FormDataParam("jsonData") String jsonData,
                                            @Context UriInfo uriInfo,
                                            @Context HttpHeaders headers
    ) throws IOException, ExecutionException, InterruptedException {

        logger.info(" ====  (api addGlobusFilesToDataset) jsonData   ====== " + jsonData);

        if (!systemConfig.isHTTPUpload()) {
            return error(Response.Status.SERVICE_UNAVAILABLE, BundleUtil.getStringFromBundle("file.api.httpDisabled"));
        }

        // -------------------------------------
        // (1) Get the user from the API key
        // -------------------------------------
        AuthenticatedUser authUser;
        try {
            authUser = getRequestAuthenticatedUserOrDie(crc);
        } catch (WrappedResponse ex) {
            return error(Response.Status.FORBIDDEN, BundleUtil.getStringFromBundle("file.addreplace.error.auth")
            );
        }

        // -------------------------------------
        // (2) Get the Dataset Id
        // -------------------------------------
        Dataset dataset;

        try {
            dataset = findDatasetOrDie(datasetId);
        } catch (WrappedResponse wr) {
            return wr.getResponse();
        }

        //------------------------------------
        // (2b) Make sure dataset does not have package file
        // --------------------------------------

        for (DatasetVersion dv : dataset.getVersions()) {
            if (dv.isHasPackageFile()) {
                return error(Response.Status.FORBIDDEN, BundleUtil.getStringFromBundle("file.api.alreadyHasPackageFile")
                );
            }
        }


        String lockInfoMessage = "Globus Upload API started ";
        DatasetLock lock = datasetService.addDatasetLock(dataset.getId(), DatasetLock.Reason.GlobusUpload,
                (authUser).getId(), lockInfoMessage);
        if (lock != null) {
            dataset.addLock(lock);
        } else {
            logger.log(Level.WARNING, "Failed to lock the dataset (dataset id={0})", dataset.getId());
        }


        ApiToken token = authSvc.findApiTokenByUser(authUser);

        if(uriInfo != null) {
            logger.info(" ====  (api uriInfo.getRequestUri()) jsonData   ====== " + uriInfo.getRequestUri().toString());
        }


        String requestUrl = headers.getRequestHeader("origin").get(0);

        if(requestUrl.contains("localhost")){
            requestUrl = "http://localhost:8080";
        }

        // Async Call
        globusService.globusUpload(jsonData, token, dataset, requestUrl, authUser);

        return ok("Async call to Globus Upload started ");

    }

    @POST
    @AuthRequired
    @Path("{id}/deleteglobusRule")
    @Consumes(MediaType.MULTIPART_FORM_DATA)
    public Response deleteglobusRule(@Context ContainerRequestContext crc, @PathParam("id") String datasetId,@FormDataParam("jsonData") String jsonData
    ) throws IOException, ExecutionException, InterruptedException {


        logger.info(" ====  (api deleteglobusRule) jsonData   ====== " + jsonData);


        if (!systemConfig.isHTTPUpload()) {
            return error(Response.Status.SERVICE_UNAVAILABLE, BundleUtil.getStringFromBundle("file.api.httpDisabled"));
        }

        // -------------------------------------
        // (1) Get the user from the ContainerRequestContext
        // -------------------------------------
        User authUser;
        authUser = getRequestUser(crc);

        // -------------------------------------
        // (2) Get the Dataset Id
        // -------------------------------------
        Dataset dataset;

        try {
            dataset = findDatasetOrDie(datasetId);
        } catch (WrappedResponse wr) {
            return wr.getResponse();
        }

        // Async Call
        globusService.globusDownload(jsonData, dataset, authUser);

        return ok("Async call to Globus Download started");

    }


    /**
     * Add multiple Files to an existing Dataset
     *
     * @param idSupplied
     * @param jsonData
     * @return
     */
    @POST
    @AuthRequired
    @Path("{id}/addFiles")
    @Consumes(MediaType.MULTIPART_FORM_DATA)
    public Response addFilesToDataset(@Context ContainerRequestContext crc,
                                      @PathParam("id") String idSupplied,
                                      @FormDataParam("jsonData") String jsonData) {

        if (!systemConfig.isHTTPUpload()) {
            return error(Response.Status.SERVICE_UNAVAILABLE, BundleUtil.getStringFromBundle("file.api.httpDisabled"));
        }

        // -------------------------------------
        // (1) Get the user from the ContainerRequestContext
        // -------------------------------------
        User authUser;
        authUser = getRequestUser(crc);

        // -------------------------------------
        // (2) Get the Dataset Id
        // -------------------------------------
        Dataset dataset;

        try {
            dataset = findDatasetOrDie(idSupplied);
        } catch (WrappedResponse wr) {
            return wr.getResponse();
        }

        dataset.getLocks().forEach(dl -> {
            logger.info(dl.toString());
        });

        //------------------------------------
        // (2a) Make sure dataset does not have package file
        // --------------------------------------

        for (DatasetVersion dv : dataset.getVersions()) {
            if (dv.isHasPackageFile()) {
                return error(Response.Status.FORBIDDEN,
                        BundleUtil.getStringFromBundle("file.api.alreadyHasPackageFile")
                );
            }
        }

        DataverseRequest dvRequest = createDataverseRequest(authUser);

        AddReplaceFileHelper addFileHelper = new AddReplaceFileHelper(
                dvRequest,
                this.ingestService,
                this.datasetService,
                this.fileService,
                this.permissionSvc,
                this.commandEngine,
                this.systemConfig
        );

        return addFileHelper.addFiles(jsonData, dataset, authUser);

    }

    /**
     * Replace multiple Files to an existing Dataset
     *
     * @param idSupplied
     * @param jsonData
     * @return
     */
    @POST
    @AuthRequired
    @Path("{id}/replaceFiles")
    @Consumes(MediaType.MULTIPART_FORM_DATA)
    public Response replaceFilesInDataset(@Context ContainerRequestContext crc,
                                          @PathParam("id") String idSupplied,
                                          @FormDataParam("jsonData") String jsonData) {

        if (!systemConfig.isHTTPUpload()) {
            return error(Response.Status.SERVICE_UNAVAILABLE, BundleUtil.getStringFromBundle("file.api.httpDisabled"));
        }

        // -------------------------------------
        // (1) Get the user from the ContainerRequestContext
        // -------------------------------------
        User authUser;
        authUser = getRequestUser(crc);

        // -------------------------------------
        // (2) Get the Dataset Id
        // -------------------------------------
        Dataset dataset;

        try {
            dataset = findDatasetOrDie(idSupplied);
        } catch (WrappedResponse wr) {
            return wr.getResponse();
        }

        dataset.getLocks().forEach(dl -> {
            logger.info(dl.toString());
        });

        //------------------------------------
        // (2a) Make sure dataset does not have package file
        // --------------------------------------

        for (DatasetVersion dv : dataset.getVersions()) {
            if (dv.isHasPackageFile()) {
                return error(Response.Status.FORBIDDEN,
                        BundleUtil.getStringFromBundle("file.api.alreadyHasPackageFile")
                );
            }
        }

        DataverseRequest dvRequest = createDataverseRequest(authUser);

        AddReplaceFileHelper addFileHelper = new AddReplaceFileHelper(
                dvRequest,
                this.ingestService,
                this.datasetService,
                this.fileService,
                this.permissionSvc,
                this.commandEngine,
                this.systemConfig
        );

        return addFileHelper.replaceFiles(jsonData, dataset, authUser);

    }

    /**
     * API to find curation assignments and statuses
     *
     * @return
     * @throws WrappedResponse
     */
    @GET
    @AuthRequired
    @Path("/listCurationStates")
    @Produces("text/csv")
    public Response getCurationStates(@Context ContainerRequestContext crc) throws WrappedResponse {

        try {
            AuthenticatedUser user = getRequestAuthenticatedUserOrDie(crc);
            if (!user.isSuperuser()) {
                return error(Response.Status.FORBIDDEN, "Superusers only.");
            }
        } catch (WrappedResponse wr) {
            return wr.getResponse();
        }

        List<DataverseRole> allRoles = dataverseRoleService.findAll();
        List<DataverseRole> curationRoles = new ArrayList<DataverseRole>();
        allRoles.forEach(r -> {
            if (r.permissions().contains(Permission.PublishDataset))
                curationRoles.add(r);
        });
        HashMap<String, HashSet<String>> assignees = new HashMap<String, HashSet<String>>();
        curationRoles.forEach(r -> {
            assignees.put(r.getAlias(), null);
        });

        StringBuilder csvSB = new StringBuilder(String.join(",",
                BundleUtil.getStringFromBundle("dataset"),
                BundleUtil.getStringFromBundle("datasets.api.creationdate"),
                BundleUtil.getStringFromBundle("datasets.api.modificationdate"),
                BundleUtil.getStringFromBundle("datasets.api.curationstatus"),
                String.join(",", assignees.keySet())));
        for (Dataset dataset : datasetSvc.findAllUnpublished()) {
            List<RoleAssignment> ras = permissionService.assignmentsOn(dataset);
            curationRoles.forEach(r -> {
                assignees.put(r.getAlias(), new HashSet<String>());
            });
            for (RoleAssignment ra : ras) {
                if (curationRoles.contains(ra.getRole())) {
                    assignees.get(ra.getRole().getAlias()).add(ra.getAssigneeIdentifier());
                }
            }
            String name = "\"" + dataset.getCurrentName().replace("\"", "\"\"") + "\"";
            String status = dataset.getLatestVersion().getExternalStatusLabel();
            String url = systemConfig.getDataverseSiteUrl() + dataset.getTargetUrl() + dataset.getGlobalId().asString();
            String date = new SimpleDateFormat("yyyy-MM-dd").format(dataset.getCreateDate());
            String modDate = new SimpleDateFormat("yyyy-MM-dd").format(dataset.getModificationTime());
            String hyperlink = "\"=HYPERLINK(\"\"" + url + "\"\",\"\"" + name + "\"\")\"";
            List<String> sList = new ArrayList<String>();
            assignees.entrySet().forEach(e -> sList.add(e.getValue().size() == 0 ? "" : String.join(";", e.getValue())));
            csvSB.append("\n").append(String.join(",", hyperlink, date, modDate, status == null ? "" : status, String.join(",", sList)));
        }
        csvSB.append("\n");
        return ok(csvSB.toString(), MediaType.valueOf(FileUtil.MIME_TYPE_CSV), "datasets.status.csv");
    }

    // APIs to manage archival status

    @GET
    @AuthRequired
    @Produces(MediaType.APPLICATION_JSON)
    @Path("/{id}/{version}/archivalStatus")
    public Response getDatasetVersionArchivalStatus(@Context ContainerRequestContext crc,
                                                    @PathParam("id") String datasetId,
                                                    @PathParam("version") String versionNumber,
                                                    @Context UriInfo uriInfo,
                                                    @Context HttpHeaders headers) {

        try {
            AuthenticatedUser au = getRequestAuthenticatedUserOrDie(crc);
            if (!au.isSuperuser()) {
                return error(Response.Status.FORBIDDEN, "Superusers only.");
            }
            DataverseRequest req = createDataverseRequest(au);
            DatasetVersion dsv = getDatasetVersionOrDie(req, versionNumber, findDatasetOrDie(datasetId), uriInfo,
                    headers);

            if (dsv.getArchivalCopyLocation() == null) {
                return error(Status.NO_CONTENT, "This dataset version has not been archived");
            } else {
                JsonObject status = JsonUtil.getJsonObject(dsv.getArchivalCopyLocation());
                return ok(status);
            }
        } catch (WrappedResponse wr) {
            return wr.getResponse();
        }
    }

    @PUT
    @AuthRequired
    @Consumes(MediaType.APPLICATION_JSON)
    @Path("/{id}/{version}/archivalStatus")
    public Response setDatasetVersionArchivalStatus(@Context ContainerRequestContext crc,
                                                    @PathParam("id") String datasetId,
                                                    @PathParam("version") String versionNumber,
                                                    String newStatus,
                                                    @Context UriInfo uriInfo,
                                                    @Context HttpHeaders headers) {

        logger.fine(newStatus);
        try {
            AuthenticatedUser au = getRequestAuthenticatedUserOrDie(crc);

            if (!au.isSuperuser()) {
                return error(Response.Status.FORBIDDEN, "Superusers only.");
            }
            
            //Verify we have valid json after removing any HTML tags (the status gets displayed in the UI, so we want plain text).
            JsonObject update= JsonUtil.getJsonObject(MarkupChecker.stripAllTags(newStatus));
            
            if (update.containsKey(DatasetVersion.ARCHIVAL_STATUS) && update.containsKey(DatasetVersion.ARCHIVAL_STATUS_MESSAGE)) {
                String status = update.getString(DatasetVersion.ARCHIVAL_STATUS);
                if (status.equals(DatasetVersion.ARCHIVAL_STATUS_PENDING) || status.equals(DatasetVersion.ARCHIVAL_STATUS_FAILURE)
                        || status.equals(DatasetVersion.ARCHIVAL_STATUS_SUCCESS)) {

                    DataverseRequest req = createDataverseRequest(au);
                    DatasetVersion dsv = getDatasetVersionOrDie(req, versionNumber, findDatasetOrDie(datasetId),
                            uriInfo, headers);

                    if (dsv == null) {
                        return error(Status.NOT_FOUND, "Dataset version not found");
                    }
                    if (isSingleVersionArchiving()) {
                        for (DatasetVersion version : dsv.getDataset().getVersions()) {
                            if ((!dsv.equals(version)) && (version.getArchivalCopyLocation() != null)) {
                                return error(Status.CONFLICT, "Dataset already archived.");
                            }
                        }
                    }

                    dsv.setArchivalCopyLocation(JsonUtil.prettyPrint(update));
                    dsv = datasetversionService.merge(dsv);
                    logger.fine("status now: " + dsv.getArchivalCopyLocationStatus());
                    logger.fine("message now: " + dsv.getArchivalCopyLocationMessage());

                    return ok("Status updated");
                }
            }
        } catch (WrappedResponse wr) {
            return wr.getResponse();
        } catch (JsonException| IllegalStateException ex) {
            return error(Status.BAD_REQUEST, "Unable to parse provided JSON");
        }
        return error(Status.BAD_REQUEST, "Unacceptable status format");
    }
    
    @DELETE
    @AuthRequired
    @Produces(MediaType.APPLICATION_JSON)
    @Path("/{id}/{version}/archivalStatus")
    public Response deleteDatasetVersionArchivalStatus(@Context ContainerRequestContext crc,
                                                       @PathParam("id") String datasetId,
                                                       @PathParam("version") String versionNumber,
                                                       @Context UriInfo uriInfo,
                                                       @Context HttpHeaders headers) {

        try {
            AuthenticatedUser au = getRequestAuthenticatedUserOrDie(crc);
            if (!au.isSuperuser()) {
                return error(Response.Status.FORBIDDEN, "Superusers only.");
            }

            DataverseRequest req = createDataverseRequest(au);
            DatasetVersion dsv = getDatasetVersionOrDie(req, versionNumber, findDatasetOrDie(datasetId), uriInfo,
                    headers);
            if (dsv == null) {
                return error(Status.NOT_FOUND, "Dataset version not found");
            }
            dsv.setArchivalCopyLocation(null);
            dsv = datasetversionService.merge(dsv);

            return ok("Status deleted");

        } catch (WrappedResponse wr) {
            return wr.getResponse();
        }
    }
    
    private boolean isSingleVersionArchiving() {
        String className = settingsService.getValueForKey(SettingsServiceBean.Key.ArchiverClassName, null);
        if (className != null) {
            Class<? extends AbstractSubmitToArchiveCommand> clazz;
            try {
                clazz =  Class.forName(className).asSubclass(AbstractSubmitToArchiveCommand.class);
                return ArchiverUtil.onlySingleVersionArchiving(clazz, settingsService);
            } catch (ClassNotFoundException e) {
                logger.warning(":ArchiverClassName does not refer to a known Archiver");
            } catch (ClassCastException cce) {
                logger.warning(":ArchiverClassName does not refer to an Archiver class");
            }
        }
        return false;
    }
    
    // This method provides a callback for an external tool to retrieve it's
    // parameters/api URLs. If the request is authenticated, e.g. by it being
    // signed, the api URLs will be signed. If a guest request is made, the URLs
    // will be plain/unsigned.
    // This supports the cases where a tool is accessing a restricted resource (e.g.
    // for a draft dataset), or public case.
    @GET
    @AuthRequired
    @Path("{id}/versions/{version}/toolparams/{tid}")
    public Response getExternalToolDVParams(@Context ContainerRequestContext crc,
                                            @PathParam("tid") long externalToolId,
                                            @PathParam("id") String datasetId,
                                            @PathParam("version") String version,
                                            @QueryParam(value = "locale") String locale) {
        try {
            DataverseRequest req = createDataverseRequest(getRequestUser(crc));
            DatasetVersion target = getDatasetVersionOrDie(req, version, findDatasetOrDie(datasetId), null, null);
            if (target == null) {
                return error(BAD_REQUEST, "DatasetVersion not found.");
            }
            
            ExternalTool externalTool = externalToolService.findById(externalToolId);
            if(externalTool==null) {
                return error(BAD_REQUEST, "External tool not found.");
            }
            if (!ExternalTool.Scope.DATASET.equals(externalTool.getScope())) {
                return error(BAD_REQUEST, "External tool does not have dataset scope.");
            }
            ApiToken apiToken = null;
            User u = getRequestUser(crc);
            if (u instanceof AuthenticatedUser) {
                apiToken = authSvc.findApiTokenByUser((AuthenticatedUser) u);
            }
            

            ExternalToolHandler eth = new ExternalToolHandler(externalTool, target.getDataset(), apiToken, locale);
            return ok(eth.createPostBody(eth.getParams(JsonUtil.getJsonObject(externalTool.getToolParameters()))));
        } catch (WrappedResponse wr) {
            return wr.getResponse();
        }
    }
}<|MERGE_RESOLUTION|>--- conflicted
+++ resolved
@@ -581,10 +581,6 @@
         User user = getRequestUser(crc);
         return response(req -> {
             DatasetVersion dsv = getDatasetVersionOrDie(req, versionId, findDatasetOrDie(datasetId), uriInfo, headers);
-<<<<<<< HEAD
-            return ok(Json.createObjectBuilder().add("linkset", new SignpostingResources(systemConfig, dsv, settingsService.getValueForKey(SettingsServiceBean.Key.SignpostingMaxAuthors),
-                    settingsService.getValueForKey(SettingsServiceBean.Key.SignpostingMaxItems)).getJsonLinkset()));
-=======
             return ok(Json.createObjectBuilder().add(
                     "linkset",
                     new SignpostingResources(
@@ -595,7 +591,6 @@
                     ).getJsonLinkset()
             )
             );
->>>>>>> f41cdc99
         }, user);
     }
 
