--- conflicted
+++ resolved
@@ -1,7 +1,5 @@
 package edu.harvard.iq.dataverse;
 
-
-import edu.harvard.iq.dataverse.globus.GlobusServiceBean;
 import edu.harvard.iq.dataverse.provenance.ProvPopupFragmentBean;
 import edu.harvard.iq.dataverse.DataFile.ChecksumType;
 import edu.harvard.iq.dataverse.api.AbstractApiBean;
@@ -39,8 +37,6 @@
 import edu.harvard.iq.dataverse.util.BundleUtil;
 import edu.harvard.iq.dataverse.util.EjbUtil;
 import static edu.harvard.iq.dataverse.util.JsfHelper.JH;
-import java.net.MalformedURLException;
-import java.text.ParseException;
 import java.io.File;
 import java.io.FileOutputStream;
 import java.io.IOException;
@@ -60,7 +56,6 @@
 import javax.faces.view.ViewScoped;
 import javax.inject.Inject;
 import javax.inject.Named;
-import org.primefaces.PrimeFaces;
 import org.primefaces.event.FileUploadEvent;
 import org.primefaces.model.file.UploadedFile;
 import javax.json.Json;
@@ -79,9 +74,9 @@
 import javax.faces.event.FacesEvent;
 import javax.servlet.ServletOutputStream;
 import javax.servlet.http.HttpServletResponse;
-import javax.servlet.http.HttpServletRequest;
 import org.apache.commons.lang.StringUtils;
 import org.apache.commons.lang3.mutable.MutableBoolean;
+import org.primefaces.PrimeFaces;
 
 /**
  *
@@ -126,10 +121,6 @@
     DataverseLinkingServiceBean dvLinkingService;
     @EJB
     IndexServiceBean indexService;
-    @EJB
-    GlobusServiceBean globusServiceBean;
-    @EJB
-    protected SettingsServiceBean settingsSvc;
     @Inject
     DataverseRequestServiceBean dvRequestService;
     @Inject PermissionsWrapper permissionsWrapper;
@@ -1291,6 +1282,7 @@
     public boolean showFileUploadFragment(){
         return mode == FileEditMode.UPLOAD || mode == FileEditMode.CREATE || mode == FileEditMode.SINGLE_REPLACE;
     }
+    
     
     public boolean showFileUploadComponent(){
         if (mode == FileEditMode.UPLOAD || mode == FileEditMode.CREATE) {
@@ -2987,35 +2979,6 @@
                 }
             }
         }       
-<<<<<<< HEAD
-    }
-
-    public String getClientId() {
-        logger.info(settingsSvc.getValueForKey(SettingsServiceBean.Key.GlobusClientId));
-        return "'" + settingsSvc.getValueForKey(SettingsServiceBean.Key.GlobusClientId) + "'";
-    }
-
-    public void startTaskList() throws MalformedURLException {
-        
-        AuthenticatedUser user = (AuthenticatedUser) session.getUser();
-        globusServiceBean.globusFinishTransfer(dataset,  user);
-        HttpServletRequest origRequest = (HttpServletRequest) FacesContext.getCurrentInstance().getExternalContext().getRequest();
-
-        String serverName = origRequest.getServerName();
-
-        String httpString = "window.location.replace('" + "https://" + serverName + "/dataset.xhtml?persistentId=" + dataset.getGlobalId();
-        Dataset ds = datasetService.find(dataset.getId());
-        if (ds.getLatestVersion().isWorkingCopy()) {
-            httpString = httpString + "&version=DRAFT" + "'" + ")";
-        }
-        else {
-            httpString = httpString + "'" +")";
-        }
-
-        logger.info(httpString);
-        logger.info("Moving to Dataset page");
-        PrimeFaces.current().executeScript(httpString);
-=======
     }    
     
     private String termsOfAccess;
@@ -3035,6 +2998,5 @@
 
     public void setFileAccessRequest(boolean fileAccessRequest) {
         this.fileAccessRequest = fileAccessRequest;
->>>>>>> 9e7e3f1c
     }
 }