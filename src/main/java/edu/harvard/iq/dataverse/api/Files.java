--- conflicted
+++ resolved
@@ -482,11 +482,6 @@
 
     @GET
     @AuthRequired
-<<<<<<< HEAD
-    @Path("{id}/draft")
-    public Response getFileDataDraft(@Context ContainerRequestContext crc, @PathParam("id") String fileIdOrPersistentId, @Context UriInfo uriInfo, @Context HttpHeaders headers, @Context HttpServletResponse response, @QueryParam("returnOwners") boolean returnOwners) throws WrappedResponse, Exception {
-        return getFileDataResponse(getRequestUser(crc), fileIdOrPersistentId, uriInfo, headers, response, true, returnOwners);
-=======
     @Path("{id}")
     public Response getFileData(@Context ContainerRequestContext crc,
                                 @PathParam("id") String fileIdOrPersistentId,
@@ -495,32 +490,10 @@
                                 @Context UriInfo uriInfo,
                                 @Context HttpHeaders headers) {
         return response( req -> getFileDataResponse(req, fileIdOrPersistentId, DS_VERSION_LATEST, includeDeaccessioned, returnDatasetVersion, uriInfo, headers), getRequestUser(crc));
->>>>>>> de45c139
     }
 
     @GET
     @AuthRequired
-<<<<<<< HEAD
-    @Path("{id}")
-    public Response getFileData(@Context ContainerRequestContext crc, @PathParam("id") String fileIdOrPersistentId, @Context UriInfo uriInfo, @Context HttpHeaders headers, @Context HttpServletResponse response, @QueryParam("returnOwners") boolean returnOwners) throws WrappedResponse, Exception {  
-        return getFileDataResponse(getRequestUser(crc), fileIdOrPersistentId, uriInfo, headers, response, false, returnOwners);
-    }
-    
-    private Response getFileDataResponse(User user, String fileIdOrPersistentId, UriInfo uriInfo, HttpHeaders headers, HttpServletResponse response, boolean draft, boolean includeOwners ){
-        
-        DataverseRequest req;
-        try {
-            req = createDataverseRequest(user);
-        } catch (Exception e) {
-            return error(BAD_REQUEST, "Error attempting to request information. Maybe a bad API token?");
-        }
-        final DataFile df;
-        try {
-            df = execCommand(new GetDataFileCommand(req, findDataFileOrDie(fileIdOrPersistentId)));
-        } catch (Exception e) {
-            return error(BAD_REQUEST, "Error attempting get the requested data file.");
-        }
-=======
     @Path("{id}/versions/{datasetVersionId}")
     public Response getFileData(@Context ContainerRequestContext crc,
                                 @PathParam("id") String fileIdOrPersistentId,
@@ -531,7 +504,6 @@
                                 @Context HttpHeaders headers) {
         return response( req -> getFileDataResponse(req, fileIdOrPersistentId, datasetVersionId, includeDeaccessioned, returnDatasetVersion, uriInfo, headers), getRequestUser(crc));
     }
->>>>>>> de45c139
 
     private Response getFileDataResponse(final DataverseRequest req,
                                          String fileIdOrPersistentId,
@@ -570,19 +542,11 @@
         if (fileMetadata.getDatasetVersion().isReleased()) {
             MakeDataCountLoggingServiceBean.MakeDataCountEntry entry = new MakeDataCountLoggingServiceBean.MakeDataCountEntry(uriInfo, headers, dvRequestService, dataFile);
             mdcLogService.logEntry(entry);
-<<<<<<< HEAD
         } 
                     
         return Response.ok(Json.createObjectBuilder()
                 .add("status", ApiConstants.STATUS_OK)
                 .add("data", json(fm, includeOwners)).build())
-=======
-        }
-
-        return Response.ok(Json.createObjectBuilder()
-                        .add("status", ApiConstants.STATUS_OK)
-                        .add("data", json(fileMetadata, returnDatasetVersion)).build())
->>>>>>> de45c139
                 .type(MediaType.APPLICATION_JSON)
                 .build();
     }
