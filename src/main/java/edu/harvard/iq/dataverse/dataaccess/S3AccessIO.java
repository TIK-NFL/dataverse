package edu.harvard.iq.dataverse.dataaccess;

import com.amazonaws.AmazonClientException;
import com.amazonaws.SdkClientException;
import com.amazonaws.auth.AWSCredentials;
import com.amazonaws.auth.AWSCredentialsProvider;
import com.amazonaws.auth.AWSStaticCredentialsProvider;
import com.amazonaws.auth.BasicAWSCredentials;
import com.amazonaws.auth.profile.ProfileCredentialsProvider;
import com.amazonaws.client.builder.AwsClientBuilder;
import com.amazonaws.regions.Regions;
import com.amazonaws.services.s3.AmazonS3;
import com.amazonaws.services.s3.AmazonS3ClientBuilder;
import com.amazonaws.services.s3.model.ObjectMetadata;
import com.amazonaws.services.s3.model.PutObjectRequest;
import com.amazonaws.partitions.PartitionsLoader;
import com.amazonaws.services.s3.AmazonS3Client;
import com.amazonaws.services.s3.model.DeleteObjectRequest;
import com.amazonaws.services.s3.model.GetObjectRequest;
import com.amazonaws.services.s3.model.S3Object;
import com.amazonaws.services.s3.model.S3ObjectInputStream;
import com.amazonaws.thirdparty.apache.http.client.methods.HttpRequestBase;
import edu.harvard.iq.dataverse.DataFile;
import edu.harvard.iq.dataverse.Dataset;
import edu.harvard.iq.dataverse.Dataverse;
import edu.harvard.iq.dataverse.DvObject;
import edu.harvard.iq.dataverse.datavariable.DataVariable;
import edu.harvard.iq.dataverse.util.StringUtil;
import java.io.File;
import java.io.FileInputStream;
import java.io.FileNotFoundException;
import java.io.IOException;
import java.io.InputStream;
import java.io.OutputStream;
import java.nio.channels.Channel;
import java.nio.channels.Channels;
import java.nio.channels.WritableByteChannel;
import java.nio.file.Path;
import java.util.ArrayList;
import java.util.Collection;
import java.util.List;
import java.util.Properties;
import java.util.logging.Logger;
import org.apache.commons.io.IOUtils;


/**
 *
 * @author Matthew A Dunlap
 * @param <T> what it stores
 */
/* 
    Experimental Amazon AWS S3 driver
 */
public class S3AccessIO<T extends DvObject> extends StorageIO<T> {

    private static final Logger logger = Logger.getLogger("edu.harvard.iq.dataverse.dataaccess.S3AccessIO");

    public S3AccessIO() {
        this(null);
    }

    public S3AccessIO(T dvObject) {
        this(dvObject, null);
    }
    
    public S3AccessIO(T dvObject, DataAccessRequest req) {
        super(dvObject, req);
        this.setIsLocalFile(false);
        awsCredentials = new ProfileCredentialsProvider().getCredentials();
        s3 = AmazonS3ClientBuilder.standard().withCredentials(new AWSStaticCredentialsProvider(awsCredentials)).withRegion(Regions.US_EAST_1).build();

        if (dvObject instanceof DataFile) {
            s3FolderPath = this.getDataFile().getOwner().getAuthority() + "/" + this.getDataFile().getOwner().getIdentifier();
            s3FileName = s3FolderPath + "/" + this.getDataFile().getDisplayName();
        } else if (dvObject instanceof Dataset) {
            Dataset dataset = (Dataset)dvObject;
            s3FolderPath = dataset.getAuthority() + "/" + dataset.getIdentifier();
        }
        
    }

    private AWSCredentials awsCredentials = null;
    private AmazonS3 s3 = null;
    private String bucketName = "testiqss-1239759fgsef34w4"; //name is global, no uppercase
    private String s3FolderPath;
    private String s3FileName;

//    private S3Object initializeS3Object(boolean writeAccess) throws IOException {
//        return initializeS3Object(writeAccess, null);
//    }
//    
//    private S3Object  initializeS3Object(boolean writeAccess, String auxItemTag) throws IOException {
////        String swiftEndPoint = null;
////        String swiftContainerName = null;
////        
//        S3Object fileObject;
//        List<String> auxFiles = null; 
//        String s3FolderPathSeparator = "/";
//        String storageIdentifier = dvObject.getStorageIdentifier();
//        
//         if (dvObject instanceof DataFile) {
//            Dataset owner = this.getDataFile().getOwner();
//
//            if (storageIdentifier.startsWith("s3://")) {
//               
//                if ( StringUtil.isEmpty(s3FileName)) {
//                    // all of these things need to be specified, for this to be a valid Swift location
//                    // identifier.
//                    throw new IOException("SwiftAccessIO: invalid swift storage token: " + storageIdentifier);
//                }
//
//                if (auxItemTag != null) {
//                    s3FileName = s3FileName.concat("."+auxItemTag);
//                }
//            } else if (this.isReadAccess) {
//                // An attempt to call Swift driver,  in a Read mode on a non-swift stored datafile
//                // object!
//                throw new IOException("IO driver mismatch: SwiftAccessIO called on a non-swift stored object.");
//            } else if (this.isWriteAccess) {   
//                
//                s3FolderPath = owner.getAuthority() + s3FolderPathSeparator + owner.getIdentifier() + s3FolderPathSeparator;
////                 String key =  datafile.getOwner().getAuthority() + "/" + datafile.getOwner().getIdentifier() + "/" + datafile.getDisplayName();
//            
//                s3FileName = s3FolderPath+this.getDataFile().getDisplayName();
//                //Storage Identifier is now updated after the object is uploaded on s3.
//                dvObject.setStorageIdentifier("s3://" + s3FolderPath + s3FolderPathSeparator + s3FileName);
//            } else {
//                throw new IOException("SwiftAccessIO: unknown access mode.");
//            }
//        } else if (dvObject instanceof Dataset) {
//            Dataset dataset = this.getDataset();
//
//            if (storageIdentifier.startsWith("s3://")) {
//                // This is a call on an already existing swift object. 
//
//                //We will not have a file name, just an aux tag
//                if (auxItemTag != null) {
//                    s3FileName = auxItemTag;
//                } else {
//                    throw new IOException("Dataset related auxillary files require an auxItemTag");
//                }       
//
//                if (StringUtil.isEmpty(s3FileName) ) {
//                    // all of these things need to be specified, for this to be a valid Swift location
//                    // identifier.
//                    throw new IOException("SwiftAccessIO: invalid swift storage token: " + storageIdentifier);
//                }
//
//            } else if (this.isReadAccess) {
//                // An attempt to call Swift driver,  in a Read mode on a non-swift stored datafile
//                // object!
//                throw new IOException("IO driver mismatch: SwiftAccessIO called on a non-swift stored object.");
//            } else if (this.isWriteAccess) {
//                s3FolderPath= dataset.getAuthority() + s3FolderPathSeparator + dataset.getIdentifier() + s3FolderPathSeparator;
//                s3FileName = auxItemTag;
//                dvObject.setStorageIdentifier("s3://"+ s3FolderPath);
//            } else {
//                throw new IOException("SwiftAccessIO: unknown access mode.");
//            }
//        } else {
//            //for future scope, if dataverse is decided to be stored in swift storage containersopen    
//            throw new FileNotFoundException("Error initializing swift object");  
//        }
//
//        fileObject = this.swiftContainer.getObject(swiftFileName);
//
//        // If this is the main, primary datafile object (i.e., not an auxiliary 
//        // object for a primary file), we also set the file download url here: 
//        if (auxItemTag == null && dvObject instanceof DataFile) {
//            setRemoteUrl(getSwiftFileURI(fileObject));
//            logger.fine(getRemoteUrl() + " success; write mode: "+writeAccess);
//        } else {
//            logger.fine("sucessfully opened AUX object "+auxItemTag+" , write mode: "+writeAccess);
//        }
//
//        if (!writeAccess && !fileObject.exists()) {
//            throw new FileNotFoundException("SwiftAccessIO: DvObject " + swiftFileName + " does not exist (Dataverse dvObject id: " + dvObject.getId());
//        }
//
//        auxFiles = null; 
//
//        return fileObject;
// 
//    }
//    
    //FIXME: Finish
    @Override
    public void open(DataAccessOption... options) throws IOException {
        DataAccessRequest req = this.getRequest();
        
        if (isWriteAccessRequested(options)) {
            isWriteAccess = true;
            isReadAccess = false;
        } else {
            isWriteAccess = false;
            isReadAccess = true;
        }
        
        //FIXME: Fill. Most of the content in here I (Matthew) don't really understand. copypaste
        if (dvObject instanceof DataFile) {
            DataFile dataFile = this.getDataFile();
            
            if (req != null && req.getParameter("noVarHeader") != null) {
                this.setNoVarHeader(true);
            }
            
            if (dataFile.getStorageIdentifier() == null || "".equals(dataFile.getStorageIdentifier())) {
                throw new IOException("Data Access: No local storage identifier defined for this datafile.");
            }
            if (isReadAccess) {
                
            } else if (isWriteAccess) {
                //create a real init function
                awsCredentials = new ProfileCredentialsProvider().getCredentials();
                s3 = AmazonS3ClientBuilder.standard().withCredentials(new AWSStaticCredentialsProvider(awsCredentials)).withRegion(Regions.US_EAST_1).build();
                
                //saveInputStream();
                
                
                //I'm not sure what I actually need here. 
                //s3 does not use file objects like swift
                //maybe use putobjectrequest as an intermediate
                //...
                //maybe I just need an amazons3 object
            }

            this.setMimeType(dataFile.getContentType());

            try {
                this.setFileName(dataFile.getFileMetadata().getLabel());
            } catch (Exception ex) {
                this.setFileName("unknown");
            }

            
        } else if (dvObject instanceof Dataset) {
            
        } else if (dvObject instanceof Dataverse) {

        } else {
            throw new IOException("Data Access: Invalid DvObject type");
        }
        
    }

    // StorageIO method for copying a local Path (for ex., a temp file), into this DataAccess location:

    //FIXME: Incomplete
    @Override
    public void savePath(Path fileSystemPath) throws IOException {
        long newFileSize = -1;

        if (s3 == null || !this.canWrite()) {
            open(DataAccessOption.WRITE_ACCESS);
        }

        try {
            File inputFile = fileSystemPath.toFile();
            if (dvObject instanceof DataFile) {
                DataFile datafile = (DataFile)dvObject;
            
                if(!s3.doesBucketExist(bucketName)) { 
                    s3.createBucket(bucketName);
                } 
//                if(s3.doesObjectExist(bucketName, key)){
//                    System.out.println("Rohit Bhattacharjee File Exists!!");
//                } else{
                    s3.putObject(new PutObjectRequest(bucketName, s3FileName, inputFile));
//                }
                    
                newFileSize = inputFile.length();
            } else {
                throw new IOException("DvObject type other than datafile is not yet supported");
            }
            
        } catch (SdkClientException ioex) {
            String failureMsg = ioex.getMessage();
            if (failureMsg == null) {
                failureMsg = "Swift AccessIO: Unknown exception occured while uploading a local file into a Swift StoredObject";
            }

            throw new IOException(failureMsg);
        }

        // if it has uploaded successfully, we can reset the size
        // of the object:
        setSize(newFileSize);
        
    }
    
    @Override
    public void saveInputStream(InputStream inputStream) throws IOException {
        String key = null;
        if (s3 == null || !this.canWrite()) {
            open(DataAccessOption.WRITE_ACCESS);
        }
        if (dvObject instanceof DataFile) {
            key = s3FileName;
        } else if (dvObject instanceof Dataset) {
            key = s3FolderPath;
        }
        try {
            byte[] bytes = IOUtils.toByteArray(inputStream);
            long length = bytes.length;
            ObjectMetadata metadata = new ObjectMetadata();
            metadata.setContentLength(length);
            s3.putObject(bucketName, key, inputStream, metadata);
        } catch (IOException ioex) {
            String failureMsg = ioex.getMessage();
            if (failureMsg == null) {
                failureMsg = "S3AccessIO: Unknown exception occured while uploading a local file into S3 Storage.";
            }

            throw new IOException(failureMsg);
        }
        //TODO:
        // setSize(swiftFileObject.getContentLength());

    }
    
    //FIXME: s3 or s3client..? + need key defined for this method
    @Override
    public void delete() throws IOException {

        String key = null;
        if (dvObject instanceof DataFile) {
            key = s3FileName;
        } else if (dvObject instanceof Dataset) {
            key = s3FolderPath;
        }
        if (key != null) {
            try {
            DeleteObjectRequest deleteObjRequest = new DeleteObjectRequest(bucketName, key);
            s3.deleteObject(deleteObjRequest);
            //s3client.deleteObject(bucketName, key);
            } catch (AmazonClientException ase) {
                System.out.println("Caught an AmazonServiceException:    " + ase.getMessage());
            }
        } else {
            throw new IOException("Failed to delete the object because the key was null");
        }
        
    }

    //FIXME: Empty
    @Override
    public Channel openAuxChannel(String auxItemTag, DataAccessOption... options) throws IOException {
        return null;
    }

    //FIXME: Empty
    @Override
    public boolean isAuxObjectCached(String auxItemTag) throws IOException {
        String key = null;
        if (s3 == null) {
            open();
        }
        if (dvObject instanceof DataFile) {
            key = s3FileName + "." + auxItemTag;
        } else if (dvObject instanceof Dataset) {
            key = s3FolderPath + "/" + auxItemTag;
        }
        try {
            return s3.doesObjectExist(bucketName, key);
        } catch (AmazonClientException ase) {
                System.out.println("Caught an AmazonServiceException:    " + ase.getMessage());
        }
        return false;
    }
    
    //FIXME: Empty
    @Override
    public long getAuxObjectSize(String auxItemTag) throws IOException {
        return 0;
    }
    
    @Override 
    public Path getAuxObjectAsPath(String auxItemTag) throws IOException {
        throw new UnsupportedDataAccessOperationException("S3AccessIO: this is a remote DataAccess IO object, its Aux objects have no local filesystem Paths associated with it.");
    }

    //FIXME: Empty
    @Override
    public void backupAsAux(String auxItemTag) throws IOException {
    }

    //FIXME: Empty
    @Override
    // this method copies a local filesystem Path into this DataAccess Auxiliary location:
    public void savePathAsAux(Path fileSystemPath, String auxItemTag) throws IOException {
        String key = null;
        if (s3 == null || !this.canWrite()) {
            open(DataAccessOption.WRITE_ACCESS);
        }
        if (dvObject instanceof DataFile) {
            key = s3FileName + "." + auxItemTag;
        } else if (dvObject instanceof Dataset) {
            key = s3FolderPath + "/" + auxItemTag;
        }
        try {
            File inputFile = fileSystemPath.toFile();
            s3.putObject(new PutObjectRequest(bucketName, key, inputFile));
        } catch (AmazonClientException ase) {
            System.out.println("Caught an AmazonServiceException:    " + ase.getMessage());
        }
    }
    
    // this method copies a local InputStream into this DataAccess Auxiliary location:
    @Override
    public void saveInputStreamAsAux(InputStream inputStream, String auxItemTag) throws IOException {
        String key = null;
        if (s3 == null || !this.canWrite()) {
            open(DataAccessOption.WRITE_ACCESS);
        }
        if (dvObject instanceof DataFile) {
            key = s3FileName + "." + auxItemTag;
        } else if (dvObject instanceof Dataset) {
            key = s3FolderPath + "/" + auxItemTag;
        }
        try {
            byte[] bytes = IOUtils.toByteArray(inputStream);
            long length = bytes.length;
            ObjectMetadata metadata = new ObjectMetadata();
            metadata.setContentLength(length);
            s3.putObject(bucketName, key, inputStream, metadata);
        } catch(IOException ioex) {
            String failureMsg = ioex.getMessage();
            
            if (failureMsg == null) {
                failureMsg = "Swift AccessIO: Unknown exception occured while saving a local InputStream as a Swift StoredObject";
            }
            throw new IOException(failureMsg);
        }  
    }
    
    //FIXME: Empty
    @Override
    public List<String>listAuxObjects() throws IOException {
        return null;
    }
    
    //FIXME: Empty
    @Override
    public void deleteAuxObject(String auxItemTag) throws IOException {
    }
    
    //FIXME: Empty
    @Override
    public void deleteAllAuxObjects() throws IOException {
    }
    
    //FIXME: Empty
    @Override
    public String getStorageLocation() {
        s3.getBucketLocation(s3FileName);
        return null;
    }

    @Override
    public Path getFileSystemPath() throws IOException {
        throw new UnsupportedDataAccessOperationException("S3AccessIO: this is a remote DataAccess IO object, it has no local filesystem path associated with it.");
    }
    
    //FIXME: Empty
    @Override
    public boolean exists() throws IOException {
<<<<<<< HEAD
        //boolean exists = s3.doesObjectExist(bucketName, key);
        //return exists;
        return false;
=======
        String key = null;
        if (dvObject instanceof DataFile) {
            key = s3FileName;
        } else if (dvObject instanceof Dataset) {
            key = s3FolderPath;
        }
        
        boolean exists = s3.doesObjectExist(bucketName, key);
        
        return exists;
>>>>>>> 7cf3b358
    }

    @Override
    public WritableByteChannel getWriteChannel() throws IOException {
        throw new UnsupportedDataAccessOperationException("S3AccessIO: there are no write Channels associated with S3 objects.");
    }
    
    @Override  
    public OutputStream getOutputStream() throws IOException {
        throw new UnsupportedDataAccessOperationException("S3AccessIO: there are no output Streams associated with S3 objects.");
    }
    
    @Override
    public InputStream getAuxFileAsInputStream(String auxItemTag) throws IOException {
        return null;
    }

    
    // Auxilary helper methods, S3-specific:
    // // FIXME: Refer to swift implementation while implementing S3
    
    AmazonS3 authenticateWithS3(String swiftEndPoint) throws IOException {
        AWSCredentials credentials = getAWSCredentials();

        AmazonS3 s3 = null;

        try {
            s3 = AmazonS3ClientBuilder.standard().withCredentials(
                    new AWSStaticCredentialsProvider(credentials)).withRegion(Regions.US_EAST_1).build();

        } catch (Exception ex) {
            throw new IOException("S3AccessIO: failed to authenticate S3" + ex.getMessage());
        }

        return s3;
    }
     
    //FIXME: It looks like the best way to do credentials is to change a jvm variable on launch
    //          and use the standard getCredentials. Test this.
    private AWSCredentials getAWSCredentials() {
        if(awsCredentials == null)
        {
            try {
                //We can leave this as is and set an env variable
                awsCredentials = new ProfileCredentialsProvider().getCredentials();
            } catch (Exception e) {
                throw new AmazonClientException(
                        "Cannot load the credentials from the credential profiles file. " +
                        "Please make sure that your credentials file is at the correct " +
                        "location (~/.aws/credentials), and is in valid format.",
                        e);
            }
        }
        
        return awsCredentials;
    }
    
    //FIXME: This method is used across the IOs, why repeat?
    private boolean isWriteAccessRequested (DataAccessOption... options) throws IOException {
        
        for (DataAccessOption option: options) {
            // In the future we may need to be able to open read-write 
            // Channels; no support, or use case for that as of now. 
            
            if (option == DataAccessOption.READ_ACCESS) {
                return false;
            }

            if (option == DataAccessOption.WRITE_ACCESS) {
                return true;
            }
        }
        
        // By default, we open the file in read mode:
        return false; 
    }
}<|MERGE_RESOLUTION|>--- conflicted
+++ resolved
@@ -465,11 +465,6 @@
     //FIXME: Empty
     @Override
     public boolean exists() throws IOException {
-<<<<<<< HEAD
-        //boolean exists = s3.doesObjectExist(bucketName, key);
-        //return exists;
-        return false;
-=======
         String key = null;
         if (dvObject instanceof DataFile) {
             key = s3FileName;
@@ -480,7 +475,6 @@
         boolean exists = s3.doesObjectExist(bucketName, key);
         
         return exists;
->>>>>>> 7cf3b358
     }
 
     @Override
