--- conflicted
+++ resolved
@@ -527,32 +527,6 @@
                         #{bundle['file.mapData.worldMap']}
                     </p:commandLink>
                 </li>
-<<<<<<< HEAD
-            </ul>
-        </div>
-        <!-- END: DATASET PG -->
-    </ui:fragment>
-    <!-- Explore button -->
-
-    <!-- Compute Button *FILE PG only*: -->
-    <li jsf:rendered="#{isFilePg and FilePage.showComputeButton() and fileDownloadHelper.canDownloadFile(fileMetadata)}">
-        <h:outputLink value="#{FilePage.computeUrl}" styleClass="btn-compute" 
-                      target="_blank" rel="noopener">
-            #{bundle['file.compute']}
-        </h:outputLink>
-    </li>
-    <!-- END: Compute Button *FILE PG only*: -->
- 
-    <!-- Compute Button *DATASET PG only*: -->
-    <h:outputLink styleClass="btn-compute btn btn-link bootstrap-button-tooltip" 
-                  title="#{bundle['file.compute']}" value="#{DatasetPage.getComputeUrl(fileMetadata)}"
-                  target="_blank" rel="noopener"
-                  rendered="#{!isFilePg and DatasetPage.showComputeButton(fileMetadata) and fileDownloadHelper.canDownloadFile(fileMetadata)}"> 
-        <span class="glyphicon glyphicon-flash"/><span class="sr-only">#{bundle['file.compute']}</span>
-    </h:outputLink>
-    <!-- END: Compute Button *DATASET PG only*: -->
- 
-=======
             </ui:fragment>
             <li>
                 <p:commandLink rendered="#{!downloadPopupRequired}"
@@ -633,5 +607,4 @@
         form.appendTo('body').submit().remove();
       }
     </script>
->>>>>>> 875ca661
 </ui:composition>