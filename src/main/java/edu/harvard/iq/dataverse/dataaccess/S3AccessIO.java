--- conflicted
+++ resolved
@@ -244,7 +244,7 @@
         } else if (dvObject instanceof Dataset) {
             key = s3FolderPath;
         }
-<<<<<<< HEAD
+
         if (key == null) {
             throw new IOException("Failed to delete the object because the key was null");
         }
@@ -252,21 +252,8 @@
             DeleteObjectRequest deleteObjRequest = new DeleteObjectRequest(bucketName, key);
             s3.deleteObject(deleteObjRequest);
         } catch (AmazonClientException ase) {
-            System.out.println("Caught an AmazonServiceException in S3AccessIO.delete():    " + ase.getMessage());
-        }
-
-=======
-        if (key != null) {
-            try {
-                DeleteObjectRequest deleteObjRequest = new DeleteObjectRequest(bucketName, key);
-                s3.deleteObject(deleteObjRequest);
-            } catch (AmazonClientException ase) {
-                logger.warning("Caught an AmazonServiceException in S3AccessIO.delete():    " + ase.getMessage());
-            }
-        } else {
-            throw new IOException("Failed to delete the object because the key was null");
-        }
->>>>>>> 096abb47
+            logger.warning("Caught an AmazonServiceException in S3AccessIO.delete():    " + ase.getMessage());
+        }
     }
 
     @Override
@@ -338,10 +325,7 @@
             s3.copyObject(new CopyObjectRequest(bucketName, key, bucketName, destinationKey));
         } catch (AmazonClientException ase) {
             logger.warning("Caught an AmazonServiceException in S3AccessIO.backupAsAux:    " + ase.getMessage());
-<<<<<<< HEAD
             throw new IOException("Unable to backup original auxiliary object");
-=======
->>>>>>> 096abb47
         }
     }
 
@@ -361,12 +345,8 @@
             File inputFile = fileSystemPath.toFile();
             s3.putObject(new PutObjectRequest(bucketName, key, inputFile));
         } catch (AmazonClientException ase) {
-<<<<<<< HEAD
-            System.out.println("Caught an AmazonServiceException in S3AccessIO.savePathAsAux():    " + ase.getMessage());
             //TODO: throw IOExceptions
-=======
             logger.warning("Caught an AmazonServiceException in S3AccessIO.savePathAsAux():    " + ase.getMessage());
->>>>>>> 096abb47
         }
     }
     
@@ -519,11 +499,7 @@
         try {
             return s3.doesObjectExist(bucketName, key);
         } catch (AmazonClientException ase) {
-<<<<<<< HEAD
-            System.out.println("Caught an AmazonServiceException in S3AccessIO.exists():    " + ase.getMessage());
-=======
             logger.warning("Caught an AmazonServiceException in S3AccessIO.exists():    " + ase.getMessage());
->>>>>>> 096abb47
         }
         return false;
     }
