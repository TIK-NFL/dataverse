--- conflicted
+++ resolved
@@ -81,12 +81,9 @@
 import java.util.logging.Level;
 import edu.harvard.iq.dataverse.datasetutility.TwoRavensHelper;
 import edu.harvard.iq.dataverse.datasetutility.WorldMapPermissionHelper;
-<<<<<<< HEAD
-=======
 import edu.harvard.iq.dataverse.engine.command.impl.RequestRsyncScriptCommand;
 import edu.harvard.iq.dataverse.engine.command.DataverseRequest;
 import edu.harvard.iq.dataverse.engine.command.impl.AddLockCommand;
->>>>>>> c84e8996
 import edu.harvard.iq.dataverse.engine.command.impl.PublishDatasetResult;
 import edu.harvard.iq.dataverse.engine.command.impl.RestrictFileCommand;
 import edu.harvard.iq.dataverse.engine.command.impl.ReturnDatasetToAuthorCommand;
@@ -1501,23 +1498,20 @@
                 
         // Various info messages, when the dataset is locked (for various reasons):
         if (dataset.isLocked()) {
-<<<<<<< HEAD
             // when we sync up with the rsync-upload branch, there will be a merge
             // conflict here; once resolved, there will also be code here for 
             // rsync upload in progress, and maybe other kinds of locks. 
             if (dataset.isLockedFor(DatasetLock.Reason.Workflow)) {
-                JH.addMessage(FacesMessage.SEVERITY_WARN, BundleUtil.getStringFromBundle("dataset.publish.workflow.inprogress"));
+                JH.addMessage(FacesMessage.SEVERITY_WARN, BundleUtil.getStringFromBundle("dataset.locked.message"), 
+                                BundleUtil.getStringFromBundle("dataset.publish.workflow.inprogress"));
             }
             if (dataset.isLockedFor(DatasetLock.Reason.InReview)) {
-                JH.addMessage(FacesMessage.SEVERITY_WARN, BundleUtil.getStringFromBundle("dataset.inreview.infoMessage"));
-=======
-            if (dataset.getDatasetLock().getReason().equals(DatasetLock.Reason.DcmUpload)) {
-                JH.addMessage(FacesMessage.SEVERITY_WARN, BundleUtil.getStringFromBundle("file.rsyncUpload.inProgressMessage.summary"), BundleUtil.getStringFromBundle("file.rsyncUpload.inProgressMessage.details"));
-            } else if (dataset.getDatasetLock().getReason().equals(DatasetLock.Reason.Workflow)) {
-                JH.addMessage(FacesMessage.SEVERITY_WARN, BundleUtil.getStringFromBundle("dataset.locked.message"), BundleUtil.getStringFromBundle("dataset.publish.workflow.inprogress"));
-            } else if (dataset.getDatasetLock().getReason().equals(DatasetLock.Reason.InReview)) {
-                JH.addMessage(FacesMessage.SEVERITY_WARN, BundleUtil.getStringFromBundle("dataset.locked.message"), BundleUtil.getStringFromBundle("dataset.inreview.infoMessage"));
->>>>>>> c84e8996
+                JH.addMessage(FacesMessage.SEVERITY_WARN, BundleUtil.getStringFromBundle("dataset.locked.message"), 
+                                BundleUtil.getStringFromBundle("dataset.inreview.infoMessage"));
+            }
+            if (dataset.isLockedFor(DatasetLock.Reason.DcmUpload)) {
+                JH.addMessage(FacesMessage.SEVERITY_WARN, BundleUtil.getStringFromBundle("file.rsyncUpload.inProgressMessage.summary"),
+                                BundleUtil.getStringFromBundle("file.rsyncUpload.inProgressMessage.details"));
             }
         }
         
@@ -1871,13 +1865,8 @@
                 // has been published. If a publishing workflow is configured, this may have sent the 
                 // dataset into a workflow limbo, potentially waiting for a third party system to complete 
                 // the process. So it may be premature to show the "success" message at this point. 
-<<<<<<< HEAD
                 if (dataset.isLockedFor(DatasetLock.Reason.Workflow)) {
-                    JH.addMessage(FacesMessage.SEVERITY_WARN, BundleUtil.getStringFromBundle("dataset.publish.workflow.inprogress"));
-=======
-                if (dataset.isLocked() && dataset.getDatasetLock().getReason().equals(DatasetLock.Reason.Workflow)) {
                     JH.addMessage(FacesMessage.SEVERITY_WARN, BundleUtil.getStringFromBundle("dataset.locked.message"), BundleUtil.getStringFromBundle("dataset.publish.workflow.inprogress"));
->>>>>>> c84e8996
                 } else {
                     JsfHelper.addSuccessMessage(BundleUtil.getStringFromBundle("dataset.message.publishSuccess"));
                 }
@@ -3950,9 +3939,9 @@
         String lockInfoMessage = "script downloaded";
         DatasetLock lock = datasetService.addDatasetLock(dataset.getId(), DatasetLock.Reason.DcmUpload, session.getUser() != null ? ((AuthenticatedUser)session.getUser()).getId() : null, lockInfoMessage);
         if (lock != null) {
-            dataset.setDatasetLock(lock);
+            dataset.addLock(lock);
         } else {
-            logger.warning("Failed to lock the dataset (dataset id="+dataset.getId()+")");
+            logger.log(Level.WARNING, "Failed to lock the dataset (dataset id={0})", dataset.getId());
         }
         
     }
@@ -3979,6 +3968,7 @@
      * It returns the default summary fields( subject, description, keywords, related publications and notes)
      * if the custom summary datafields has not been set, otherwise will set the custom fields set by the sysadmins
      * 
+     * @return the dataset fields to be shown in the dataset summary
      */
     public List<DatasetField> getDatasetSummaryFields() {
        customFields  = settingsService.getValueForKey(SettingsServiceBean.Key.CustomDatasetSummaryFields);
