--- conflicted
+++ resolved
@@ -1,10 +1,7 @@
 package edu.harvard.iq.dataverse.util;
 
 import edu.harvard.iq.dataverse.settings.JvmSettings;
-<<<<<<< HEAD
 import edu.harvard.iq.dataverse.settings.SettingsServiceBean;
-=======
->>>>>>> 2be92f37
 import edu.harvard.iq.dataverse.util.testing.JvmSetting;
 import org.junit.jupiter.api.Test;
 import org.junit.jupiter.api.extension.ExtendWith;
@@ -15,15 +12,11 @@
 import org.mockito.junit.jupiter.MockitoExtension;
 
 import static org.junit.jupiter.api.Assertions.assertEquals;
-<<<<<<< HEAD
+import static org.junit.jupiter.api.Assertions.assertTrue;
 import static org.mockito.Mockito.doReturn;
-=======
-import static org.junit.jupiter.api.Assertions.assertTrue;
->>>>>>> 2be92f37
 
 @ExtendWith(MockitoExtension.class)
 class SystemConfigTest {
-<<<<<<< HEAD
     
     @InjectMocks
     SystemConfig systemConfig = new SystemConfig();
@@ -64,16 +57,14 @@
     void testGetSolrHostColonPortDefault() {
         // given
         String hostPort = "localhost:8983";
-        
+    
         // when
         doReturn(null).when(settingsService).getValueForKey(SettingsServiceBean.Key.SolrHostColonPort);
         String result = systemConfig.getSolrHostColonPort();
-        
+    
         // then
         assertEquals(hostPort, result);
-=======
-
-    SystemConfig systemConfig = new SystemConfig();
+    }
     
     @Test
     void testGetVersion() {
@@ -101,7 +92,6 @@
         
         // Cannot test this here - there might be the bundle file present which is not under test control
         //assertTrue(result.endsWith("FOOBAR"), "'" + result + "' not ending with FOOBAR");
->>>>>>> 2be92f37
     }
     
     @Test
