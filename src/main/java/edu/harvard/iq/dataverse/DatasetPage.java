/*
 * To change this license header, choose License Headers in Project Properties.
 * To change this template file, choose Tools | Templates
 * and open the template in the editor.
 */
package edu.harvard.iq.dataverse;

import edu.harvard.iq.dataverse.authorization.AuthenticatedUser;
import edu.harvard.iq.dataverse.datavariable.VariableServiceBean;
import edu.harvard.iq.dataverse.engine.command.Command;
import edu.harvard.iq.dataverse.engine.command.exception.CommandException;
import edu.harvard.iq.dataverse.engine.command.impl.CreateDatasetCommand;
import edu.harvard.iq.dataverse.engine.command.impl.DeaccessionDatasetVersionCommand;
import edu.harvard.iq.dataverse.engine.command.impl.DeleteDataFileCommand;
import edu.harvard.iq.dataverse.engine.command.impl.DeleteDatasetVersionCommand;
import edu.harvard.iq.dataverse.engine.command.impl.DestroyDatasetCommand;
import edu.harvard.iq.dataverse.engine.command.impl.PublishDatasetCommand;
import edu.harvard.iq.dataverse.engine.command.impl.UpdateDatasetCommand;
import edu.harvard.iq.dataverse.ingest.IngestServiceBean;
import edu.harvard.iq.dataverse.metadataimport.ForeignMetadataImportServiceBean;
import java.io.IOException;
import java.io.InputStream;
import java.io.StringReader;
import java.sql.Timestamp;
import java.text.SimpleDateFormat;
import java.util.ArrayList;
import java.util.Date;
import java.util.HashMap;
import java.util.Iterator;
import java.util.List;
import java.util.Map;
import java.util.Set;
import java.util.logging.Logger;
import javax.ejb.EJB;
import javax.ejb.EJBException;
import javax.faces.application.FacesMessage;
import javax.faces.context.FacesContext;
import javax.faces.event.ActionEvent;
import javax.faces.view.ViewScoped;
import javax.inject.Inject;
import javax.inject.Named;
import org.primefaces.event.FileUploadEvent;
import org.primefaces.model.UploadedFile;
import javax.json.Json;
import javax.json.JsonObject;
import javax.json.JsonArray;
import javax.json.JsonReader;
import javax.validation.ConstraintViolation;
import javax.validation.Validation;
import javax.validation.Validator;
import javax.validation.ValidatorFactory;
import org.apache.commons.httpclient.HttpClient;
import org.apache.commons.httpclient.methods.GetMethod;
import org.primefaces.context.RequestContext;

/**
 *
 * @author gdurand
 */
@ViewScoped
@Named("DatasetPage")
public class DatasetPage implements java.io.Serializable {

    private static final Logger logger = Logger.getLogger(DatasetPage.class.getCanonicalName());

    public enum EditMode {

        CREATE, INFO, FILE, METADATA
    };

    public enum DisplayMode {

        INIT, SAVE
    };

    @EJB
    DatasetServiceBean datasetService;
    @EJB
    DatasetVersionServiceBean datasetVersionService;
    @EJB
    DataFileServiceBean datafileService;
    @EJB
    PermissionServiceBean permissionServiceBean;
    @EJB
    DataverseServiceBean dataverseService;
    @EJB
    DatasetFieldServiceBean fieldService;
    @EJB
    VariableServiceBean variableService;
    @EJB
    IngestServiceBean ingestService;
    @EJB
    ForeignMetadataImportServiceBean metadataImportService;
    @EJB
    EjbDataverseEngine commandEngine;
    @Inject
    DataverseSession session;
    @EJB
    UserNotificationServiceBean userNotificationService;
    @EJB
    MapLayerMetadataServiceBean mapLayerMetadataService;
    
    private Dataset dataset = new Dataset();
    private EditMode editMode;
    private Long ownerId;
    private Long versionId;
    private int selectedTabIndex;
    private List<DataFile> newFiles = new ArrayList();
    private DatasetVersion workingVersion;
    private DatasetVersionUI datasetVersionUI = new DatasetVersionUI();
    private int releaseRadio = 1;
    private int deaccessionRadio = 0;
    private int deaccessionReasonRadio = 0;
    private String datasetNextMajorVersion = "1.0";
    private String datasetNextMinorVersion = "";
    private String dropBoxSelection = "";
    private String deaccessionReasonText = "";
    private String displayCitation;
    private String deaccessionForwardURLFor = "";
    private String showVersionList = "false";
    
    private final Map<Long, MapLayerMetadata> mapLayerMetadataLookup = new HashMap<>();   

    /**
     * @todo ticket to get away from these hard-coded protocol and authority
     * values: https://github.com/IQSS/dataverse/issues/757
     */
    public static String fixMeDontHardCodeProtocol = "doi";
    public static String fixMeDontHardCodeAuthority = "10.5072/FK2";

    public String getShowVersionList() {
        return showVersionList;
    }

    public void setShowVersionList(String showVersionList) {
        this.showVersionList = showVersionList;
    }

    public String getShowOtherText() {
        return showOtherText;
    }

    public void setShowOtherText(String showOtherText) {
        this.showOtherText = showOtherText;
    }
    private String showOtherText = "false";

    public String getDeaccessionForwardURLFor() {
        return deaccessionForwardURLFor;
    }

    public void setDeaccessionForwardURLFor(String deaccessionForwardURLFor) {
        this.deaccessionForwardURLFor = deaccessionForwardURLFor;
    }
    private DatasetVersionDifference datasetVersionDifference;

    public String getDeaccessionReasonText() {
        return deaccessionReasonText;
    }

    public void setDeaccessionReasonText(String deaccessionReasonText) {
        this.deaccessionReasonText = deaccessionReasonText;
    }

    public String getDisplayCitation() {
        return displayCitation;
    }

    public void setDisplayCitation(String displayCitation) {
        this.displayCitation = displayCitation;
    }

    public String getDropBoxSelection() {
        return dropBoxSelection;
    }

    public void setDropBoxSelection(String dropBoxSelection) {
        this.dropBoxSelection = dropBoxSelection;
    }

    public Dataset getDataset() {
        return dataset;
    }

    public void setDataset(Dataset dataset) {
        this.dataset = dataset;
    }

    public DatasetVersion getWorkingVersion() {
        return workingVersion;
    }

    public EditMode getEditMode() {
        return editMode;
    }

    public void setEditMode(EditMode editMode) {
        this.editMode = editMode;
    }

    public Long getOwnerId() {
        return ownerId;
    }

    public void setOwnerId(Long ownerId) {
        this.ownerId = ownerId;
    }

    public Long getVersionId() {
        return versionId;
    }

    public void setVersionId(Long versionId) {
        this.versionId = versionId;
    }

    public int getSelectedTabIndex() {
        return selectedTabIndex;
    }

    public void setSelectedTabIndex(int selectedTabIndex) {
        this.selectedTabIndex = selectedTabIndex;
    }

    public int getReleaseRadio() {
        return releaseRadio;
    }

    public void setReleaseRadio(int releaseRadio) {
        this.releaseRadio = releaseRadio;
    }

    public String getDatasetNextMajorVersion() {
        return datasetNextMajorVersion;
    }

    public void setDatasetNextMajorVersion(String datasetNextMajorVersion) {
        this.datasetNextMajorVersion = datasetNextMajorVersion;
    }

    public String getDatasetNextMinorVersion() {
        return datasetNextMinorVersion;
    }

    public void setDatasetNextMinorVersion(String datasetNextMinorVersion) {
        this.datasetNextMinorVersion = datasetNextMinorVersion;
    }

    public int getDeaccessionReasonRadio() {
        return deaccessionReasonRadio;
    }

    public void setDeaccessionReasonRadio(int deaccessionReasonRadio) {
        this.deaccessionReasonRadio = deaccessionReasonRadio;
    }

    public int getDeaccessionRadio() {
        return deaccessionRadio;
    }

    public void setDeaccessionRadio(int deaccessionRadio) {
        this.deaccessionRadio = deaccessionRadio;
    }

    
    public boolean isShapefileType(FileMetadata fm){
        if (fm==null){
            return false;
        }
        if (fm.getDataFile()==null){
            return false;
        }
        
        return fm.getDataFile().isShapefileType();
    }
    
    /*
        Check if the FileMetadata.dataFile has an associated MapLayerMetadata object
    
        The MapLayerMetadata objects have been fetched at page inception by "loadMapLayerMetadataLookup()" 
    */
    public boolean hasMapLayerMetadata(FileMetadata fm){
        if (fm==null){
            return false;
        }
        if (fm.getDataFile()==null){
            return false;
        }
        return doesDataFileHaveMapLayerMetadata(fm.getDataFile());
    }
    
    
     /**
        Check if a DataFile has an associated MapLayerMetadata object
    
        The MapLayerMetadata objects have been fetched at page inception by "loadMapLayerMetadataLookup()" 
    */    
    private boolean doesDataFileHaveMapLayerMetadata(DataFile df){
        if (df==null){
            return false;
        }
        if (df.getId()==null){
            return false;
        }
        return this.mapLayerMetadataLookup.containsKey(df.getId());
    }
   
   /**
        Using a DataFile id, retreive an associated MapLayerMetadata object
    
        The MapLayerMetadata objects have been fetched at page inception by "loadMapLayerMetadataLookup()" 
    */ 
    public MapLayerMetadata getMapLayerMetadata(DataFile df){
        if (df==null){
            return null;
        }
        return this.mapLayerMetadataLookup.get(df.getId());
    }
    

    /**
        Create a hashmap consisting of { DataFile.id : MapLayerMetadata object}
    
        Very few DataFiles will have associated MapLayerMetadata objects so only use 1 query to get them
    */
    private void loadMapLayerMetadataLookup(){
        if (this.dataset==null){
            return;
        }
        if (this.dataset.getId()==null){
            return;
        }
        List<MapLayerMetadata> mapLayerMetadataList = mapLayerMetadataService.getMapLayerMetadataForDataset(this.dataset);
        if (mapLayerMetadataList==null){
            return;
        }
        for (MapLayerMetadata layer_metadata : mapLayerMetadataList){
            mapLayerMetadataLookup.put(layer_metadata.getDataFile().getId(), layer_metadata);
        }

    }// A DataFile may have a related MapLayerMetadata object
     
    
    
    public void init() {
        if (dataset.getId() != null) { // view mode for a dataset           
            dataset = datasetService.find(dataset.getId());
            if (versionId == null) {
                workingVersion = dataset.getLatestVersion();
            } else {
                workingVersion = datasetVersionService.find(versionId);
            }
            ownerId = dataset.getOwner().getId();
            datasetNextMajorVersion = this.dataset.getNextMajorVersionString();
            datasetNextMinorVersion = this.dataset.getNextMinorVersionString();
            try {
                datasetVersionUI = new DatasetVersionUI(workingVersion);
            } catch (NullPointerException npe) {
                //This will happen when solr is down and will allow any link to be displayed.
                throw new RuntimeException("You do not have permission to view this dataset version."); // improve error handling
            }

            displayCitation = dataset.getCitation(false, workingVersion);
            setVersionTabList(resetVersionTabList());
            setReleasedVersionTabList(resetReleasedVersionTabList());
            
            // populate MapLayerMetadata
            this.loadMapLayerMetadataLookup();  // A DataFile may have a related MapLayerMetadata object

        } else if (ownerId != null) {
            // create mode for a new child dataset
            editMode = EditMode.CREATE;
            workingVersion = dataset.getLatestVersion();

            dataset.setOwner(dataverseService.find(ownerId));
            datasetVersionUI = new DatasetVersionUI(workingVersion);
            dataset.setIdentifier(datasetService.generateIdentifierSequence(fixMeDontHardCodeProtocol, fixMeDontHardCodeAuthority));
            //On create set pre-populated fields
            for (DatasetField dsf : dataset.getEditVersion().getDatasetFields()) {
                if (dsf.getDatasetFieldType().getName().equals(DatasetFieldConstant.depositor)) {
                    dsf.getDatasetFieldValues().get(0).setValue(session.getUser().getDisplayInfo().getTitle());
                }
                if (dsf.getDatasetFieldType().getName().equals(DatasetFieldConstant.dateOfDeposit)) {
                    dsf.getDatasetFieldValues().get(0).setValue(new SimpleDateFormat("yyyy-MM-dd").format(new Timestamp(new Date().getTime())));
                }
<<<<<<< HEAD
                if (dsf.getDatasetFieldType().getName().equals(DatasetFieldConstant.distributorContact)) {
                    dsf.getDatasetFieldValues().get(0).setValue(session.getUser().getDisplayInfo().getEmailAddress());
=======
                if (dsf.getDatasetFieldType().getName().equals(DatasetFieldConstant.datasetContact)) {
                    dsf.getDatasetFieldValues().get(0).setValue(session.getUser().getEmail());
>>>>>>> 0a39b670
                }
                if (dsf.getDatasetFieldType().getName().equals(DatasetFieldConstant.author)) {
                    for (DatasetFieldCompoundValue authorValue : dsf.getDatasetFieldCompoundValues()) {
                        for (DatasetField subField : authorValue.getChildDatasetFields()) {
                            if (subField.getDatasetFieldType().getName().equals(DatasetFieldConstant.authorName)) {
                                subField.getDatasetFieldValues().get(0).setValue(session.getUser().getDisplayInfo().getTitle());
                            }
                            if (subField.getDatasetFieldType().getName().equals(DatasetFieldConstant.authorAffiliation)) {
                                subField.getDatasetFieldValues().get(0).setValue(session.getUser().getDisplayInfo().getAffiliation());
                            }
                        }
                    }
                }
            }
            // FacesContext.getCurrentInstance().addMessage(null, new FacesMessage(FacesMessage.SEVERITY_INFO, "Add New Dataset", " - Enter metadata to create the dataset's citation. You can add more metadata about this dataset after it's created."));
        } else {
            throw new RuntimeException("On Dataset page without id or ownerid."); // improve error handling
        }
    }

    public void edit(EditMode editMode) {
        this.editMode = editMode;
        workingVersion = dataset.getEditVersion();

        if (editMode == EditMode.INFO) {
            // ?
        } else if (editMode == EditMode.FILE) {
            // FacesContext.getCurrentInstance().addMessage(null, new FacesMessage(FacesMessage.SEVERITY_INFO, "Upload + Edit Dataset Files", " - You can drag and drop your files from your desktop, directly into the upload widget."));
        } else if (editMode == EditMode.METADATA) {
            datasetVersionUI = new DatasetVersionUI(workingVersion);
            FacesContext.getCurrentInstance().addMessage(null, new FacesMessage(FacesMessage.SEVERITY_INFO, "Edit Dataset Metadata", " - Add more metadata about your dataset to help others easily find it."));
        }
    }

    public String releaseDraft() {
        if (releaseRadio == 1) {
            return releaseDataset(false);
        } else {
            return releaseDataset(true);
        }
    }

    public String releaseDataset() {
        return releaseDataset(false);
    }

    public String deaccessionDataset() {
        return "";
    }

    public String deaccessionVersions() {
        Command<DatasetVersion> cmd;
        try {
            if (selectedDeaccessionVersions == null) {
                for (DatasetVersion dv : this.dataset.getVersions()) {
                    if (dv.isReleased()) {
                        cmd = new DeaccessionDatasetVersionCommand(session.getUser(), setDatasetVersionDeaccessionReasonAndURL(dv));
                        DatasetVersion datasetv = commandEngine.submit(cmd);
                    }
                }
            } else {
                for (DatasetVersion dv : selectedDeaccessionVersions) {
                    cmd = new DeaccessionDatasetVersionCommand(session.getUser(), setDatasetVersionDeaccessionReasonAndURL(dv));
                    DatasetVersion datasetv = commandEngine.submit(cmd);
                }
            }
        } catch (CommandException ex) {
            FacesContext.getCurrentInstance().addMessage(null, new FacesMessage(FacesMessage.SEVERITY_ERROR, "Dataset Release Failed", " - " + ex.toString()));
            logger.severe(ex.getMessage());
        }
        FacesMessage message = new FacesMessage(FacesMessage.SEVERITY_INFO, "DatasetDeaccessioned", "Your selected versions have been deaccessioned.");
        FacesContext.getCurrentInstance().addMessage(null, message);
        return "/dataset.xhtml?id=" + dataset.getId() + "&faces-redirect=true";
    }

    private DatasetVersion setDatasetVersionDeaccessionReasonAndURL(DatasetVersion dvIn) {
        int deaccessionReasonCode = getDeaccessionReasonRadio();
        switch (deaccessionReasonCode) {
            case 1:
                dvIn.setVersionNote("There is identifiable data in one or more files. " + getDeaccessionReasonText());
                break;
            case 2:
                dvIn.setVersionNote("The research article has been retracted. " + getDeaccessionReasonText());
                break;
            case 3:
                dvIn.setVersionNote("The dataset has been transferred to another repository. " + getDeaccessionReasonText());
                break;
            case 4:
                dvIn.setVersionNote("IRB request. " + getDeaccessionReasonText());
                break;
            case 5:
                dvIn.setVersionNote("Legal issue or Data Usage Agreement. " + getDeaccessionReasonText());
                break;
            case 6:
                dvIn.setVersionNote("Not a valid dataset. " + getDeaccessionReasonText());
                break;
            case 7:
                dvIn.setVersionNote(getDeaccessionReasonText());
                break;
        }
        dvIn.setArchiveNote(getDeaccessionForwardURLFor());
        return dvIn;
    }

    private String releaseDataset(boolean minor) {
        Command<Dataset> cmd;
        try {
            if (editMode == EditMode.CREATE) {
                cmd = new PublishDatasetCommand(dataset, session.getUser(), minor);
            } else {
                cmd = new PublishDatasetCommand(dataset, session.getUser(), minor);
            }
            dataset = commandEngine.submit(cmd);
        } catch (CommandException ex) {
            FacesContext.getCurrentInstance().addMessage(null, new FacesMessage(FacesMessage.SEVERITY_ERROR, "Dataset Release Failed", " - " + ex.toString()));
            logger.severe(ex.getMessage());
        }
        FacesMessage message = new FacesMessage(FacesMessage.SEVERITY_INFO, "DatasetReleased", "Your dataset is now public.");
        FacesContext.getCurrentInstance().addMessage(null, message);
        return "/dataset.xhtml?id=" + dataset.getId() + "&faces-redirect=true";
    }

    public void refresh(ActionEvent e) {
        refresh();
    }

    public void refresh() {
        logger.fine("refreshing");
        // refresh the working copy of the Dataset and DatasetVersion:
        dataset = datasetService.find(dataset.getId());

        logger.fine("refreshing working version");
        if (versionId == null) {
            if (editMode == EditMode.FILE) {
                workingVersion = dataset.getEditVersion();
            } else {
                if (!dataset.isReleased()) {
                    workingVersion = dataset.getLatestVersion();
                } else {
                    workingVersion = dataset.getReleasedVersion();
                }
            }
        } else {
            logger.fine("refreshing working version, from version id.");
            workingVersion = datasetVersionService.find(versionId);
        }
    }

    public String deleteDataset() {

        Command cmd;
        try {
            cmd = new DestroyDatasetCommand(dataset, session.getUser());
            commandEngine.submit(cmd);
            /* - need to figure out what to do 
             Update notification in Delete Dataset Method
             for (UserNotification und : userNotificationService.findByDvObject(dataset.getId())){
             userNotificationService.delete(und);
             } */
        } catch (CommandException ex) {
            FacesContext.getCurrentInstance().addMessage(null, new FacesMessage(FacesMessage.SEVERITY_ERROR, "Dataset Delete Failed", " - " + ex.toString()));
            logger.severe(ex.getMessage());
        }
        FacesMessage message = new FacesMessage(FacesMessage.SEVERITY_INFO, "DatasetDeleted", "Your dataset has been deleted.");
        FacesContext.getCurrentInstance().addMessage(null, message);
        return "/dataverse.xhtml?id=" + dataset.getOwner().getId() + "&faces-redirect=true";
    }

    public String deleteDatasetVersion() {
        Command cmd;
        try {
            cmd = new DeleteDatasetVersionCommand(session.getUser(), dataset);
            commandEngine.submit(cmd);
        } catch (CommandException ex) {
            FacesContext.getCurrentInstance().addMessage(null, new FacesMessage(FacesMessage.SEVERITY_ERROR, "Dataset Version Delete Failed", " - " + ex.toString()));
            logger.severe(ex.getMessage());
        }
        FacesMessage message = new FacesMessage(FacesMessage.SEVERITY_INFO, "DatasetDeleted", "Your dataset has been deleted.");
        FacesContext.getCurrentInstance().addMessage(null, message);
        return "/dataset.xhtml?id=" + dataset.getId() + "&faces-redirect=true";
    }

    private List<FileMetadata> selectedFiles;

    public List<FileMetadata> getSelectedFiles() {
        return selectedFiles;
    }

    public void setSelectedFiles(List<FileMetadata> selectedFiles) {
        this.selectedFiles = selectedFiles;
    }

    public String save() {

        // Validate
        boolean dontSave = false;
        ValidatorFactory factory = Validation.buildDefaultValidatorFactory();
        Validator validator = factory.getValidator();
        for (DatasetField dsf : workingVersion.getFlatDatasetFields()) {
            dsf.setValidationMessage(null); // clear out any existing validation message
            Set<ConstraintViolation<DatasetField>> constraintViolations = validator.validate(dsf);
            for (ConstraintViolation<DatasetField> constraintViolation : constraintViolations) {
                FacesContext.getCurrentInstance().addMessage(null, new FacesMessage(FacesMessage.SEVERITY_ERROR, "Validation Error", constraintViolation.getMessage()));
                dsf.setValidationMessage(constraintViolation.getMessage());
                dontSave = true;
                break; // currently only support one message, so we can break out of the loop after the first constraint violation
            }
            for (DatasetFieldValue dsfv : dsf.getDatasetFieldValues()) {
                dsfv.setValidationMessage(null); // clear out any existing validation message
                Set<ConstraintViolation<DatasetFieldValue>> constraintViolations2 = validator.validate(dsfv);
                for (ConstraintViolation<DatasetFieldValue> constraintViolation : constraintViolations2) {
                    FacesContext.getCurrentInstance().addMessage(null, new FacesMessage(FacesMessage.SEVERITY_ERROR, "Validation Error", constraintViolation.getMessage()));
                    dsfv.setValidationMessage(constraintViolation.getMessage());
                    dontSave = true;
                    break; // currently only support one message, so we can break out of the loop after the first constraint violation                    
                }
            }
        }
        if (dontSave) {
            return "";
        }

        //TODO get real application-wide protocol/authority https://github.com/IQSS/dataverse/issues/757
        dataset.setProtocol(fixMeDontHardCodeProtocol);
        dataset.setAuthority(fixMeDontHardCodeAuthority);

        /*
         * Save and/or ingest files, if there are any:
        
         * All the back end-specific ingest logic has been moved into 
         * the IngestServiceBean! -- L.A.
         * TODO: we still need to figure out how the ingestServiceBean is 
         * going to communicate the information about ingest errors back to 
         * the page, and what the page should be doing to alert the user. 
         * (we may not do any communication/exceptions/etc. here - relying
         * instead on the ingest/upload status properly set on each of the 
         * individual files, and adding a mechanism to the page for displaying
         * file-specific error reports - in pop-up windows maybe?)
         */
        //First Remove Any that have never been ingested;
        if (this.selectedFiles != null) {
            Iterator<DataFile> dfIt = newFiles.iterator();
            while (dfIt.hasNext()) {
                DataFile dfn = dfIt.next();
                for (FileMetadata markedForDelete : this.selectedFiles) {
                    if (markedForDelete.getDataFile().getFileSystemName().equals(dfn.getFileSystemName())) {
                        dfIt.remove();
                    }
                }
            }

            dfIt = dataset.getFiles().iterator();
            while (dfIt.hasNext()) {
                DataFile dfn = dfIt.next();
                for (FileMetadata markedForDelete : this.selectedFiles) {
                    if (markedForDelete.getId() == null && markedForDelete.getDataFile().getFileSystemName().equals(dfn.getFileSystemName())) {
                        dfIt.remove();
                    }
                }
            }

            Iterator<FileMetadata> fmIt = dataset.getEditVersion().getFileMetadatas().iterator();

            while (fmIt.hasNext()) {
                FileMetadata dfn = fmIt.next();
                for (FileMetadata markedForDelete : this.selectedFiles) {
                    if (markedForDelete.getId() == null && markedForDelete.getDataFile().getFileSystemName().equals(dfn.getDataFile().getFileSystemName())) {
                        fmIt.remove();
                        break;
                    }
                }
            }
//delete for files that have been injested....

            for (FileMetadata fmd : selectedFiles) {
                if (fmd.getId() != null && fmd.getId().intValue() > 0) {
                    Command cmd;
                    fmIt = dataset.getEditVersion().getFileMetadatas().iterator();
                    while (fmIt.hasNext()) {
                        FileMetadata dfn = fmIt.next();
                        if (fmd.getId().equals(dfn.getId())) {
                            try {
                                Long idToRemove = dfn.getId();
                                cmd = new DeleteDataFileCommand(fmd.getDataFile(), session.getUser());
                                commandEngine.submit(cmd);
                                fmIt.remove();
                                Long fileIdToRemove = dfn.getDataFile().getId();
                                int i = dataset.getFiles().size();
                                for (int j = 0; j < i; j++) {
                                    Iterator<FileMetadata> tdIt = dataset.getFiles().get(j).getFileMetadatas().iterator();
                                    while (tdIt.hasNext()) {
                                        FileMetadata dsTest = tdIt.next();
                                        if (dsTest.getId().equals(idToRemove)) {
                                            tdIt.remove();
                                        }
                                    }
                                }
                                if (!(dataset.isReleased())) {
                                    Iterator<DataFile> dfrIt = dataset.getFiles().iterator();
                                    while (dfrIt.hasNext()) {
                                        DataFile dsTest = dfrIt.next();
                                        if (dsTest.getId().equals(fileIdToRemove)) {
                                            dfrIt.remove();
                                        }
                                    }
                                }

                            } catch (CommandException ex) {
                                FacesContext.getCurrentInstance().addMessage(null, new FacesMessage(FacesMessage.SEVERITY_ERROR, "Data file Delete Failed", " - " + ex.toString()));
                                logger.severe(ex.getMessage());
                            }
                        }
                    }
                }
            }
        }

        ingestService.addFiles(workingVersion, newFiles);

        // Use the API to save the dataset: 
        Command<Dataset> cmd;
        try {
            if (editMode == EditMode.CREATE) {
                cmd = new CreateDatasetCommand(dataset, session.getUser());
            } else {
                cmd = new UpdateDatasetCommand(dataset, session.getUser());
            }
            dataset = commandEngine.submit(cmd);
            if (editMode == EditMode.CREATE) {
                if ( session.getUser() instanceof AuthenticatedUser ) {
                    userNotificationService.sendNotification((AuthenticatedUser)session.getUser(), dataset.getCreateDate(), UserNotification.Type.CREATEDS, dataset.getLatestVersion().getId());
                }
            }
        } catch (EJBException ex) {
            StringBuilder error = new StringBuilder();
            error.append(ex + " ");
            error.append(ex.getMessage() + " ");
            Throwable cause = ex;
            while (cause.getCause() != null) {
                cause = cause.getCause();
                error.append(cause + " ");
                error.append(cause.getMessage() + " ");
            }
            logger.fine("Couldn't save dataset: " + error.toString());
            FacesContext.getCurrentInstance().addMessage(null, new FacesMessage(FacesMessage.SEVERITY_ERROR, "Dataset Save Failed", " - " + error.toString()));
            return null;
        } catch (CommandException ex) {
            FacesContext.getCurrentInstance().addMessage(null, new FacesMessage(FacesMessage.SEVERITY_ERROR, "Dataset Save Failed", " - " + ex.toString()));
            logger.severe(ex.getMessage());
        }
        newFiles.clear();
        editMode = null;

        // Call Ingest Service one more time, to 
        // queue the data ingest jobs for asynchronous execution: 
        ingestService.startIngestJobs(dataset, (AuthenticatedUser)session.getUser());

        return "/dataset.xhtml?id=" + dataset.getId() + "&versionId=" + dataset.getLatestVersion().getId() + "&faces-redirect=true";
    }

    public void cancel() {
        // reset values
        dataset = datasetService.find(dataset.getId());
        workingVersion = dataset.getLatestVersion();
        if (workingVersion.isDeaccessioned() && dataset.getReleasedVersion() != null){
           workingVersion =  dataset.getReleasedVersion();
        }
        ownerId = dataset.getOwner().getId();
        setVersionTabList(resetVersionTabList());
        setReleasedVersionTabList(resetReleasedVersionTabList());
        newFiles.clear();
        editMode = null;
    }

    private HttpClient getClient() {
        // TODO: 
        // cache the http client? -- L.A. 4.0 alpha
        return new HttpClient();
    }

    public void handleDropBoxUpload(ActionEvent e) {
        // Read JSON object from the output of the DropBox Chooser: 
        JsonReader dbJsonReader = Json.createReader(new StringReader(dropBoxSelection));
        JsonArray dbArray = dbJsonReader.readArray();
        dbJsonReader.close();

        for (int i = 0; i < dbArray.size(); i++) {
            JsonObject dbObject = dbArray.getJsonObject(i);

            // Extract the payload:
            String fileLink = dbObject.getString("link");
            String fileName = dbObject.getString("name");
            int fileSize = dbObject.getInt("bytes");

            logger.fine("DropBox url: " + fileLink + ", filename: " + fileName + ", size: " + fileSize);

            DataFile dFile = null;

            // Make http call, download the file: 
            GetMethod dropBoxMethod = new GetMethod(fileLink);
            int status = 0;
            InputStream dropBoxStream = null;
            try {
                status = getClient().executeMethod(dropBoxMethod);
                if (status == 200) {
                    dropBoxStream = dropBoxMethod.getResponseBodyAsStream();

                    // If we've made it this far, we must have been able to
                    // make a successful HTTP call to the DropBox server and 
                    // obtain an InputStream - so we can now create a new
                    // DataFile object: 
                    dFile = ingestService.createDataFile(workingVersion, dropBoxStream, fileName, null);
                    newFiles.add(dFile);
                }
            } catch (IOException ex) {
                logger.warning("Failed to access DropBox url: " + fileLink + "!");
                continue;
            } finally {
                if (dropBoxMethod != null) {
                    dropBoxMethod.releaseConnection();
                }
                if (dropBoxStream != null) {
                    try {
                        dropBoxStream.close();
                    } catch (Exception ex) {
                        //logger.whocares("...");
                    }
                }
            }
        }
    }

    public void handleFileUpload(FileUploadEvent event) {
        UploadedFile uFile = event.getFile();
        DataFile dFile = null;
        List<DataFile> dFileList = null; 

        try {
            dFileList = ingestService.createDataFiles(workingVersion, uFile.getInputstream(), uFile.getFileName(), uFile.getContentType());
        } catch (IOException ioex) {
            logger.warning("Failed to process and/or save the file " + uFile.getFileName() + "; " + ioex.getMessage());
            return;
        }

        if (dFileList != null) {
            for (int i = 0; i < dFileList.size(); i++) {
                dFile = dFileList.get(i);
                newFiles.add(dFile);
            }
        }
    }

    public boolean isLocked() {
        if (dataset != null) {
            logger.fine("checking lock status of dataset " + dataset.getId());
            if (dataset.isLocked()) {
                // refresh the dataset and version, if the current working
                // version of the dataset is locked:
                refresh();
            }
            Dataset lookedupDataset = datasetService.find(dataset.getId());
            DatasetLock datasetLock = null;
            if (lookedupDataset != null) {
                datasetLock = lookedupDataset.getDatasetLock();
                if (datasetLock != null) {
                    logger.fine("locked!");
                    return true;
                }
            }
        }
        return false;
    }

    public DatasetVersionUI getDatasetVersionUI() {
        return datasetVersionUI;
    }

    private List<DatasetVersion> versionTabList = new ArrayList();

    public List<DatasetVersion> getVersionTabList() {
        return versionTabList;
    }
    
    public Integer getCompareVersionsCount(){
        Integer retVal = 0;
        for (DatasetVersion dvTest: dataset.getVersions()){
            if(!dvTest.isDeaccessioned()){
                retVal++;
            }
        }
        return retVal;
    }

    public void setVersionTabList(List<DatasetVersion> versionTabList) {
        this.versionTabList = versionTabList;
    }

    private List<DatasetVersion> releasedVersionTabList = new ArrayList();

    public List<DatasetVersion> getReleasedVersionTabList() {
        return releasedVersionTabList;
    }

    public void setReleasedVersionTabList(List<DatasetVersion> releasedVersionTabList) {
        this.releasedVersionTabList = releasedVersionTabList;
    }

    private List<DatasetVersion> selectedVersions;

    public List<DatasetVersion> getSelectedVersions() {
        return selectedVersions;
    }

    public void setSelectedVersions(List<DatasetVersion> selectedVersions) {
        this.selectedVersions = selectedVersions;
    }

    private List<DatasetVersion> selectedDeaccessionVersions;

    public List<DatasetVersion> getSelectedDeaccessionVersions() {
        return selectedDeaccessionVersions;
    }

    public void setSelectedDeaccessionVersions(List<DatasetVersion> selectedDeaccessionVersions) {
        this.selectedDeaccessionVersions = selectedDeaccessionVersions;
    }

    public DatasetVersionDifference getDatasetVersionDifference() {
        return datasetVersionDifference;
    }

    public void setDatasetVersionDifference(DatasetVersionDifference datasetVersionDifference) {
        this.datasetVersionDifference = datasetVersionDifference;
    }

    public void compareVersionDifferences() {
        RequestContext requestContext = RequestContext.getCurrentInstance();
        if (this.selectedVersions.size() != 2) {
            System.out.print("selected version size = " + this.selectedVersions.size());
            requestContext.execute("openCompareTwo();");
        } else {
            //order depends on order of selection - needs to be chronological order
            if (this.selectedVersions.get(0).getId().intValue() > this.selectedVersions.get(1).getId().intValue()) {
                updateVersionDifferences(this.selectedVersions.get(0), this.selectedVersions.get(1));
            } else {
                updateVersionDifferences(this.selectedVersions.get(1), this.selectedVersions.get(0));
            }
        }
    }

    public void updateVersionDifferences(DatasetVersion newVersion, DatasetVersion originalVersion) {
        if (originalVersion == null) {
            setDatasetVersionDifference(newVersion.getDefaultVersionDifference());
        } else {
            setDatasetVersionDifference(new DatasetVersionDifference(newVersion, originalVersion));
        }
    }

    private boolean canIssueUpdateCommand() {
        try {
            if (permissionServiceBean.on(dataset).canIssueCommand("UpdateDatasetCommand")) {
                return true;
            } else {
                return false;
            }
        } catch (ClassNotFoundException ex) {

        }
        return false;
    }

    private List<DatasetVersion> resetVersionTabList() {
        List<DatasetVersion> retList = new ArrayList();

        if (canIssueUpdateCommand()) {
            return dataset.getVersions();
        } else {
            for (DatasetVersion version : dataset.getVersions()) {
                if (version.isReleased() || version.isDeaccessioned()) {
                    retList.add(version);
                }
            }
            return retList;
        }
    }

    private List<DatasetVersion> resetReleasedVersionTabList() {
        List<DatasetVersion> retList = new ArrayList();
        for (DatasetVersion version : dataset.getVersions()) {
            if (version.isReleased() || version.isArchived()) {
                retList.add(version);
            }
        }
        return retList;
    }
}<|MERGE_RESOLUTION|>--- conflicted
+++ resolved
@@ -125,9 +125,12 @@
      * @todo ticket to get away from these hard-coded protocol and authority
      * values: https://github.com/IQSS/dataverse/issues/757
      */
-    public static String fixMeDontHardCodeProtocol = "doi";
-    public static String fixMeDontHardCodeAuthority = "10.5072/FK2";
-
+    static String fixMeDontHardCodeProtocol = "doi";
+    static String fixMeDontHardCodeAuthority = "10.5072/FK2";
+    
+    public static String getProtocol() { return fixMeDontHardCodeProtocol; }
+    public static String getAuthority() { return fixMeDontHardCodeAuthority; }
+    
     public String getShowVersionList() {
         return showVersionList;
     }
@@ -383,13 +386,8 @@
                 if (dsf.getDatasetFieldType().getName().equals(DatasetFieldConstant.dateOfDeposit)) {
                     dsf.getDatasetFieldValues().get(0).setValue(new SimpleDateFormat("yyyy-MM-dd").format(new Timestamp(new Date().getTime())));
                 }
-<<<<<<< HEAD
-                if (dsf.getDatasetFieldType().getName().equals(DatasetFieldConstant.distributorContact)) {
+                if (dsf.getDatasetFieldType().getName().equals(DatasetFieldConstant.distributorContactEmail)) {
                     dsf.getDatasetFieldValues().get(0).setValue(session.getUser().getDisplayInfo().getEmailAddress());
-=======
-                if (dsf.getDatasetFieldType().getName().equals(DatasetFieldConstant.datasetContact)) {
-                    dsf.getDatasetFieldValues().get(0).setValue(session.getUser().getEmail());
->>>>>>> 0a39b670
                 }
                 if (dsf.getDatasetFieldType().getName().equals(DatasetFieldConstant.author)) {
                     for (DatasetFieldCompoundValue authorValue : dsf.getDatasetFieldCompoundValues()) {
