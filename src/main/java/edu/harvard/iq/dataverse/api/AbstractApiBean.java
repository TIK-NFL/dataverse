--- conflicted
+++ resolved
@@ -264,11 +264,7 @@
         String queryParamApiKey = httpRequest.getParameter("key");
         return headerParamApiKey!=null ? headerParamApiKey : queryParamApiKey;
     }
-<<<<<<< HEAD
-        
-=======
-
->>>>>>> 9e39c6e0
+
     /* ========= *\
      *  Finders  *
     \* ========= */
