dataverse=Dataverse
newDataverse=New Dataverse
hostDataverse=Host Dataverse
dataverses=Dataverses
passwd=Password
dataset=Dataset
datasets=Datasets
newDataset=New Dataset
files=Files
file=File
restricted=Restricted
restrictedaccess=Restricted Access
find=Find
search=Search
unpublished=Unpublished
cancel=Cancel
ok=OK
saveChanges=Save Changes
acceptTerms=Accept
submit=Submit
signup=Sign Up
login=Log In
email=Email
account=Account
requiredField=Required field
new=New
identifier=Identifier
description=Description
subject=Subject
close=Close
preview=Preview
continue=Continue
name=Name
institution=Institution
position=Position
affiliation=Affiliation
createDataverse=Create Dataverse
remove=Remove
done=Done
editor=Contributor
manager=Manager
curator=Curator
explore=Explore
download=Download
deaccession=Deaccession
share=Share
link=Link
linked=Linked
harvested=Harvested
apply=Apply
add=Add
delete=Delete
yes=Yes
no=No
previous=Previous
next=Next
first=First
last=Last
more=More...
less=Less...
select=Select...
selectedFiles=Selected Files
htmlAllowedTitle=Allowed HTML Tags
htmlAllowedMsg=This field supports only certain <span class="text-info popoverHTML">HTML tags</span>.
htmlAllowedTags=<a>, <b>, <blockquote>, <br>, <code>, <del>, <dd>, <dl>, <dt>, <em>, <hr>, <h1>-<h3>, <i>, <img>, <kbd>, <li>, <ol>, <p>, <pre>, <s>, <sup>, <sub>, <strong>, <strike>, <ul>

# dataverse_header.xhtml
header.status.header=Status
header.search.title=Search all dataverses...
header.about=About
header.support=Support
header.guides=Guides
header.guides.user=User Guide
header.guides.developer=Developer Guide
header.guides.installation=Installation Guide
header.guides.api=API Guide
header.guides.admin=Admin Guide
header.signUp=Sign Up
header.logOut=Log Out
header.accountInfo=Account Information
header.dashboard=Dashboard
header.user.selectTab.dataRelated=My Data
header.user.selectTab.notifications=Notifications
header.user.selectTab.accountInfo=Account Information
header.user.selectTab.groupsAndRoles=Groups + Roles
header.user.selectTab.apiToken=API Token

# dataverse_template.xhtml
head.meta.description=The Dataverse Project is an open source software application to share, cite and archive data. Dataverse provides a robust infrastructure for data stewards to host and archive data, while offering researchers an easy way to share and get credit for their data.
body.skip=Skip to main content

# dataverse_footer.xhtml
footer.copyright=Copyright &#169; {0}
footer.widget.datastored=Data is stored at {0}.
footer.widget.login=Log in to
footer.privacyPolicy=Privacy Policy
footer.poweredby=Powered by
footer.dataverseProject=The Dataverse Project

# messages.xhtml
messages.error=Error
messages.success=Success!
messages.info=Info
messages.validation=Validation Error
messages.validation.msg=Required fields were missed or there was a validation error. Please scroll down to see details.

# contactFormFragment.xhtml
contact.header=Contact {0}
contact.dataverse.header=Email Dataverse Contact
contact.dataset.header=Email Dataset Contact
contact.to=To
contact.support=Support
contact.from=From
contact.from.required=User email is required.
contact.from.invalid=Email is invalid.
contact.subject=Subject
contact.subject.required=Subject is required.
contact.subject.selectTab.top=Select subject...
contact.subject.selectTab.support=Support Question
contact.subject.selectTab.dataIssue=Data Issue
contact.msg=Message
contact.msg.required=Message text is required.
contact.send=Send Message
contact.question=Please fill this out to prove you are not a robot.
contact.sum.required=Value is required.
contact.sum.invalid=Incorrect sum, please try again.
contact.sum.converterMessage=Please enter a number.
contact.contact=Contact
# Bundle file editors, please note that these "contact.context" messages are used in tests.
contact.context.subject.dvobject={0} contact: {1}
contact.context.subject.support={0} support request: {1}
contact.context.dataverse.intro={0}You have just been sent the following message from {1} via the {2} hosted dataverse named "{3}":\n\n---\n\n
contact.context.dataverse.ending=\n\n---\n\n{0}\n{1}\n\nGo to dataverse {2}/dataverse/{3}\n\nYou received this email because you have been listed as a contact for the dataverse. If you believe this was an error, please contact {4} at {5}. To respond directly to the individual who sent the message, simply reply to this email.
contact.context.dataverse.noContact=There is no contact address on file for this dataverse so this message is being sent to the system address.\n\n
contact.context.dataset.greeting.helloFirstLast=Hello {0} {1},
contact.context.dataset.greeting.organization=Attention Dataset Contact:
contact.context.dataset.intro={0}\n\nYou have just been sent the following message from {1} via the {2} hosted dataset titled "{3}" ({4}):\n\n---\n\n
contact.context.dataset.ending=\n\n---\n\n{0}\n{1}\n\nGo to dataset {2}/dataset.xhtml?persistentId={3}\n\nYou received this email because you have been listed as a contact for the dataset. If you believe this was an error, please contact {4} at {5}. To respond directly to the individual who sent the message, simply reply to this email.
contact.context.dataset.noContact=There is no contact address on file for this dataset so this message is being sent to the system address.\n\n---\n\n
contact.context.file.intro={0}\n\nYou have just been sent the following message from {1} via the {2} hosted file named "{3}" from the dataset titled "{4}" ({5}):\n\n---\n\n
contact.context.file.ending=\n\n---\n\n{0}\n{1}\n\nGo to file {2}/file.xhtml?fileId={3}\n\nYou received this email because you have been listed as a contact for the dataset. If you believe this was an error, please contact {4} at {5}. To respond directly to the individual who sent the message, simply reply to this email.
contact.context.support.intro={0},\n\nThe following message was sent from {1}.\n\n---\n\n
contact.context.support.ending=\n\n---\n\nMessage sent from Support contact form.

# dataverseuser.xhtml
account.info=Account Information
account.edit=Edit Account
account.apiToken=API Token
user.isShibUser=Account information cannot be edited when logged in through an institutional account.
user.helpShibUserMigrateOffShibBeforeLink=Leaving your institution? Please contact
user.helpShibUserMigrateOffShibAfterLink=for assistance.
user.helpOAuthBeforeLink=Your Dataverse account uses {0} for login. If you are interested in changing login methods, please contact
user.helpOAuthAfterLink=for assistance.
user.lostPasswdTip=If you have lost or forgotten your password, please enter your username or email address below and click Submit. We will send you an e-mail with your new password.
user.dataRelatedToMe=My Data
wasCreatedIn=, was created in
wasCreatedTo=, was added to
wasSubmittedForReview=, was submitted for review to be published in
wasPublished=, was published in
wasReturnedByReviewer=, was returned by the curator of 
# TODO: Confirm that "toReview" can be deleted.
toReview=Don't forget to publish it or send it back to the contributor!
worldMap.added=dataset had a WorldMap layer data added to it.
# Bundle file editors, please note that "notification.welcome" is used in a unit test.
notification.welcome=Welcome to {0}! Get started by adding or finding data. Have questions? Check out the {1}. Want to test out Dataverse features? Use our {2}. Also, check for your welcome email to verify your address.
notification.demoSite=Demo Site
notification.requestFileAccess=File access requested for dataset: {0}.
notification.grantFileAccess=Access granted for files in dataset: {0}.
notification.rejectFileAccess=Access rejected for requested files in dataset: {0}.
notification.createDataverse={0} was created in {1} . To learn more about what you can do with your dataverse, check out the {2}. 
notification.dataverse.management.title=Dataverse Management - Dataverse User Guide
notification.createDataset={0} was created in {1}. To learn more about what you can do with a dataset, check out the {2}.
notification.dataset.management.title=Dataset Management - Dataset User Guide
notification.wasSubmittedForReview={0} was submitted for review to be published in {1}. Don''t forget to publish it or send it back to the contributor\!
notification.wasReturnedByReviewer={0} was returned by the curator of {1}.
notification.wasPublished={0} was published in {1}.
notification.worldMap.added={0}, dataset had WorldMap layer data added to it.
notification.maplayer.deletefailed=Failed to delete the map layer associated with the restricted file {0} from WorldMap. Please try again, or contact WorldMap and/or Dataverse support. (Dataset: {1})
notification.generic.objectDeleted=The dataverse, dataset, or file for this notification has been deleted.
notification.access.granted.dataverse=You have been granted the {0} role for {1}.
notification.access.granted.dataset=You have been granted the {0} role for {1}.
notification.access.granted.datafile=You have been granted the {0} role for file in {1}.   
notification.access.granted.fileDownloader.additionalDataverse={0} You now have access to all published restricted and unrestricted files in this dataverse.
notification.access.granted.fileDownloader.additionalDataset={0} You now have access to all published restricted and unrestricted files in this dataset.
notification.access.revoked.dataverse=You have been removed from a role in {0}.
notification.access.revoked.dataset=You have been removed from a role in {0}.
notification.access.revoked.datafile=You have been removed from a role in {0}.
notification.checksumfail=One or more files in your upload failed checksum validation for dataset {0}. Please re-run the upload script. If the problem persists, please contact support.
notification.mail.import.filesystem=Dataset {2} ({0}/dataset.xhtml?persistentId={1}) has been successfully uploaded and verified.
notification.import.filesystem=Dataset <a href="/dataset.xhtml?persistentId={0}" title="{1}">{1}</a> has been successfully uploaded and verified.
notification.import.checksum=<a href="/dataset.xhtml?persistentId={0}" title="{1}">{1}</a>, dataset had file checksums added via a batch job.
removeNotification=Remove Notification
groupAndRoles.manageTips=Here is where you can access and manage all the groups you belong to, and the roles you have been assigned.
user.signup.tip=Why have a Dataverse account? To create your own dataverse and customize it, add datasets, or request access to restricted files.
user.signup.otherLogInOptions.tip=You can also create a Dataverse account with one of our other <a href="/loginpage.xhtml" title="Dataverse Log In">log in options</a>.
user.username.illegal.tip=Between 2-60 characters, and can use "a-z", "0-9", "_" for your username.
user.username=Username
user.username.taken=This username is already taken.
user.username.invalid=This username contains an invalid character or is outside the length requirement (2-60 characters). 
user.username.valid=Create a valid username of 2 to 60 characters in length containing letters (a-Z), numbers (0-9), dashes (-), underscores (_), and periods (.).
user.noPasswd=No Password
user.currentPasswd=Current Password
user.currentPasswd.tip=Please enter the current password for this account.
user.passwd.illegal.tip=Password needs to be at least 6 characters, include one letter and one number, and special characters may be used.
user.rePasswd=Retype Password
user.rePasswd.tip=Please retype the password you entered above.
user.firstName=Given Name
user.firstName.tip=The first name or name you would like to use for this account.
user.lastName=Family Name
user.lastName.tip=The last name you would like to use for this account.
user.email.tip=A valid email address you have access to in order to be contacted.
user.email.taken=This email address is already taken.
user.affiliation.tip=The organization with which you are affiliated.
user.position=Position
user.position.tip=Your role or title at the organization you are affiliated with; such as staff, faculty, student, etc.
user.acccountterms=General Terms of Use
user.acccountterms.tip=The terms and conditions for using the application and services.
user.acccountterms.required=Please check the box to indicate your acceptance of the General Terms of Use.
user.acccountterms.iagree=I have read and accept the Dataverse General Terms of Use as outlined above.
user.createBtn=Create Account
user.updatePassword.welcome=Welcome to Dataverse {0}, {1}
user.updatePassword.warning=With the release of our new Dataverse 4.0 upgrade, the password requirements and General Terms of Use have updated. As this is the first time you are using Dataverse since the update, you need to create a new password and agree to the new General Terms of Use.
user.updatePassword.password={0}
user.password=Password
user.newPassword=New Password
authenticationProvidersAvailable.tip={0}There are no active authentication providers{1}If you are a system administrator, please enable one using the API.{2}If you are not a system administrator, please contact the one for your institution.

passwdVal.passwdReq.title=Your password must contain:
passwdVal.passwdReq.goodStrength =passwords of at least {0} characters are exempt from all other requirements
passwdVal.passwdReq.lengthReq =At least {0} characters 
passwdVal.passwdReq.characteristicsReq =At least 1 character from {0} of the following types:
passwdVal.passwdReq.notInclude =It may not include:
passwdVal.passwdReq.consecutiveDigits =More than {0} numbers in a row
passwdVal.passwdReq.dictionaryWords =Dictionary words
passwdVal.passwdReq.unknownPasswordRule =Unknown, contact your administrator
#printf syntax used to pass to passay library
passwdVal.expireRule.errorCode =EXPIRED
passwdVal.expireRule.errorMsg =The password is over %1$s days old and has expired.
passwdVal.goodStrengthRule.errorMsg =Note: passwords are always valid with a %1$s or more character length regardless.
passwdVal.goodStrengthRule.errorCode =NO_GOODSTRENGTH
passwdVal.passwdReset.resetLinkTitle =Password Reset Link
passwdVal.passwdReset.resetLinkDesc =Your password reset link is not valid
passwdVal.passwdReset.valBlankLog =new password is blank
passwdVal.passwdReset.valFacesError =Password Error
passwdVal.passwdReset.valFacesErrorDesc =Please enter a new password for your account.
passwdVal.passwdValBean.warnDictionaryRead =Dictionary was set, but none was read in.
passwdVal.passwdValBean.warnDictionaryObj =PwDictionaries not set and no default password file found:
passwdVal.passwdValBean.warnSetStrength =The PwGoodStrength {0} value competes with the PwMinLength value of {1} and is added to {2}

#loginpage.xhtml
login.System=Login System
login.forgot.text=Forgot your password?
login.builtin=Dataverse Account
login.institution=Institutional Account
login.institution.blurb=Log in or sign up with your institutional account &mdash; <a href="{0}/{1}/user/account.html" target="_blank">learn more</a>.
login.institution.support.beforeLink=Leaving your institution? Please contact
login.institution.support.afterLink=for assistance.
login.builtin.credential.usernameOrEmail=Username/Email
login.builtin.credential.password=Password
login.builtin.invalidUsernameEmailOrPassword=The username, email address, or password you entered is invalid. Need assistance accessing your account?
# how do we exercise login.error? Via a password upgrade failure? See https://github.com/IQSS/dataverse/pull/2922
login.error=Error validating the username, email address, or password. Please try again. If the problem persists, contact an administrator.
user.error.cannotChangePassword=Sorry, your password cannot be changed. Please contact your system administrator.
user.error.wrongPassword=Sorry, wrong password.
login.button=Log In with {0}
login.button.orcid=Create or Connect your ORCID
# authentication providers
auth.providers.title=Other options
auth.providers.tip=You can convert a Dataverse account to use one of the options above. <a href="{0}/{1}/user/account.html" target="_blank">Learn more</a>.
auth.providers.title.builtin=Username/Email
auth.providers.title.shib=Your Institution
auth.providers.title.orcid=ORCID
auth.providers.title.google=Google
auth.providers.title.github=GitHub
auth.providers.blurb=Log in or sign up with your {0} account &mdash; <a href="{1}/{2}/user/account.html" target="_blank">learn more</a>. Having trouble? Please contact {3} for assistance.
auth.providers.persistentUserIdName.orcid=ORCID iD
auth.providers.persistentUserIdName.github=ID
auth.providers.persistentUserIdTooltip.orcid=ORCID provides a persistent digital identifier that distinguishes you from other researchers.
auth.providers.persistentUserIdTooltip.github=GitHub assigns a unique number to every user.
auth.providers.orcid.insufficientScope=Dataverse was not granted the permission to read user data from ORCID.
# Friendly AuthenticationProvider names
authenticationProvider.name.builtin=Dataverse
authenticationProvider.name.null=(provider is unknown)
authenticationProvider.name.github=GitHub
authenticationProvider.name.google=Google
authenticationProvider.name.orcid=ORCiD
authenticationProvider.name.orcid-sandbox=ORCiD Sandbox
authenticationProvider.name.shib=Shibboleth

#confirmemail.xhtml
confirmEmail.pageTitle=Email Verification
confirmEmail.submitRequest=Verify Email
confirmEmail.submitRequest.success=A verification email has been sent to {0}. Note, the verify link will expire after {1}.
confirmEmail.details.success=Email address verified!
confirmEmail.details.failure=We were unable to verify your email address. Please navigate to your Account Information page and click the "Verify Email" button.
confirmEmail.details.goToAccountPageButton=Go to Account Information
confirmEmail.notVerified=Not Verified
confirmEmail.verified=Verified

#shib.xhtml
shib.btn.convertAccount=Convert Account
shib.btn.createAccount=Create Account
shib.askToConvert=Would you like to convert your Dataverse account to always use your institutional log in?
# Bundle file editors, please note that "shib.welcomeExistingUserMessage" is used in a unit test
shib.welcomeExistingUserMessage=Your institutional log in for {0} matches an email address already being used for a Dataverse account. By entering your current Dataverse password below, your existing Dataverse account can be converted to use your institutional log in. After converting, you will only need to use your institutional log in.
# Bundle file editors, please note that "shib.welcomeExistingUserMessageDefaultInstitution" is used in a unit test
shib.welcomeExistingUserMessageDefaultInstitution=your institution
shib.dataverseUsername=Dataverse Username
shib.currentDataversePassword=Current Dataverse Password
shib.accountInformation=Account Information
shib.offerToCreateNewAccount=This information is provided by your institution and will be used to create your Dataverse account.
shib.passwordRejected=<strong>Validation Error</strong> - Your account can only be converted if you provide the correct password for your existing account.

# oauth2/firstLogin.xhtml
oauth2.btn.convertAccount=Convert Existing Account
oauth2.btn.createAccount=Create New Account
oauth2.askToConvert=Would you like to convert your Dataverse account to always use your institutional log in?
oauth2.welcomeExistingUserMessage=Your institutional log in for {0} matches an email address already being used for a Dataverse account. By entering your current Dataverse password below, your existing Dataverse account can be converted to use your institutional log in. After converting, you will only need to use your institutional log in.
oauth2.welcomeExistingUserMessageDefaultInstitution=your institution
oauth2.dataverseUsername=Dataverse Username
oauth2.currentDataversePassword=Current Dataverse Password
oauth2.chooseUsername=Username: 
oauth2.passwordRejected=<strong>Validation Error</strong> - Wrong username or password.
# oauth2.newAccount.title=Account Creation
oauth2.newAccount.welcomeWithName=Welcome to Dataverse, {0}
oauth2.newAccount.welcomeNoName=Welcome to Dataverse
# oauth2.newAccount.email=Email
# oauth2.newAccount.email.tip=Dataverse uses this email to notify you of issues regarding your data.
oauth2.newAccount.suggestedEmails=Suggested Email Addresses:
oauth2.newAccount.username=Username
oauth2.newAccount.username.tip=This username will be your unique identifier as a Dataverse user.
oauth2.newAccount.explanation=This information is provided by {0} and will be used to create your {1} account. To log in again, you will have to use the {0} log in option.
oauth2.newAccount.suggestConvertInsteadOfCreate=If you already have a {0} account, you will need to <a href="/oauth2/convert.xhtml">convert your account.</a>
# oauth2.newAccount.tabs.convertAccount=Convert Existing Account
oauth2.newAccount.buttons.convertNewAccount=Convert Account
oauth2.newAccount.emailTaken=Email already taken. Consider merging the corresponding account instead.
oauth2.newAccount.emailOk=Email OK.
oauth2.newAccount.emailInvalid=Invalid email address.
# oauth2.newAccount.usernameTaken=Username already taken.
# oauth2.newAccount.usernameOk=Username OK.

# oauth2/convert.xhtml
# oauth2.convertAccount.title=Account Conversion
oauth2.convertAccount.explanation=Please enter your {0} account username or email and password to convert your account to the {1} log in option. <a href="{2}/{3}/user/account.html" target="_blank">Learn more</a> about converting your account.
oauth2.convertAccount.username=Existing username
oauth2.convertAccount.password=Password
oauth2.convertAccount.authenticationFailed=Authentication failed - bad username or password.
oauth2.convertAccount.buttonTitle=Convert Account
oauth2.convertAccount.success=Your Dataverse account is now associated with your {0} account.

# oauth2/callback.xhtml
oauth2.callback.page.title=OAuth Callback
oauth2.callback.message=<strong>Authentication Error</strong> - Dataverse could not authenticate your ORCID login. Please make sure you authorize your ORCID account to connect with Dataverse. For more details about the information being requested, see the <a href="{0}/{1}/user/account.html#orcid-log-in" title="ORCID Log In - Dataverse User Guide" target="_blank">User Guide</a>.

# tab on dataverseuser.xhtml
apitoken.title=API Token
apitoken.message=Your API Token is displayed below after it has been created. Check out our {0}API Guide{1} for more information on using your API Token with the Dataverse APIs. 
apitoken.notFound=API Token for {0} has not been created.
apitoken.generateBtn=Create Token
apitoken.regenerateBtn=Recreate Token

#dashboard.xhtml
dashboard.title=Dashboard
dashboard.card.harvestingclients.header=Harvesting Clients
dashboard.card.harvestingclients.btn.manage=Manage Clients
dashboard.card.harvestingclients.clients={0, choice, 0#Clients|1#Client|2#Clients}
dashboard.card.harvestingclients.datasets={0, choice, 0#Datasets|1#Dataset|2#Datasets}
dashboard.card.harvestingserver.header=Harvesting Server
dashboard.card.harvestingserver.enabled=OAI server enabled
dashboard.card.harvestingserver.disabled=OAI server disabled
dashboard.card.harvestingserver.status=Status
dashboard.card.harvestingserver.sets={0, choice, 0#Sets|1#Set|2#Sets}
dashboard.card.harvestingserver.btn.manage=Manage Server
dashboard.card.metadataexport.header=Metadata Export
dashboard.card.metadataexport.message=Dataset metadata export is only available through the {0} API. Learn more in the {0} {1}API Guide{2}.

#harvestclients.xhtml
harvestclients.title=Manage Harvesting Clients
harvestclients.toptip= - Harvesting can be scheduled to run at a specific time or on demand. Harvesting can be initiated here or via the REST API.
harvestclients.noClients.label=No clients are configured.
harvestclients.noClients.why.header=What is Harvesting?
harvestclients.noClients.why.reason1=Harvesting is a process of exchanging metadata with other repositories. As a harvesting <b><i>client</i></b>, your Dataverse gathers metadata records from remote sources. These can be other Dataverse instances, or other archives that support OAI-PMH, the standard harvesting protocol. 
harvestclients.noClients.why.reason2=Harvested metadata records are searchable by users. Clicking on a harvested dataset in the search results takes the user to the original repository. Harvested datasets cannot be edited in your Dataverse installation. 
harvestclients.noClients.how.header=How To Use Harvesting
harvestclients.noClients.how.tip1=To harvest metadata, a <i>Harvesting Client</i> is created and configured for each remote repository. Note that when creating a client you will need to select an existing local dataverse to host harvested datasets.
harvestclients.noClients.how.tip2=Harvested records can be kept in sync with the original repository through scheduled incremental updates, for example, daily or weekly. Alternatively, harvests can be run on demand, from this page or via the REST API.
harvestclients.noClients.getStarted=To get started, click on the Add Client button above. To learn more about Harvesting, visit the <a href="{0}/{1}/user/index.html#index" title="Harvesting - Dataverse User Guide" target="_blank">Harvesting</a> section of the User Guide.
harvestclients.btn.add=Add Client
harvestclients.tab.header.name=Nickname
harvestclients.tab.header.url=URL
harvestclients.tab.header.lastrun=Last Run
harvestclients.tab.header.lastresults=Last Results
harvestclients.tab.header.action=Actions
harvestclients.tab.header.action.btn.run=Run Harvesting
harvestclients.tab.header.action.btn.edit=Edit
harvestclients.tab.header.action.btn.delete=Delete
harvestclients.tab.header.action.btn.delete.dialog.header=Delete Harvesting Client
harvestclients.tab.header.action.btn.delete.dialog.warning=Are you sure you want to delete the harvesting client "{0}"? Deleting the client will delete all datasets harvested from this remote server.
harvestclients.tab.header.action.btn.delete.dialog.tip=Note, this action may take a while to process, depending on the number of harvested datasets.
harvestclients.tab.header.action.delete.infomessage=Harvesting client is being deleted. Note, that this may take a while, depending on the amount of harvested content.
harvestclients.actions.runharvest.success=Successfully started an asynchronous harvest for client "{0}" . Please reload the page to check on the harvest results).
harvestclients.newClientDialog.step1=Step 1 of 4 - Client Information
harvestclients.newClientDialog.title.new=Create Harvesting Client
harvestclients.newClientDialog.help=Configure a client to harvest content from a remote server.
harvestclients.newClientDialog.nickname=Nickname
harvestclients.newClientDialog.nickname.helptext=Consists of letters, digits, underscores (_) and dashes (-).
harvestclients.newClientDialog.nickname.required=Client nickname cannot be empty!
harvestclients.newClientDialog.nickname.invalid=Client nickname can contain only letters, digits, underscores (_) and dashes (-); and must be at most 30 characters.
harvestclients.newClientDialog.nickname.alreadyused=This nickname is already used.
harvestclients.newClientDialog.type=Server Protocol
harvestclients.newClientDialog.type.helptext=Only the OAI server protocol is currently supported.
harvestclients.newClientDialog.type.OAI=OAI
harvestclients.newClientDialog.type.Nesstar=Nesstar
harvestclients.newClientDialog.url=Server URL
harvestclients.newClientDialog.url.tip=URL of a harvesting resource.
harvestclients.newClientDialog.url.watermark=Remote harvesting server, http://...
harvestclients.newClientDialog.url.helptext.notvalidated=URL of a harvesting resource. Once you click 'Next', we will try to establish a connection to the server in order to verify that it is working, and to obtain extra information about its capabilities. 
harvestclients.newClientDialog.url.required=A valid harvesting server address is required.
harvestclients.newClientDialog.url.invalid=Invalid URL. Failed to establish connection and receive a valid server response. 
harvestclients.newClientDialog.url.noresponse=Failed to establish connection to the server.
harvestclients.newClientDialog.url.badresponse=Invalid response from the server.
harvestclients.newClientDialog.dataverse=Local Dataverse
harvestclients.newClientDialog.dataverse.tip=Dataverse that will host the datasets harvested from this remote resource.
harvestclients.newClientDialog.dataverse.menu.enterName=Enter Dataverse Alias
harvestclients.newClientDialog.dataverse.menu.header=Dataverse Name (Affiliate), Alias
harvestclients.newClientDialog.dataverse.menu.invalidMsg=No matches found
harvestclients.newClientDialog.dataverse.required=You must select an existing dataverse for this harvesting client.
harvestclients.newClientDialog.step2=Step 2 of 4 - Format
harvestclients.newClientDialog.oaiSets=OAI Set
harvestclients.newClientDialog.oaiSets.tip=Harvesting sets offered by this OAI server.
harvestclients.newClientDialog.oaiSets.noset=None
harvestclients.newClientDialog.oaiSets.helptext=Selecting "none" will harvest the default set, as defined by the server. Often this will be the entire body of content across all sub-sets.
harvestclients.newClientDialog.oaiSets.helptext.noset=This OAI server does not support named sets. The entire body of content offered by the server will be harvested.
harvestclients.newClientDialog.oaiMetadataFormat=Metadata Format
harvestclients.newClientDialog.oaiMetadataFormat.tip=Metadata formats offered by the remote server.
harvestclients.newClientDialog.oaiMetadataFormat.required=Please select the metadata format to harvest from this archive.
harvestclients.newClientDialog.step3=Step 3 of 4 - Schedule
harvestclients.newClientDialog.schedule=Schedule
harvestclients.newClientDialog.schedule.tip=Schedule harvesting to run automatically daily or weekly.
harvestclients.newClientDialog.schedule.time.none.helptext=Leave harvesting unscheduled to run on demand only.
harvestclients.newClientDialog.schedule.none=None
harvestclients.newClientDialog.schedule.daily=Daily
harvestclients.newClientDialog.schedule.weekly=Weekly
harvestclients.newClientDialog.schedule.time=Time
harvestclients.newClientDialog.schedule.day=Day
harvestclients.newClientDialog.schedule.time.am=AM
harvestclients.newClientDialog.schedule.time.pm=PM
harvestclients.newClientDialog.schedule.time.helptext=Scheduled times are in your local time.
harvestclients.newClientDialog.btn.create=Create Client
harvestclients.newClientDialog.success=Successfully created harvesting client "{0}".
harvestclients.newClientDialog.step4=Step 4 of 4 - Display
harvestclients.newClientDialog.harvestingStyle=Archive Type
harvestclients.newClientDialog.harvestingStyle.tip=Type of remote archive.
harvestclients.newClientDialog.harvestingStyle.helptext=Select the archive type that best describes this remote server in order to properly apply formatting rules and styles to the harvested metadata as they are shown in the search results. Note that improperly selecting the type of the remote archive can result in incomplete entries in the search results, and a failure to redirect the user to the archival source of the data.
harvestclients.viewEditDialog.title=Edit Harvesting Client
harvestclients.viewEditDialog.archiveUrl=Archive URL
harvestclients.viewEditDialog.archiveUrl.tip=The URL of the archive that serves the data harvested by this client, which is used in search results for links to the original sources of the harvested content.
harvestclients.viewEditDialog.archiveUrl.helptext=Edit if this URL differs from the Server URL.
harvestclients.viewEditDialog.archiveDescription=Archive Description
harvestclients.viewEditDialog.archiveDescription.tip=Description of the archival source of the harvested content, displayed in search results.
harvestclients.viewEditDialog.archiveDescription.default.generic=This Dataset is harvested from our partners. Clicking the link will take you directly to the archival source of the data.
harvestclients.viewEditDialog.btn.save=Save Changes
harvestclients.newClientDialog.title.edit=Edit Group {0}

#harvestset.xhtml
harvestserver.title=Manage Harvesting Server
harvestserver.toptip= - Define sets of local datasets that will be available for harvesting by remote clients.
harvestserver.service.label=OAI Server
harvestserver.service.enabled=Enabled
harvestserver.service.disabled=Disabled
harvestserver.service.disabled.msg=Harvesting Server is currently disabled.
harvestserver.service.empty=No sets are configured.
harvestserver.service.enable.success=OAI Service has been successfully enabled.
harvestserver.noSets.why.header=What is a Harvesting Server?
harvestserver.noSets.why.reason1=Harvesting is a process of exchanging metadata with other repositories. As a harvesting <b><i>server</i></b>, your Dataverse can make some of the local dataset metadata available to remote harvesting clients. These can be other Dataverse instances, or any other clients that support OAI-PMH harvesting protocol. 
harvestserver.noSets.why.reason2=Only the published, unrestricted datasets in your Dataverse can be harvested. Remote clients normally keep their records in sync through scheduled incremental updates, daily or weekly, thus minimizing the load on your server. Note that it is only the metadata that are harvested. Remote harvesters will generally not attempt to download the data files themselves. 
harvestserver.noSets.how.header=How to run a Harvesting Server?
harvestserver.noSets.how.tip1=Harvesting server can be enabled or disabled on this page. 
harvestserver.noSets.how.tip2=Once the service is enabled, you can define collections of local datasets that will be available to remote harvesters as <i>OAI Sets</i>. Sets are defined by search queries (for example, authorName:king; or parentId:1234 - to select all the datasets that belong to the dataverse specified; or dsPersistentId:"doi:1234/" to select all the datasets with the persistent identifier authority specified). Consult the Search API section of the Dataverse User Guide for more information on the search queries.  
harvestserver.noSets.getStarted=To get started, enable the OAI server and click on the Add Set button. To learn more about Harvesting, visit the <a href="{0}/{1}/user/index.html#index" title="Harvesting - Dataverse User Guide" target="_blank">Harvesting</a> section of the User Guide.
harvestserver.btn.add=Add Set
harvestserver.tab.header.spec=OAI setSpec
harvestserver.tab.header.description=Description
harvestserver.tab.header.definition=Definition Query
harvestserver.tab.header.stats=Datasets
harvestserver.tab.col.stats.empty=No records (empty set)
harvestserver.tab.col.stats.results={0} {0, choice, 0#datasets|1#dataset|2#datasets} ({1} {1, choice, 0#records|1#record|2#records} exported, {2} marked as deleted)
harvestserver.tab.header.action=Actions
harvestserver.tab.header.action.btn.export=Run Export
harvestserver.actions.runreexport.success=Successfully started an asynchronous re-export job for OAI set "{0}" (please reload the page to check on the export progress).
harvestserver.tab.header.action.btn.edit=Edit
harvestserver.tab.header.action.btn.delete=Delete
harvestserver.tab.header.action.btn.delete.dialog.header=Delete Harvesting Set
harvestserver.tab.header.action.btn.delete.dialog.tip=Are you sure you want to delete the OAI set "{0}"? You cannot undo a delete!
harvestserver.tab.header.action.delete.infomessage=Selected harvesting set is being deleted. (this may take a few moments)
harvestserver.newSetDialog.title.new=Create Harvesting Set
harvestserver.newSetDialog.help=Define a set of local datasets available for harvesting to remote clients.
harvestserver.newSetDialog.setspec=Name/OAI setSpec
harvestserver.newSetDialog.setspec.tip=A unique name (OAI setSpec) identifying this set.
harvestserver.newSetDialog.setspec.helptext=Consists of letters, digits, underscores (_) and dashes (-).
harvestserver.editSetDialog.setspec.helptext=The name can not be changed once the set has been created.
harvestserver.newSetDialog.setspec.required=Name (OAI setSpec) cannot be empty!
harvestserver.newSetDialog.setspec.invalid=Name (OAI setSpec) can contain only letters, digits, underscores (_) and dashes (-).
harvestserver.newSetDialog.setspec.alreadyused=This set name (OAI setSpec) is already used.
harvestserver.newSetDialog.setspec.sizelimit=This set name (OAI setSpec) may be no longer than 30 characters.
harvestserver.newSetDialog.setspec.superUser.required=Only superusers may create OAI sets.

harvestserver.newSetDialog.setdescription=Description
harvestserver.newSetDialog.setdescription.tip=Provide a brief description for this OAI set.
harvestserver.newSetDialog.setdescription.required=Set description cannot be empty!
harvestserver.newSetDialog.setquery=Definition Query
harvestserver.newSetDialog.setquery.tip=Search query that defines the content of the dataset.
harvestserver.newSetDialog.setquery.helptext=Example query: authorName:king
harvestserver.newSetDialog.setquery.required=Search query cannot be left empty!
harvestserver.newSetDialog.setquery.results=Search query returned {0} datasets!
harvestserver.newSetDialog.setquery.empty=WARNING: Search query returned no results!
harvestserver.newSetDialog.btn.create=Create Set
harvestserver.newSetDialog.success=Successfully created harvesting set "{0}".
harvestserver.viewEditDialog.title=Edit Harvesting Set
harvestserver.viewEditDialog.btn.save=Save Changes

#dashboard-users.xhtml
dashboard.card.users=Users
dashboard.card.users.header=Dashboard - User List
dashboard.card.users.super=Superusers
dashboard.card.users.manage=Manage Users
dashboard.card.users.message=List and manage users.
dashboard.list_users.searchTerm.watermark=Search these users...
dashboard.list_users.tbl_header.userId=ID
dashboard.list_users.tbl_header.userIdentifier=Username
dashboard.list_users.tbl_header.name=Name 
dashboard.list_users.tbl_header.lastName=Last Name 
dashboard.list_users.tbl_header.firstName=First Name 
dashboard.list_users.tbl_header.email=Email
dashboard.list_users.tbl_header.affiliation=Affiliation
dashboard.list_users.tbl_header.roles=Roles
dashboard.list_users.tbl_header.position=Position
dashboard.list_users.tbl_header.isSuperuser=Superuser
dashboard.list_users.tbl_header.authProviderFactoryAlias=Authentication
dashboard.list_users.tbl_header.createdTime=Created Time
dashboard.list_users.tbl_header.lastLoginTime=Last Login Time
dashboard.list_users.tbl_header.lastApiUseTime=Last API Use Time
dashboard.list_users.tbl_header.roles.removeAll=Remove All
dashboard.list_users.tbl_header.roles.removeAll.header=Remove All Roles
dashboard.list_users.tbl_header.roles.removeAll.confirmationText=Are you sure you want to remove all roles for user {0}?
dashboard.list_users.removeAll.message.success=All roles have been removed for user {0}.
dashboard.list_users.removeAll.message.failure=Failed to remove roles for user {0}.

dashboard.list_users.toggleSuperuser=Edit Superuser Status
dashboard.list_users.toggleSuperuser.confirmationText.add=Are you sure you want to enable superuser status for user {0}?
dashboard.list_users.toggleSuperuser.confirmationText.remove=Are you sure you want to disable superuser status for user {0}?
dashboard.list_users.toggleSuperuser.confirm=Continue
dashboard.list_users.api.auth.invalid_apikey=The API key is invalid.
dashboard.list_users.api.auth.not_superuser=Forbidden. You must be a superuser.

#MailServiceBean.java
notification.email.create.dataverse.subject={0}: Your dataverse has been created
notification.email.create.dataset.subject={0}: Your dataset has been created
notification.email.request.file.access.subject={0}: Access has been requested for a restricted file
notification.email.grant.file.access.subject={0}: You have been granted access to a restricted file
notification.email.rejected.file.access.subject={0}: Your request for access to a restricted file has been rejected
notification.email.update.maplayer={0}: WorldMap layer added to dataset
notification.email.maplayer.deletefailed.subject={0}: Failed to delete WorldMap layer
notification.email.maplayer.deletefailed.text=We failed to delete the WorldMap layer associated with the restricted file {0}, and any related data that may still be publicly available on the WorldMap site. Please try again, or contact WorldMap and/or Dataverse support. (Dataset: {1})
notification.email.submit.dataset.subject={0}: Your dataset has been submitted for review
notification.email.publish.dataset.subject={0}: Your dataset has been published
notification.email.returned.dataset.subject={0}: Your dataset has been returned
notification.email.create.account.subject={0}: Your account has been created
notification.email.assign.role.subject={0}: You have been assigned a role
notification.email.revoke.role.subject={0}: Your role has been revoked
notification.email.verifyEmail.subject={0}: Verify your email address
notification.email.greeting=Hello, \n
# Bundle file editors, please note that "notification.email.welcome" is used in a unit test
notification.email.welcome=Welcome to {0}! Get started by adding or finding data. Have questions? Check out the User Guide at {1}/{2}/user or contact {3} at {4} for assistance.
notification.email.welcomeConfirmEmailAddOn=\n\nPlease verify your email address at {0} . Note, the verify link will expire after {1}. Send another verification email by visiting your account page.
notification.email.requestFileAccess=File access requested for dataset: {0}. Manage permissions at {1}.
notification.email.grantFileAccess=Access granted for files in dataset: {0} (view at {1}).
notification.email.rejectFileAccess=Your request for access was rejected for the requested files in the dataset: {0} (view at {1}). If you have any questions about why your request was rejected, you may reach the dataset owner using the "Contact" link on the upper right corner of the dataset page.
# Bundle file editors, please note that "notification.email.createDataverse" is used in a unit test
notification.email.createDataverse=Your new dataverse named {0} (view at {1} ) was created in {2} (view at {3} ). To learn more about what you can do with your dataverse, check out the Dataverse Management - User Guide at {4}/{5}/user/dataverse-management.html .
# Bundle file editors, please note that "notification.email.createDataset" is used in a unit test
notification.email.createDataset=Your new dataset named {0} (view at {1} ) was created in {2} (view at {3} ). To learn more about what you can do with a dataset, check out the Dataset Management - User Guide at {4}/{5}/user/dataset-management.html .
notification.email.wasSubmittedForReview={0} (view at {1}) was submitted for review to be published in {2} (view at {3}). Don''t forget to publish it or send it back to the contributor\!
notification.email.wasReturnedByReviewer={0} (view at {1}) was returned by the curator of {2} (view at {3}).
notification.email.wasPublished={0} (view at {1}) was published in {2} (view at {3}).
notification.email.worldMap.added={0} (view at {1}) had WorldMap layer data added to it.
notification.email.closing=\n\nYou may contact us for support at {0}.\n\nThank you,\n{1}
notification.email.assignRole=You are now {0} for the {1} "{2}" (view at {3}).
notification.email.revokeRole=One of your roles for the {0} "{1}" has been revoked (view at {2}).
notification.email.changeEmail=Hello, {0}.{1}\n\nPlease contact us if you did not intend this change or if you need assistance.
hours=hours
hour=hour
minutes=minutes
minute=minute
notification.email.checksumfail.subject={0}: Your upload failed checksum validation
notification.email.import.filesystem.subject=Dataset {0} has been successfully uploaded and verified
notification.email.import.checksum.subject={0}: Your file checksum job has completed
contact.delegation={0} on behalf of {1}

# passwordreset.xhtml
pageTitle.passwdReset.pre=Account Password Reset
passwdReset.token=token :
passwdReset.userLookedUp=user looked up :
passwdReset.emailSubmitted=email submitted :
passwdReset.details={0} Password Reset{1} - To initiate the password reset process, please provide your email address.
passwdReset.submitRequest=Submit Password Request
passwdReset.successSubmit.tip=If this email is associated with an account, then an email will be sent with further instructions to {0}.
passwdReset.debug=DEBUG
passwdReset.resetUrl=The reset URL is
passwdReset.noEmail.tip=No email was actually sent because a user could not be found using the provided email address {0} but we don't mention this because we don't malicious users to use the form to determine if there is an account associated with an email address.
passwdReset.illegalLink.tip=Your password reset link is not valid. If you need to reset your password, {0}click here{1} in order to request that your password to be reset again.
passwdReset.newPasswd.details={0} Reset Password{1} \u2013 Our password requirements have changed. Please pick a strong password that matches the criteria below.
passwdReset.newPasswd=New Password
passwdReset.rePasswd=Retype Password
passwdReset.resetBtn=Reset Password

# dataverse.xhtml
dataverse.title=The project, department, university, professor, or journal this dataverse will contain data for.
dataverse.enterName=Enter name...
dataverse.host.title=The dataverse which contains this data.
dataverse.identifier.title=Short name used for the URL of this dataverse.
dataverse.affiliation.title=The organization with which this dataverse is affiliated.
dataverse.category=Category
dataverse.category.title=The type that most closely reflects this dataverse.
dataverse.type.selectTab.top=Select one...
dataverse.type.selectTab.researchers=Researcher
dataverse.type.selectTab.researchProjects=Research Project
dataverse.type.selectTab.journals=Journal
dataverse.type.selectTab.organizationsAndInsitutions=Organization or Institution
dataverse.type.selectTab.teachingCourses=Teaching Course
dataverse.type.selectTab.uncategorized=Uncategorized
dataverse.type.selectTab.researchGroup=Research Group
dataverse.type.selectTab.laboratory=Laboratory
dataverse.type.selectTab.department=Department
dataverse.description.title=A summary describing the purpose, nature, or scope of this dataverse.
dataverse.email=Email
dataverse.email.title=The e-mail address(es) of the contact(s) for the dataverse.
dataverse.share.dataverseShare=Share Dataverse
dataverse.share.dataverseShare.tip=Share this dataverse on your favorite social media networks.
dataverse.share.dataverseShare.shareText=View this dataverse.
dataverse.subject.title=Subject(s) covered in this dataverse.
dataverse.metadataElements=Metadata Fields
dataverse.metadataElements.tip=Choose the metadata fields to use in dataset templates and when adding a dataset to this dataverse.
dataverse.metadataElements.from.tip=Use metadata fields from {0}
dataverse.resetModifications=Reset Modifications
dataverse.resetModifications.text=Are you sure you want to reset the selected metadata fields? If you do this, any customizations (hidden, required, optional) you have done will no longer appear.
dataverse.field.required=(Required)
dataverse.field.example1= (Examples:
dataverse.field.example2=)
dataverse.field.set.tip=[+] View fields + set as hidden, required, or optional
dataverse.field.set.view=[+] View fields
dataverse.field.requiredByDataverse=Required by Dataverse
dataverse.facetPickList.text=Browse/Search Facets
dataverse.facetPickList.tip=Choose the metadata fields to use as facets for browsing datasets and dataverses in this dataverse.
dataverse.facetPickList.facetsFromHost.text=Use browse/search facets from {0}
dataverse.facetPickList.metadataBlockList.all=All Metadata Fields
dataverse.edit=Edit
dataverse.option.generalInfo=General Information
dataverse.option.themeAndWidgets=Theme + Widgets
dataverse.option.featuredDataverse=Featured Dataverses
dataverse.option.permissions=Permissions
dataverse.option.dataverseGroups=Groups
dataverse.option.datasetTemplates=Dataset Templates
dataverse.option.datasetGuestbooks=Dataset Guestbooks
dataverse.option.deleteDataverse=Delete Dataverse
dataverse.publish.btn=Publish
dataverse.publish.header=Publish Dataverse
dataverse.nopublished=No Published Dataverses
dataverse.nopublished.tip=In order to use this feature you must have at least one published dataverse.
dataverse.contact=Email Dataverse Contact
dataset.link=Link Dataset
dataverse.link=Link Dataverse
dataverse.link.btn.tip=Link to Your Dataverse
dataverse.link.yourDataverses=Your {0, choice, 1#Dataverse|2#Dataverses}
dataverse.link.save=Save Linked Dataverse
dataset.link.save=Save Linked Dataset
dataverse.link.dataverse.choose=Choose which of your dataverses you would like to link this dataverse to.
dataverse.link.dataset.choose=Choose which of your dataverses you would like to link this dataset to.
dataverse.link.no.choice=You have one dataverse you can add linked dataverses and datasets in.
dataverse.link.no.linkable=To be able to link a dataverse or dataset, you need to have your own dataverse. Click on the Add Data button on the homepage to get started.
dataverse.link.no.linkable.remaining=You have already linked all of your eligible dataverses.
dataverse.savedsearch.link=Link Search
dataverse.savedsearch.searchquery=Search
dataverse.savedsearch.filterQueries=Facets
dataverse.savedsearch.save=Save Linked Search
dataverse.savedsearch.dataverse.choose=Choose which of your dataverses you would like to link this search to.
dataverse.savedsearch.no.choice=You have one dataverse to which you may add a saved search.
# Bundle file editors, please note that "dataverse.savedsearch.save.success" is used in a unit test
dataverse.saved.search.success=The saved search has been successfully linked to {0}.
dataverse.saved.search.failure=The saved search was not able to be linked.
dataverse.linked.success= {0} has been successfully linked to {1}.
dataverse.linked.success.wait= {0} has been successfully linked to {1}. Please wait for its contents to appear.
dataverse.linked.internalerror={0} has been successfully linked to {1} but contents will not appear until an internal error has been fixed.
dataverse.page.pre=Previous
dataverse.page.next=Next
dataverse.byCategory=Dataverses by Category
dataverse.displayFeatured=Display the dataverses selected below on the homepage for this dataverse.
dataverse.selectToFeature=Select dataverses to feature on the homepage of this dataverse.
dataverse.publish.tip=Are you sure you want to publish your dataverse? Once you do so it must remain published.
dataverse.publish.failed.tip=This dataverse cannot be published because the dataverse it is in has not been published.
dataverse.publish.failed=Cannot publish dataverse.
dataverse.publish.success=Your dataverse is now public.
dataverse.publish.failure=This dataverse was not able to be published.
dataverse.delete.tip=Are you sure you want to delete your dataverse? You cannot undelete this dataverse.
dataverse.delete=Delete Dataverse
dataverse.delete.success=Your dataverse has been deleted.
dataverse.delete.failure=This dataverse was not able to be deleted.
# Bundle file editors, please note that "dataverse.create.success" is used in a unit test because it's so fancy with two parameters
dataverse.create.success=You have successfully created your dataverse! To learn more about what you can do with your dataverse, check out the <a href="{0}/{1}/user/dataverse-management.html" title="Dataverse Management - Dataverse User Guide" target="_blank">User Guide</a>.
dataverse.create.failure=This dataverse was not able to be created.
dataverse.create.authenticatedUsersOnly=Only authenticated users can create dataverses.
dataverse.update.success=You have successfully updated your dataverse!
dataverse.update.failure=This dataverse was not able to be updated.
dataverse.selected=Selected

# rolesAndPermissionsFragment.xhtml

# advanced.xhtml
advanced.search.header.dataverses=Dataverses
advanced.search.dataverses.name.tip=The project, department, university, professor, or journal this Dataverse will contain data for.
advanced.search.dataverses.affiliation.tip=The organization with which this Dataverse is affiliated.
advanced.search.dataverses.description.tip=A summary describing the purpose, nature, or scope of this Dataverse.
advanced.search.dataverses.subject.tip=Domain-specific Subject Categories that are topically relevant to this Dataverse.
advanced.search.header.datasets=Datasets
advanced.search.header.files=Files
advanced.search.files.name.tip=The name given to identify the file.
advanced.search.files.description.tip=A summary describing the file and its variables.
advanced.search.files.persistentId.tip=The persistent identifier for the file.
advanced.search.files.persistentId=Data File Persistent ID
advanced.search.files.persistentId.tip=The unique persistent identifier for a data file, which can be a Handle or DOI in Dataverse.
advanced.search.files.fileType=File Type
advanced.search.files.fileType.tip=The extension for a file, e.g. CSV, zip, Stata, R, PDF, JPEG, etc.
advanced.search.files.variableName=Variable Name
advanced.search.files.variableName.tip=The name of the variable's column in the data frame.
advanced.search.files.variableLabel=Variable Label
advanced.search.files.variableLabel.tip=A short description of the variable.
advanced.search.datasets.persistentId.tip=The persistent identifier for the dataset.
advanced.search.datasets.persistentId=Dataset Persistent ID
advanced.search.datasets.persistentId.tip=The unique persistent identifier for a dataset, which can be a Handle or DOI in Dataverse.

# search-include-fragment.xhtml
dataverse.search.advancedSearch=Advanced Search
dataverse.search.input.watermark=Search this dataverse...
account.search.input.watermark=Search this data...
dataverse.search.btn.find=Find
dataverse.results.btn.addData=Add Data
dataverse.results.btn.addData.newDataverse=New Dataverse
dataverse.results.btn.addData.newDataset=New Dataset
dataverse.results.dialog.addDataGuest.header=Add Data
dataverse.results.dialog.addDataGuest.msg=You need to <a href="/loginpage.xhtml{0}" title="Log into your Dataverse Account">Log In</a> to create a dataverse or add a dataset.
dataverse.results.dialog.addDataGuest.msg.signup=You need to <a href="{0}" title="Sign Up for a Dataverse Account">Sign Up</a> or <a href="/loginpage.xhtml{0}" title="Log into your Dataverse Account">Log In</a> to create a dataverse or add a dataset.
dataverse.results.types.dataverses=Dataverses
dataverse.results.types.datasets=Datasets
dataverse.results.types.files=Files
# Bundle file editors, please note that "dataverse.results.empty.zero" is used in a unit test
dataverse.results.empty.zero=There are no dataverses, datasets, or files that match your search. Please try a new search by using other or broader terms. You can also check out the <a href="{0}/{1}/user/find-use-data.html" title="Finding &amp; Using Data - Dataverse User Guide" target="_blank">search guide</a> for tips.
# Bundle file editors, please note that "dataverse.results.empty.hidden" is used in a unit test
dataverse.results.empty.hidden=There are no search results based on how you have narrowed your search. You can check out the <a href="{0}/{1}/user/find-use-data.html" title="Finding &amp; Using Data - Dataverse User Guide" target="_blank">search guide</a> for tips.
dataverse.results.empty.browse.guest.zero=This dataverse currently has no dataverses, datasets, or files. Please <a href="/loginpage.xhtml{0}" title="Log into your Dataverse Account">log in</a> to see if you are able to add to it.
dataverse.results.empty.browse.guest.hidden=There are no dataverses within this dataverse. Please <a href="/loginpage.xhtml{0}" title="Log into your Dataverse Account">log in</a> to see if you are able to add to it.
dataverse.results.empty.browse.loggedin.noperms.zero=This dataverse currently has no dataverses, datasets, or files. You can use the Email Dataverse Contact button above to ask about this dataverse or request access for this dataverse.
dataverse.results.empty.browse.loggedin.noperms.hidden=There are no dataverses within this dataverse.
dataverse.results.empty.browse.loggedin.perms.zero=This dataverse currently has no dataverses, datasets, or files. You can add to it by using the Add Data button on this page.
account.results.empty.browse.loggedin.perms.zero=You have no dataverses, datasets, or files associated with your account. You can add a dataverse or dataset by clicking the Add Data button above. Read more about adding data in the <a href="{0}/{1}/user/dataverse-management.html" title="Dataverse Management - Dataverse User Guide" target="_blank">User Guide</a>.
dataverse.results.empty.browse.loggedin.perms.hidden=There are no dataverses within this dataverse. You can add to it by using the Add Data button on this page.
dataverse.results.empty.link.technicalDetails=More technical details
dataverse.search.facet.error=There was an error with your search parameters. Please <a href="/dataverse/{0}">clear your search</a> and try again.
dataverse.results.count.toofresults={0} to {1} of {2} {2, choice, 0#Results|1#Result|2#Results}
dataverse.results.paginator.current=(Current)
dataverse.results.btn.sort=Sort
dataverse.results.btn.sort.option.nameAZ=Name (A-Z)
dataverse.results.btn.sort.option.nameZA=Name (Z-A)
dataverse.results.btn.sort.option.newest=Newest
dataverse.results.btn.sort.option.oldest=Oldest
dataverse.results.btn.sort.option.relevance=Relevance
dataverse.results.cards.foundInMetadata=Found in Metadata Fields:
dataverse.results.cards.files.tabularData=Tabular Data
dataverse.results.solrIsDown=Please note: Due to an internal error, browsing and searching is not available.
dataverse.theme.title=Theme
dataverse.theme.inheritCustomization.title=For this dataverse, use the same theme as the parent dataverse.
dataverse.theme.inheritCustomization.label=Inherit Theme
dataverse.theme.inheritCustomization.checkbox=Inherit theme from {0}
dataverse.theme.logo=Logo
dataverse.theme.logo.tip=Supported image types are JPG, TIF, or PNG and should be no larger than 500 KB. The maximum display size for an image file in a dataverse's theme is 940 pixels wide by 120 pixels high.
dataverse.theme.logo.format=Logo Format
dataverse.theme.logo.format.selectTab.square=Square
dataverse.theme.logo.format.selectTab.rectangle=Rectangle
dataverse.theme.logo.alignment=Logo Alignment
dataverse.theme.logo.alignment.selectTab.left=Left
dataverse.theme.logo.alignment.selectTab.center=Center
dataverse.theme.logo.alignment.selectTab.right=Right
dataverse.theme.logo.backColor=Logo Background Color
dataverse.theme.logo.image.upload=Upload Image
dataverse.theme.tagline=Tagline
dataverse.theme.website=Website
dataverse.theme.linkColor=Link Color
dataverse.theme.txtColor=Text Color
dataverse.theme.backColor=Background Color
dataverse.theme.success=You have successfully updated the theme for this dataverse!
dataverse.theme.failure=The dataverse theme has not been updated.
dataverse.theme.logo.image=Logo Image
dataverse.theme.logo.image.title=The logo or image file you wish to display in the header of this dataverse.
dataverse.theme.logo.image.uploadNewFile=Upload New File
dataverse.theme.logo.image.invalidMsg=The image could not be uploaded. Please try again with a JPG, TIF, or PNG file.
dataverse.theme.logo.image.uploadImgFile=Upload Image File
dataverse.theme.logo.format.title=The shape for the logo or image file you upload for this dataverse.
dataverse.theme.logo.format.selectTab.square2=Square
dataverse.theme.logo.format.selectTab.rectangle2=Rectangle
dataverse.theme.logo.alignment.title=Where the logo or image should display in the header.
dataverse.theme.logo.alignment.selectTab.left2=Left
dataverse.theme.logo.alignment.selectTab.center2=Center
dataverse.theme.logo.alignment.selectTab.right2=Right
dataverse.theme.logo.backColor.title=Select a color to display behind the logo of this dataverse.
dataverse.theme.headerColor=Header Colors
dataverse.theme.headerColor.tip=Colors you select to style the header of this dataverse.
dataverse.theme.backColor.title=Color for the header area that contains the image, tagline, URL, and text.
dataverse.theme.linkColor.title=Color for the link to display as.
dataverse.theme.txtColor.title=Color for the tagline text and the name of this dataverse.
dataverse.theme.tagline.title=A phrase or sentence that describes this dataverse.
dataverse.theme.tagline.tip=Provide a tagline that is 140 characters or less. 
dataverse.theme.website.title=URL for your personal website, institution, or any website that relates to this dataverse.
dataverse.theme.website.tip=The website will be linked behind the tagline. To have a website listed, you must also provide a tagline. 
dataverse.theme.website.watermark=Your personal site, http://...
dataverse.theme.website.invalidMsg=Invalid URL.
dataverse.theme.disabled=The theme for the root dataverse has been administratively disabled with the :DisableRootDataverseTheme database setting.
dataverse.widgets.title=Widgets
dataverse.widgets.notPublished.why.header=Why Use Widgets?
dataverse.widgets.notPublished.why.reason1=Increases the web visibility of your data by allowing you to embed your dataverse and datasets into your personal or project website.
dataverse.widgets.notPublished.why.reason2=Allows others to browse your dataverse and datasets without leaving your personal or project website.
dataverse.widgets.notPublished.how.header=How To Use Widgets
dataverse.widgets.notPublished.how.tip1=To use widgets, your dataverse and datasets need to be published.
dataverse.widgets.notPublished.how.tip2=After publishing, code will be available on this page for you to copy and add to your personal or project website.
dataverse.widgets.notPublished.how.tip3=Do you have an OpenScholar website? If so, learn more about adding the Dataverse widgets to your website <a href="{0}/{1}/user/dataverse-management.html#adding-widgets-to-an-openscholar-website" title="Adding Widgets to an OpenScholar Website - Dataverse User Guide" target="_blank">here</a>.
dataverse.widgets.notPublished.getStarted=To get started, publish your dataverse. To learn more about Widgets, visit the <a href="{0}/{1}/user/dataverse-management.html#theme-widgets" title="Theme + Widgets - Dataverse User Guide" target="_blank">Theme + Widgets</a> section of the User Guide.
dataverse.widgets.tip=Copy and paste this code into the HTML on your site. To learn more about Widgets, visit the <a href="{0}/{1}/user/dataverse-management.html#theme-widgets" title="Theme + Widgets - Dataverse User Guide" target="_blank">Theme + Widgets</a> section of the User Guide.
dataverse.widgets.searchBox.txt=Dataverse Search Box
dataverse.widgets.searchBox.tip=Add a way for visitors on your website to be able to search Dataverse.
dataverse.widgets.dataverseListing.txt=Dataverse Listing
dataverse.widgets.dataverseListing.tip=Add a way for visitors on your website to be able to view your dataverses and datasets, sort, or browse through them.
dataverse.widgets.advanced.popup.header=Widget Advanced Options
dataverse.widgets.advanced.prompt=Forward dataset citation persistent URL's to your personal website. The page you submit as your Personal Website URL must contain the code snippet for the Dataverse Listing widget.
dataverse.widgets.advanced.url.label=Personal Website URL
dataverse.widgets.advanced.url.watermark=http://www.example.com/page-name
dataverse.widgets.advanced.invalid.message=Please enter a valid URL
dataverse.widgets.advanced.success.message=Successfully updated your Personal Website URL
dataverse.widgets.advanced.failure.message=The dataverse Personal Website URL has not been updated.

# permissions-manage.xhtml
dataverse.permissions.title=Permissions
dataverse.permissions.dataset.title=Dataset Permissions
dataverse.permissions.access.accessBtn=Edit Access
dataverse.permissions.usersOrGroups=Users/Groups
dataverse.permissions.usersOrGroups.assignBtn=Assign Roles to Users/Groups
dataverse.permissions.usersOrGroups.createGroupBtn=Create Group
dataverse.permissions.usersOrGroups.description=All the users and groups that have access to your dataverse.
dataverse.permissions.usersOrGroups.tabHeader.userOrGroup=User/Group Name (Affiliation)
dataverse.permissions.usersOrGroups.tabHeader.id=ID
dataverse.permissions.usersOrGroups.tabHeader.role=Role
dataverse.permissions.usersOrGroups.tabHeader.action=Action
dataverse.permissions.usersOrGroups.assignedAt=Role assigned at {0}
dataverse.permissions.usersOrGroups.removeBtn=Remove Assigned Role
dataverse.permissions.usersOrGroups.removeBtn.confirmation=Are you sure you want to remove this role assignment?
dataverse.permissions.roles=Roles
dataverse.permissions.roles.add=Add New Role
dataverse.permissions.roles.description=All the roles set up in your dataverse, that you can assign to users and groups.
dataverse.permissions.roles.edit=Edit Role
dataverse.permissions.roles.copy=Copy Role

# permissions-manage-files.xhtml
dataverse.permissionsFiles.title=Restricted File Permissions
dataverse.permissionsFiles.usersOrGroups=Users/Groups
dataverse.permissionsFiles.usersOrGroups.assignBtn=Grant Access to Users/Groups
dataverse.permissionsFiles.usersOrGroups.description=All the users and groups that have access to restricted files in this dataset.
dataverse.permissionsFiles.usersOrGroups.tabHeader.userOrGroup=User/Group Name (Affiliation)
dataverse.permissionsFiles.usersOrGroups.tabHeader.id=ID
dataverse.permissionsFiles.usersOrGroups.tabHeader.email=Email
dataverse.permissionsFiles.usersOrGroups.tabHeader.files=Files
dataverse.permissionsFiles.usersOrGroups.tabHeader.access=Access
dataverse.permissionsFiles.usersOrGroups.file=File
dataverse.permissionsFiles.usersOrGroups.files=Files
dataverse.permissionsFiles.usersOrGroups.invalidMsg=There are no users or groups with access to the restricted files in this dataset.
dataverse.permissionsFiles.files=Restricted Files
dataverse.permissionsFiles.files.label={0, choice, 0#Restricted Files|1#Restricted File|2#Restricted Files}
dataverse.permissionsFiles.files.description=All the restricted files in this dataset.
dataverse.permissionsFiles.files.tabHeader.fileName=File Name
dataverse.permissionsFiles.files.tabHeader.roleAssignees=Users/Groups
dataverse.permissionsFiles.files.tabHeader.access=Access
dataverse.permissionsFiles.files.tabHeader.publishedRestrictedState=Published
dataverse.permissionsFiles.files.tabHeader.draftRestrictedState=Draft
dataverse.permissionsFiles.files.deleted=Deleted
dataverse.permissionsFiles.files.public=Public
dataverse.permissionsFiles.files.restricted=Restricted
dataverse.permissionsFiles.files.roleAssignee=User/Group
dataverse.permissionsFiles.files.roleAssignees=Users/Groups
dataverse.permissionsFiles.files.roleAssignees.label={0, choice, 0#Users/Groups|1#User/Group|2#Users/Groups}
dataverse.permissionsFiles.files.assignBtn=Assign Access
dataverse.permissionsFiles.files.invalidMsg=There are no restricted files in this dataset.
dataverse.permissionsFiles.files.requested=Requested Files
dataverse.permissionsFiles.files.selected=Selecting {0} of {1} {2}
dataverse.permissionsFiles.viewRemoveDialog.header=File Access
dataverse.permissionsFiles.viewRemoveDialog.removeBtn=Remove Access
dataverse.permissionsFiles.viewRemoveDialog.removeBtn.confirmation=Are you sure you want to remove access to this file? Once access has been removed, the user or group will no longer be able to download this file.
dataverse.permissionsFiles.assignDialog.header=Grant File Access
dataverse.permissionsFiles.assignDialog.description=Grant file access to users and groups.
dataverse.permissionsFiles.assignDialog.userOrGroup=Users/Groups
dataverse.permissionsFiles.assignDialog.userOrGroup.enterName=Enter User/Group Name
dataverse.permissionsFiles.assignDialog.userOrGroup.invalidMsg=No matches found.
dataverse.permissionsFiles.assignDialog.userOrGroup.requiredMsg=Please select at least one user or group.
dataverse.permissionsFiles.assignDialog.fileName=File Name
dataverse.permissionsFiles.assignDialog.grantBtn=Grant
dataverse.permissionsFiles.assignDialog.rejectBtn=Reject

# permissions-configure.xhtml
dataverse.permissions.accessDialog.header=Edit Access
dataverse.permissions.description=Current access configuration to your dataverse.
dataverse.permissions.tip=Select if all users or only certain users are able to add to this dataverse, by clicking the Edit Access button.
dataverse.permissions.Q1=Who can add to this dataverse?
dataverse.permissions.Q1.answer1=Anyone adding to this dataverse needs to be given access
dataverse.permissions.Q1.answer2=Anyone with a Dataverse account can add sub dataverses
dataverse.permissions.Q1.answer3=Anyone with a Dataverse account can add datasets
dataverse.permissions.Q1.answer4=Anyone with a Dataverse account can add sub dataverses and datasets
dataverse.permissions.Q2=When a user adds a new dataset to this dataverse, which role should be automatically assigned to them on that dataset?
dataverse.permissions.Q2.answer.editor.description=- Edit metadata, upload files, and edit files, edit Terms, Guestbook, Submit datasets for review
dataverse.permissions.Q2.answer.manager.description=- Edit metadata, upload files, and edit files, edit Terms, Guestbook, File Restrictions (Files Access + Use)
dataverse.permissions.Q2.answer.curator.description=- Edit metadata, upload files, and edit files, edit Terms, Guestbook, File Restrictions (Files Access + Use), Edit Permissions/Assign Roles + Publish

# roles-assign.xhtml
dataverse.permissions.usersOrGroups.assignDialog.header=Assign Role
dataverse.permissions.usersOrGroups.assignDialog.description=Grant permissions to users and groups by assigning them a role.
dataverse.permissions.usersOrGroups.assignDialog.userOrGroup=Users/Groups
dataverse.permissions.usersOrGroups.assignDialog.userOrGroup.enterName=Enter User/Group Name
dataverse.permissions.usersOrGroups.assignDialog.userOrGroup.invalidMsg=No matches found.
dataverse.permissions.usersOrGroups.assignDialog.userOrGroup.requiredMsg=Please select at least one user or group.
dataverse.permissions.usersOrGroups.assignDialog.role.description=These are the permissions associated with the selected role.
dataverse.permissions.usersOrGroups.assignDialog.role.warning=Assigning the {0} role means the user(s) will also have the {0} role applied to all {1} within this {2}.
dataverse.permissions.usersOrGroups.assignDialog.role.requiredMsg=Please select a role to assign.

# roles-edit.xhtml
dataverse.permissions.roles.header=Edit Role
dataverse.permissions.roles.name=Role Name
dataverse.permissions.roles.name.title=Enter a name for the role.
dataverse.permissions.roles.id=Identifier
dataverse.permissions.roles.id.title=Enter a name for the alias.
dataverse.permissions.roles.description.title=Describe the role (1000 characters max).
dataverse.permissions.roles.description.counter={0} characters remaining
dataverse.permissions.roles.roleList.header=Role Permissions
dataverse.permissions.roles.roleList.authorizedUserOnly=Permissions with the information icon indicate actions that can be performed by users not logged into Dataverse.

# explicitGroup-new-dialog.xhtml
dataverse.permissions.explicitGroupEditDialog.title.new=Create Group
dataverse.permissions.explicitGroupEditDialog.title.edit=Edit Group {0}
dataverse.permissions.explicitGroupEditDialog.help=Add users or other groups to this group.
dataverse.permissions.explicitGroupEditDialog.groupIdentifier=Group Identifier
dataverse.permissions.explicitGroupEditDialog.groupIdentifier.tip=Short name used for the ID of this group.
dataverse.permissions.explicitGroupEditDialog.groupIdentifier.required=Group identifier cannot be empty
dataverse.permissions.explicitGroupEditDialog.groupIdentifier.invalid=Group identifier can contain only letters, digits, underscores (_) and dashes (-)
dataverse.permissions.explicitGroupEditDialog.groupIdentifier.helpText=Consists of letters, digits, underscores (_) and dashes (-)
dataverse.permissions.explicitGroupEditDialog.groupIdentifier.taken=Group identifier already used in this dataverse
dataverse.permissions.explicitGroupEditDialog.groupName=Group Name
dataverse.permissions.explicitGroupEditDialog.groupName.required=Group name cannot be empty
dataverse.permissions.explicitGroupEditDialog.groupDescription=Description
dataverse.permissions.explicitGroupEditDialog.roleAssigneeName=User/Group
dataverse.permissions.explicitGroupEditDialog.roleAssigneeNames=Users/Groups
dataverse.permissions.explicitGroupEditDialog.createGroup=Create Group

# manage-templates.xhtml
dataset.manageTemplates.pageTitle=Manage Dataset Templates
dataset.manageTemplates.select.txt=Include Templates from {0}
dataset.manageTemplates.createBtn=Create Dataset Template
dataset.manageTemplates.saveNewTerms=Save Dataset Template
dataset.manageTemplates.noTemplates.why.header=Why Use Templates?
dataset.manageTemplates.noTemplates.why.reason1=Templates are useful when you have several datasets that have the same information in multiple metadata fields that you would prefer not to have to keep manually typing in.
dataset.manageTemplates.noTemplates.why.reason2=Templates can be used to input instructions for those uploading datasets into your dataverse if you have a specific way you want a metadata field to be filled out.
dataset.manageTemplates.noTemplates.how.header=How To Use Templates
dataset.manageTemplates.noTemplates.how.tip1=Templates are created at the dataverse level, can be deleted (so it does not show for future datasets), set to default (not required), and can be copied so you do not have to start over when creating a new template with similar metadata from another template. When a template is deleted, it does not impact the datasets that have used the template already.
dataset.manageTemplates.noTemplates.how.tip2=Please note that the ability to choose which metadata fields are hidden, required, or optional is done on the <a href="/dataverse/{0}?editMode=INFO" title="Dataverse General Information">General Information</a> page for this dataverse.
dataset.manageTemplates.noTemplates.getStarted=To get started, click on the Create Dataset Template button above. To learn more about templates, visit the <a href="{0}/{1}/user/dataverse-management.html#dataset-templates" title="Dataset Templates - Dataverse User Guide" target="_blank">Dataset Templates</a> section of the User Guide.
dataset.manageTemplates.tab.header.templte=Template Name
dataset.manageTemplates.tab.header.date=Date Created
dataset.manageTemplates.tab.header.usage=Usage
dataset.manageTemplates.tab.header.action=Action
dataset.manageTemplates.tab.action.btn.makeDefault=Make Default
dataset.manageTemplates.tab.action.btn.default=Default
dataset.manageTemplates.tab.action.btn.view=View
dataset.manageTemplates.tab.action.btn.copy=Copy
dataset.manageTemplates.tab.action.btn.edit=Edit
dataset.manageTemplates.tab.action.btn.edit.metadata=Metadata
dataset.manageTemplates.tab.action.btn.edit.terms=Terms
dataset.manageTemplates.tab.action.btn.delete=Delete
dataset.manageTemplates.tab.action.btn.delete.dialog.tip=Are you sure you want to delete this template? A new dataset will not be able to use this template.
dataset.manageTemplates.tab.action.btn.delete.dialog.header=Delete Template
dataset.manageTemplates.tab.action.btn.view.dialog.header=Dataset Template Preview
dataset.manageTemplates.tab.action.btn.view.dialog.datasetTemplate=Dataset Template
dataset.manageTemplates.tab.action.btn.view.dialog.datasetTemplate.title=The dataset template which prepopulates info into the form automatically.
dataset.manageTemplates.tab.action.noedit.createdin=Template created at {0}
dataset.manageTemplates.delete.usedAsDefault=This template is the default template for the following dataverse(s). It will be removed as default as well.
dataset.manageTemplates.info.message.notEmptyTable=Create, clone, edit, view, or delete dataset templates. Create a dataset template to prefill metadata fields with standard values, such as author affiliation, to help users create datasets in this dataverse. You can also add help text directly into the metadata fields to give users more information on what to add to these metadata fields.

# metadataFragment.xhtml

# template.xhtml
dataset.template.name.tip=The name of the dataset template.
dataset.template.returnBtn=Return to Manage Templates
dataset.template.name.title=Enter a unique name for the template.
template.asterisk.tip=Asterisks indicate metadata fields that users will be required to fill out while adding a dataset to this dataverse.
dataset.template.popup.create.title=Create Template
dataset.template.popup.create.text=Do you want to add default Terms of Use and/or Access?
dataset.create.add.terms=Save + Add Terms

# manage-groups.xhtml
dataverse.manageGroups.pageTitle=Manage Dataverse Groups
dataverse.manageGroups.createBtn=Create Group
dataverse.manageGroups.noGroups.why.header=Why Use Groups?
dataverse.manageGroups.noGroups.why.reason1=Groups allow you to assign roles and permissions for many users at once.
dataverse.manageGroups.noGroups.why.reason2=You can use groups to manage multiple different kinds of users (students, collaborators, etc.)
dataverse.manageGroups.noGroups.how.header=How To Use Groups
dataverse.manageGroups.noGroups.how.tip1=A group can contain both users and other groups.
dataverse.manageGroups.noGroups.how.tip2=You can assign permissions to a group in the "Permissions" view.
dataverse.manageGroups.noGroups.getStarted=To get started, click on the Create Group button above.
dataverse.manageGroups.tab.header.name=Group Name
dataverse.manageGroups.tab.header.id=Group ID
dataverse.manageGroups.tab.header.membership=Membership
dataverse.manageGroups.tab.header.action=Action
dataverse.manageGroups.tab.action.btn.view=View
dataverse.manageGroups.tab.action.btn.copy=Copy
dataverse.manageGroups.tab.action.btn.enable=Enable
dataverse.manageGroups.tab.action.btn.disable=Disable
dataverse.manageGroups.tab.action.btn.edit=Edit
dataverse.manageGroups.tab.action.btn.viewCollectedData=View Collected Data
dataverse.manageGroups.tab.action.btn.delete=Delete
dataverse.manageGroups.tab.action.btn.delete.dialog.header=Delete Group
dataverse.manageGroups.tab.action.btn.delete.dialog.tip=Are you sure you want to delete this group? You cannot undelete a group.
dataverse.manageGroups.tab.action.btn.view.dialog.header=Dataverse Group
dataverse.manageGroups.tab.action.btn.view.dialog.group=Group Name
dataverse.manageGroups.tab.action.btn.view.dialog.groupView.name=Member Name
dataverse.manageGroups.tab.action.btn.view.dialog.groupView.type=Member Type
dataverse.manageGroups.tab.action.btn.view.dialog.groupView.action=Action
dataverse.manageGroups.tab.action.btn.view.dialog.groupView.delete=Delete
dataverse.manageGroups.tab.action.btn.view.dialog.groupMembers=Group Members
dataverse.manageGroups.tab.action.btn.view.dialog.enterName=Enter User/Group Name
dataverse.manageGroups.tab.action.btn.view.dialog.invalidMsg=No matches found.

# manage-guestbooks.xhtml
dataset.manageGuestbooks.pageTitle=Manage Dataset Guestbooks
dataset.manageGuestbooks.include=Include Guestbooks from {0}
dataset.manageGuestbooks.createBtn=Create Dataset Guestbook
dataset.manageGuestbooks.download.all.responses=Download All Responses
dataset.manageGuestbooks.download.responses=Download Responses
dataset.manageGuestbooks.noGuestbooks.why.header=Why Use Guestbooks?
dataset.manageGuestbooks.noGuestbooks.why.reason1=Guestbooks allow you to collect data about who is downloading the files from your datasets. You can decide to collect account information (username, given name & last name, affiliation, etc.) as well as create custom questions (e.g., What do you plan to use this data for?).
dataset.manageGuestbooks.noGuestbooks.why.reason2=You can download the data collected from the enabled guestbooks to be able to store it outside of Dataverse.
dataset.manageGuestbooks.noGuestbooks.how.header=How To Use Guestbooks
dataset.manageGuestbooks.noGuestbooks.how.tip1=A guestbook can be used for multiple datasets but only one guestbook can be used for a dataset.
dataset.manageGuestbooks.noGuestbooks.how.tip2=Custom questions can have free form text answers or have a user select an answer from several options.
dataset.manageGuestbooks.noGuestbooks.getStarted=To get started, click on the Create Dataset Guestbook button above. To learn more about Guestbooks, visit the <a href="{0}/{1}/user/dataverse-management.html#dataset-guestbooks" title="Dataset Guestbook - Dataverse User Guide" target="_blank">Dataset Guestbook</a> section of the User Guide.
dataset.manageGuestbooks.tab.header.name=Guestbook Name
dataset.manageGuestbooks.tab.header.date=Date Created
dataset.manageGuestbooks.tab.header.usage=Usage
dataset.manageGuestbooks.tab.header.responses=Responses
dataset.manageGuestbooks.tab.header.action=Action
dataset.manageGuestbooks.tab.action.btn.view=Preview
dataset.manageGuestbooks.tab.action.btn.copy=Copy
dataset.manageGuestbooks.tab.action.btn.enable=Enable
dataset.manageGuestbooks.tab.action.btn.disable=Disable
dataset.manageGuestbooks.tab.action.btn.edit=Edit
dataset.manageGuestbooks.tab.action.btn.preview=Preview
dataset.manageGuestbooks.tab.action.btn.viewCollectedData=View Responses
dataset.manageGuestbooks.tab.action.btn.delete=Delete
dataset.manageGuestbooks.tab.action.btn.delete.dialog.header=Delete Guestbook
dataset.manageGuestbooks.tab.action.btn.delete.dialog.tip=Are you sure you want to delete this guestbook? You cannot undelete a guestbook.
dataset.manageGuestbooks.tab.action.btn.view.dialog.header=Preview Guestbook
dataset.manageGuestbooks.tab.action.btn.view.dialog.datasetGuestbook.title=Upon downloading files the guestbook asks for the following information.
dataset.manageGuestbooks.tab.action.btn.view.dialog.datasetGuestbook=Guestbook Name
dataset.manageGuestbooks.tab.action.btn.viewCollectedData.dialog.header=Dataset Guestbook Collected Data
dataset.manageGuestbooks.tab.action.btn.view.dialog.userCollectedData.title=User data collected by the guestbook.
dataset.manageGuestbooks.tab.action.btn.view.dialog.userCollectedData=Collected Data
dataset.manageGuestbooks.tab.action.noedit.createdin=Guestbook created at {0}
dataset.manageGuestbooks.message.deleteSuccess=The guestbook has been deleted.
dataset.manageGuestbooks.message.deleteFailure=The guestbook cannot be deleted.
dataset.manageGuestbooks.message.editSuccess=The guestbook has been updated.
dataset.manageGuestbooks.message.editFailure=The guestbook could not be updated.
dataset.manageGuestbooks.message.enableSuccess=The guestbook has been enabled.
dataset.manageGuestbooks.message.enableFailure=The guestbook could not be enabled.
dataset.manageGuestbooks.message.disableSuccess=The guestbook has been disabled.
dataset.manageGuestbooks.message.disableFailure=The guestbook could not be disabled.
dataset.manageGuestbooks.tip.title=Manage Dataset Guestbooks
dataset.manageGuestbooks.tip.downloadascsv=Click \"Download All Responses\" to download all collected guestbook responses for this dataverse, as a CSV file. To navigate and analyze your collected responses, we recommend importing this CSV file into Excel, Google Sheets or similar software.
dataset.guestbooksResponses.dataset=Dataset
dataset.guestbooksResponses.date=Date
dataset.guestbooksResponses.type=Type
dataset.guestbooksResponses.file=File
dataset.guestbooksResponses.tip.title=Guestbook Responses
dataset.guestbooksResponses.count.responses={0} {0, choice, 0#Responses|1#Response|2#Responses}
dataset.guestbooksResponses.count.toofresults={0} to {1} of {2} {2, choice, 0#Responses|1#Response|2#Responses}
dataset.guestbooksResponses.tip.downloadascsv=Click \"Download Responses\" to download all collected responses for this guestbook, as a CSV file. To navigate and analyze your collected responses, we recommend importing this CSV file into Excel, Google Sheets or similar software.
dataset.guestbooksResponses.tooManyResponses.message=Note: this guestbook has too many responses to display on this page. Only the most recent {0} responses are shown below. Click \"Download Responses\" to download all collected responses ({1} total) as a CSV file.

# guestbook-responses.xhtml
dataset.guestbookResponses.pageTitle=Guestbook Responses

# guestbook.xhtml
dataset.manageGuestbooks.guestbook.name=Guestbook Name
dataset.manageGuestbooks.guestbook.name.tip=Enter a unique name for this Guestbook.
dataset.manageGuestbooks.guestbook.dataCollected=Data Collected
dataset.manageGuestbooks.guestbook.dataCollected.description=Dataverse account information that will be collected when a user downloads a file. Check the ones that will be required.
dataset.manageGuestbooks.guestbook.customQuestions=Custom Questions
dataset.manageGuestbooks.guestbook.accountInformation=Account Information
dataset.manageGuestbooks.guestbook.required=(Required)
dataset.manageGuestbooks.guestbook.optional=(Optional)
dataset.manageGuestbooks.guestbook.customQuestions.description=Create your own questions to have users provide more than their account information when they download a file. Questions can be required or optional and answers can be text or multiple choice.
dataset.manageGuestbooks.guestbook.customQuestions.questionType=Question Type
dataset.manageGuestbooks.guestbook.customQuestions.questionText=Question Text
dataset.manageGuestbooks.guestbook.customQuestions.responseOptions=Response Options
dataset.manageGuestbooks.guestbook.customQuestions.questionType.text=Text
dataset.manageGuestbooks.guestbook.customQuestions.questionType.multiple=Multiple Choice

# guestbookResponseFragment.xhtml
dataset.guestbookResponse.guestbook.additionalQuestions=Additional Questions
dataset.guestbookResponse.guestbook.responseTooLong=Please limit response to 255 characters

# dataset.xhtml
dataset.configureBtn=Configure
dataset.pageTitle=Add New Dataset
dataset.editBtn=Edit
dataset.editBtn.itemLabel.upload=Files (Upload)
dataset.editBtn.itemLabel.metadata=Metadata
dataset.editBtn.itemLabel.terms=Terms
dataset.editBtn.itemLabel.permissions=Permissions
dataset.editBtn.itemLabel.thumbnailsAndWidgets=Thumbnails + Widgets
dataset.editBtn.itemLabel.privateUrl=Private URL
dataset.editBtn.itemLabel.permissionsDataset=Dataset
dataset.editBtn.itemLabel.permissionsFile=Restricted Files
dataset.editBtn.itemLabel.deleteDataset=Delete Dataset
dataset.editBtn.itemLabel.deleteDraft=Delete Draft Version
dataset.editBtn.itemLabel.deaccession=Deaccession Dataset
dataset.exportBtn=Export Metadata
dataset.exportBtn.itemLabel.ddi=DDI
dataset.exportBtn.itemLabel.dublinCore=Dublin Core
dataset.exportBtn.itemLabel.schemaDotOrg=Schema.org JSON-LD
dataset.exportBtn.itemLabel.json=JSON
metrics.title=Metrics
metrics.title.tip=View more metrics information
metrics.comingsoon=Coming soon...
metrics.views=Views
metrics.downloads={0, choice, 0#Downloads|1#Download|2#Downloads}
metrics.citations=Citations
metrics.shares=Shares
dataset.publish.btn=Publish
dataset.publish.header=Publish Dataset
dataset.rejectBtn=Return to Author
dataset.submitBtn=Submit for Review
dataset.disabledSubmittedBtn=Submitted for Review
dataset.submitMessage=You will not be able to make changes to this dataset while it is in review.
dataset.submit.success=Your dataset has been submitted for review.
dataset.inreview.infoMessage=\u2013 This dataset is currently under review prior to publication.
dataset.submit.failure=Dataset Submission Failed - {0}
dataset.submit.failure.null=Can't submit for review. Dataset is null.
dataset.submit.failure.isReleased=Latest version of dataset is already released. Only draft versions can be submitted for review.
dataset.submit.failure.inReview=You cannot submit this dataset for review because it is already in review.
dataset.rejectMessage=Return this dataset to contributor for modification.
dataset.rejectWatermark=Please enter a reason for returning this dataset to its author(s).
dataset.reject.enterReason=Reason for return to author is required
dataset.reject.enterReason.header=Required entry
dataset.reject.success=This dataset has been sent back to the contributor.
dataset.reject.failure=Dataset Submission Return Failed - {0}
dataset.reject.datasetNull=Cannot return the dataset to the author(s) because it is null.
dataset.reject.datasetNotInReview=This dataset cannot be return to the author(s) because the latest version is not In Review. The author(s) needs to click Submit for Review first.
dataset.publish.tip=Are you sure you want to publish this dataset? Once you do so it must remain published.
dataset.publishBoth.tip=Once you publish this dataset it must remain published.
dataset.unregistered.tip= This dataset is unregistered. We will attempt to register it before publishing.
dataset.republish.tip=Are you sure you want to republish this dataset?
dataset.selectVersionNumber=Select if this is a minor or major version update.
dataset.majorRelease=Major Release
dataset.minorRelease=Minor Release
dataset.majorRelease.tip=Due to the nature of changes to the current draft this will be a major release ({0})
dataset.mayNotBePublished=Cannot publish dataset.
dataset.mayNotPublish.administrator= This dataset cannot be published until {0}  is published by its administrator.
dataset.mayNotPublish.both= This dataset cannot be published until {0} is published. Would you like to publish both right now?
dataset.mayNotPublish.twoGenerations= This dataset cannot be published until {0} and {1}  are published.
dataset.mayNotBePublished.both.button=Yes, Publish Both
dataset.viewVersion.unpublished=View Unpublished Version
dataset.viewVersion.published=View Published Version
dataset.email.datasetContactBtn=Email Dataset Contact
dataset.email.hiddenMessage= 
dataset.email.messageSubject=Test Message Subject
dataset.email.datasetLinkBtn.tip=Link Dataset to Your Dataverse
dataset.share.datasetShare=Share Dataset
dataset.share.datasetShare.tip=Share this dataset on your favorite social media networks.
dataset.share.datasetShare.shareText=View this dataset.
dataset.locked.message=Dataset Locked
dataset.locked.inReview.message=Submitted for Review
dataset.publish.error=This dataset may not be published because the <a href=\{1} target=\"_blank\"/> {0} </a> Service  is currently inaccessible. Please try again. Does the issue continue to persist?
dataset.publish.error.doi=This dataset may not be published because the DOI update failed.
dataset.compute.computeBatchSingle=Compute Dataset
dataset.compute.computeBatchList=List Batch
dataset.compute.computeBatchAdd=Add to Batch
dataset.compute.computeBatchClear=Clear Batch
dataset.compute.computeBatchRemove=Remove from Batch
dataset.compute.computeBatchCompute=Compute Batch
dataset.compute.computeBatch.success=The list of datasets in your compute batch has been updated.
dataset.compute.computeBatch.failure=The list of datasets in your compute batch failed to be updated. Please try again.
dataset.compute.computeBtn=Compute
dataset.compute.computeBatchListHeader=Compute Batch
dataset.compute.computeBatchRestricted=This dataset contains restricted files you may not compute on because you have not been granted access.
dataset.delete.error=Could not deaccession the dataset because the {0} update failed.
dataset.publish.worldMap.deleteConfirm=Please note that your data and map on WorldMap will be removed due to restricted file access changes in this dataset version which you are publishing. Do you want to continue?
dataset.publish.workflow.inprogress=Publish workflow in progress
dataset.pidRegister.workflow.inprogress=Register/update file persistent identifiers workflow in progress
dataset.versionUI.draft=Draft
dataset.versionUI.inReview=In Review
dataset.versionUI.unpublished=Unpublished
dataset.versionUI.deaccessioned=Deaccessioned
dataset.cite.title.released=DRAFT VERSION will be replaced in the citation with V1 once the dataset has been published.
dataset.cite.title.draft=DRAFT VERSION will be replaced in the citation with the selected version once the dataset has been published.
dataset.cite.title.deassessioned=DEACCESSIONED VERSION has been added to the citation for this version since it is no longer available.
dataset.cite.standards.tip=Learn about <a href="https://dataverse.org/best-practices/data-citation" title="Data Citation - Dataverse.org" target="_blank">Data Citation Standards</a>.
dataset.cite.downloadBtn=Cite Dataset
dataset.cite.downloadBtn.xml=EndNote XML
dataset.cite.downloadBtn.ris=RIS
dataset.cite.downloadBtn.bib=BibTeX
dataset.create.authenticatedUsersOnly=Only authenticated users can create datasets.
dataset.deaccession.reason=Deaccession Reason
dataset.beAccessedAt=The dataset can now be accessed at:
dataset.descriptionDisplay.title=Description
dataset.keywordDisplay.title=Keyword
dataset.subjectDisplay.title=Subject
dataset.contact.tip=Use email button above to contact.
dataset.asterisk.tip=Asterisks indicate required fields
dataset.message.uploadFiles=Upload Dataset Files - You can drag and drop files from your desktop, directly into the upload widget.
dataset.message.editMetadata=Edit Dataset Metadata - Add more metadata about this dataset to help others easily find it.
dataset.message.editTerms=Edit Dataset Terms - Update this dataset's terms of use.
dataset.message.locked.editNotAllowedInReview=Dataset cannot be edited due to In Review dataset lock.
dataset.message.locked.downloadNotAllowedInReview=Dataset file(s) may not be downloaded due to In Review dataset lock.
dataset.message.locked.downloadNotAllowed=Dataset file(s) may not be downloaded due to dataset lock.
dataset.message.locked.editNotAllowed=Dataset cannot be edited due to dataset lock.
dataset.message.createSuccess=This dataset has been created.
dataset.message.linkSuccess= {0} has been successfully linked to {1}.
dataset.message.metadataSuccess=The metadata for this dataset has been updated.
dataset.message.termsSuccess=The terms for this dataset has been updated.
dataset.message.filesSuccess=The files for this dataset have been updated.
dataset.message.publishSuccess=This dataset has been published.
dataset.message.only.authenticatedUsers=Only authenticated users may release Datasets.
dataset.message.deleteSuccess=This dataset has been deleted.
dataset.message.bulkFileUpdateSuccess=The selected files have been updated.
dataset.message.bulkFileDeleteSuccess=The selected files have been deleted.
datasetVersion.message.deleteSuccess=This dataset draft has been deleted.
datasetVersion.message.deaccessionSuccess=The selected version(s) have been deaccessioned.
dataset.message.deaccessionSuccess=This dataset has been deaccessioned.
dataset.message.validationError=Validation Error - Required fields were missed or there was a validation error. Please scroll down to see details.
dataset.message.publishFailure=The dataset could not be published.
dataset.message.metadataFailure=The metadata could not be updated.
dataset.message.filesFailure=The files could not be updated.
dataset.message.bulkFileDeleteFailure=The selected files could not be deleted.
dataset.message.files.ingestFailure=The file(s) could not be ingested. 
dataset.message.deleteFailure=This dataset draft could not be deleted.
dataset.message.deaccessionFailure=This dataset could not be deaccessioned.
dataset.message.createFailure=The dataset could not be created.
dataset.message.termsFailure=The dataset terms could not be updated.
dataset.message.publicInstall=File Access - Files are stored on a publicly accessible storage server.
dataset.metadata.publicationDate=Publication Date
dataset.metadata.publicationDate.tip=The publication date of a dataset.
dataset.metadata.persistentId=Dataset Persistent ID
dataset.metadata.persistentId.tip=The unique persistent identifier for a dataset, which can be a Handle or DOI in Dataverse.
file.metadata.persistentId=File Persistent ID
file.metadata.persistentId.tip=The unique persistent identifier for a file, which can be a Handle or DOI in Dataverse.
dataset.versionDifferences.termsOfUseAccess=Terms of Use and Access
dataset.versionDifferences.termsOfUseAccessChanged=Terms of Use/Access Changed
file.viewDiffDialog.restricted=Restricted
dataset.template.tip=Changing the template will clear any fields you may have entered data into.
dataset.noTemplate.label=None
dataset.noSelectedFiles.header=Select File(s)
dataset.noSelectedFilesForDownload=Please select a file or files to be downloaded.
dataset.noSelectedFilesForRequestAccess=Please select a file or files for access request.
dataset.noSelectedFilesForDelete=Please select a file or files to be deleted.
dataset.noSelectedFilesForMetadataEdit=Please select a file or files to be edited.
dataset.noSelectedFilesForRestrict=Please select unrestricted file(s) to be restricted.
dataset.noSelectedFilesForUnRestrict=Please select restricted file(s) to be unrestricted.
dataset.inValidSelectedFilesForDownload=Restricted Files Selected
dataset.noValidSelectedFilesForDownload=The restricted file(s) selected may not be downloaded because you have not been granted access.
dataset.mixedSelectedFilesForDownload=The restricted file(s) selected may not be downloaded because you have not been granted access.
dataset.downloadUnrestricted=Click Continue to download the files you have access to download.
dataset.requestAccessToRestrictedFiles=You may request access to the restricted file(s) by clicking the Request Access button. 
dataset.privateurl.infoMessageAuthor=Unpublished Dataset Private URL - Privately share this dataset before it is published: {0}
dataset.privateurl.infoMessageReviewer=Unpublished Dataset Private URL - This unpublished dataset is being privately shared. You will not be able to access it when logged into your Dataverse account.
dataset.privateurl.header=Unpublished Dataset Private URL
dataset.privateurl.tip=Use a Private URL to allow those without Dataverse accounts to access your unpublished dataset. For more information about the Private URL feature, please refer to the <a href="{0}/{1}/user/dataset-management.html#private-url-for-reviewing-an-unpublished-dataset" title="Private URL for Reviewing an Unpublished Dataset - Dataverse User Guide" target="_blank">User Guide</a>.
dataset.privateurl.absent=Private URL has not been created.
dataset.privateurl.createPrivateUrl=Create Private URL
dataset.privateurl.disablePrivateUrl=Disable Private URL
dataset.privateurl.disablePrivateUrlConfirm=Yes, Disable Private URL
dataset.privateurl.disableConfirmationText=Are you sure you want to disable the Private URL? If you have shared the Private URL with others they will no longer be able to use it to access your unpublished dataset.
dataset.privateurl.cannotCreate=Private URL can only be used with unpublished versions of datasets.
dataset.privateurl.roleassigeeTitle=Private URL Enabled
dataset.privateurl.createdSuccess=Success!
dataset.privateurl.disabledSuccess=You have successfully disabled the Private URL for this unpublished dataset.
dataset.privateurl.noPermToCreate=To create a Private URL you must have the following permissions: {0}.
file.count={0} {0, choice, 0#Files|1#File|2#Files}
file.count.selected={0} {0, choice, 0#Files Selected|1#File Selected|2#Files Selected}
file.selectToAddBtn=Select Files to Add
file.selectToAdd.tipLimit=File upload limit is {0} bytes per file. 
file.selectToAdd.tipMoreInformation=For more information about supported file formats, please refer to the <a href="{0}/{1}/user/dataset-management.html#file-handling-and-uploading" title="File Handling and Uploading - Dataverse User Guide" target="_blank">User Guide</a>.
file.selectToAdd.dragdropMsg=Drag and drop files here.
file.createUploadDisabled=Once you have saved your dataset, you can upload your data using the "Upload Files" button on the dataset page. For more information about supported file formats, please refer to the User Guide.
file.fromDropbox=Upload from Dropbox
file.fromDropbox.tip=Files can also be uploaded directly from Dropbox.
file.replace.original=Original File
file.editFiles=Edit Files
file.editFilesSelected=Edit
file.editFile=Edit
file.bulkUpdate=Bulk Update
file.uploadFiles=Upload Files
file.replaceFile=Replace File
file.notFound.tip=There are no files in this dataset.
file.noSelectedFiles.tip=There are no selected files to display.
file.noUploadedFiles.tip=Files you upload will appear here.
file.replace=Replace
file.replaced.warning.header=Edit File
file.replaced.warning.draft.warningMessage=You can not replace a file that has been replaced in a dataset draft. In order to replace it with a different file you must delete the dataset draft. Note that doing so will discard any other changes within this draft.
file.replaced.warning.previous.warningMessage=You can not edit a file that has been replaced in a previous dataset version. In order to edit it you must go to the most recently published version of the file.
file.alreadyDeleted.previous.warningMessage=This file has already been deleted in current version. It may not be edited.
file.delete=Delete
file.metadata=Metadata
file.deleted.success=Files "{0}" will be permanently deleted from this version of this dataset once you click on the Save Changes button.
file.deleted.replacement.success=The replacement file has been deleted.
file.editAccess=Edit Access
file.restrict=Restrict
file.unrestrict=Unrestrict
file.restricted.success=Files "{0}" will be restricted once you click on the Save Changes button.
file.download.header=Download
file.download.subset.header=Download Data Subset
file.preview=Preview:
file.previewMap=Preview Map:o
file.fileName=File Name
file.type.tabularData=Tabular Data
file.originalChecksumType=Original File {0}
file.checksum.exists.tip=A file with this checksum already exists in the dataset.
file.selectedThumbnail=Thumbnail
file.selectedThumbnail.tip=The thumbnail for this file is used as the default thumbnail for the dataset. Click 'Advanced Options' button of another file to select that file.
file.cloudStorageAccess=Cloud Storage Access
file.cloudStorageAccess.tip=The container name for this dataset needed to access files in cloud storage.
file.cloudStorageAccess.help=To directly access this data in the {2} cloud environment, use the container name in the Cloud Storage Access box below. To learn more about the cloud environment, visit the <a href="{0}/{1}/user/dataset-management.html#cloud-storage" title="Cloud Storage Access - Dataverse User Guide" target="_blank">Cloud Storage Access</a> section of the User Guide.
file.copy=Copy
file.compute=Compute
file.rsyncUpload.info=Follow these steps to upload your data. To learn more about the upload process and how to prepare your data, please refer to the <a href="{0}/{1}/user/dataset-management.html#file-handling-and-uploading" title="File Handling and Uploading - Dataverse User Guide" target="_blank">User Guide</a>.
file.rsyncUpload.noScriptAvailable=Rsync script not available!
file.rsyncUpload.filesExist=You can not upload additional files to this dataset.
file.rsyncUpload.step1=Make sure your data is stored under a single directory. All files within this directory and its subdirectories will be uploaded to your dataset.
file.rsyncUpload.step2=Download this file upload script:
file.rsyncUpload.step2.downloadScriptButton=Download Script
file.rsyncUpload.step3=Open a terminal window in the same directory you saved the script and run this command: <code>bash ./{0}</code>
file.rsyncUpload.step4=Follow the instructions in the script. It will ask for a full path (beginning with "/") to the directory containing your data. Note: this script will expire after 7 days.
file.rsyncUpload.inProgressMessage.summary=DCM File Upload
file.rsyncUpload.inProgressMessage.details=This dataset is locked until the data files have been transferred and verified.

file.metaData.dataFile.dataTab.variables=Variables
file.metaData.dataFile.dataTab.observations=Observations
file.metaData.viewOnWorldMap=Explore on WorldMap
file.addDescription=Add file description...
file.tags=Tags
file.editTags=Edit Tags
file.editTagsDialog.tip=Select existing file tags or create new tags to describe your files. Each file can have more than one tag.
file.editTagsDialog.select=File Tags
file.editTagsDialog.selectedTags=Selected Tags
file.editTagsDialog.selectedTags.none=No tags selected
file.editTagsDialog.add=Custom File Tag
file.editTagsDialog.add.tip=Creating a new tag will add it as a tag option for all files in this dataset.
file.editTagsDialog.newName=Add new file tag...
dataset.removeUnusedFileTags.label=Delete Tags
dataset.removeUnusedFileTags.tip=Select to delete Custom File Tags not used by the files in the dataset.
dataset.removeUnusedFileTags.check=Delete tags not being used
file.setThumbnail=Set Thumbnail
file.setThumbnail.header=Set Dataset Thumbnail
file.datasetThumbnail=Dataset Thumbnail
file.datasetThumbnail.tip=Select to use this image as the thumbnail image that is displayed in the search results for this dataset.
file.setThumbnail.confirmation=Are you sure you want to set this image as your dataset thumbnail? There is already an image uploaded to be the thumbnail and this action will remove it.
file.useThisIamge=Use this image as the dataset thumbnail image
file.advancedOptions=Advanced Options
file.advancedIngestOptions=Advanced Ingest Options
file.assignedDataverseImage.success={0} has been saved as the thumbnail for this dataset.
file.assignedTabFileTags.success=The tag(s) were successfully added for {0}.
file.tabularDataTags=Tabular Data Tags
file.tabularDataTags.tip=Select a tag to describe the type(s) of data this is (survey, time series, geospatial, etc).
file.spss-savEncoding=Language Encoding
file.spss-savEncoding.title=Select the language used for encoding this SPSS (sav) Data file.
file.spss-savEncoding.current=Current Selection:
file.spss-porExtraLabels=Variable Labels
file.spss-porExtraLabels.title=Upload an additional text file with extra variable labels.
file.spss-porExtraLabels.selectToAddBtn=Select File to Add
file.ingestFailed.header=Upload Completed with Errors
file.ingestFailed.message=Tabular data ingest failed.
file.map=Map
file.mapData=Map Data
file.mapData.worldMap=WorldMap
file.mapData.unpublished.header=Data Not Published
file.mapData.unpublished.message=In order to map your data with WorldMap, your data must be published. Please publish this dataset, then retry the Map Data feature.
file.downloadBtn.format.all=All File Formats + Information
file.downloadBtn.format.tab=Tab-Delimited
file.downloadBtn.format.original=Original File Format ({0})
file.downloadBtn.format.rdata=RData Format
file.downloadBtn.format.var=Variable Metadata
file.downloadBtn.format.citation=Data File Citation
file.downloadBtn.format.datasubset=Data Subset
file.more.information.link=Link to more file information for 
file.requestAccess=Request Access
file.requestAccess.dialog.msg=You need to <a href="/loginpage.xhtml{0}" target="{1}" title="Log into your Dataverse Account">Log In</a> to request access to this file.
file.requestAccess.dialog.msg.signup=You need to <a href="{0}" target="{1}" title="Sign Up for a Dataverse Account">Sign Up</a> or <a href="/loginpage.xhtml{0}" target="{1}" title="Log into your Dataverse Account">Log In</a> to request access to this file.
file.accessRequested=Access Requested
file.restrictions=File Restrictions
file.restrictions.description=Limit access to published files by marking them as restricted. Provide users Terms of Access and allow them to request access.
file.restrictions.worldmap.warning=Please note, once your file access changes are published your map on WorldMap will be deleted and the Explore on WorldMap feature will be removed.
file.ingestInProgress=Ingest in progress...
file.dataFilesTab.metadata.header=Metadata
file.dataFilesTab.metadata.addBtn=Add + Edit Metadata
file.dataFilesTab.terms.header=Terms
file.dataFilesTab.terms.editTermsBtn=Edit Terms Requirements
file.dataFilesTab.terms.list.termsOfUse.header=Terms of Use
file.dataFilesTab.terms.list.termsOfUse.waiver=Waiver
file.dataFilesTab.terms.list.termsOfUse.waiver.title=The waiver informs data downloaders how they can use this dataset.
file.dataFilesTab.terms.list.termsOfUse.waiver.txt=CC0 - "Public Domain Dedication"
file.dataFilesTab.terms.list.termsOfUse.waiver.description=Datasets will default to a <a href="https://creativecommons.org/publicdomain/zero/1.0/" title="Public Domain Dedication - Creative Commons" target="_blank">CC0 public domain dedication </a>. CC0 facilitates reuse and extensibility of research data. Our <a href="https://dataverse.org/best-practices/dataverse-community-norms" title="Dataverse Community Norms - Dataverse.org" target="_blank">Community Norms</a> as well as good scientific practices expect that proper credit is given via citation. If you are unable to give datasets a CC0 waiver you may enter custom Terms of Use for datasets.
file.dataFilesTab.terms.list.termsOfUse.no.waiver.txt=No waiver has been selected for this dataset.
file.dataFilesTab.terms.list.termsOfUse.waiver.txt.description=Our <a href="https://dataverse.org/best-practices/dataverse-community-norms" title="Dataverse Community Norms - Dataverse.org" target="_blank">Community Norms</a> as well as good scientific practices expect that proper credit is given via citation. Please use the data citation above, generated by the Dataverse.
file.dataFilesTab.terms.list.termsOfUse.waiver.select.CCO=Yes, apply CC0 - "Public Domain Dedication" 
file.dataFilesTab.terms.list.termsOfUse.waiver.select.notCCO=No, do not apply CC0 - "Public Domain Dedication" 
file.dataFilesTab.terms.list.termsOfUse.waiver.select.tip=This is what end users will see displayed on this dataset
file.dataFilesTab.terms.list.termsOfUse.termsOfUse=Terms of Use
file.dataFilesTab.terms.list.termsOfUse.termsOfUse.title=Outlines how this data can be used once downloaded.
file.dataFilesTab.terms.list.termsOfUse.termsOfUse.description=If you are unable to use CC0 for datasets you are able to set custom terms of use. Here is an example of a <a href="https://dataverse.org/best-practices/sample-dua" title="Sample Data Usage Agreement - Dataverse.org" target="_blank">Data Usage Agreement</a> for datasets that have de-identified human subject data.
file.dataFilesTab.terms.list.termsOfUse.addInfo=Additional Information
file.dataFilesTab.terms.list.termsOfUse.addInfo.declaration=Confidentiality Declaration
file.dataFilesTab.terms.list.termsOfUse.addInfo.declaration.title=Indicates whether signing of a confidentiality declaration is needed to access a resource.
file.dataFilesTab.terms.list.termsOfUse.addInfo.permissions=Special Permissions
file.dataFilesTab.terms.list.termsOfUse.addInfo.permissions.title=Determine if any special permissions are required to access a resource (e.g., if form is a needed and where to access the form).
file.dataFilesTab.terms.list.termsOfUse.addInfo.restrictions=Restrictions
file.dataFilesTab.terms.list.termsOfUse.addInfo.restrictions.title=Any restrictions on access to or use of the collection, such as privacy certification or distribution restrictions, should be indicated here. These can be restrictions applied by the author, producer, or disseminator of the data collection. If the data are restricted to only a certain class of user, specify which type.
file.dataFilesTab.terms.list.termsOfUse.addInfo.citationRequirements=Citation Requirements
file.dataFilesTab.terms.list.termsOfUse.addInfo.citationRequirements.title=Include special/explicit citation requirements for data to be cited properly in articles or other publications that are based on analysis of the data. For standard data citation requirements refer to our Community Norms.
file.dataFilesTab.terms.list.termsOfUse.addInfo.depositorRequirements=Depositor Requirements
file.dataFilesTab.terms.list.termsOfUse.addInfo.depositorRequirements.title=Information regarding user responsibility for informing Dataset Depositors, Authors or Curators of their use of data through providing citations to the published work or providing copies of the manuscripts.
file.dataFilesTab.terms.list.termsOfUse.addInfo.conditions=Conditions
file.dataFilesTab.terms.list.termsOfUse.addInfo.conditions.title=Any additional information that will assist the user in understanding the access and use conditions of the Dataset.
file.dataFilesTab.terms.list.termsOfUse.addInfo.disclaimer=Disclaimer
file.dataFilesTab.terms.list.termsOfUse.addInfo.disclaimer.title=Information regarding responsibility for uses of the Dataset.
file.dataFilesTab.terms.list.termsOfAccess.header=Restricted Files + Terms of Access
file.dataFilesTab.terms.list.termsOfAccess.restrictedFiles=Restricted Files
file.dataFilesTab.terms.list.termsOfAccess.restrictedFiles.title=The number of restricted files in this dataset.
file.dataFilesTab.terms.list.termsOfAccess.restrictedFiles.txt=There {0, choice, 0#are|1#is|2#are} {0} restricted {0, choice, 0#files|1#file|2#files} in this dataset.
file.dataFilesTab.terms.list.termsOfAccess.termsOfsAccess=Terms of Access
file.dataFilesTab.terms.list.termsOfAccess.termsOfsAccess.title=Information on how and if users can gain access to the restricted files in this dataset.
file.dataFilesTab.terms.list.termsOfAccess.requestAccess=Request Access
file.dataFilesTab.terms.list.termsOfAccess.requestAccess.title=If checked, users can request access to the restricted files in this dataset.
file.dataFilesTab.terms.list.termsOfAccess.requestAccess.request=Users may request access to files.
file.dataFilesTab.terms.list.termsOfAccess.requestAccess.notRequest=Users may not request access to files.
file.dataFilesTab.terms.list.termsOfAccess.requestAccess.enableBtn=Enable access request
file.dataFilesTab.terms.list.termsOfAccess.addInfo.dataAccessPlace=Data Access Place
file.dataFilesTab.terms.list.termsOfAccess.addInfo.dataAccessPlace.title=If the data is not only in Dataverse, list the location(s) where the data are currently stored.
file.dataFilesTab.terms.list.termsOfAccess.addInfo.originalArchive=Original Archive
file.dataFilesTab.terms.list.termsOfAccess.addInfo.originalArchive.title=Archive from which the data was obtained.
file.dataFilesTab.terms.list.termsOfAccess.addInfo.availabilityStatus=Availability Status
file.dataFilesTab.terms.list.termsOfAccess.addInfo.availabilityStatus.title=Statement of Dataset availability. A depositor may need to indicate that a Dataset is unavailable because it is embargoed for a period of time, because it has been superseded, because a new edition is imminent, etc.
file.dataFilesTab.terms.list.termsOfAccess.addInfo.contactForAccess=Contact for Access
file.dataFilesTab.terms.list.termsOfAccess.addInfo.contactForAccess.title=If different from the Dataset Contact, this is the Contact person or organization (include email or full address, and telephone number if available) that controls access to a collection.
file.dataFilesTab.terms.list.termsOfAccess.addInfo.sizeOfCollection=Size of Collection
file.dataFilesTab.terms.list.termsOfAccess.addInfo.sizeOfCollection.tip=Summary of the number of physical files that exist in a Dataset, recording the number of files that contain data and noting whether the collection contains machine readable documentation and/or other supplementary files and information, such as code, data dictionaries, data definition statements, or data collection instruments.
file.dataFilesTab.terms.list.termsOfAccess.addInfo.studyCompletion=Study Completion
file.dataFilesTab.terms.list.termsOfAccess.addInfo.studyCompletion.title=Relationship of the data collected to the amount of data coded and stored in the Dataset. Information as to why certain items of collected information were not included in the dataset or a specific data file should be provided.
file.dataFilesTab.terms.list.guestbook=Guestbook
file.dataFilesTab.terms.list.guestbook.title=User information (i.e., name, email, institution, and position) will be collected when files are downloaded.
file.dataFilesTab.terms.list.guestbook.noSelected.tip=No guestbook is assigned to this dataset, you will not be prompted to provide any information on file download.
file.dataFilesTab.terms.list.guestbook.noSelected.admin.tip=There are no guestbooks available in {0} to assign to this dataset.
file.dataFilesTab.terms.list.guestbook.inUse.tip=The following guestbook will prompt a user to provide additional information when downloading a file.
file.dataFilesTab.terms.list.guestbook.viewBtn=Preview Guestbook
file.dataFilesTab.terms.list.guestbook.select.tip=Select a guestbook to have a user provide additional information when downloading a file.
file.dataFilesTab.terms.list.guestbook.noAvailable.tip=There are no guestbooks enabled in {0}. To create a guestbook, return to {0}, click the "Edit" button and select the "Dataset Guestbooks" option.
file.dataFilesTab.terms.list.guestbook.clearBtn=Clear Selection

file.dataFilesTab.dataAccess=Data Access
file.dataFilesTab.dataAccess.info=This data file can be accessed through a terminal window, using the commands below. For more information about downloading and verifying data, see our <a href="{0}/{1}/user/find-use-data.html#rsync_download" title="rsync Download - Dataverse User Guide" target="_blank">User Guide</a>.
file.dataFilesTab.dataAccess.info.draft=Data files can not be accessed until the dataset draft has been published. For more information about downloading and verifying data, see our <a href="{0}/{1}/user/find-use-data.html#rsync_download" title="rsync Download - Dataverse User Guide" target="_blank">User Guide</a>.
file.dataFilesTab.dataAccess.local.label=Local Access
file.dataFilesTab.dataAccess.download.label=Download Access
file.dataFilesTab.dataAccess.verify.label=Verify Data
file.dataFilesTab.dataAccess.local.tooltip=If this data is locally available to you, this is its file path.
file.dataFilesTab.dataAccess.download.tooltip=Download this data from your preferred mirror by running this command.
file.dataFilesTab.dataAccess.verify.tooltip=This command runs a checksum to verify the integrity of the data you have downloaded.

file.dataFilesTab.versions=Versions
file.dataFilesTab.versions.headers.dataset=Dataset
file.dataFilesTab.versions.headers.summary=Summary
file.dataFilesTab.versions.headers.contributors=Contributors
file.dataFilesTab.versions.headers.published=Published
file.dataFilesTab.versions.viewDiffBtn=View Differences
file.dataFilesTab.versions.citationMetadata=Citation Metadata:
file.dataFilesTab.versions.added=Added
file.dataFilesTab.versions.removed=Removed
file.dataFilesTab.versions.changed=Changed
file.dataFilesTab.versions.replaced=Replaced
file.dataFilesTab.versions.original=Original
file.dataFilesTab.versions.replacment=Replacement
file.dataFilesTab.versions.additionalCitationMetadata=Additional Citation Metadata:
file.dataFilesTab.versions.description.draft=This is a draft version.
file.dataFilesTab.versions.description.deaccessioned=Due to the previous version being deaccessioned, there are no difference notes available for this published version.
file.dataFilesTab.versions.description.firstPublished=This is the first published version.
file.dataFilesTab.versions.description.deaccessionedReason=Deaccessioned Reason:
file.dataFilesTab.versions.description.beAccessedAt=The dataset can now be accessed at:
file.dataFilesTab.versions.viewDetails.btn=View Details
file.dataFilesTab.versions.widget.viewMoreInfo=To view more information about the versions of this dataset, and to edit it if this is your dataset, please visit the <a href="/dataset.xhtml?persistentId={0}" title="{1}" target="_blank">full version of this dataset</a> at the {2}.
file.deleteDialog.tip=Are you sure you want to delete this dataset? You cannot undelete this dataset.
file.deleteDialog.header=Delete Dataset
file.deleteDraftDialog.tip=Are you sure you want to delete this draft version? You cannot undelete this draft.
file.deleteDraftDialog.header=Delete Draft Version
file.deleteFileDialog.tip=The file(s) will be deleted after you click on the Save Changes button on the bottom of this page.
file.deleteFileDialog.immediate=The file will be deleted after you click on the Delete button.
file.deleteFileDialog.multiple.immediate=The file(s) will be deleted after you click on the Delete button.
file.deleteFileDialog.header=Delete Files
file.deleteFileDialog.failed.tip=Files will not be removed from previously published versions of the dataset.
file.deaccessionDialog.tip=Once you deaccession this dataset it will no longer be viewable by the public.
file.deaccessionDialog.version=Version
file.deaccessionDialog.reason.question1=Which version(s) do you want to deaccession?
file.deaccessionDialog.reason.question2=What is the reason for deaccession?
file.deaccessionDialog.reason.selectItem.identifiable=There is identifiable data in one or more files
file.deaccessionDialog.reason.selectItem.beRetracted=The research article has been retracted
file.deaccessionDialog.reason.selectItem.beTransferred=The dataset has been transferred to another repository
file.deaccessionDialog.reason.selectItem.IRB=IRB request
file.deaccessionDialog.reason.selectItem.legalIssue=Legal issue or Data Usage Agreement
file.deaccessionDialog.reason.selectItem.notValid=Not a valid dataset
file.deaccessionDialog.reason.selectItem.other=Other (Please type reason in space provided below)
file.deaccessionDialog.enterInfo=Please enter additional information about the reason for deaccession.
file.deaccessionDialog.leaveURL=If applicable, please leave a URL where this dataset can be accessed after deaccessioning.
file.deaccessionDialog.leaveURL.watermark=Optional dataset site, http://...
file.deaccessionDialog.deaccession.tip=Are you sure you want to deaccession? The selected version(s) will no longer be viewable by the public.
file.deaccessionDialog.deaccessionDataset.tip=Are you sure you want to deaccession this dataset? It will no longer be viewable by the public.
file.deaccessionDialog.dialog.selectVersion.tip=Please select version(s) for deaccessioning.
file.deaccessionDialog.dialog.selectVersion.header=Please Select Version(s)
file.deaccessionDialog.dialog.reason.tip=Please select reason for deaccessioning.
file.deaccessionDialog.dialog.reason.header=Please Select Reason
file.deaccessionDialog.dialog.url.tip=Please enter valid forwarding URL.
file.deaccessionDialog.dialog.url.header=Invalid URL
file.deaccessionDialog.dialog.textForReason.tip=Please enter text for reason for deaccessioning.
file.deaccessionDialog.dialog.textForReason.header=Enter additional information
file.deaccessionDialog.dialog.limitChar.tip=Text for reason for deaccessioning may be no longer than 1000 characters.
file.deaccessionDialog.dialog.limitChar.header=Limit 1000 characters
file.viewDiffDialog.header=Version Differences Details
file.viewDiffDialog.dialog.warning=Please select two versions to view the differences.
file.viewDiffDialog.version=Version
file.viewDiffDialog.lastUpdated=Last Updated
file.viewDiffDialog.fileID=File ID
file.viewDiffDialog.fileName=Name
file.viewDiffDialog.fileType=Type
file.viewDiffDialog.fileSize=Size
file.viewDiffDialog.category=Tag(s)
file.viewDiffDialog.description=Description
file.viewDiffDialog.provDescription=Provenance Description
file.viewDiffDialog.fileReplaced=File Replaced
file.viewDiffDialog.filesReplaced=File(s) Replaced
file.viewDiffDialog.files.header=Files
file.viewDiffDialog.msg.draftFound=&#160;This is the "DRAFT" version.
file.viewDiffDialog.msg.draftNotFound=The "DRAFT" version was not found.
file.viewDiffDialog.msg.versionFound=&#160;This is version "{0}".
file.viewDiffDialog.msg.versionNotFound=Version "{0}" was not found.
file.metadataTip=Metadata Tip: After adding the dataset, click the Edit Dataset button to add more metadata.
file.addBtn=Save Dataset
file.dataset.allFiles=All Files from this Dataset
file.downloadDialog.header=Dataset Terms
file.downloadDialog.tip=Please confirm and/or complete the information needed below in order to continue.
file.requestAccessTermsDialog.tip=Please confirm and/or complete the information needed below in order to request access to files in this dataset.
file.search.placeholder=Search this dataset...
file.results.btn.sort=Sort
file.results.btn.sort.option.nameAZ=Name (A-Z)
file.results.btn.sort.option.nameZA=Name (Z-A)
file.results.btn.sort.option.newest=Newest
file.results.btn.sort.option.oldest=Oldest
file.results.btn.sort.option.size=Size
file.results.btn.sort.option.type=Type
file.compute.fileAccessDenied=This file is restricted and you may not compute on it because you have not been granted access.
file.configure.Button=Configure
file.configure.launchMessage.details=Please refresh this page once you have finished configuring your
# dataset-widgets.xhtml
dataset.widgets.title=Dataset Thumbnail + Widgets
dataset.widgets.notPublished.why.header=Why Use Widgets?
dataset.widgets.notPublished.why.reason1=Increases the web visibility of your data by allowing you to embed your dataverse and datasets into your personal or project website.
dataset.widgets.notPublished.why.reason2=Allows others to browse your dataverse and datasets without leaving your personal or project website.
dataset.widgets.notPublished.how.header=How To Use Widgets
dataset.widgets.notPublished.how.tip1=To use widgets, your dataverse and datasets need to be published.
dataset.widgets.notPublished.how.tip2=After publishing, code will be available on this page for you to copy and add to your personal or project website.
dataset.widgets.notPublished.how.tip3=Do you have an OpenScholar website? If so, learn more about adding the Dataverse widgets to your website <a href="{0}/{1}/user/dataverse-management.html#adding-widgets-to-an-openscholar-website" title="Adding Widgets to an OpenScholar Website - Dataverse User Guide" target="_blank">here</a>.
dataset.widgets.notPublished.getStarted=To get started, publish your dataset. To learn more about Widgets, visit the <a href="{0}/{1}/user/dataset-management.html#widgets" title="Widgets - Dataverse User Guide" target="_blank">Widgets</a> section of the User Guide.
dataset.widgets.editAdvanced=Edit Advanced Options
dataset.widgets.editAdvanced.tip=<strong>Advanced Options</strong> &#150; Additional options for configuring your widget on your personal or project website.
dataset.widgets.tip=Copy and paste this code into the HTML on your site. To learn more about Widgets, visit the <a href="{0}/{1}/user/dataset-management.html#widgets" title="Widgets - Dataverse User Guide" target="_blank">Widgets</a> section of the User Guide.
dataset.widgets.citation.txt=Dataset Citation
dataset.widgets.citation.tip=Add a citation for your dataset to your personal or project website.
dataset.widgets.datasetFull.txt=Dataset
dataset.widgets.datasetFull.tip=Add a way for visitors on your website to be able to view your datasets, download files, etc.
dataset.widgets.advanced.popup.header=Widget Advanced Options
dataset.widgets.advanced.prompt=Forward persistent URL's in your dataset citation to your personal website.
dataset.widgets.advanced.url.label=Personal Website URL
dataset.widgets.advanced.url.watermark=http://www.example.com/page-name
dataset.widgets.advanced.invalid.message=Please enter a valid URL
dataset.widgets.advanced.success.message=Successfully updated your Personal Website URL
dataset.widgets.advanced.failure.message=The dataverse Personal Website URL has not been updated.
dataset.thumbnailsAndWidget.breadcrumbs.title=Thumbnail + Widgets
dataset.thumbnailsAndWidget.thumbnails.title=Thumbnail
dataset.thumbnailsAndWidget.widgets.title=Widgets
dataset.thumbnailsAndWidget.thumbnailImage=Thumbnail Image
dataset.thumbnailsAndWidget.thumbnailImage.title=The logo or image file you wish to display as the thumbnail of this dataset.
dataset.thumbnailsAndWidget.thumbnailImage.tip=Supported image types are JPG, TIF, or PNG and should be no larger than {0} KB. The maximum display size for an image file as a dataset thumbnail is 48 pixels wide by 48 pixels high.
dataset.thumbnailsAndWidget.thumbnailImage.default=Default Icon
dataset.thumbnailsAndWidget.thumbnailImage.selectAvailable=Select Available File
dataset.thumbnailsAndWidget.thumbnailImage.selectThumbnail=Select Thumbnail
dataset.thumbnailsAndWidget.thumbnailImage.selectAvailable.title=Select a thumbnail from those available as image data files that belong to your dataset.
dataset.thumbnailsAndWidget.thumbnailImage.uploadNew=Upload New File
dataset.thumbnailsAndWidget.thumbnailImage.uploadNew.title=Upload an image file as your dataset thumbnail, which will be stored separately from the data files that belong to your dataset.
dataset.thumbnailsAndWidget.thumbnailImage.upload=Upload Image
dataset.thumbnailsAndWidget.thumbnailImage.upload.invalidMsg=The image could not be uploaded. Please try again with a JPG, TIF, or PNG file.
dataset.thumbnailsAndWidget.success=Dataset thumbnail updated.
dataset.thumbnailsAndWidget.removeThumbnail=Remove Thumbnail
dataset.thumbnailsAndWidget.removeThumbnail.tip=You are only removing this image as the dataset thumbnail, not removing it from your dataset. To do that, go to the Edit Files page.
dataset.thumbnailsAndWidget.availableThumbnails=Available Thumbnails
dataset.thumbnailsAndWidget.availableThumbnails.tip=Select a thumbnail from the data files that belong to your dataset. Continue back to the Thumbnail + Widgets page to save your changes.

# file.xhtml
file.share.fileShare=Share File
file.share.fileShare.tip=Share this file on your favorite social media networks.
file.share.fileShare.shareText=View this file.
file.title.label=Title
file.citation.label=Citation
file.citation.notice=This file is part of "{0}". If you use this file, please cite the dataset:
file.cite.downloadBtn=Cite Dataset
file.pid.label=File Persistent ID:
file.unf.lable= File UNF:
file.general.metadata.label=General Metadata
file.description.label=Description
file.tags.label=Tags
file.lastupdated.label=Last Updated
file.DatasetVersion=Version

file.metadataTab.fileMetadata.header=File Metadata
file.metadataTab.fileMetadata.persistentid.label=Data File Persistent ID
file.metadataTab.fileMetadata.downloadUrl.label=Download URL
file.metadataTab.fileMetadata.unf.label=File UNF
file.metadataTab.fileMetadata.size.label=Size
file.metadataTab.fileMetadata.type.label=Type
file.metadataTab.fileMetadata.description.label=Description
file.metadataTab.fileMetadata.publicationDate.label=Publication Date
file.metadataTab.fileMetadata.depositDate.label=Deposit Date
file.metadataTab.fitsMetadata.header=FITS Metadata

file.versionDifferences.noChanges=No changes associated with this version
file.versionDifferences.fileNotInVersion=File not included in this version
file.versionDifferences.actionChanged=Changed
file.versionDifferences.actionAdded=Added
file.versionDifferences.actionRemoved=Removed
file.versionDifferences.actionReplaced=Replaced
file.versionDifferences.fileMetadataGroupTitle=File Metadata
file.versionDifferences.fileTagsGroupTitle=File Tags
file.versionDifferences.descriptionDetailTitle=Description
file.versionDifferences.provenanceDetailTitle=Provenance
file.versionDifferences.fileNameDetailTitle=File Name
file.versionDifferences.fileAccessTitle=File Access
file.versionDifferences.fileRestricted=Restricted
file.versionDifferences.fileUnrestricted=Unrestricted
file.versionDifferences.fileGroupTitle=File

# File Ingest
ingest.csv.invalidHeader=Invalid header row. One of the cells is empty.
ingest.csv.lineMismatch=Mismatch between line counts in first and final passes!, {0} found on first pass, but {1} found on second.
ingest.csv.recordMismatch=Reading mismatch, line {0} of the Data file: {1} delimited values expected, {2} found.
ingest.csv.nullStream=Stream can't be null.

# editdatafile.xhtml

# editFilesFragment.xhtml
file.edit.error.file_exceeds_limit=This file exceeds the size limit.
# File metadata error
file.metadata.datafiletag.not_tabular=You cannot add Tabular Data Tags to a non-tabular file.

# File Edit Success
file.message.editSuccess=This file has been updated.
file.message.deleteSuccess=The file has been deleted.
file.message.replaceSuccess=This file has been replaced.

# File Add/Replace operation messages
file.addreplace.file_size_ok=File size is in range.
file.addreplace.error.file_exceeds_limit=This file size ({0}) exceeds the size limit of {1} bytes.
file.addreplace.error.dataset_is_null=The dataset cannot be null.
file.addreplace.error.dataset_id_is_null=The dataset ID cannot be null.
find.dataset.error.dataset_id_is_null=When accessing a dataset based on Persistent ID, a {0} query parameter must be present.
find.dataset.error.dataset.not.found.persistentId=Dataset with Persistent ID {0} not found.
find.datasetlinking.error.not.found.ids=Dataset linking dataverse with dataset ID {0} and dataset linking dataverse ID {1} not found.
find.datasetlinking.error.not.found.bad.ids=Bad dataset ID number: {0} or dataset linking dataverse ID number: {1}.
find.dataverselinking.error.not.found.ids=Dataverse linking dataverse with dataverse ID {0} and dataverse linking dataverse ID {1} not found.
find.dataverselinking.error.not.found.bad.ids=Bad dataverse ID number: {0} or dataverse linking dataverse ID number: {1}.
find.datafile.error.datafile.not.found.id=File with ID {0} not found.
find.datafile.error.datafile.not.found.bad.id=Bad file ID number: {0}.
find.datafile.error.dataset.not.found.persistentId=Datafile with Persistent ID {0} not found.
file.addreplace.error.dataset_id_not_found=There was no dataset found for ID: 
file.addreplace.error.no_edit_dataset_permission=You do not have permission to edit this dataset.
file.addreplace.error.filename_undetermined=The file name cannot be determined.
file.addreplace.error.file_content_type_undetermined=The file content type cannot be determined.
file.addreplace.error.file_upload_failed=The file upload failed.
file.addreplace.error.duplicate_file=This file already exists in the dataset. 
file.addreplace.error.existing_file_to_replace_id_is_null=The ID of the existing file to replace must be provided.
file.addreplace.error.existing_file_to_replace_not_found_by_id=Replacement file not found. There was no file found for ID: {0}
file.addreplace.error.existing_file_to_replace_is_null=The file to replace cannot be null.
file.addreplace.error.existing_file_to_replace_not_in_dataset=The file to replace does not belong to this dataset.
file.addreplace.error.existing_file_not_in_latest_published_version=You cannot replace a file that is not in the most recently published dataset. (The file is unpublished or was deleted from a previous version.)
file.addreplace.content_type.header=File Type Different
file.addreplace.error.replace.new_file_has_different_content_type=The original file ({0}) and replacement file ({1}) are different file types.
file.addreplace.error.replace.new_file_same_as_replacement=You cannot replace a file with the exact same file.
file.addreplace.error.unpublished_file_cannot_be_replaced=You cannot replace an unpublished file. Please delete it instead of replacing it.
file.addreplace.error.ingest_create_file_err=There was an error when trying to add the new file.
file.addreplace.error.initial_file_list_empty=An error occurred and the new file was not added.
file.addreplace.error.initial_file_list_more_than_one=You cannot replace a single file with multiple files. The file you uploaded was ingested into multiple files.
file.addreplace.error.final_file_list_empty=There are no files to add. (This error should not happen if steps called in sequence.)
file.addreplace.error.only_replace_operation=This should only be called for file replace operations!
file.addreplace.error.failed_to_remove_old_file_from_dataset=Unable to remove old file from new DatasetVersion.
file.addreplace.error.add.add_file_error=Failed to add file to dataset.
file.addreplace.error.phase2_called_early_no_new_files=There was an error saving the dataset - no new files found.
file.addreplace.success.add=File successfully added!
file.addreplace.success.replace=File successfully replaced!
file.addreplace.error.auth=The API key is invalid.
file.addreplace.error.invalid_datafile_tag=Not a valid Tabular Data Tag: 

# 500.xhtml
error.500.page.title=500 Internal Server Error
error.500.message=<strong>Internal Server Error</strong> - An unexpected error was encountered, no more information is available.

# 404.xhtml
error.404.page.title=404 Not Found
error.404.message=<strong>Page Not Found</strong> - The page you are looking for was not found.

# 403.xhtml
error.403.page.title=403 Not Authorized
error.403.message=<strong>Not Authorized</strong> - You are not authorized to view this page.

# general error - support message
error.support.message= If you believe this is an error, please contact {0} for assistance.

# citation-frame.xhtml
citationFrame.banner.message=If the site below does not load, the archived data can be found in the {0} {1}. {2}
citationFrame.banner.message.here=here
citationFrame.banner.closeIcon=Close this message, go to dataset
citationFrame.banner.countdownMessage= This message will close in 
citationFrame.banner.countdownMessage.seconds=seconds

# Friendly AuthenticationProvider names
authenticationProvider.name.builtin=Dataverse
authenticationProvider.name.null=(provider is unknown)
authenticationProvider.name.github=GitHub
authenticationProvider.name.google=Google
authenticationProvider.name.orcid=ORCiD
authenticationProvider.name.orcid-sandbox=ORCiD Sandbox
authenticationProvider.name.shib=Shibboleth
ingest.csv.invalidHeader=Invalid header row. One of the cells is empty.
ingest.csv.lineMismatch=Mismatch between line counts in first and final passes!, {0} found on first pass, but {1} found on second.
ingest.csv.recordMismatch=Reading mismatch, line {0} of the Data file: {1} delimited values expected, {2} found.
ingest.csv.nullStream=Stream can't be null.
<<<<<<< HEAD
citationFrame.banner.countdownMessage.seconds=seconds
=======

#dataset.xhtml #editFilesFragment.xhtml
dataset.access.accessHeader=File Restrictions

#dataserFieldForEditFragment.xhtml
dataset.AddReplication=Add "Replication Data for" to Title
dataset.replicationDataFor=Replication Data for:


#mydata_fragment.xhtml
mydataFragment.infoAccess=Here are all the dataverses, datasets, and files you have access to. You can filter through them by publication status and roles.
mydataFragment.moreResults=View More Results
mydataFragment.publicationStatus=Publication Status
mydataFragment.roles=Roles
mydataFragment.resultsByUserName=Results by Username
mydataFragment.search=Search my data...

file.provenance=Provenance
file.editProvenanceDialog=Provenance
file.editProvenanceDialog.tip=Provenance is a record of the origin of your data file and any transformations it has been through. Upload a JSON file from a provenance capture tool to generate a graph of your data''s provenance. For more information, please refer to our <a href="{0}/{1}/user/" title="Dataverse User Guide" target="_blank">User Guide</a>.
file.editProvenanceDialog.uploadSuccess=Upload complete
file.editProvenanceDialog.uploadError=An error occurred during upload and parsing of your provenance file.
file.editProvenanceDialog.noEntitiesError=The uploaded provenance file does not contain any entities that can be related to your Data File. 
file.editProvenanceDialog.bundleFile=Provenance File
file.editProvenanceDialog.bundleFile.instructions=File must be JSON format and follow W3C standards.
file.editProvenanceDialog.bundleFile.alreadyPublished=This Provenance File has been published and cannot be replaced or removed.
file.editProvenanceDialog.bundleEntity=Data File Entity
file.editProvenanceDialog.bundleEntity.placeholder=Connect entity...
file.editProvenanceDialog.bundleEntity.requiredValidation=Value is required.
file.editProvenanceDialog.bundleEntity.tip=Select the entity in your provenance file which represents your data file.
file.editProvenanceDialog.bundleEntity.nameHeader=Name
file.editProvenanceDialog.bundleEntity.typeHeader=Type
file.editProvenanceDialog.bundleEntity.entityHeader=Entity
file.editProvenanceDialog.selectToAddBtn=Select File
file.editProvenanceDialog.description.tip=You may also add information documenting the history of your data file, including how it was created, how it has changed, and who has worked with it.
file.editProvenanceDialog.description=Provenance Description
file.editProvenanceDialog.description.placeholder=Add provenance description...
file.confirmProvenanceDialog=Provenance
file.confirmProvenanceDialog.tip1=Once you publish this dataset, your provenance file can not be edited or replaced.
file.confirmProvenanceDialog.tip2=Select "Cancel" to return the previous page, where you can preview your provenance file to confirm it is correct.
file.metadataTab.provenance.header=File Provenance
file.metadataTab.provenance.body=File Provenance information coming in a later release...
file.metadataTab.provenance.error=Due to an internal error, your provenance information was not correctly saved.
file.metadataTab.provenance.message=Your provenance information has been received. Please click Save Changes below to ensure all data is added to your dataset.

file.provConfirm.unpublished.json=Your Provenance File will become permanent upon publishing your dataset. Please preview to confirm before publishing. 
file.provConfirm.published.json=Your Provenance File will become permanent once you click Save Changes. Please preview to confirm before you Save Changes.
file.provConfirm.freeform=Your Provenance Description is not permanent; it can be updated at any time.
file.provConfirm.empty=No changes have been made.

file.provAlert.published.json=Your Provenance File changes have been saved to the Dataset. 
file.provAlert.unpublished.json=Your Provenance File changes will be saved to this version of the Dataset once you click on the Save Changes button. 
file.provAlert.freeform=Your Provenance Description changes will be saved to this version of the Dataset once you click on the Save Changes button. 
file.provAlert.filePage.published.json=Your Provenance File changes have been saved to the Dataset. 
file.provAlert.filePage.unpublished.json=Your Provenance File changes have been saved to this version of the Dataset. 
file.provAlert.filePage.freeform=Your Provenance Description changes have been saved to this version of the Dataset. 

api.prov.provJsonSaved=PROV-JSON provenance data saved for Data File:
api.prov.provJsonDeleted=PROV-JSON deleted for the selected Data File.

api.prov.error.provDisabled=This functionality has been administratively disabled.
api.prov.error.badDataFileId=Invalid DataFile ID.
api.prov.error.jsonUpdateNotAllowed=PROV-JSON cannot be updated for a published file that already has PROV-JSON.
api.prov.error.entityMismatch=Entity name provided does not match any entities parsed from the uploaded PROV-JSON.
api.prov.error.jsonDeleteNotAllowed=PROV-JSON cannot be deleted for a published file.
api.prov.error.jsonNoContent=No provenance json available for this file.
api.prov.error.freeformInvalidJson=A valid JSON object could not be found.
api.prov.error.freeformMissingJsonKey=The JSON object you send must have a key called 'text'.
api.prov.error.freeformNoText=No provenance free form text available for this file.
api.prov.error.noDataFileFound=Could not find a file based on ID.
>>>>>>> c46cca58
<|MERGE_RESOLUTION|>--- conflicted
+++ resolved
@@ -1756,9 +1756,7 @@
 ingest.csv.lineMismatch=Mismatch between line counts in first and final passes!, {0} found on first pass, but {1} found on second.
 ingest.csv.recordMismatch=Reading mismatch, line {0} of the Data file: {1} delimited values expected, {2} found.
 ingest.csv.nullStream=Stream can't be null.
-<<<<<<< HEAD
 citationFrame.banner.countdownMessage.seconds=seconds
-=======
 
 #dataset.xhtml #editFilesFragment.xhtml
 dataset.access.accessHeader=File Restrictions
@@ -1828,5 +1826,4 @@
 api.prov.error.freeformInvalidJson=A valid JSON object could not be found.
 api.prov.error.freeformMissingJsonKey=The JSON object you send must have a key called 'text'.
 api.prov.error.freeformNoText=No provenance free form text available for this file.
-api.prov.error.noDataFileFound=Could not find a file based on ID.
->>>>>>> c46cca58
+api.prov.error.noDataFileFound=Could not find a file based on ID.