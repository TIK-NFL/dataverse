--- conflicted
+++ resolved
@@ -6,17 +6,14 @@
 
 package edu.harvard.iq.dataverse;
 
+import edu.harvard.iq.dataverse.settings.SettingsServiceBean;
 import static edu.harvard.iq.dataverse.util.StringUtil.isEmpty;
 import java.net.MalformedURLException;
 import java.util.logging.Level;
 import java.util.logging.Logger;
 import java.net.URL;
-<<<<<<< HEAD
 import java.util.Optional;
-=======
 import javax.ejb.EJB;
-import javax.persistence.Query;
->>>>>>> b13763b2
 
 /**
  *
@@ -29,27 +26,27 @@
     public static final String HDL_RESOLVER_URL = "https://hdl.handle.net/";
     public static final String DOI_RESOLVER_URL = "https://doi.org/";
     
-<<<<<<< HEAD
-    public static Optional<GlobalId> parse(String identifier, String doiSeparator) {
-        return Optional.ofNullable(parsePersistentId(identifier, doiSeparator, new GlobalId(null, null, null)));
-    }
-    
-    /**
-     * 
-     * @param identifier
-     * @deprecated use {@link #parse}. This method assumes that the DOI separator is "/", instead of reading it from the database.
-     */
-    @Deprecated
-=======
+    public static Optional<GlobalId> parse(String identifierString) {
+        try {
+            return Optional.of(new GlobalId(identifierString));
+        } catch ( IllegalArgumentException _iae) {
+            return Optional.empty();
+        }
+    }
+    
     private static final Logger logger = Logger.getLogger(GlobalId.class.getName());
     
     @EJB
     SettingsServiceBean settingsService;
 
->>>>>>> b13763b2
+    /**
+     * 
+     * @param identifier The string to be parsed
+     * @throws IllegalArgumentException if the passed string cannot be parsed.
+     */
     public GlobalId(String identifier) {
         // set the protocol, authority, and identifier via parsePersistentId        
-        if (parsePersistentId(identifier, "/", this) == null ){
+        if (parsePersistentId(identifier)){
             throw new IllegalArgumentException("Failed to parse identifier: " + identifier);
         }
     }
@@ -104,6 +101,16 @@
     }
     
     public String toString() {
+        return asString();
+    }
+    
+    /**
+     * Returns {@code this}' string representation. Differs from {@link #toString}
+     * which can also contain debug data, if needed.
+     * 
+     * @return The string representation of this global id.
+     */
+    public String asString() {
         if (protocol == null || authority == null || identifier == null) {
             return "";
         }
@@ -147,38 +154,6 @@
      * @return {@code destination}, after its fields have been updated, or
      *         {@code null} if parsing failed.
      */
-<<<<<<< HEAD
-    private static GlobalId parsePersistentId(String identifierString, String separator, GlobalId destination){
-
-        if (identifierString == null){
-            return null;
-        } 
-        
-        int index1 = identifierString.indexOf(':');
-        if (index1==-1) {
-            return null; 
-        }  
-        int index2 = identifierString.lastIndexOf(separator);
-       
-        String protocol = identifierString.substring(0, index1);
-        
-        if (!"doi".equals(protocol) && !"hdl".equals(protocol)) {
-            return null;
-        }
-        
-        if (index2 == -1) {
-            return null;
-        } 
-        
-        destination.protocol = protocol;
-        destination.authority = formatIdentifierString(identifierString.substring(index1+1, index2));
-        destination.identifier = formatIdentifierString(identifierString.substring(index2+1));
-        
-        if (destination.protocol.equals(DOI_PROTOCOL)) {
-            if (!destination.checkDOIAuthority(destination.authority)) {
-                return null;
-=======
-    
     private boolean parsePersistentId(String identifierString) {
 
         if (identifierString == null) {
@@ -204,20 +179,14 @@
                 //Strip any whitespace, ; and ' from identifier (should finding them cause a failure instead?)
                 identifier = formatIdentifierString(identifierString.substring(index2 + 1));
             } else {
-                logger.info("Error parsing identifier: " + identifierString
-                        + ": ':<authority>/<identifier>' not found in string");
+                logger.log(Level.INFO, "Error parsing identifier: {0}: '':<authority>/<identifier>'' not found in string", identifierString);
                 return false;
->>>>>>> b13763b2
             }
         } else {
-            logger.info("Error parsing identifier: " + identifierString + ": '<protocol>:' not found in string");
-            return false;
-        }
-<<<<<<< HEAD
-        return destination;
-=======
+            logger.log(Level.INFO, "Error parsing identifier: {0}: ''<protocol>:'' not found in string", identifierString);
+            return false;
+        }
         return true;
->>>>>>> b13763b2
     }
     
     private static String formatIdentifierString(String str){
