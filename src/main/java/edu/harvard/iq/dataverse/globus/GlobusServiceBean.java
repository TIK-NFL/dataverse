package edu.harvard.iq.dataverse.globus;

import com.github.benmanes.caffeine.cache.Cache;
import com.github.benmanes.caffeine.cache.Caffeine;
import com.github.benmanes.caffeine.cache.Scheduler;
import com.google.gson.FieldNamingPolicy;
import com.google.gson.GsonBuilder;
import edu.harvard.iq.dataverse.*;

import jakarta.ejb.Asynchronous;
import jakarta.ejb.EJB;
import jakarta.ejb.Stateless;
import jakarta.ejb.TransactionAttribute;
import jakarta.ejb.TransactionAttributeType;
import jakarta.inject.Inject;
import jakarta.inject.Named;
import jakarta.json.Json;
import jakarta.json.JsonArray;
import jakarta.json.JsonArrayBuilder;
import jakarta.json.JsonObject;
import jakarta.json.JsonObjectBuilder;
import jakarta.json.JsonPatch;
import jakarta.servlet.http.HttpServletRequest;
import jakarta.ws.rs.HttpMethod;

import static edu.harvard.iq.dataverse.util.json.JsonPrinter.json;
import static edu.harvard.iq.dataverse.util.json.JsonPrinter.toJsonArray;

import java.io.*;

import java.net.HttpURLConnection;
import java.net.MalformedURLException;
import java.net.URL;
import java.net.URLEncoder;
import java.sql.Timestamp;
import java.text.SimpleDateFormat;
import java.time.Duration;
import java.time.temporal.ChronoUnit;
import java.util.*;
import java.util.concurrent.CompletableFuture;
import java.util.concurrent.ExecutionException;
import java.util.concurrent.Executor;
import java.util.concurrent.Executors;
import java.util.logging.FileHandler;
import java.util.logging.Level;
import java.util.logging.Logger;
import java.util.stream.Collectors;
import java.util.stream.IntStream;

import org.apache.commons.codec.binary.StringUtils;

import com.google.gson.Gson;
import edu.harvard.iq.dataverse.authorization.AuthenticationServiceBean;
import edu.harvard.iq.dataverse.authorization.users.ApiToken;
import edu.harvard.iq.dataverse.authorization.users.AuthenticatedUser;
import edu.harvard.iq.dataverse.authorization.users.User;
import edu.harvard.iq.dataverse.dataaccess.DataAccess;
import edu.harvard.iq.dataverse.dataaccess.GlobusAccessibleStore;
import edu.harvard.iq.dataverse.dataaccess.GlobusOverlayAccessIO;
import edu.harvard.iq.dataverse.dataaccess.StorageIO;
import edu.harvard.iq.dataverse.settings.JvmSettings;
import edu.harvard.iq.dataverse.settings.SettingsServiceBean;
import edu.harvard.iq.dataverse.util.FileUtil;
import edu.harvard.iq.dataverse.util.SystemConfig;
import edu.harvard.iq.dataverse.util.URLTokenUtil;
import edu.harvard.iq.dataverse.util.UrlSignerUtil;
import edu.harvard.iq.dataverse.util.json.JsonUtil;

@Stateless
@Named("GlobusServiceBean")
public class GlobusServiceBean implements java.io.Serializable {

    @EJB
    protected DatasetServiceBean datasetSvc;

    @EJB
    protected SettingsServiceBean settingsSvc;

    @Inject
    DataverseSession session;

    @EJB
    protected AuthenticationServiceBean authSvc;

    @EJB
    EjbDataverseEngine commandEngine;

    @EJB
    UserNotificationServiceBean userNotificationService;

    private static final Logger logger = Logger.getLogger(GlobusServiceBean.class.getCanonicalName());
    private static final SimpleDateFormat logFormatter = new SimpleDateFormat("yyyy-MM-dd'T'HH-mm-ss");

    private String code;
    private String userTransferToken;
    private String state;

    public String getState() {
        return state;
    }

    public void setState(String state) {
        this.state = state;
    }

    public String getCode() {
        return code;
    }

    public void setCode(String code) {
        this.code = code;
    }

    public String getUserTransferToken() {
        return userTransferToken;
    }

    public void setUserTransferToken(String userTransferToken) {
        this.userTransferToken = userTransferToken;
    }

    private String getRuleId(GlobusEndpoint endpoint, String principal, String permissions) throws MalformedURLException {
       
        String principalType="identity";
        
        URL url = new URL("https://transfer.api.globusonline.org/v0.10/endpoint/" + endpoint.getId() + "/access_list");
        MakeRequestResponse result = makeRequest(url, "Bearer",
                endpoint.getClientToken(), "GET", null);
        if (result.status == 200) {
            AccessList al = parseJson(result.jsonResponse, AccessList.class, false);

            for (int i = 0; i < al.getDATA().size(); i++) {
                Permissions pr = al.getDATA().get(i);
                
                if ((pr.getPath().equals(endpoint.getBasePath() + "/") || pr.getPath().equals(endpoint.getBasePath()))
                        && pr.getPrincipalType().equals(principalType)
                        && ((principal == null) || (principal != null && pr.getPrincipal().equals(principal)))
                        &&pr.getPermissions().equals(permissions)) {
                    return pr.getId();
                } else {
                    logger.fine(pr.getPath() + " === " + endpoint.getBasePath() + " == " + pr.getPrincipalType());
                    continue;
                }
            }
        }
        return null;
    }

    /*
    public void updatePermision(AccessToken clientTokenUser, String directory, String principalType, String perm)
            throws MalformedURLException {
        if (directory != null && !directory.equals("")) {
            directory = directory + "/";
        }
        logger.info("Start updating permissions." + " Directory is " + directory);
        String globusEndpoint = settingsSvc.getValueForKey(SettingsServiceBean.Key.GlobusEndpoint, "");
        ArrayList<String> rules = checkPermisions(clientTokenUser, directory, globusEndpoint, principalType, null);
        logger.info("Size of rules " + rules.size());
        int count = 0;
        while (count < rules.size()) {
            logger.info("Start removing rules " + rules.get(count));
            Permissions permissions = new Permissions();
            permissions.setDATA_TYPE("access");
            permissions.setPermissions(perm);
            permissions.setPath(directory);

            Gson gson = new GsonBuilder().create();
            URL url = new URL("https://transfer.api.globusonline.org/v0.10/endpoint/" + globusEndpoint + "/access/"
                    + rules.get(count));
            logger.info("https://transfer.api.globusonline.org/v0.10/endpoint/" + globusEndpoint + "/access/"
                    + rules.get(count));
            MakeRequestResponse result = makeRequest(url, "Bearer",
                    clientTokenUser.getOtherTokens().get(0).getAccessToken(), "PUT", gson.toJson(permissions));
            if (result.status != 200) {
                logger.warning("Cannot update access rule " + rules.get(count));
            } else {
                logger.info("Access rule " + rules.get(count) + " was updated");
            }
            count++;
        }
    }
*/
    
/** Call to delete a globus rule related to the specified dataset.
 * 
 * @param ruleId - Globus rule id - assumed to be associated with the dataset's file path (should not be called with a user specified rule id w/o further checking)
 * @param datasetId - the id of the dataset associated with the rule
 * @param globusLogger - a separate logger instance, may be null
 */
public void deletePermission(String ruleId, Dataset dataset, Logger globusLogger) {

    if (ruleId.length() > 0) {
        if (dataset != null) {
            GlobusEndpoint endpoint = getGlobusEndpoint(dataset);
            if (endpoint != null) {
                String accessToken = endpoint.getClientToken();
                if (globusLogger != null) {
                    globusLogger.info("Start deleting permissions.");
                }
                try {
                    URL url = new URL("https://transfer.api.globusonline.org/v0.10/endpoint/" + endpoint.getId()
                            + "/access/" + ruleId);
                    MakeRequestResponse result = makeRequest(url, "Bearer", accessToken, "DELETE", null);
                    if (result.status != 200) {
                        if (globusLogger != null) {
                            globusLogger.warning("Cannot delete access rule " + ruleId);
                        } else {
                            // When removed due to a cache ejection, we don't have a globusLogger
                            logger.warning("Cannot delete access rule " + ruleId);
                        }
                    } else {
                        if (globusLogger != null) {
                            globusLogger.info("Access rule " + ruleId + " was deleted successfully");
                        }
                    }
                } catch (MalformedURLException ex) {
                    logger.log(Level.WARNING,
                            "Failed to delete access rule " + ruleId + " on endpoint " + endpoint.getId(), ex);
                }
            }
        }
    }
}

    public JsonObject requestAccessiblePaths(String principal, Dataset dataset, int numberOfPaths) {

        GlobusEndpoint endpoint = getGlobusEndpoint(dataset);
        String principalType= "identity";

        Permissions permissions = new Permissions();
        permissions.setDATA_TYPE("access");
        permissions.setPrincipalType(principalType);
        permissions.setPrincipal(principal);
        permissions.setPath(endpoint.getBasePath() + "/");
        permissions.setPermissions("rw");

        Gson gson = new GsonBuilder().create();
        MakeRequestResponse result = null;
            logger.info("Start creating the rule");
            JsonObjectBuilder response = Json.createObjectBuilder();

            try {
            URL url = new URL("https://transfer.api.globusonline.org/v0.10/endpoint/" + endpoint.getId() + "/access");
            result = makeRequest(url, "Bearer", endpoint.getClientToken(), "POST",
                    gson.toJson(permissions));

            response.add("status", result.status);
            switch (result.status) {
            case 400:

                logger.severe("Path " + permissions.getPath() + " is not valid");
                break;
            case 409:
                logger.warning("ACL already exists or Endpoint ACL already has the maximum number of access rules");
                break;
            case 201:
                JsonObject globusResponse = JsonUtil.getJsonObject(result.jsonResponse);
                if (globusResponse != null && globusResponse.containsKey("access_id")) {
                    permissions.setId(globusResponse.getString("access_id"));
                    monitorTemporaryPermissions(permissions.getId(), dataset.getId());
                    logger.info("Access rule " + permissions.getId() + " was created successfully");
                    
                    String driverId = dataset.getEffectiveStorageDriverId();
                    JsonObjectBuilder paths = Json.createObjectBuilder();
                    for(int i=0;i<numberOfPaths;i++) {
                        String storageIdentifier = DataAccess.getNewStorageIdentifier(driverId);
                        int lastIndex = Math.max(storageIdentifier.lastIndexOf("/"), storageIdentifier.lastIndexOf(":")); 
                        paths.add(storageIdentifier, endpoint.getBasePath() + "/" + storageIdentifier.substring(lastIndex + 1));
                    
                    }
                    response.add("paths", paths.build());
                    
                } else {
                    //Shouldn't happen!
                    logger.warning("Access rule id not returned for dataset " + dataset.getId());
                }
            }
            } catch (MalformedURLException ex) {
                //Misconfiguration
                logger.warning("Failed to create access rule URL for " + endpoint.getId());
                response.add("status", 500);
            }
            return response.build();
    }

    //Single cache of open rules/permission requests
    private final Cache<String, Long> rulesCache = Caffeine.newBuilder()
            .expireAfterWrite(Duration.of(JvmSettings.GLOBUS_RULES_CACHE_MAXAGE.lookup(Integer.class), ChronoUnit.MINUTES))
            .scheduler(Scheduler.systemScheduler())
            .evictionListener((ruleId, datasetId, cause) -> {
                //Delete rules that expire
                logger.info("Rule " + ruleId + " expired");
                Dataset dataset = datasetSvc.find(datasetId);
                deletePermission((String) ruleId, dataset, logger);
              })
            
            .build();
    
    
    private void monitorTemporaryPermissions(String ruleId, long datasetId) {
        logger.info("Adding rule " + ruleId + " for dataset " + datasetId);
        rulesCache.put(ruleId, datasetId);
    }

    public boolean getSuccessfulTransfers(AccessToken clientTokenUser, String taskId) throws MalformedURLException {

        URL url = new URL("https://transfer.api.globusonline.org/v0.10/endpoint_manager/task/" + taskId
                + "/successful_transfers");

        MakeRequestResponse result = makeRequest(url, "Bearer",
                clientTokenUser.getOtherTokens().get(0).getAccessToken(), "GET", null);

        if (result.status == 200) {
            logger.info(" SUCCESS ====== ");
            return true;
        }
        return false;
    }

    public GlobusTask getTask(String accessToken, String taskId, Logger globusLogger) throws MalformedURLException {

        URL url = new URL("https://transfer.api.globusonline.org/v0.10/endpoint_manager/task/" + taskId);

        MakeRequestResponse result = makeRequest(url, "Bearer",
                accessToken, "GET", null);

        GlobusTask task = null;

        if (result.status == 200) {
            task = parseJson(result.jsonResponse, GlobusTask.class, false);
        }
        if (result.status != 200) {
            globusLogger.warning("Cannot find information for the task " + taskId + " : Reason :   "
                    + result.jsonResponse.toString());
        }

        return task;
    }

    public static AccessToken getClientToken(String globusBasicToken) {
        URL url;
        AccessToken clientTokenUser = null;

        try {
            url = new URL(
                    "https://auth.globus.org/v2/oauth2/token?scope=openid+email+profile+urn:globus:auth:scope:transfer.api.globus.org:all&grant_type=client_credentials");

            MakeRequestResponse result = makeRequest(url, "Basic", globusBasicToken, "POST", null);
            if (result.status == 200) {
                clientTokenUser = parseJson(result.jsonResponse, AccessToken.class, true);
            }
        } catch (MalformedURLException e) {
            // On a statically defined URL...
            e.printStackTrace();
        }
        return clientTokenUser;
    }

    public AccessToken getAccessToken(HttpServletRequest origRequest, String globusBasicToken)
            throws UnsupportedEncodingException, MalformedURLException {
        String serverName = origRequest.getServerName();
        if (serverName.equals("localhost")) {
            logger.severe("Changing localhost to utoronto");
            serverName = "utl-192-123.library.utoronto.ca";
        }

        String redirectURL = "https://" + serverName + "/globus.xhtml";

        redirectURL = URLEncoder.encode(redirectURL, "UTF-8");

        URL url = new URL("https://auth.globus.org/v2/oauth2/token?code=" + code + "&redirect_uri=" + redirectURL
                + "&grant_type=authorization_code");
        logger.info(url.toString());

        MakeRequestResponse result = makeRequest(url, "Basic", globusBasicToken, "POST", null);
        AccessToken accessTokenUser = null;

        if (result.status == 200) {
            logger.info("Access Token: \n" + result.toString());
            accessTokenUser = parseJson(result.jsonResponse, AccessToken.class, true);
            logger.info(accessTokenUser.getAccessToken());
        }

        return accessTokenUser;

    }

    public static MakeRequestResponse makeRequest(URL url, String authType, String authCode, String method,
            String jsonString) {
        String str = null;
        HttpURLConnection connection = null;
        int status = 0;
        try {
            connection = (HttpURLConnection) url.openConnection();
            // Basic
            // NThjMGYxNDQtN2QzMy00ZTYzLTk3MmUtMjljNjY5YzJjNGJiOktzSUVDMDZtTUxlRHNKTDBsTmRibXBIbjZvaWpQNGkwWVVuRmQyVDZRSnc9
            logger.info(authType + " " + authCode);
            logger.info("For URL: " + url.toString());
            connection.setRequestProperty("Authorization", authType + " " + authCode);
            // connection.setRequestProperty("Content-Type",
            // "application/x-www-form-urlencoded");
            connection.setRequestMethod(method);
            if (jsonString != null) {
                connection.setRequestProperty("Content-Type", "application/json");
                connection.setRequestProperty("Accept", "application/json");
                logger.info(jsonString);
                connection.setDoOutput(true);

                OutputStreamWriter wr = new OutputStreamWriter(connection.getOutputStream());
                wr.write(jsonString);
                wr.flush();
            }

            status = connection.getResponseCode();
            logger.info("Status now " + status);
            InputStream result = connection.getInputStream();
            if (result != null) {
                logger.info("Result is not null");
                str = readResultJson(result).toString();
                logger.info("str is ");
                logger.info(result.toString());
            } else {
                logger.info("Result is null");
                str = null;
            }

            logger.info("status: " + status);
        } catch (IOException ex) {
            logger.info("IO");
            logger.severe(ex.getMessage());
            logger.info(ex.getCause().toString());
            logger.info(ex.getStackTrace().toString());
        } finally {
            if (connection != null) {
                connection.disconnect();
            }
        }
        MakeRequestResponse r = new MakeRequestResponse(str, status);
        return r;

    }

    private static StringBuilder readResultJson(InputStream in) {
        StringBuilder sb = null;
        try {

            BufferedReader br = new BufferedReader(new InputStreamReader(in));
            sb = new StringBuilder();
            String line;
            while ((line = br.readLine()) != null) {
                sb.append(line + "\n");
            }
            br.close();
            logger.info(sb.toString());
        } catch (IOException e) {
            sb = null;
            logger.severe(e.getMessage());
        }
        return sb;
    }

    private static <T> T parseJson(String sb, Class<T> jsonParserClass, boolean namingPolicy) {
        if (sb != null) {
            Gson gson = null;
            if (namingPolicy) {
                gson = new GsonBuilder().setFieldNamingPolicy(FieldNamingPolicy.LOWER_CASE_WITH_UNDERSCORES).create();

            } else {
                gson = new GsonBuilder().create();
            }
            T jsonClass = gson.fromJson(sb, jsonParserClass);
            return jsonClass;
        } else {
            logger.severe("Bad respond from token rquest");
            return null;
        }
    }

    public String getDirectory(String datasetId) {
        Dataset dataset = null;
        String directory = null;
        try {
            dataset = datasetSvc.find(Long.parseLong(datasetId));
            if (dataset == null) {
                logger.severe("Dataset not found " + datasetId);
                return null;
            }
            String storeId = dataset.getStorageIdentifier();
            storeId.substring(storeId.indexOf("//") + 1);
            directory = storeId.substring(storeId.indexOf("//") + 1);
            logger.info(storeId);
            logger.info(directory);
            logger.info("Storage identifier:" + dataset.getIdentifierForFileStorage());
            return directory;

        } catch (NumberFormatException nfe) {
            logger.severe(nfe.getMessage());

            return null;
        }

    }

    static class MakeRequestResponse {
        public String jsonResponse;
        public int status;

        MakeRequestResponse(String jsonResponse, int status) {
            this.jsonResponse = jsonResponse;
            this.status = status;
        }

    }

    /* unused - may be needed for S3 case
    private MakeRequestResponse findDirectory(String directory, String clientToken, String globusEndpoint)
            throws MalformedURLException {
        URL url = new URL(" https://transfer.api.globusonline.org/v0.10/endpoint/" + globusEndpoint + "/ls?path="
                + directory + "/");

        MakeRequestResponse result = makeRequest(url, "Bearer",
                clientToken, "GET", null);
        logger.info("find directory status:" + result.status);

        return result;
    }
*/
    
    /*
    public boolean giveGlobusPublicPermissions(Dataset dataset)
            throws UnsupportedEncodingException, MalformedURLException {

        GlobusEndpoint endpoint = getGlobusEndpoint(dataset);


        MakeRequestResponse status = findDirectory(endpoint.getBasePath(), endpoint.getClientToken(), endpoint.getId());

        if (status.status == 200) {

            int perStatus = givePermission("all_authenticated_users", "", "r", dataset);
            logger.info("givePermission status " + perStatus);
            if (perStatus == 409) {
                logger.info("Permissions already exist or limit was reached");
            } else if (perStatus == 400) {
                logger.info("No directory in Globus");
            } else if (perStatus != 201 && perStatus != 200) {
                logger.info("Cannot give read permission");
                return false;
            }

        } else if (status.status == 404) {
            logger.info("There is no globus directory");
        } else {
            logger.severe("Cannot find directory in globus, status " + status);
            return false;
        }

        return true;
    }
*/
    
    // Generates the URL to launch the Globus app
    public String getGlobusAppUrlForDataset(Dataset d) {
        return getGlobusAppUrlForDataset(d, true, null);
    }

    public String getGlobusAppUrlForDataset(Dataset d, boolean upload, DataFile df) {
        String localeCode = session.getLocaleCode();
        ApiToken apiToken = null;
        User user = session.getUser();

        if (user instanceof AuthenticatedUser) {
            apiToken = authSvc.findApiTokenByUser((AuthenticatedUser) user);

            if ((apiToken == null) || (apiToken.getExpireTime().before(new Date()))) {
                logger.fine("Created apiToken for user: " + user.getIdentifier());
                apiToken = authSvc.generateApiTokenForUser((AuthenticatedUser) user);
            }
        }
        String driverId = d.getEffectiveStorageDriverId();
        try {
        } catch (Exception e) {
            logger.warning("GlobusAppUrlForDataset: Failed to get storePrefix for " + driverId);
        }
        // Use URLTokenUtil for params currently in common with external tools.
        URLTokenUtil tokenUtil = new URLTokenUtil(d, df, apiToken, localeCode);
        String appUrl;
        if (upload) {
            appUrl = settingsSvc.getValueForKey(SettingsServiceBean.Key.GlobusAppUrl, "http://localhost")
                    + "/upload?dvLocale={localeCode}";
            String callback = SystemConfig.getDataverseSiteUrlStatic() + "/api/v1/datasets/" + d.getId()
                    + "/globusUploadParameters?locale=" + localeCode;
            if (apiToken != null) {
                callback = UrlSignerUtil.signUrl(callback, 5, apiToken.getAuthenticatedUser().getUserIdentifier(),
                        HttpMethod.GET,
                        JvmSettings.API_SIGNING_SECRET.lookupOptional().orElse("") + apiToken.getTokenString());
            } else {
                // Shouldn't happen
                logger.warning("unable to get api token for user: " + user.getIdentifier());
            }
            appUrl = appUrl + "&callback=" + Base64.getEncoder().encodeToString(StringUtils.getBytesUtf8(callback));
        } else {
            if (df == null) {
                appUrl = settingsSvc.getValueForKey(SettingsServiceBean.Key.GlobusAppUrl, "http://localhost")
                        + "/download?datasetPid={datasetPid}&siteUrl={siteUrl}"
                        + ((apiToken != null) ? "&apiToken={apiToken}" : "")
                        + "&datasetId={datasetId}&datasetVersion={datasetVersion}&dvLocale={localeCode}";
            } else {
                String rawStorageId = df.getStorageIdentifier();
                rawStorageId=rawStorageId.substring(rawStorageId.lastIndexOf(":")+1);
                appUrl = settingsSvc.getValueForKey(SettingsServiceBean.Key.GlobusAppUrl, "http://localhost")
                        + "/download-file?datasetPid={datasetPid}&siteUrl={siteUrl}"
                        + ((apiToken != null) ? "&apiToken={apiToken}" : "")
                        + "&datasetId={datasetId}&datasetVersion={datasetVersion}&dvLocale={localeCode}&fileId={fileId}&storageIdentifier="
                        + rawStorageId + "&fileName=" + df.getCurrentName();
            }
        }
        String finalUrl = tokenUtil.replaceTokensWithValues(appUrl);
        logger.info("Calling app: " + finalUrl);
        return finalUrl;
    }

    public String getGlobusDownloadScript(Dataset dataset, ApiToken apiToken) {
        return URLTokenUtil.getScriptForUrl(getGlobusAppUrlForDataset(dataset, false, null));
        
    }
    
    @Asynchronous
    @TransactionAttribute(TransactionAttributeType.REQUIRES_NEW)
    public void globusUpload(JsonObject jsonData, ApiToken token, Dataset dataset, String httpRequestUrl,
            AuthenticatedUser authUser) throws ExecutionException, InterruptedException, MalformedURLException {

        Integer countAll = 0;
        Integer countSuccess = 0;
        Integer countError = 0;
        String logTimestamp = logFormatter.format(new Date());
        Logger globusLogger = Logger.getLogger(
                "edu.harvard.iq.dataverse.upload.client.DatasetServiceBean." + "GlobusUpload" + logTimestamp);
        String logFileName = "../logs" + File.separator + "globusUpload_id_" + dataset.getId() + "_" + logTimestamp
                + ".log";
        FileHandler fileHandler;
        boolean fileHandlerSuceeded;
        try {
            fileHandler = new FileHandler(logFileName);
            globusLogger.setUseParentHandlers(false);
            fileHandlerSuceeded = true;
        } catch (IOException | SecurityException ex) {
            Logger.getLogger(DatasetServiceBean.class.getName()).log(Level.SEVERE, null, ex);
            return;
        }

        if (fileHandlerSuceeded) {
            globusLogger.addHandler(fileHandler);
        } else {
            globusLogger = logger;
        }

        Thread.sleep(5000);

<<<<<<< HEAD
        logger.fine("json: " + JsonUtil.prettyPrint(jsonData));
=======
        JsonObject jsonObject = null;
        try {
            jsonObject = JsonUtil.getJsonObject(jsonData);
        } catch (Exception jpe) {
            jpe.printStackTrace();
            logger.log(Level.SEVERE, "Error parsing dataset json. Json: {0}", jsonData);
            // TODO: I think an (parsing) exception should stop the process, shouldn't it?
        }
        logger.log(Level.INFO, "json: {0}", JsonUtil.prettyPrint(jsonObject));
>>>>>>> a8d2e758

        String taskIdentifier = jsonData.getString("taskIdentifier");

        GlobusEndpoint endpoint = getGlobusEndpoint(dataset);
        // globus task status check
        GlobusTask task = globusStatusCheck(endpoint, taskIdentifier, globusLogger);
        String taskStatus = getTaskStatus(task);

        globusLogger.info("Starting an globusUpload ");


        String ruleId = getRuleId(endpoint, task.getOwner_id(), "rw");
        logger.info("Found rule: " + ruleId);
        if (ruleId != null) {
            Long datasetId = rulesCache.getIfPresent(ruleId);
            if (datasetId != null) {

                // Will delete rule
                rulesCache.invalidate(ruleId);
            }
        }

        // If success, switch to an EditInProgress lock - do this before removing the
        // GlobusUpload lock
        // Keeping a lock through the add datafiles API call avoids a conflicting edit
        // and keeps any open dataset page refreshing until the datafile appears
        if (!(taskStatus.startsWith("FAILED") || taskStatus.startsWith("INACTIVE"))) {
            datasetSvc.addDatasetLock(dataset,
                    new DatasetLock(DatasetLock.Reason.EditInProgress, authUser, "Completing Globus Upload"));
        }

        DatasetLock gLock = dataset.getLockFor(DatasetLock.Reason.GlobusUpload);
        if (gLock == null) {
            logger.log(Level.WARNING, "No lock found for dataset");
        } else {
            logger.log(Level.FINE, "Removing GlobusUpload lock " + gLock.getId());
            /*
             * Note: This call to remove a lock only works immediately because it is in
             * another service bean. Despite the removeDatasetLocks method having the
             * REQUIRES_NEW transaction annotation, when the globusUpload method and that
             * method were in the same bean (globusUpload was in the DatasetServiceBean to
             * start), the globus lock was still seen in the API call initiated in the
             * addFilesAsync method called within the globusUpload method. I.e. it appeared
             * that the lock removal was not committed/visible outside this method until
             * globusUpload itself ended.
             */
            datasetSvc.removeDatasetLocks(dataset, DatasetLock.Reason.GlobusUpload);
        }

        if (taskStatus.startsWith("FAILED") || taskStatus.startsWith("INACTIVE")) {
            String comment = "Reason : " + taskStatus.split("#")[1] + "<br> Short Description : "
                    + taskStatus.split("#")[2];
            userNotificationService.sendNotification((AuthenticatedUser) authUser, new Timestamp(new Date().getTime()),
                    UserNotification.Type.GLOBUSUPLOADCOMPLETEDWITHERRORS, dataset.getId(), comment, true);
            globusLogger.info("Globus task failed ");

        } else {
            try {
                //

                List<String> inputList = new ArrayList<String>();
                JsonArray filesJsonArray = jsonData.getJsonArray("files");

                if (filesJsonArray != null) {
                    String datasetIdentifier = dataset.getAuthorityForFileStorage() + "/" + dataset.getIdentifierForFileStorage();

                    for (JsonObject fileJsonObject : filesJsonArray.getValuesAs(JsonObject.class)) {

                        // storageIdentifier s3://gcs5-bucket1:1781cfeb8a7-748c270a227c from
                        // externalTool
                        String storageIdentifier = fileJsonObject.getString("storageIdentifier");
                        String[] parts = DataAccess.getDriverIdAndStorageLocation(storageIdentifier);
                        String storeId = parts[0];
                        //If this is an S3 store, we need to split out the bucket name
                        String[] bits = parts[1].split(":");
                        String bucketName = "";
                        if(bits.length > 1) {
                            bucketName = bits[0];
                        }
                        String fileId = bits[bits.length - 1];

                        // fullpath s3://gcs5-bucket1/10.5072/FK2/3S6G2E/1781cfeb8a7-4ad9418a5873
                        //or globus:///10.5072/FK2/3S6G2E/1781cfeb8a7-4ad9418a5873
                        String fullPath = storeId + "://" + bucketName + "/" + datasetIdentifier + "/" + fileId;
                        String fileName = fileJsonObject.getString("fileName");

                        inputList.add(fileId + "IDsplit" + fullPath + "IDsplit" + fileName);
                    }

                    // calculateMissingMetadataFields: checksum, mimetype
                    JsonObject newfilesJsonObject = calculateMissingMetadataFields(inputList, globusLogger);
                    JsonArray newfilesJsonArray = newfilesJsonObject.getJsonArray("files");
logger.info("Size: " + newfilesJsonArray.size());
logger.info("Val: " + JsonUtil.prettyPrint(newfilesJsonArray.getJsonObject(0)));
                    JsonArrayBuilder jsonDataSecondAPI = Json.createArrayBuilder();

                    for (JsonObject fileJsonObject : filesJsonArray.getValuesAs(JsonObject.class)) {

                        countAll++;
                        String storageIdentifier = fileJsonObject.getString("storageIdentifier");
                        String fileName = fileJsonObject.getString("fileName");
                        String[] parts = DataAccess.getDriverIdAndStorageLocation(storageIdentifier);
                        //If this is an S3 store, we need to split out the bucket name
                        String[] bits = parts[1].split(":");
                        if(bits.length > 1) {
                        }
                        String fileId = bits[bits.length - 1];
                        
                        List<JsonObject> newfileJsonObject = IntStream.range(0, newfilesJsonArray.size())
                                .mapToObj(index -> ((JsonObject) newfilesJsonArray.get(index)).getJsonObject(fileId))
                                .filter(Objects::nonNull).collect(Collectors.toList());
                        if (newfileJsonObject != null) {
                            logger.info("List Size: " + newfileJsonObject.size());
                            //if (!newfileJsonObject.get(0).getString("hash").equalsIgnoreCase("null")) {
                                JsonPatch path = Json.createPatchBuilder()
                                        .add("/md5Hash", newfileJsonObject.get(0).getString("hash")).build();
                                fileJsonObject = path.apply(fileJsonObject);
                                path = Json.createPatchBuilder()
                                        .add("/mimeType", newfileJsonObject.get(0).getString("mime")).build();
                                fileJsonObject = path.apply(fileJsonObject);
                                jsonDataSecondAPI.add(fileJsonObject);
                                countSuccess++;
                           // } else {
                           //     globusLogger.info(fileName
                           //             + " will be skipped from adding to dataset by second API due to missing values ");
                           //     countError++;
                           // }
                        } else {
                            globusLogger.info(fileName
                                    + " will be skipped from adding to dataset by second API due to missing values ");
                            countError++;
                        }
                    }

                    String newjsonData = jsonDataSecondAPI.build().toString();

                    globusLogger.info("Successfully generated new JsonData for Second API call");

                    String command = "curl -H \"X-Dataverse-key:" + token.getTokenString() + "\" -X POST "
                            + httpRequestUrl + "/api/datasets/:persistentId/addFiles?persistentId=doi:"
                            + datasetIdentifier + " -F jsonData='" + newjsonData + "'";
                    System.out.println("*******====command ==== " + command);

                    //ToDo - refactor to call AddReplaceFileHelper.addFiles directly instead of calling API
                
                    String output = addFilesAsync(command, globusLogger);
                    if (output.equalsIgnoreCase("ok")) {
                        // if(!taskSkippedFiles)
                        if (countError == 0) {
                            userNotificationService.sendNotification((AuthenticatedUser) authUser,
                                    new Timestamp(new Date().getTime()), UserNotification.Type.GLOBUSUPLOADCOMPLETED,
                                    dataset.getId(), countSuccess + " files added out of " + countAll, true);
                        } else {
                            userNotificationService.sendNotification((AuthenticatedUser) authUser,
                                    new Timestamp(new Date().getTime()),
                                    UserNotification.Type.GLOBUSUPLOADCOMPLETEDWITHERRORS, dataset.getId(),
                                    countSuccess + " files added out of " + countAll, true);
                        }
                        globusLogger.info("Successfully completed api/datasets/:persistentId/addFiles call ");
                    } else {
                        globusLogger.log(Level.SEVERE,
                                "******* Error while executing api/datasets/:persistentId/add call ", command);
                    }

                }

                globusLogger.info("Files processed: " + countAll.toString());
                globusLogger.info("Files added successfully: " + countSuccess.toString());
                globusLogger.info("Files failures: " + countError.toString());
                globusLogger.info("Finished upload via Globus job.");



            } catch (Exception e) {
                logger.info("Exception from globusUpload call ");
                e.printStackTrace();
                globusLogger.info("Exception from globusUpload call " + e.getMessage());
                datasetSvc.removeDatasetLocks(dataset, DatasetLock.Reason.EditInProgress);
            }
        }
        if (ruleId != null) {
            deletePermission(ruleId, dataset, globusLogger);
            globusLogger.info("Removed upload permission: " + ruleId);
        }
        if (fileHandlerSuceeded) {
            fileHandler.close();
        }
    }

    public String addFilesAsync(String curlCommand, Logger globusLogger)
            throws ExecutionException, InterruptedException {
        CompletableFuture<String> addFilesFuture = CompletableFuture.supplyAsync(() -> {
            try {
                Thread.sleep(2000);
            } catch (InterruptedException e) {
                e.printStackTrace();
            }
            return (addFiles(curlCommand, globusLogger));
        }, executor).exceptionally(ex -> {
            globusLogger.fine("Something went wrong : " + ex.getLocalizedMessage());
            ex.printStackTrace();
            return null;
        });

        String result = addFilesFuture.get();

        return result;
    }

    private String addFiles(String curlCommand, Logger globusLogger) {
        ProcessBuilder processBuilder = new ProcessBuilder();
        Process process = null;
        String line;
        String status = "";

        try {
            globusLogger.info("Call to :  " + curlCommand);
            processBuilder.command("bash", "-c", curlCommand);
            process = processBuilder.start();
            process.waitFor();

            BufferedReader br = new BufferedReader(new InputStreamReader(process.getInputStream()));

            StringBuilder sb = new StringBuilder();
            while ((line = br.readLine()) != null)
                sb.append(line);
            globusLogger.info(" API Output :  " + sb.toString());
            JsonObject jsonObject = null;
            try {
                jsonObject = JsonUtil.getJsonObject(sb.toString());
            } catch (Exception jpe) {
                jpe.printStackTrace();
                globusLogger.log(Level.SEVERE, "Error parsing dataset json.");
                // TODO: a parsing exception should cause the process to stop.
            }

            status = jsonObject.getString("status");
        } catch (Exception ex) {
            globusLogger.log(Level.SEVERE,
                    "******* Unexpected Exception while executing api/datasets/:persistentId/add call ", ex);
        }

        return status;
    }

    @Asynchronous
    public void globusDownload(String jsonData, Dataset dataset, User authUser) throws MalformedURLException {

        String logTimestamp = logFormatter.format(new Date());
        Logger globusLogger = Logger.getLogger(
                "edu.harvard.iq.dataverse.upload.client.DatasetServiceBean." + "GlobusDownload" + logTimestamp);

        String logFileName = "../logs" + File.separator + "globusDownload_id_" + dataset.getId() + "_" + logTimestamp
                + ".log";
        FileHandler fileHandler;
        boolean fileHandlerSuceeded;
        try {
            fileHandler = new FileHandler(logFileName);
            globusLogger.setUseParentHandlers(false);
            fileHandlerSuceeded = true;
        } catch (IOException | SecurityException ex) {
            Logger.getLogger(DatasetServiceBean.class.getName()).log(Level.SEVERE, null, ex);
            return;
        }

        if (fileHandlerSuceeded) {
            globusLogger.addHandler(fileHandler);
        } else {
            globusLogger = logger;
        }

        globusLogger.info("Starting an globusDownload ");

        JsonObject jsonObject = null;
        try {
            jsonObject = JsonUtil.getJsonObject(jsonData);
        } catch (Exception jpe) {
            jpe.printStackTrace();
            globusLogger.log(Level.SEVERE, "Error parsing dataset json. Json: {0}", jsonData);
            // TODO: stop the process after this parsing exception.
        }

        String taskIdentifier = jsonObject.getString("taskIdentifier");
        String ruleId = "";

        try {
            jsonObject.getString("ruleId");
        } catch (NullPointerException npe) {

        }

        // globus task status check
        GlobusTask task = globusStatusCheck(null, taskIdentifier, globusLogger);
        String taskStatus = getTaskStatus(task);

        if (ruleId.length() > 0) {
            deletePermission(ruleId, dataset, globusLogger);
        }

        if (taskStatus.startsWith("FAILED") || taskStatus.startsWith("INACTIVE")) {
            String comment = "Reason : " + taskStatus.split("#")[1] + "<br> Short Description : "
                    + taskStatus.split("#")[2];
            userNotificationService.sendNotification((AuthenticatedUser) authUser, new Timestamp(new Date().getTime()),
                    UserNotification.Type.GLOBUSDOWNLOADCOMPLETEDWITHERRORS, dataset.getId(), comment, true);
            globusLogger.info("Globus task failed during download process");
        } else {
            boolean taskSkippedFiles = (task.getSkip_source_errors() == null) ? false : task.getSkip_source_errors();
            if (!taskSkippedFiles) {
                userNotificationService.sendNotification((AuthenticatedUser) authUser,
                        new Timestamp(new Date().getTime()), UserNotification.Type.GLOBUSDOWNLOADCOMPLETED,
                        dataset.getId());
            } else {
                userNotificationService.sendNotification((AuthenticatedUser) authUser,
                        new Timestamp(new Date().getTime()), UserNotification.Type.GLOBUSDOWNLOADCOMPLETEDWITHERRORS,
                        dataset.getId(), "");
            }
        }
    }

    Executor executor = Executors.newFixedThreadPool(10);

    private GlobusTask globusStatusCheck(GlobusEndpoint endpoint, String taskId, Logger globusLogger) throws MalformedURLException {
        boolean taskCompletion = false;
        String status = "";
        GlobusTask task = null;
        int pollingInterval = SystemConfig.getIntLimitFromStringOrDefault(settingsSvc.getValueForKey(SettingsServiceBean.Key.GlobusPollingInterval), 50);
        do {
            try {
                globusLogger.info("checking globus transfer task   " + taskId);
                Thread.sleep(pollingInterval * 1000);
                task = getTask(endpoint.getClientToken(), taskId, globusLogger);
                if (task != null) {
                    status = task.getStatus();
                    if (status != null) {
                        // The task is in progress.
                        if (status.equalsIgnoreCase("ACTIVE")) {
                            if (task.getNice_status().equalsIgnoreCase("ok")
                                    || task.getNice_status().equalsIgnoreCase("queued")) {
                                taskCompletion = false;
                            } else {
                                taskCompletion = true;
                                // status = "FAILED" + "#" + task.getNice_status() + "#" +
                                // task.getNice_status_short_description();
                            }
                        } else {
                            // The task is either succeeded, failed or inactive.
                            taskCompletion = true;
                            // status = status + "#" + task.getNice_status() + "#" +
                            // task.getNice_status_short_description();
                        }
                    } else {
                        // status = "FAILED";
                        taskCompletion = true;
                    }
                } else {
                    // status = "FAILED";
                    taskCompletion = true;
                }
            } catch (Exception ex) {
                ex.printStackTrace();
            }

        } while (!taskCompletion);

        globusLogger.info("globus transfer task completed successfully");
        return task;
    }

    private String getTaskStatus(GlobusTask task) {
        String status = null;
        if (task != null) {
            status = task.getStatus();
            if (status != null) {
                // The task is in progress.
                if (status.equalsIgnoreCase("ACTIVE")) {
                    status = "FAILED" + "#" + task.getNice_status() + "#" + task.getNice_status_short_description();
                } else {
                    // The task is either succeeded, failed or inactive.
                    status = status + "#" + task.getNice_status() + "#" + task.getNice_status_short_description();
                }
            } else {
                status = "FAILED";
            }
        } else {
            status = "FAILED";
        }
        return status;
    }

    public JsonObject calculateMissingMetadataFields(List<String> inputList, Logger globusLogger)
            throws InterruptedException, ExecutionException, IOException {

        List<CompletableFuture<FileDetailsHolder>> hashvalueCompletableFutures = inputList.stream()
                .map(iD -> calculateDetailsAsync(iD, globusLogger)).collect(Collectors.toList());

        CompletableFuture<Void> allFutures = CompletableFuture
                .allOf(hashvalueCompletableFutures.toArray(new CompletableFuture[hashvalueCompletableFutures.size()]));

        CompletableFuture<List<FileDetailsHolder>> allCompletableFuture = allFutures.thenApply(future -> {
            return hashvalueCompletableFutures.stream().map(completableFuture -> completableFuture.join())
                    .collect(Collectors.toList());
        });

        CompletableFuture<?> completableFuture = allCompletableFuture.thenApply(files -> {
            return files.stream().map(d -> json(d)).collect(toJsonArray());
        });

        JsonArrayBuilder filesObject = (JsonArrayBuilder) completableFuture.get();

        JsonObject output = Json.createObjectBuilder().add("files", filesObject).build();

        return output;

    }

    private CompletableFuture<FileDetailsHolder> calculateDetailsAsync(String id, Logger globusLogger) {
        // logger.info(" calcualte additional details for these globus id ==== " + id);

        return CompletableFuture.supplyAsync(() -> {
            try {
                Thread.sleep(2000);
            } catch (InterruptedException e) {
                e.printStackTrace();
            }
            try {
                return (calculateDetails(id, globusLogger));
            } catch (InterruptedException | IOException e) {
                e.printStackTrace();
            }
            return null;
        }, executor).exceptionally(ex -> {
            return null;
        });
    }

    private FileDetailsHolder calculateDetails(String id, Logger globusLogger)
            throws InterruptedException, IOException {
        int count = 0;
        String checksumVal = "";
        InputStream in = null;
        String fileId = id.split("IDsplit")[0];
        String fullPath = id.split("IDsplit")[1];
        String fileName = id.split("IDsplit")[2];

        // ToDo: what if the file does not exist in s3
        // ToDo: what if checksum calculation failed

        do {
            try {
                StorageIO<DvObject> dataFileStorageIO = DataAccess.getDirectStorageIO(fullPath);
                in = dataFileStorageIO.getInputStream();
                checksumVal = FileUtil.calculateChecksum(in, DataFile.ChecksumType.MD5);
                count = 3;
            } catch (IOException ioex) {
                count = 3;
                logger.info(ioex.getMessage());
                globusLogger.info("DataFile (fullPath " + fullPath
                        + ") does not appear to be accessible within Dataverse: ");
            } catch (Exception ex) {
                count = count + 1;
                ex.printStackTrace();
                logger.info(ex.getMessage());
                Thread.sleep(5000);
            }

        } while (count < 3);

        if (checksumVal.length() == 0) {
            checksumVal = "Not available in Dataverse";
        }

        String mimeType = calculatemime(fileName);
        globusLogger.info(" File Name " + fileName + "  File Details " + fileId + " checksum = " + checksumVal
                + " mimeType = " + mimeType);
        return new FileDetailsHolder(fileId, checksumVal, mimeType);
        // getBytes(in)+"" );
        // calculatemime(fileName));
    }

    public String calculatemime(String fileName) throws InterruptedException {

        String finalType = FileUtil.MIME_TYPE_UNDETERMINED_DEFAULT;
        String type = FileUtil.determineFileTypeByNameAndExtension(fileName);

        if (type!=null && !type.isBlank()) {
            if (FileUtil.useRecognizedType(finalType, type)) {
                finalType = type;
            }
        }

        return finalType;
    }
    /*
     * public boolean globusFinishTransfer(Dataset dataset, AuthenticatedUser user)
     * throws MalformedURLException {
     * 
     * logger.info("=====Tasklist == dataset id :" + dataset.getId()); String
     * directory = null;
     * 
     * try {
     * 
     * List<FileMetadata> fileMetadatas = new ArrayList<>();
     * 
     * StorageIO<Dataset> datasetSIO = DataAccess.getStorageIO(dataset);
     * 
     * 
     * 
     * DatasetVersion workingVersion = dataset.getEditVersion();
     * 
     * if (workingVersion.getCreateTime() != null) {
     * workingVersion.setCreateTime(new Timestamp(new Date().getTime())); }
     * 
     * directory = dataset.getAuthorityForFileStorage() + "/" +
     * dataset.getIdentifierForFileStorage();
     * 
     * System.out.println("======= directory ==== " + directory +
     * " ====  datasetId :" + dataset.getId()); Map<String, Integer> checksumMapOld
     * = new HashMap<>();
     * 
     * Iterator<FileMetadata> fmIt = workingVersion.getFileMetadatas().iterator();
     * 
     * while (fmIt.hasNext()) { FileMetadata fm = fmIt.next(); if (fm.getDataFile()
     * != null && fm.getDataFile().getId() != null) { String chksum =
     * fm.getDataFile().getChecksumValue(); if (chksum != null) {
     * checksumMapOld.put(chksum, 1); } } }
     * 
     * List<DataFile> dFileList = new ArrayList<>(); boolean update = false; for
     * (S3ObjectSummary s3ObjectSummary : datasetSIO.listAuxObjects("")) {
     * 
     * String s3ObjectKey = s3ObjectSummary.getKey();
     * 
     * 
     * String t = s3ObjectKey.replace(directory, "");
     * 
     * if (t.indexOf(".") > 0) { long totalSize = s3ObjectSummary.getSize(); String
     * filePath = s3ObjectKey; String fileName =
     * filePath.split("/")[filePath.split("/").length - 1]; String fullPath =
     * datasetSIO.getStorageLocation() + "/" + fileName;
     * 
     * logger.info("Full path " + fullPath); StorageIO<DvObject> dataFileStorageIO =
     * DataAccess.getDirectStorageIO(fullPath); InputStream in =
     * dataFileStorageIO.getInputStream();
     * 
     * String checksumVal = FileUtil.calculateChecksum(in,
     * DataFile.ChecksumType.MD5); //String checksumVal = s3ObjectSummary.getETag();
     * logger.info("The checksum is " + checksumVal); if
     * ((checksumMapOld.get(checksumVal) != null)) { logger.info("datasetId :" +
     * dataset.getId() + "======= filename ==== " + filePath +
     * " == file already exists "); } else if (filePath.contains("cached") ||
     * filePath.contains(".thumb")) { logger.info(filePath + " is ignored"); } else
     * { update = true; logger.info("datasetId :" + dataset.getId() +
     * "======= filename ==== " + filePath + " == new file   "); try {
     * 
     * DataFile datafile = new DataFile(DataFileServiceBean.MIME_TYPE_GLOBUS_FILE);
     * //MIME_TYPE_GLOBUS datafile.setModificationTime(new Timestamp(new
     * Date().getTime())); datafile.setCreateDate(new Timestamp(new
     * Date().getTime())); datafile.setPermissionModificationTime(new Timestamp(new
     * Date().getTime()));
     * 
     * FileMetadata fmd = new FileMetadata();
     * 
     * 
     * fmd.setLabel(fileName); fmd.setDirectoryLabel(filePath.replace(directory,
     * "").replace(File.separator + fileName, ""));
     * 
     * fmd.setDataFile(datafile);
     * 
     * datafile.getFileMetadatas().add(fmd);
     * 
     * FileUtil.generateS3PackageStorageIdentifierForGlobus(datafile);
     * logger.info("====  datasetId :" + dataset.getId() + "======= filename ==== "
     * + filePath + " == added to datafile, filemetadata   ");
     * 
     * try { // We persist "SHA1" rather than "SHA-1".
     * //datafile.setChecksumType(DataFile.ChecksumType.SHA1);
     * datafile.setChecksumType(DataFile.ChecksumType.MD5);
     * datafile.setChecksumValue(checksumVal); } catch (Exception cksumEx) {
     * logger.info("====  datasetId :" + dataset.getId() +
     * "======Could not calculate  checksumType signature for the new file "); }
     * 
     * datafile.setFilesize(totalSize);
     * 
     * dFileList.add(datafile);
     * 
     * } catch (Exception ioex) { logger.info("datasetId :" + dataset.getId() +
     * "======Failed to process and/or save the file " + ioex.getMessage()); return
     * false;
     * 
     * } } } } if (update) {
     * 
     * List<DataFile> filesAdded = new ArrayList<>();
     * 
     * if (dFileList != null && dFileList.size() > 0) {
     * 
     * // Dataset dataset = version.getDataset();
     * 
     * for (DataFile dataFile : dFileList) {
     * 
     * if (dataFile.getOwner() == null) { dataFile.setOwner(dataset);
     * 
     * workingVersion.getFileMetadatas().add(dataFile.getFileMetadata());
     * dataFile.getFileMetadata().setDatasetVersion(workingVersion);
     * dataset.getFiles().add(dataFile);
     * 
     * }
     * 
     * filesAdded.add(dataFile);
     * 
     * }
     * 
     * logger.info("====  datasetId :" + dataset.getId() +
     * " ===== Done! Finished saving new files to the dataset."); }
     * 
     * fileMetadatas.clear(); for (DataFile addedFile : filesAdded) {
     * fileMetadatas.add(addedFile.getFileMetadata()); } filesAdded = null;
     * 
     * if (workingVersion.isDraft()) {
     * 
     * logger.info("Async: ====  datasetId :" + dataset.getId() +
     * " ==== inside draft version ");
     * 
     * Timestamp updateTime = new Timestamp(new Date().getTime());
     * 
     * workingVersion.setLastUpdateTime(updateTime);
     * dataset.setModificationTime(updateTime);
     * 
     * 
     * for (FileMetadata fileMetadata : fileMetadatas) {
     * 
     * if (fileMetadata.getDataFile().getCreateDate() == null) {
     * fileMetadata.getDataFile().setCreateDate(updateTime);
     * fileMetadata.getDataFile().setCreator((AuthenticatedUser) user); }
     * fileMetadata.getDataFile().setModificationTime(updateTime); }
     * 
     * 
     * } else { logger.info("datasetId :" + dataset.getId() +
     * " ==== inside released version ");
     * 
     * for (int i = 0; i < workingVersion.getFileMetadatas().size(); i++) { for
     * (FileMetadata fileMetadata : fileMetadatas) { if
     * (fileMetadata.getDataFile().getStorageIdentifier() != null) {
     * 
     * if (fileMetadata.getDataFile().getStorageIdentifier().equals(workingVersion.
     * getFileMetadatas().get(i).getDataFile().getStorageIdentifier())) {
     * workingVersion.getFileMetadatas().set(i, fileMetadata); } } } }
     * 
     * 
     * }
     * 
     * 
     * try { Command<Dataset> cmd; logger.info("Async: ====  datasetId :" +
     * dataset.getId() +
     * " ======= UpdateDatasetVersionCommand START in globus function "); cmd = new
     * UpdateDatasetVersionCommand(dataset, new DataverseRequest(user,
     * (HttpServletRequest) null)); ((UpdateDatasetVersionCommand)
     * cmd).setValidateLenient(true); //new DataverseRequest(authenticatedUser,
     * (HttpServletRequest) null) //dvRequestService.getDataverseRequest()
     * commandEngine.submit(cmd); } catch (CommandException ex) {
     * logger.log(Level.WARNING, "====  datasetId :" + dataset.getId() +
     * "======CommandException updating DatasetVersion from batch job: " +
     * ex.getMessage()); return false; }
     * 
     * logger.info("====  datasetId :" + dataset.getId() +
     * " ======= GLOBUS  CALL COMPLETED SUCCESSFULLY ");
     * 
     * //return true; }
     * 
     * } catch (Exception e) { String message = e.getMessage();
     * 
     * logger.info("====  datasetId :" + dataset.getId() +
     * " ======= GLOBUS  CALL Exception ============== " + message);
     * e.printStackTrace(); return false; //return
     * error(Response.Status.INTERNAL_SERVER_ERROR,
     * "Uploaded files have passed checksum validation but something went wrong while attempting to move the files into Dataverse. Message was '"
     * + message + "'."); }
     * 
     * String globusBasicToken =
     * settingsSvc.getValueForKey(SettingsServiceBean.Key.GlobusBasicToken, "");
     * AccessToken clientTokenUser = getClientToken(globusBasicToken);
     * updatePermision(clientTokenUser, directory, "identity", "r"); return true; }
     * 
     */
    
    GlobusEndpoint getGlobusEndpoint(DvObject dvObject) {
        Dataset dataset = null;
        if (dvObject instanceof Dataset) {
            dataset = (Dataset) dvObject;
        } else if (dvObject instanceof DataFile) {
            dataset = (Dataset) dvObject.getOwner();
        } else {
            throw new IllegalArgumentException("Unsupported DvObject type: " + dvObject.getClass().getName());
        }
        String driverId = dataset.getEffectiveStorageDriverId();
        GlobusEndpoint endpoint = null;
        
        //ToDo - consolidate with GlobusOverlayAccessIO.parsePath()
        String baseUrl = System.getProperty("dataverse.files." + driverId + "." + GlobusAccessibleStore.GLOBUS_TRANSFER_ENDPOINT_WITH_BASEPATH);

        String endpointWithBasePath = baseUrl.substring(baseUrl.lastIndexOf("://") + 3);
        int pathStart = endpointWithBasePath.indexOf("/");
        logger.info("endpointWithBasePath: " + endpointWithBasePath);
        String directoryPath = (pathStart > 0 ? endpointWithBasePath.substring(pathStart) : "");
        logger.info("directoryPath: " + directoryPath);

        if (GlobusAccessibleStore.isDataverseManaged(driverId) && (dataset!=null)) {
            directoryPath = directoryPath + "/" + dataset.getAuthorityForFileStorage() + "/" + dataset.getIdentifierForFileStorage();
            logger.info("directoryPath now: " + directoryPath);

        } else {
            //remote store - may have path in file storageidentifier
            String relPath = dvObject.getStorageIdentifier().substring(dvObject.getStorageIdentifier().lastIndexOf("//") + 2);
            int filenameStart = relPath.lastIndexOf("/") + 1;
            if (filenameStart > 0) {
                directoryPath = directoryPath + relPath.substring(0, filenameStart);
            }
        }
        logger.info("directoryPath finally: " + directoryPath);
        
        String endpointId = pathStart > 0 ? endpointWithBasePath.substring(0, pathStart) : endpointWithBasePath;
        
        logger.info("endpointId: " + endpointId);
        
        String globusToken = System.getProperty("dataverse.files." + driverId + "." + GlobusAccessibleStore.GLOBUS_TOKEN);

        AccessToken accessToken = GlobusServiceBean.getClientToken(globusToken);
        String clientToken = accessToken.getOtherTokens().get(0).getAccessToken();
logger.info("clientToken: " + clientToken);
        endpoint = new GlobusEndpoint(endpointId, clientToken, directoryPath);

        return endpoint;
    }
    
}<|MERGE_RESOLUTION|>--- conflicted
+++ resolved
@@ -20,6 +20,7 @@
 import jakarta.json.JsonObject;
 import jakarta.json.JsonObjectBuilder;
 import jakarta.json.JsonPatch;
+import jakarta.json.stream.JsonParsingException;
 import jakarta.servlet.http.HttpServletRequest;
 import jakarta.ws.rs.HttpMethod;
 
@@ -657,19 +658,7 @@
 
         Thread.sleep(5000);
 
-<<<<<<< HEAD
         logger.fine("json: " + JsonUtil.prettyPrint(jsonData));
-=======
-        JsonObject jsonObject = null;
-        try {
-            jsonObject = JsonUtil.getJsonObject(jsonData);
-        } catch (Exception jpe) {
-            jpe.printStackTrace();
-            logger.log(Level.SEVERE, "Error parsing dataset json. Json: {0}", jsonData);
-            // TODO: I think an (parsing) exception should stop the process, shouldn't it?
-        }
-        logger.log(Level.INFO, "json: {0}", JsonUtil.prettyPrint(jsonObject));
->>>>>>> a8d2e758
 
         String taskIdentifier = jsonData.getString("taskIdentifier");
 
@@ -679,7 +668,6 @@
         String taskStatus = getTaskStatus(task);
 
         globusLogger.info("Starting an globusUpload ");
-
 
         String ruleId = getRuleId(endpoint, task.getOwner_id(), "rw");
         logger.info("Found rule: " + ruleId);
@@ -898,18 +886,16 @@
                 sb.append(line);
             globusLogger.info(" API Output :  " + sb.toString());
             JsonObject jsonObject = null;
-            try {
-                jsonObject = JsonUtil.getJsonObject(sb.toString());
-            } catch (Exception jpe) {
-                jpe.printStackTrace();
-                globusLogger.log(Level.SEVERE, "Error parsing dataset json.");
-                // TODO: a parsing exception should cause the process to stop.
-            }
+            jsonObject = JsonUtil.getJsonObject(sb.toString());
 
             status = jsonObject.getString("status");
         } catch (Exception ex) {
-            globusLogger.log(Level.SEVERE,
+            if(ex instanceof JsonParsingException) {
+                globusLogger.log(Level.SEVERE, "Error parsing dataset json.");
+            } else { 
+                globusLogger.log(Level.SEVERE,
                     "******* Unexpected Exception while executing api/datasets/:persistentId/add call ", ex);
+            }
         }
 
         return status;
@@ -958,7 +944,7 @@
         try {
             jsonObject.getString("ruleId");
         } catch (NullPointerException npe) {
-
+            globusLogger.log(Level.SEVERE, "Error parsing dataset json. No ruleId: {0}", jsonData);
         }
 
         // globus task status check
