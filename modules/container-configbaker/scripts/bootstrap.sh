--- conflicted
+++ resolved
@@ -12,16 +12,10 @@
   find "${BOOTSTRAP_DIR}" -mindepth 1 -maxdepth 1 -type d -exec basename {} \; | paste -sd ' '
   echo ""
   echo "Parameters:"
-<<<<<<< HEAD
   echo "  instanceUrl - Location on container network where to reach your instance. Default: 'http://dataverse:8080'"
   echo "      timeout - Provide how long to wait for the instance to become available (using wait4x). Default: '2m'"
   echo "targetEnvFile - Path to a file where the bootstrap process can expose information as env vars (e.g. dataverseAdmin's API token)"
   echo "      persona - Configure persona to execute. Calls ${BOOTSTRAP_DIR}/<persona>/init.sh. Default: 'base'"
-=======
-  echo "instanceUrl - Location on container network where to reach your instance. Default: 'http://dataverse:8080'"
-  echo "    timeout - Provide how long to wait for the instance to become available (using wait4x). Default: '3m'"
-  echo "    persona - Configure persona to execute. Calls ${BOOTSTRAP_DIR}/<persona>/init.sh. Default: 'base'"
->>>>>>> d674d668
   echo ""
   echo "Note: This script will wait for the Dataverse instance to be available before executing the bootstrapping."
   echo "      It also checks if already bootstrapped before (availability of metadata blocks) and skip if true."
@@ -31,12 +25,8 @@
 
 # Set some defaults as documented
 DATAVERSE_URL=${DATAVERSE_URL:-"http://dataverse:8080"}
-<<<<<<< HEAD
-TIMEOUT=${TIMEOUT:-"2m"}
+TIMEOUT=${TIMEOUT:-"3m"}
 TARGET_ENV_FILE=${TARGET_ENV_FILE:-""}
-=======
-TIMEOUT=${TIMEOUT:-"3m"}
->>>>>>> d674d668
 
 while getopts "u:t:e:h" OPTION
 do
