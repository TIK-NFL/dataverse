package edu.harvard.iq.dataverse;

import edu.harvard.iq.dataverse.actionlogging.ActionLogRecord;
import edu.harvard.iq.dataverse.actionlogging.ActionLogServiceBean;
import edu.harvard.iq.dataverse.api.FetchException;
import edu.harvard.iq.dataverse.api.RequestBodyException;
import edu.harvard.iq.dataverse.api.UpdateException;
import java.net.URI;
import java.net.URL;
import java.util.List;
import javax.ejb.EJB;
import javax.ejb.Stateless;
import javax.inject.Named;
import javax.persistence.EntityManager;
import javax.persistence.PersistenceContext;
import javax.persistence.PersistenceException;

/**
 * @author Jing Ma
 */
@Stateless
@Named
public class LicenseServiceBean {
    
    @PersistenceContext
    EntityManager em;

    @EJB
    ActionLogServiceBean actionLogSvc;

    public List<License> listAll() {
        return em.createNamedQuery("License.findAll", License.class).getResultList();
    }

    public License getById(long id) throws FetchException {
        List<License> licenses = em.createNamedQuery("License.findById", License.class)
                .setParameter("id", id )
                .getResultList();
        if (licenses.isEmpty()) {
            throw new FetchException("License with that ID doesn't exist.");
        }
        return licenses.get(0);
    }

    public License getByName(String name) throws FetchException {
        List<License> licenses = em.createNamedQuery("License.findByName", License.class)
                .setParameter("name", name )
                .getResultList();
        if (licenses.isEmpty()) {
            throw new FetchException("License with that name doesn't exist.");
        }
        return licenses.get(0);
    }

    public void save(License license) throws PersistenceException, RequestBodyException {
        if (license.getId() == null) {
            em.persist(license);
<<<<<<< HEAD
            em.flush();
            return license;
=======
>>>>>>> d3da68ba
        } else {
            throw new RequestBodyException("There shouldn't be an ID in the request body");
        }
    }

    public void setById(long id, String name, String shortDescription, URI uri, URI iconUrl, boolean active) throws UpdateException {
        List<License> licenses = em.createNamedQuery("License.findById", License.class)
                .setParameter("id", id )
                .getResultList();

        if(licenses.size() > 0) {
            License license = licenses.get(0);
            license.setName(name);
            license.setShortDescription(shortDescription);
            license.setUri(uri);
            license.setIconUrl(iconUrl);
            license.setActive(active);        
            em.merge(license);
            actionLogSvc.log( new ActionLogRecord(ActionLogRecord.ActionType.Admin, "set")
                .setInfo(name + ": " + shortDescription + ": " + uri + ": " + iconUrl + ": " + active));
        } else {
            throw new UpdateException("There is no existing License with that ID. To add a license use POST.");
        }
    }

    public void setByName(String name, String shortDescription, URI uri, URI iconUrl, boolean active) throws UpdateException {
        List<License> licenses = em.createNamedQuery("License.findByName", License.class)
                .setParameter("name", name )
                .getResultList();

        if(licenses.size() > 0) {
            License license = licenses.get(0);
            license.setShortDescription(shortDescription);
            license.setUri(uri);
            license.setIconUrl(iconUrl);
            license.setActive(active);        
            em.merge(license);
            actionLogSvc.log( new ActionLogRecord(ActionLogRecord.ActionType.Admin, "set")
                .setInfo(name + ": " + shortDescription + ": " + uri + ": " + iconUrl + ": " + active));
        } else {
            throw new UpdateException("There is no existing License with that name. To add a license use POST.");
        }
    }

    public int deleteById(long id) throws PersistenceException {
        actionLogSvc.log( new ActionLogRecord(ActionLogRecord.ActionType.Admin, "delete")
                            .setInfo(Long.toString(id)));
        return em.createNamedQuery("License.deleteById")
                .setParameter("id", id)
                .executeUpdate();
    }

    public int deleteByName(String name) throws PersistenceException {
        actionLogSvc.log( new ActionLogRecord(ActionLogRecord.ActionType.Admin, "delete")
                            .setInfo(name));
        return em.createNamedQuery("License.deleteByName")
                .setParameter("name", name)
                .executeUpdate();
    }

}<|MERGE_RESOLUTION|>--- conflicted
+++ resolved
@@ -55,11 +55,8 @@
     public void save(License license) throws PersistenceException, RequestBodyException {
         if (license.getId() == null) {
             em.persist(license);
-<<<<<<< HEAD
             em.flush();
             return license;
-=======
->>>>>>> d3da68ba
         } else {
             throw new RequestBodyException("There shouldn't be an ID in the request body");
         }
