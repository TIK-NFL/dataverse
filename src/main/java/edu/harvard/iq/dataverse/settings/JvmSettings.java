--- conflicted
+++ resolved
@@ -49,13 +49,10 @@
     // FILES SETTINGS
     SCOPE_FILES(PREFIX, "files"),
     FILES_DIRECTORY(SCOPE_FILES, "directory"),
-<<<<<<< HEAD
+    GUESTBOOK_AT_REQUEST(SCOPE_FILES, "guestbook-at-request"),
     FILES(SCOPE_FILES),
     BASE_URL(FILES, "base-url"),
     GLOBUS_TOKEN(FILES, "globus-token"),
-=======
-    GUESTBOOK_AT_REQUEST(SCOPE_FILES, "guestbook-at-request"),
->>>>>>> fa97a765
     
     // SOLR INDEX SETTINGS
     SCOPE_SOLR(PREFIX, "solr"),
