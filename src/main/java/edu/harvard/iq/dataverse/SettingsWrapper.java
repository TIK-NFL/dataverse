--- conflicted
+++ resolved
@@ -729,7 +729,6 @@
         return customLicenseAllowed;
     }
 
-<<<<<<< HEAD
     public List<MetadataBlock> getSystemMetadataBlocks() {
 
         if (systemMetadataBlocks == null) {
@@ -745,6 +744,4 @@
 
         return systemMetadataBlocks;
     }
-=======
->>>>>>> 6053fa37
 }