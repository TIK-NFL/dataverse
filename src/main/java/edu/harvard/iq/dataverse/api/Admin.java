package edu.harvard.iq.dataverse.api;

import edu.harvard.iq.dataverse.BannerMessage;
import edu.harvard.iq.dataverse.BannerMessageServiceBean;
import edu.harvard.iq.dataverse.BannerMessageText;
import edu.harvard.iq.dataverse.DataFile;
import edu.harvard.iq.dataverse.DataFileServiceBean;
import edu.harvard.iq.dataverse.Dataset;
import edu.harvard.iq.dataverse.DatasetServiceBean;
import edu.harvard.iq.dataverse.DatasetVersion;
import edu.harvard.iq.dataverse.DatasetVersionServiceBean;
import edu.harvard.iq.dataverse.Dataverse;
import edu.harvard.iq.dataverse.DataverseRequestServiceBean;
import edu.harvard.iq.dataverse.DataverseServiceBean;
import edu.harvard.iq.dataverse.DataverseSession;
import edu.harvard.iq.dataverse.DvObject;
import edu.harvard.iq.dataverse.api.auth.AuthRequired;
import edu.harvard.iq.dataverse.settings.JvmSettings;
import edu.harvard.iq.dataverse.validation.EMailValidator;
import edu.harvard.iq.dataverse.EjbDataverseEngine;
import edu.harvard.iq.dataverse.HandlenetServiceBean;
import edu.harvard.iq.dataverse.Template;
import edu.harvard.iq.dataverse.TemplateServiceBean;
import edu.harvard.iq.dataverse.UserServiceBean;
import edu.harvard.iq.dataverse.actionlogging.ActionLogRecord;
import edu.harvard.iq.dataverse.api.dto.RoleDTO;
import edu.harvard.iq.dataverse.authorization.AuthenticatedUserDisplayInfo;
import edu.harvard.iq.dataverse.authorization.AuthenticationProvider;
import edu.harvard.iq.dataverse.authorization.UserIdentifier;
import edu.harvard.iq.dataverse.authorization.exceptions.AuthenticationProviderFactoryNotFoundException;
import edu.harvard.iq.dataverse.authorization.exceptions.AuthorizationSetupException;
import edu.harvard.iq.dataverse.authorization.groups.GroupServiceBean;
import edu.harvard.iq.dataverse.authorization.providers.AuthenticationProviderRow;
import edu.harvard.iq.dataverse.authorization.providers.builtin.BuiltinUser;
import edu.harvard.iq.dataverse.authorization.providers.builtin.BuiltinUserServiceBean;
import edu.harvard.iq.dataverse.authorization.providers.shib.ShibAuthenticationProvider;
import edu.harvard.iq.dataverse.authorization.providers.shib.ShibServiceBean;
import edu.harvard.iq.dataverse.authorization.providers.shib.ShibUtil;
import edu.harvard.iq.dataverse.authorization.users.ApiToken;
import edu.harvard.iq.dataverse.authorization.users.AuthenticatedUser;
import edu.harvard.iq.dataverse.confirmemail.ConfirmEmailData;
import edu.harvard.iq.dataverse.confirmemail.ConfirmEmailException;
import edu.harvard.iq.dataverse.confirmemail.ConfirmEmailInitResponse;
import edu.harvard.iq.dataverse.dataaccess.DataAccess;
import edu.harvard.iq.dataverse.dataaccess.DataAccessOption;
import edu.harvard.iq.dataverse.dataaccess.StorageIO;
import edu.harvard.iq.dataverse.engine.command.impl.AbstractSubmitToArchiveCommand;
import edu.harvard.iq.dataverse.engine.command.impl.PublishDataverseCommand;
import edu.harvard.iq.dataverse.settings.Setting;
import jakarta.json.Json;
import jakarta.json.JsonArrayBuilder;
import jakarta.json.JsonObjectBuilder;
import jakarta.ws.rs.Consumes;
import jakarta.ws.rs.DELETE;
import jakarta.ws.rs.GET;
import jakarta.ws.rs.POST;
import jakarta.ws.rs.PUT;
import jakarta.ws.rs.Path;
import jakarta.ws.rs.PathParam;
import jakarta.ws.rs.container.ContainerRequestContext;
import jakarta.ws.rs.core.Context;
import jakarta.ws.rs.core.Response;
import static edu.harvard.iq.dataverse.util.json.NullSafeJsonBuilder.jsonObjectBuilder;

import java.io.InputStream;
import java.io.StringReader;
import java.util.Map;
import java.util.Map.Entry;
import java.util.logging.Level;
import java.util.logging.Logger;
import jakarta.ejb.EJB;
import jakarta.ejb.Stateless;
import jakarta.json.JsonObject;
import jakarta.json.JsonReader;
import jakarta.validation.ConstraintViolation;
import jakarta.validation.ConstraintViolationException;
import jakarta.ws.rs.Produces;
import jakarta.ws.rs.core.Response.Status;

import org.apache.commons.io.IOUtils;

import java.util.List;
import edu.harvard.iq.dataverse.authorization.AuthTestDataServiceBean;
import edu.harvard.iq.dataverse.authorization.AuthenticationProvidersRegistrationServiceBean;
import edu.harvard.iq.dataverse.authorization.DataverseRole;
import edu.harvard.iq.dataverse.authorization.RoleAssignee;
import edu.harvard.iq.dataverse.authorization.UserRecordIdentifier;
import edu.harvard.iq.dataverse.authorization.groups.impl.explicit.ExplicitGroupServiceBean;
import edu.harvard.iq.dataverse.authorization.users.User;
import edu.harvard.iq.dataverse.dataaccess.ImageThumbConverter;
import edu.harvard.iq.dataverse.dataset.DatasetThumbnail;
import edu.harvard.iq.dataverse.dataset.DatasetUtil;
import edu.harvard.iq.dataverse.engine.command.DataverseRequest;
import edu.harvard.iq.dataverse.engine.command.exception.CommandException;
import edu.harvard.iq.dataverse.engine.command.impl.DeactivateUserCommand;
import edu.harvard.iq.dataverse.engine.command.impl.DeleteRoleCommand;
import edu.harvard.iq.dataverse.engine.command.impl.DeleteTemplateCommand;
import edu.harvard.iq.dataverse.engine.command.impl.RegisterDvObjectCommand;
import edu.harvard.iq.dataverse.externaltools.ExternalToolHandler;
import edu.harvard.iq.dataverse.ingest.IngestServiceBean;
import edu.harvard.iq.dataverse.settings.SettingsServiceBean;
import edu.harvard.iq.dataverse.userdata.UserListMaker;
import edu.harvard.iq.dataverse.userdata.UserListResult;
import edu.harvard.iq.dataverse.util.ArchiverUtil;
import edu.harvard.iq.dataverse.util.BundleUtil;
import edu.harvard.iq.dataverse.util.FileUtil;
import edu.harvard.iq.dataverse.util.SystemConfig;
import edu.harvard.iq.dataverse.util.UrlSignerUtil;

import java.io.FileInputStream;
import java.io.IOException;
import java.io.OutputStream;

import static edu.harvard.iq.dataverse.util.json.JsonPrinter.json;
import static edu.harvard.iq.dataverse.util.json.JsonPrinter.rolesToJson;
import static edu.harvard.iq.dataverse.util.json.JsonPrinter.toJsonArray;
import java.util.ArrayList;
import java.util.Arrays;
import java.util.Date;
import jakarta.inject.Inject;
import jakarta.json.JsonArray;
import jakarta.persistence.Query;
import jakarta.ws.rs.QueryParam;
import jakarta.ws.rs.WebApplicationException;
import jakarta.ws.rs.core.StreamingOutput;
import java.nio.file.Paths;

/**
 * Where the secure, setup API calls live.
 * 
 * @author michael
 */
@Stateless
@Path("admin")
public class Admin extends AbstractApiBean {

	private static final Logger logger = Logger.getLogger(Admin.class.getName());

        @EJB
        AuthenticationProvidersRegistrationServiceBean authProvidersRegistrationSvc;
	@EJB
	BuiltinUserServiceBean builtinUserService;
	@EJB
	ShibServiceBean shibService;
	@EJB
	AuthTestDataServiceBean authTestDataService;
	@EJB
	UserServiceBean userService;
	@EJB
	IngestServiceBean ingestService;
	@EJB
	DataFileServiceBean fileService;
	@EJB
	DatasetServiceBean datasetService;
        @EJB
	DataverseServiceBean dataverseService;
	@EJB
	DatasetVersionServiceBean datasetversionService;
        @Inject
        DataverseRequestServiceBean dvRequestService;
        @EJB
        EjbDataverseEngine commandEngine;
        @EJB
        GroupServiceBean groupService;
        @EJB
        SettingsServiceBean settingsService;
        @EJB
        DatasetVersionServiceBean datasetVersionService;
        @EJB
        ExplicitGroupServiceBean explicitGroupService;
        @EJB
        BannerMessageServiceBean bannerMessageService;
        @EJB
        TemplateServiceBean templateService;

	// Make the session available
	@Inject
	DataverseSession session;

	public static final String listUsersPartialAPIPath = "list-users";
	public static final String listUsersFullAPIPath = "/api/admin/" + listUsersPartialAPIPath;

	@Path("settings")
	@GET
	public Response listAllSettings() {
		JsonObjectBuilder bld = jsonObjectBuilder();
		settingsSvc.listAll().forEach(s -> bld.add(s.getName(), s.getContent()));
		return ok(bld);
	}

	@Path("settings/{name}")
	@PUT
	public Response putSetting(@PathParam("name") String name, String content) {
		Setting s = settingsSvc.set(name, content);
		return ok(jsonObjectBuilder().add(s.getName(), s.getContent()));
	}

	@Path("settings/{name}/lang/{lang}")
	@PUT
	public Response putSetting(@PathParam("name") String name, @PathParam("lang") String lang, String content) {
		Setting s = settingsSvc.set(name, lang, content);
		return ok("Setting " + name + " - " + lang + " - added.");
	}

	@Path("settings/{name}")
	@GET
	public Response getSetting(@PathParam("name") String name) {
		String s = settingsSvc.get(name);

		return (s != null) ? ok(s) : notFound("Setting " + name + " not found");
	}

	@Path("settings/{name}")
	@DELETE
	public Response deleteSetting(@PathParam("name") String name) {
		settingsSvc.delete(name);

		return ok("Setting " + name + " deleted.");
	}

	@Path("settings/{name}/lang/{lang}")
	@DELETE
	public Response deleteSetting(@PathParam("name") String name, @PathParam("lang") String lang) {
		settingsSvc.delete(name, lang);
		return ok("Setting " + name + " - " + lang + " deleted.");
	}
        
    @Path("template/{id}")
    @DELETE
    public Response deleteTemplate(@PathParam("id") long id) {
        
        AuthenticatedUser superuser = authSvc.getAdminUser();
        if (superuser == null) {
            return error(Response.Status.INTERNAL_SERVER_ERROR, "Cannot find superuser to execute DeleteTemplateCommand.");
        }

        Template doomed = templateService.find(id);
        if (doomed == null) {
            return error(Response.Status.NOT_FOUND, "Template with id " + id + " -  not found.");
        }

        Dataverse dv = doomed.getDataverse();
        List <Dataverse> dataverseWDefaultTemplate = templateService.findDataversesByDefaultTemplateId(doomed.getId());

        try {
            commandEngine.submit(new DeleteTemplateCommand(createDataverseRequest(superuser), dv, doomed, dataverseWDefaultTemplate));
        } catch (CommandException ex) {
            Logger.getLogger(Admin.class.getName()).log(Level.SEVERE, null, ex);
            return error(Response.Status.BAD_REQUEST, ex.getLocalizedMessage());
        }

        return ok("Template " + doomed.getName() + " deleted.");
    }
    
    
    @Path("templates")
    @GET
    public Response findAllTemplates() {
        return findTemplates("");
    }
    
    @Path("templates/{alias}")
    @GET
    public Response findTemplates(@PathParam("alias") String alias) {
        List<Template> templates;

            if (alias.isEmpty()) {
                templates = templateService.findAll();
            } else {
                try{
                    Dataverse owner = findDataverseOrDie(alias);
                    templates = templateService.findByOwnerId(owner.getId());
                } catch (WrappedResponse r){
                    return r.getResponse();
                }
            }

            JsonArrayBuilder container = Json.createArrayBuilder();
            for (Template t : templates) {
                JsonObjectBuilder bld = Json.createObjectBuilder();
                bld.add("templateId", t.getId());
                bld.add("templateName", t.getName());
                Dataverse loopowner = t.getDataverse();
                if (loopowner != null) {
                    bld.add("owner", loopowner.getDisplayName());
                } else {
                    bld.add("owner", "This an orphan template, it may be safely removed");
                }
                container.add(bld);
            }

            return ok(container);

        
    }

	@Path("authenticationProviderFactories")
	@GET
	public Response listAuthProviderFactories() {
		return ok(authSvc.listProviderFactories().stream()
				.map(f -> jsonObjectBuilder().add("alias", f.getAlias()).add("info", f.getInfo()))
				.collect(toJsonArray()));
	}

	@Path("authenticationProviders")
	@GET
	public Response listAuthProviders() {
		return ok(em.createNamedQuery("AuthenticationProviderRow.findAll", AuthenticationProviderRow.class)
				.getResultList().stream().map(r -> json(r)).collect(toJsonArray()));
	}

	@Path("authenticationProviders")
	@POST
	public Response addProvider(AuthenticationProviderRow row) {
		try {
			AuthenticationProviderRow managed = em.find(AuthenticationProviderRow.class, row.getId());
			if (managed != null) {
				managed = em.merge(row);
			} else {
				em.persist(row);
				managed = row;
			}
			if (managed.isEnabled()) {
				AuthenticationProvider provider = authProvidersRegistrationSvc.loadProvider(managed);
				authProvidersRegistrationSvc.deregisterProvider(provider.getId());
				authProvidersRegistrationSvc.registerProvider(provider);
			}
			return created("/api/admin/authenticationProviders/" + managed.getId(), json(managed));
		} catch (AuthorizationSetupException e) {
			return error(Response.Status.INTERNAL_SERVER_ERROR, e.getMessage());
		}
	}

	@Path("authenticationProviders/{id}")
	@GET
	public Response showProvider(@PathParam("id") String id) {
		AuthenticationProviderRow row = em.find(AuthenticationProviderRow.class, id);
		return (row != null) ? ok(json(row))
				: error(Status.NOT_FOUND, "Can't find authetication provider with id '" + id + "'");
	}

	@POST
	@Path("authenticationProviders/{id}/:enabled")
	public Response enableAuthenticationProvider_deprecated(@PathParam("id") String id, String body) {
		return enableAuthenticationProvider(id, body);
	}

	@PUT
	@Path("authenticationProviders/{id}/enabled")
	@Produces("application/json")
	public Response enableAuthenticationProvider(@PathParam("id") String id, String body) {
		body = body.trim();
		if (!Util.isBoolean(body)) {
			return error(Response.Status.BAD_REQUEST, "Illegal value '" + body + "'. Use 'true' or 'false'");
		}
		boolean enable = Util.isTrue(body);

		AuthenticationProviderRow row = em.find(AuthenticationProviderRow.class, id);
		if (row == null) {
			return notFound("Can't find authentication provider with id '" + id + "'");
		}

		row.setEnabled(enable);
		em.merge(row);

		if (enable) {
			// enable a provider
			if (authSvc.getAuthenticationProvider(id) != null) {
				return ok(String.format("Authentication provider '%s' already enabled", id));
			}
			try {
				authProvidersRegistrationSvc.registerProvider(authProvidersRegistrationSvc.loadProvider(row));
				return ok(String.format("Authentication Provider %s enabled", row.getId()));

			} catch (AuthenticationProviderFactoryNotFoundException ex) {
				return notFound(String.format("Can't instantiate provider, as there's no factory with alias %s",
						row.getFactoryAlias()));
			} catch (AuthorizationSetupException ex) {
				logger.log(Level.WARNING, "Error instantiating authentication provider: " + ex.getMessage(), ex);
				return error(Status.INTERNAL_SERVER_ERROR,
						String.format("Can't instantiate provider: %s", ex.getMessage()));
			}

		} else {
			// disable a provider
			authProvidersRegistrationSvc.deregisterProvider(id);
			return ok("Authentication Provider '" + id + "' disabled. "
					+ (authSvc.getAuthenticationProviderIds().isEmpty()
							? "WARNING: no enabled authentication providers left."
							: ""));
		}
	}

	@GET
	@Path("authenticationProviders/{id}/enabled")
	public Response checkAuthenticationProviderEnabled(@PathParam("id") String id) {
		List<AuthenticationProviderRow> prvs = em
				.createNamedQuery("AuthenticationProviderRow.findById", AuthenticationProviderRow.class)
				.setParameter("id", id).getResultList();
		if (prvs.isEmpty()) {
			return notFound("Can't find a provider with id '" + id + "'.");
		} else {
			return ok(Boolean.toString(prvs.get(0).isEnabled()));
		}
	}

	@DELETE
	@Path("authenticationProviders/{id}/")
	public Response deleteAuthenticationProvider(@PathParam("id") String id) {
		authProvidersRegistrationSvc.deregisterProvider(id);
		AuthenticationProviderRow row = em.find(AuthenticationProviderRow.class, id);
		if (row != null) {
			em.remove(row);
		}

		return ok("AuthenticationProvider " + id + " deleted. "
				+ (authSvc.getAuthenticationProviderIds().isEmpty()
						? "WARNING: no enabled authentication providers left."
						: ""));
	}

    @GET
    @Path("authenticatedUsers/{identifier}/")
    public Response getAuthenticatedUserByIdentifier(@PathParam("identifier") String identifier) {
        AuthenticatedUser authenticatedUser = authSvc.getAuthenticatedUser(identifier);
        if (authenticatedUser != null) {
            return ok(json(authenticatedUser));
        }
        return error(Response.Status.BAD_REQUEST, "User " + identifier + " not found.");
    }

    @DELETE
    @Path("authenticatedUsers/{identifier}/")
    public Response deleteAuthenticatedUser(@PathParam("identifier") String identifier) {
        AuthenticatedUser user = authSvc.getAuthenticatedUser(identifier);
        if (user != null) {
            return deleteAuthenticatedUser(user);
        }
        return error(Response.Status.BAD_REQUEST, "User " + identifier + " not found.");
    }
    
    @DELETE
    @Path("authenticatedUsers/id/{id}/")
    public Response deleteAuthenticatedUserById(@PathParam("id") Long id) {
        AuthenticatedUser user = authSvc.findByID(id);
        if (user != null) {
            return deleteAuthenticatedUser(user);
        }
        return error(Response.Status.BAD_REQUEST, "User " + id + " not found.");
    }

    private Response deleteAuthenticatedUser(AuthenticatedUser au) {
        
        //getDeleteUserErrorMessages does all of the tests to see
        //if the user is 'deletable' if it returns an empty string the user 
        //can be safely deleted.
        
        String errorMessages = authSvc.getDeleteUserErrorMessages(au);
        
        if (!errorMessages.isEmpty()) {
            return badRequest(errorMessages);
        }
        
        //if the user is deletable we will delete access requests and group membership
        // many-to-many relationships that couldn't be cascade deleted
        authSvc.removeAuthentictedUserItems(au);
        
        authSvc.deleteAuthenticatedUser(au.getId());
        return ok("AuthenticatedUser " + au.getIdentifier() + " deleted.");
    }

    @POST
    @Path("authenticatedUsers/{identifier}/deactivate")
    public Response deactivateAuthenticatedUser(@PathParam("identifier") String identifier) {
        AuthenticatedUser user = authSvc.getAuthenticatedUser(identifier);
        if (user != null) {
            return deactivateAuthenticatedUser(user);
        }
        return error(Response.Status.BAD_REQUEST, "User " + identifier + " not found.");
    }

    @POST
    @Path("authenticatedUsers/id/{id}/deactivate")
    public Response deactivateAuthenticatedUserById(@PathParam("id") Long id) {
        AuthenticatedUser user = authSvc.findByID(id);
        if (user != null) {
            return deactivateAuthenticatedUser(user);
        }
        return error(Response.Status.BAD_REQUEST, "User " + id + " not found.");
    }

    private Response deactivateAuthenticatedUser(AuthenticatedUser userToDisable) {
        AuthenticatedUser superuser = authSvc.getAdminUser();
        if (superuser == null) {
            return error(Response.Status.INTERNAL_SERVER_ERROR, "Cannot find superuser to execute DeactivateUserCommand.");
        }
        try {
            execCommand(new DeactivateUserCommand(createDataverseRequest(superuser), userToDisable));
            return ok("User " + userToDisable.getIdentifier() + " deactivated.");
        } catch (WrappedResponse ex) {
            return ex.getResponse();
        }
    }

	@POST
	@Path("publishDataverseAsCreator/{id}")
	public Response publishDataverseAsCreator(@PathParam("id") long id) {
		try {
			Dataverse dataverse = dataverseSvc.find(id);
			if (dataverse != null) {
				AuthenticatedUser authenticatedUser = dataverse.getCreator();
				return ok(json(execCommand(
						new PublishDataverseCommand(createDataverseRequest(authenticatedUser), dataverse))));
			} else {
				return error(Status.BAD_REQUEST, "Could not find dataverse with id " + id);
			}
		} catch (WrappedResponse wr) {
			return wr.getResponse();
		}
	}

	@Deprecated
	@GET
	@AuthRequired
	@Path("authenticatedUsers")
	public Response listAuthenticatedUsers(@Context ContainerRequestContext crc) {
		try {
			AuthenticatedUser user = getRequestAuthenticatedUserOrDie(crc);
			if (!user.isSuperuser()) {
				return error(Response.Status.FORBIDDEN, "Superusers only.");
			}
		} catch (WrappedResponse ex) {
			return error(Response.Status.FORBIDDEN, "Superusers only.");
		}
		JsonArrayBuilder userArray = Json.createArrayBuilder();
		authSvc.findAllAuthenticatedUsers().stream().forEach((user) -> {
			userArray.add(json(user));
		});
		return ok(userArray);
	}

	@GET
	@AuthRequired
	@Path(listUsersPartialAPIPath)
	@Produces({ "application/json" })
	public Response filterAuthenticatedUsers(
			@Context ContainerRequestContext crc,
			@QueryParam("searchTerm") String searchTerm,
			@QueryParam("selectedPage") Integer selectedPage,
			@QueryParam("itemsPerPage") Integer itemsPerPage,
			@QueryParam("sortKey") String sortKey
	) {

		User authUser = getRequestUser(crc);

		if (!authUser.isSuperuser()) {
			return error(Response.Status.FORBIDDEN,
					BundleUtil.getStringFromBundle("dashboard.list_users.api.auth.not_superuser"));
		}

		UserListMaker userListMaker = new UserListMaker(userService);

		// String sortKey = null;
		UserListResult userListResult = userListMaker.runUserSearch(searchTerm, itemsPerPage, selectedPage, sortKey);

		return ok(userListResult.toJSON());
	}

	/**
	 * @todo Make this support creation of BuiltInUsers.
	 *
	 * @todo Add way more error checking. Only the happy path is tested by AdminIT.
	 */
	@POST
	@Path("authenticatedUsers")
	public Response createAuthenicatedUser(JsonObject jsonObject) {
		logger.fine("JSON in: " + jsonObject);
		String persistentUserId = jsonObject.getString("persistentUserId");
		String identifier = jsonObject.getString("identifier");
		String proposedAuthenticatedUserIdentifier = identifier.replaceFirst("@", "");
		String firstName = jsonObject.getString("firstName");
		String lastName = jsonObject.getString("lastName");
		String emailAddress = jsonObject.getString("email");
		String position = null;
		String affiliation = null;
		UserRecordIdentifier userRecordId = new UserRecordIdentifier(jsonObject.getString("authenticationProviderId"),
				persistentUserId);
		AuthenticatedUserDisplayInfo userDisplayInfo = new AuthenticatedUserDisplayInfo(firstName, lastName,
				emailAddress, affiliation, position);
		boolean generateUniqueIdentifier = true;
		AuthenticatedUser authenticatedUser = authSvc.createAuthenticatedUser(userRecordId,
				proposedAuthenticatedUserIdentifier, userDisplayInfo, true);
		return ok(json(authenticatedUser));
	}

        //TODO: Delete this endpoint after 4.9.3. Was updated with change in docs. --MAD
	/**
	 * curl -X PUT -d "shib@mailinator.com"
	 * http://localhost:8080/api/admin/authenticatedUsers/id/11/convertShibToBuiltIn
	 *
	 * @deprecated We have documented this API endpoint so we'll keep in around for
	 *             a while but we should encourage everyone to switch to the
	 *             "convertRemoteToBuiltIn" endpoint and then remove this
	 *             Shib-specfic one.
	 */
	@PUT
	@AuthRequired
	@Path("authenticatedUsers/id/{id}/convertShibToBuiltIn")
	@Deprecated
	public Response convertShibUserToBuiltin(@Context ContainerRequestContext crc, @PathParam("id") Long id, String newEmailAddress) {
		try {
			AuthenticatedUser user = getRequestAuthenticatedUserOrDie(crc);
			if (!user.isSuperuser()) {
				return error(Response.Status.FORBIDDEN, "Superusers only.");
			}
		} catch (WrappedResponse ex) {
			return error(Response.Status.FORBIDDEN, "Superusers only.");
		}
		try {
			BuiltinUser builtinUser = authSvc.convertRemoteToBuiltIn(id, newEmailAddress);
			if (builtinUser == null) {
				return error(Response.Status.BAD_REQUEST, "User id " + id
						+ " could not be converted from Shibboleth to BuiltIn. An Exception was not thrown.");
			}
                        AuthenticatedUser authUser = authSvc.getAuthenticatedUser(builtinUser.getUserName());
			JsonObjectBuilder output = Json.createObjectBuilder();
			output.add("email", authUser.getEmail());
			output.add("username", builtinUser.getUserName());
			return ok(output);
		} catch (Throwable ex) {
			StringBuilder sb = new StringBuilder();
			sb.append(ex + " ");
			while (ex.getCause() != null) {
				ex = ex.getCause();
				sb.append(ex + " ");
			}
			String msg = "User id " + id
					+ " could not be converted from Shibboleth to BuiltIn. Details from Exception: " + sb;
			logger.info(msg);
			return error(Response.Status.BAD_REQUEST, msg);
		}
	}

	@PUT
	@AuthRequired
	@Path("authenticatedUsers/id/{id}/convertRemoteToBuiltIn")
	public Response convertOAuthUserToBuiltin(@Context ContainerRequestContext crc, @PathParam("id") Long id, String newEmailAddress) {
		try {
			AuthenticatedUser user = getRequestAuthenticatedUserOrDie(crc);
			if (!user.isSuperuser()) {
				return error(Response.Status.FORBIDDEN, "Superusers only.");
			}
		} catch (WrappedResponse ex) {
			return error(Response.Status.FORBIDDEN, "Superusers only.");
		}
		try {
			BuiltinUser builtinUser = authSvc.convertRemoteToBuiltIn(id, newEmailAddress);
                        //AuthenticatedUser authUser = authService.getAuthenticatedUser(aUser.getUserName());
			if (builtinUser == null) {
				return error(Response.Status.BAD_REQUEST, "User id " + id
						+ " could not be converted from remote to BuiltIn. An Exception was not thrown.");
			}
                        AuthenticatedUser authUser = authSvc.getAuthenticatedUser(builtinUser.getUserName());
			JsonObjectBuilder output = Json.createObjectBuilder();
			output.add("email", authUser.getEmail());
			output.add("username", builtinUser.getUserName());
			return ok(output);
		} catch (Throwable ex) {
			StringBuilder sb = new StringBuilder();
			sb.append(ex + " ");
			while (ex.getCause() != null) {
				ex = ex.getCause();
				sb.append(ex + " ");
			}
			String msg = "User id " + id + " could not be converted from remote to BuiltIn. Details from Exception: "
					+ sb;
			logger.info(msg);
			return error(Response.Status.BAD_REQUEST, msg);
		}
	}

	/**
	 * This is used in testing via AdminIT.java but we don't expect sysadmins to use
	 * this.
	 */
	@PUT
	@AuthRequired
	@Path("authenticatedUsers/convert/builtin2shib")
	public Response builtin2shib(@Context ContainerRequestContext crc, String content) {
		logger.info("entering builtin2shib...");
		try {
			AuthenticatedUser userToRunThisMethod = getRequestAuthenticatedUserOrDie(crc);
			if (!userToRunThisMethod.isSuperuser()) {
				return error(Response.Status.FORBIDDEN, "Superusers only.");
			}
		} catch (WrappedResponse ex) {
			return error(Response.Status.FORBIDDEN, "Superusers only.");
		}
		boolean disabled = false;
		if (disabled) {
			return error(Response.Status.BAD_REQUEST, "API endpoint disabled.");
		}
		AuthenticatedUser builtInUserToConvert = null;
		String emailToFind;
		String password;
		String authuserId = "0"; // could let people specify id on authuser table. probably better to let them
									// tell us their
		String newEmailAddressToUse;
		try {
			String[] args = content.split(":");
			emailToFind = args[0];
			password = args[1];
			newEmailAddressToUse = args[2];
			// authuserId = args[666];
		} catch (ArrayIndexOutOfBoundsException ex) {
			return error(Response.Status.BAD_REQUEST, "Problem with content <<<" + content + ">>>: " + ex.toString());
		}
		AuthenticatedUser existingAuthUserFoundByEmail = shibService.findAuthUserByEmail(emailToFind);
		String existing = "NOT FOUND";
		if (existingAuthUserFoundByEmail != null) {
			builtInUserToConvert = existingAuthUserFoundByEmail;
			existing = existingAuthUserFoundByEmail.getIdentifier();
		} else {
			long longToLookup = Long.parseLong(authuserId);
			AuthenticatedUser specifiedUserToConvert = authSvc.findByID(longToLookup);
			if (specifiedUserToConvert != null) {
				builtInUserToConvert = specifiedUserToConvert;
			} else {
				return error(Response.Status.BAD_REQUEST,
						"No user to convert. We couldn't find a *single* existing user account based on " + emailToFind
								+ " and no user was found using specified id " + longToLookup);
			}
		}
		String shibProviderId = ShibAuthenticationProvider.PROVIDER_ID;
		Map<String, String> randomUser = authTestDataService.getRandomUser();
		// String eppn = UUID.randomUUID().toString().substring(0, 8);
		String eppn = randomUser.get("eppn");
		String idPEntityId = randomUser.get("idp");
		String notUsed = null;
		String separator = "|";
		UserIdentifier newUserIdentifierInLookupTable = new UserIdentifier(idPEntityId + separator + eppn, notUsed);
		String overwriteFirstName = randomUser.get("firstName");
		String overwriteLastName = randomUser.get("lastName");
		String overwriteEmail = randomUser.get("email");
		overwriteEmail = newEmailAddressToUse;
		logger.info("overwriteEmail: " + overwriteEmail);
		boolean validEmail = EMailValidator.isEmailValid(overwriteEmail);
		if (!validEmail) {
			// See https://github.com/IQSS/dataverse/issues/2998
			return error(Response.Status.BAD_REQUEST, "invalid email: " + overwriteEmail);
		}
		/**
		 * @todo If affiliation is not null, put it in RoleAssigneeDisplayInfo
		 *       constructor.
		 */
		/**
		 * Here we are exercising (via an API test) shibService.getAffiliation with the
		 * TestShib IdP and a non-production DevShibAccountType.
		 */
		idPEntityId = ShibUtil.testShibIdpEntityId;
		String overwriteAffiliation = shibService.getAffiliation(idPEntityId,
				ShibServiceBean.DevShibAccountType.RANDOM);
		logger.info("overwriteAffiliation: " + overwriteAffiliation);
		/**
		 * @todo Find a place to put "position" in the authenticateduser table:
		 *       https://github.com/IQSS/dataverse/issues/1444#issuecomment-74134694
		 */
		String overwritePosition = "staff;student";
		AuthenticatedUserDisplayInfo displayInfo = new AuthenticatedUserDisplayInfo(overwriteFirstName,
				overwriteLastName, overwriteEmail, overwriteAffiliation, overwritePosition);
		JsonObjectBuilder response = Json.createObjectBuilder();
		JsonArrayBuilder problems = Json.createArrayBuilder();
		if (password != null) {
			response.add("password supplied", password);
			boolean knowsExistingPassword = false;
			BuiltinUser oldBuiltInUser = builtinUserService.findByUserName(builtInUserToConvert.getUserIdentifier());
			if (oldBuiltInUser != null) {
                                if (builtInUserToConvert.isDeactivated()) {
                                        problems.add("builtin account has been deactivated");
                                        return error(Status.BAD_REQUEST, problems.build().toString());
                                }
				String usernameOfBuiltinAccountToConvert = oldBuiltInUser.getUserName();
				response.add("old username", usernameOfBuiltinAccountToConvert);
				AuthenticatedUser authenticatedUser = authSvc.canLogInAsBuiltinUser(usernameOfBuiltinAccountToConvert,
						password);
				if (authenticatedUser != null) {
					knowsExistingPassword = true;
					AuthenticatedUser convertedUser = authSvc.convertBuiltInToShib(builtInUserToConvert, shibProviderId,
							newUserIdentifierInLookupTable);
					if (convertedUser != null) {
						/**
						 * @todo Display name is not being overwritten. Logic must be in Shib backing
						 *       bean
						 */
						AuthenticatedUser updatedInfoUser = authSvc.updateAuthenticatedUser(convertedUser, displayInfo);
						if (updatedInfoUser != null) {
							response.add("display name overwritten with", updatedInfoUser.getName());
						} else {
							problems.add("couldn't update display info");
						}
					} else {
						problems.add("unable to convert user");
					}
				}
			} else {
				problems.add("couldn't find old username");
			}
			if (!knowsExistingPassword) {
				String message = "User doesn't know password.";
				problems.add(message);
				/**
				 * @todo Someday we should make a errorResponse method that takes JSON arrays
				 *       and objects.
				 */
				return error(Status.BAD_REQUEST, problems.build().toString());
			}
			// response.add("knows existing password", knowsExistingPassword);
		}

		response.add("user to convert", builtInUserToConvert.getIdentifier());
		response.add("existing user found by email (prompt to convert)", existing);
		response.add("changing to this provider", shibProviderId);
		response.add("value to overwrite old first name", overwriteFirstName);
		response.add("value to overwrite old last name", overwriteLastName);
		response.add("value to overwrite old email address", overwriteEmail);
		if (overwriteAffiliation != null) {
			response.add("affiliation", overwriteAffiliation);
		}
		response.add("problems", problems);
		return ok(response);
	}

	/**
	 * This is used in testing via AdminIT.java but we don't expect sysadmins to use
	 * this.
	 */
	@PUT
	@AuthRequired
	@Path("authenticatedUsers/convert/builtin2oauth")
	public Response builtin2oauth(@Context ContainerRequestContext crc, String content) {
		logger.info("entering builtin2oauth...");
		try {
			AuthenticatedUser userToRunThisMethod = getRequestAuthenticatedUserOrDie(crc);
			if (!userToRunThisMethod.isSuperuser()) {
				return error(Response.Status.FORBIDDEN, "Superusers only.");
			}
		} catch (WrappedResponse ex) {
			return error(Response.Status.FORBIDDEN, "Superusers only.");
		}
		boolean disabled = false;
		if (disabled) {
			return error(Response.Status.BAD_REQUEST, "API endpoint disabled.");
		}
		AuthenticatedUser builtInUserToConvert = null;
		String emailToFind;
		String password;
		String authuserId = "0"; // could let people specify id on authuser table. probably better to let them
									// tell us their
		String newEmailAddressToUse;
		String newProviderId;
		String newPersistentUserIdInLookupTable;
		logger.info("content: " + content);
		try {
			String[] args = content.split(":");
			emailToFind = args[0];
			password = args[1];
			newEmailAddressToUse = args[2];
			newProviderId = args[3];
			newPersistentUserIdInLookupTable = args[4];
			// authuserId = args[666];
		} catch (ArrayIndexOutOfBoundsException ex) {
			return error(Response.Status.BAD_REQUEST, "Problem with content <<<" + content + ">>>: " + ex.toString());
		}
		AuthenticatedUser existingAuthUserFoundByEmail = shibService.findAuthUserByEmail(emailToFind);
		String existing = "NOT FOUND";
		if (existingAuthUserFoundByEmail != null) {
			builtInUserToConvert = existingAuthUserFoundByEmail;
			existing = existingAuthUserFoundByEmail.getIdentifier();
		} else {
			long longToLookup = Long.parseLong(authuserId);
			AuthenticatedUser specifiedUserToConvert = authSvc.findByID(longToLookup);
			if (specifiedUserToConvert != null) {
				builtInUserToConvert = specifiedUserToConvert;
			} else {
				return error(Response.Status.BAD_REQUEST,
						"No user to convert. We couldn't find a *single* existing user account based on " + emailToFind
								+ " and no user was found using specified id " + longToLookup);
			}
		}
		// String shibProviderId = ShibAuthenticationProvider.PROVIDER_ID;
		Map<String, String> randomUser = authTestDataService.getRandomUser();
		// String eppn = UUID.randomUUID().toString().substring(0, 8);
		String eppn = randomUser.get("eppn");
		String idPEntityId = randomUser.get("idp");
		String notUsed = null;
		String separator = "|";
		// UserIdentifier newUserIdentifierInLookupTable = new
		// UserIdentifier(idPEntityId + separator + eppn, notUsed);
		UserIdentifier newUserIdentifierInLookupTable = new UserIdentifier(newPersistentUserIdInLookupTable, notUsed);
		String overwriteFirstName = randomUser.get("firstName");
		String overwriteLastName = randomUser.get("lastName");
		String overwriteEmail = randomUser.get("email");
		overwriteEmail = newEmailAddressToUse;
		logger.info("overwriteEmail: " + overwriteEmail);
		boolean validEmail = EMailValidator.isEmailValid(overwriteEmail);
		if (!validEmail) {
			// See https://github.com/IQSS/dataverse/issues/2998
			return error(Response.Status.BAD_REQUEST, "invalid email: " + overwriteEmail);
		}
		/**
		 * @todo If affiliation is not null, put it in RoleAssigneeDisplayInfo
		 *       constructor.
		 */
		/**
		 * Here we are exercising (via an API test) shibService.getAffiliation with the
		 * TestShib IdP and a non-production DevShibAccountType.
		 */
		// idPEntityId = ShibUtil.testShibIdpEntityId;
		// String overwriteAffiliation = shibService.getAffiliation(idPEntityId,
		// ShibServiceBean.DevShibAccountType.RANDOM);
		String overwriteAffiliation = null;
		logger.info("overwriteAffiliation: " + overwriteAffiliation);
		/**
		 * @todo Find a place to put "position" in the authenticateduser table:
		 *       https://github.com/IQSS/dataverse/issues/1444#issuecomment-74134694
		 */
		String overwritePosition = "staff;student";
		AuthenticatedUserDisplayInfo displayInfo = new AuthenticatedUserDisplayInfo(overwriteFirstName,
				overwriteLastName, overwriteEmail, overwriteAffiliation, overwritePosition);
		JsonObjectBuilder response = Json.createObjectBuilder();
		JsonArrayBuilder problems = Json.createArrayBuilder();
		if (password != null) {
			response.add("password supplied", password);
			boolean knowsExistingPassword = false;
			BuiltinUser oldBuiltInUser = builtinUserService.findByUserName(builtInUserToConvert.getUserIdentifier());
			if (oldBuiltInUser != null) {
				String usernameOfBuiltinAccountToConvert = oldBuiltInUser.getUserName();
				response.add("old username", usernameOfBuiltinAccountToConvert);
				AuthenticatedUser authenticatedUser = authSvc.canLogInAsBuiltinUser(usernameOfBuiltinAccountToConvert,
						password);
				if (authenticatedUser != null) {
					knowsExistingPassword = true;
					AuthenticatedUser convertedUser = authSvc.convertBuiltInUserToRemoteUser(builtInUserToConvert,
							newProviderId, newUserIdentifierInLookupTable);
					if (convertedUser != null) {
						/**
						 * @todo Display name is not being overwritten. Logic must be in Shib backing
						 *       bean
						 */
						AuthenticatedUser updatedInfoUser = authSvc.updateAuthenticatedUser(convertedUser, displayInfo);
						if (updatedInfoUser != null) {
							response.add("display name overwritten with", updatedInfoUser.getName());
						} else {
							problems.add("couldn't update display info");
						}
					} else {
						problems.add("unable to convert user");
					}
				}
			} else {
				problems.add("couldn't find old username");
			}
			if (!knowsExistingPassword) {
				String message = "User doesn't know password.";
				problems.add(message);
				/**
				 * @todo Someday we should make a errorResponse method that takes JSON arrays
				 *       and objects.
				 */
				return error(Status.BAD_REQUEST, problems.build().toString());
			}
			// response.add("knows existing password", knowsExistingPassword);
		}

		response.add("user to convert", builtInUserToConvert.getIdentifier());
		response.add("existing user found by email (prompt to convert)", existing);
		response.add("changing to this provider", newProviderId);
		response.add("value to overwrite old first name", overwriteFirstName);
		response.add("value to overwrite old last name", overwriteLastName);
		response.add("value to overwrite old email address", overwriteEmail);
		if (overwriteAffiliation != null) {
			response.add("affiliation", overwriteAffiliation);
		}
		response.add("problems", problems);
		return ok(response);
	}




	@Path("roles")
	@POST
	public Response createNewBuiltinRole(RoleDTO roleDto) {
		ActionLogRecord alr = new ActionLogRecord(ActionLogRecord.ActionType.Admin, "createBuiltInRole")
				.setInfo(roleDto.getAlias() + ":" + roleDto.getDescription());
		try {
			return ok(json(rolesSvc.save(roleDto.asRole())));
		} catch (Exception e) {
			alr.setActionResult(ActionLogRecord.Result.InternalError);
			alr.setInfo(alr.getInfo() + "// " + e.getMessage());
			return error(Response.Status.INTERNAL_SERVER_ERROR, e.getMessage());
		} finally {
			actionLogSvc.log(alr);
		}
	}

	@Path("roles")
	@GET
	public Response listBuiltinRoles() {
		try {
			return ok(rolesToJson(rolesSvc.findBuiltinRoles()));
		} catch (Exception e) {
			return error(Response.Status.INTERNAL_SERVER_ERROR, e.getMessage());
		}
	}

    @DELETE
	@AuthRequired
    @Path("roles/{id}")
    public Response deleteRole(@Context ContainerRequestContext crc, @PathParam("id") String id) {

        return response(req -> {
            DataverseRole doomed = findRoleOrDie(id);
            execCommand(new DeleteRoleCommand(req, doomed));
            return ok("role " + doomed.getName() + " deleted.");
        }, getRequestUser(crc));
    }

	@Path("superuser/{identifier}")
	@POST
	public Response toggleSuperuser(@PathParam("identifier") String identifier) {
		ActionLogRecord alr = new ActionLogRecord(ActionLogRecord.ActionType.Admin, "toggleSuperuser")
				.setInfo(identifier);
		try {
			AuthenticatedUser user = authSvc.getAuthenticatedUser(identifier);
                        if (user.isDeactivated()) {
                            return error(Status.BAD_REQUEST, "You cannot make a deactivated user a superuser.");
                        }

			user.setSuperuser(!user.isSuperuser());

			return ok("User " + user.getIdentifier() + " " + (user.isSuperuser() ? "set" : "removed")
					+ " as a superuser.");
		} catch (Exception e) {
			alr.setActionResult(ActionLogRecord.Result.InternalError);
			alr.setInfo(alr.getInfo() + "// " + e.getMessage());
			return error(Response.Status.INTERNAL_SERVER_ERROR, e.getMessage());
		} finally {
			actionLogSvc.log(alr);
		}
	}

    @GET
    @Path("validate/datasets")
    @Produces({"application/json"})
    public Response validateAllDatasets(@QueryParam("variables") boolean includeVariables) {
        
        // Streaming output: the API will start producing 
        // the output right away, as it goes through the list 
        // of the datasets; there's potentially a lot of content 
        // to validate, so we don't want to wait for the process 
        // to finish. Or to wait to encounter the first invalid 
        // object - so we'll be reporting both the success and failure
        // outcomes for all the validated datasets, to give the user
        // an indication of the progress. 
        // This is the first streaming API that produces json that 
        // we have; there may be better ways to stream json - but 
        // what I have put together below works. -- L.A. 
        StreamingOutput stream = new StreamingOutput() {

            @Override
            public void write(OutputStream os) throws IOException,
                    WebApplicationException {
                os.write("{\"datasets\": [\n".getBytes());
                
                boolean wroteObject = false;
                for (Long datasetId : datasetService.findAllLocalDatasetIds()) {
                    // Potentially, there's a godzillion datasets in this Dataverse. 
                    // This is why we go through the list of ids here, and instantiate 
                    // only one dataset at a time. 
                    boolean success = false;
                    boolean constraintViolationDetected = false;
                     
                    JsonObjectBuilder output = Json.createObjectBuilder();
                    output.add("datasetId", datasetId);

                    
                    try {
                        datasetService.instantiateDatasetInNewTransaction(datasetId, includeVariables);
                        success = true;
                    } catch (Exception ex) {
                        Throwable cause = ex;
                        while (cause != null) {
                            if (cause instanceof ConstraintViolationException) {
                                ConstraintViolationException constraintViolationException = (ConstraintViolationException) cause;
                                for (ConstraintViolation<?> constraintViolation : constraintViolationException
                                        .getConstraintViolations()) {
                                    String databaseRow = constraintViolation.getLeafBean().toString();
                                    String field = constraintViolation.getPropertyPath().toString();
                                    String invalidValue = null;
                                    if (constraintViolation.getInvalidValue() != null) {
                                        invalidValue = constraintViolation.getInvalidValue().toString();
                                    }
                                    output.add("status", "invalid");
                                    output.add("entityClassDatabaseTableRowId", databaseRow);
                                    output.add("field", field);
                                    output.add("invalidValue", invalidValue == null ? "NULL" : invalidValue);
                                    
                                    constraintViolationDetected = true; 
                                    
                                    break; 
                                    
                                }
                            }
                            cause = cause.getCause();
                        }
                    }
                    
                    
                    if (success) {
                        output.add("status", "valid");
                    } else if (!constraintViolationDetected) {
                        output.add("status", "unknown");
                    }
                    
                    // write it out:
                    
                    if (wroteObject) {
                        os.write(",\n".getBytes());
                    }

                    os.write(output.build().toString().getBytes("UTF8"));
                    
                    if (!wroteObject) {
                        wroteObject = true;
                    }
                }
                
                
                os.write("\n]\n}\n".getBytes());
            }
            
        };
        return Response.ok(stream).build();
    }
        
    @Path("validate/dataset/{id}")
    @GET
    public Response validateDataset(@PathParam("id") String id, @QueryParam("variables") boolean includeVariables) {
        Dataset dataset;
        try {
            dataset = findDatasetOrDie(id);
        } catch (Exception ex) {
            return error(Response.Status.NOT_FOUND, "No Such Dataset");
        }

        Long dbId = dataset.getId();

        String msg = "unknown";
        try {
            datasetService.instantiateDatasetInNewTransaction(dbId, includeVariables);
            msg = "valid";
        } catch (Exception ex) {
            Throwable cause = ex;
            while (cause != null) {
                if (cause instanceof ConstraintViolationException) {
                    ConstraintViolationException constraintViolationException = (ConstraintViolationException) cause;
                    for (ConstraintViolation<?> constraintViolation : constraintViolationException
                            .getConstraintViolations()) {
                        String databaseRow = constraintViolation.getLeafBean().toString();
                        String field = constraintViolation.getPropertyPath().toString();
                        String invalidValue = null; 
                        if (constraintViolation.getInvalidValue() != null) {
                            invalidValue = constraintViolation.getInvalidValue().toString();
                        }
                        JsonObjectBuilder violation = Json.createObjectBuilder();
                        violation.add("entityClassDatabaseTableRowId", databaseRow);
                        violation.add("field", field);
                        violation.add("invalidValue", invalidValue == null ? "NULL" : invalidValue);
                        return ok(violation);
                    }
                }
                cause = cause.getCause();
            }
        }
        return ok(msg);
    }
    
    // This API does the same thing as /validateDataFileHashValue/{fileId}, 
    // but for all the files in the dataset, with streaming output.
    @GET
    @Path("validate/dataset/files/{id}")
    @Produces({"application/json"})
    public Response validateDatasetDatafiles(@PathParam("id") String id) {
        
        // Streaming output: the API will start producing 
        // the output right away, as it goes through the list 
        // of the datafiles in the dataset.
        // The streaming mechanism is modeled after validate/datasets API.
        StreamingOutput stream = new StreamingOutput() {

            @Override
            public void write(OutputStream os) throws IOException,
                    WebApplicationException {
                Dataset dataset;
        
                try {
                    dataset = findDatasetOrDie(id);
                } catch (Exception ex) {
                    throw new IOException(ex.getMessage());
                }
                
                os.write("{\"dataFiles\": [\n".getBytes());
                
                boolean wroteObject = false;
                for (DataFile dataFile : dataset.getFiles()) {
                    // Potentially, there's a godzillion datasets in this Dataverse. 
                    // This is why we go through the list of ids here, and instantiate 
                    // only one dataset at a time. 
                    boolean success = false;
                    boolean constraintViolationDetected = false;
                     
                    JsonObjectBuilder output = Json.createObjectBuilder();
                    output.add("datafileId", dataFile.getId());
                    output.add("storageIdentifier", dataFile.getStorageIdentifier());

                    
                    try {
                        FileUtil.validateDataFileChecksum(dataFile);
                        success = true;
                    } catch (IOException ex) {
                        output.add("status", "invalid");
                        output.add("errorMessage", ex.getMessage());
                    }
                    
                    if (success) {
                        output.add("status", "valid");
                    } 
                    
                    // write it out:
                    
                    if (wroteObject) {
                        os.write(",\n".getBytes());
                    }

                    os.write(output.build().toString().getBytes("UTF8"));
                    
                    if (!wroteObject) {
                        wroteObject = true;
                    }
                }
                
                os.write("\n]\n}\n".getBytes());
            }
            
        };
        return Response.ok(stream).build();
    }

	@Path("assignments/assignees/{raIdtf: .*}")
	@GET
	public Response getAssignmentsFor(@PathParam("raIdtf") String raIdtf) {

		JsonArrayBuilder arr = Json.createArrayBuilder();
		roleAssigneeSvc.getAssignmentsFor(raIdtf).forEach(a -> arr.add(json(a)));

		return ok(arr);
	}

	/**
	 * This method is used in integration tests.
	 *
	 * @param userId
	 *            The database id of an AuthenticatedUser.
	 * @return The confirm email token.
	 */
	@Path("confirmEmail/{userId}")
	@GET
	public Response getConfirmEmailToken(@PathParam("userId") long userId) {
		AuthenticatedUser user = authSvc.findByID(userId);
		if (user != null) {
			ConfirmEmailData confirmEmailData = confirmEmailSvc.findSingleConfirmEmailDataByUser(user);
			if (confirmEmailData != null) {
				return ok(Json.createObjectBuilder().add("token", confirmEmailData.getToken()));
			}
		}
		return error(Status.BAD_REQUEST, "Could not find confirm email token for user " + userId);
	}

	/**
	 * This method is used in integration tests.
	 *
	 * @param userId
	 *            The database id of an AuthenticatedUser.
	 */
	@Path("confirmEmail/{userId}")
	@POST
	public Response startConfirmEmailProcess(@PathParam("userId") long userId) {
		AuthenticatedUser user = authSvc.findByID(userId);
		if (user != null) {
			try {
				ConfirmEmailInitResponse confirmEmailInitResponse = confirmEmailSvc.beginConfirm(user);
				ConfirmEmailData confirmEmailData = confirmEmailInitResponse.getConfirmEmailData();
				return ok(Json.createObjectBuilder().add("tokenCreated", confirmEmailData.getCreated().toString())
						.add("identifier", user.getUserIdentifier()));
			} catch (ConfirmEmailException ex) {
				return error(Status.BAD_REQUEST,
						"Could not start confirm email process for user " + userId + ": " + ex.getLocalizedMessage());
			}
		}
		return error(Status.BAD_REQUEST, "Could not find user based on " + userId);
	}

	/**
	 * This method is used by an integration test in UsersIT.java to exercise bug
	 * https://github.com/IQSS/dataverse/issues/3287 . Not for use by users!
	 */
	@Path("convertUserFromBcryptToSha1")
	@POST
	public Response convertUserFromBcryptToSha1(String json) {
		JsonReader jsonReader = Json.createReader(new StringReader(json));
		JsonObject object = jsonReader.readObject();
		jsonReader.close();
		BuiltinUser builtinUser = builtinUserService.find(new Long(object.getInt("builtinUserId")));
		builtinUser.updateEncryptedPassword("4G7xxL9z11/JKN4jHPn4g9iIQck=", 0); // password is "sha-1Pass", 0 means
																				// SHA-1
		BuiltinUser savedUser = builtinUserService.save(builtinUser);
		return ok("foo: " + savedUser);

	}

	@Path("permissions/{dvo}")
	@AuthRequired
	@GET
	public Response findPermissonsOn(@Context ContainerRequestContext crc, @PathParam("dvo") String dvo) {
		try {
			DvObject dvObj = findDvo(dvo);
			if (dvObj == null) {
				return notFound("DvObject " + dvo + " not found");
			}
			User aUser = getRequestUser(crc);
			JsonObjectBuilder bld = Json.createObjectBuilder();
			bld.add("user", aUser.getIdentifier());
			bld.add("permissions", json(permissionSvc.permissionsFor(createDataverseRequest(aUser), dvObj)));
			return ok(bld);

		} catch (Exception e) {
			logger.log(Level.SEVERE, "Error while testing permissions", e);
			return error(Response.Status.INTERNAL_SERVER_ERROR, e.getMessage());
		}
	}

	@Path("assignee/{idtf}")
	@GET
	public Response findRoleAssignee(@PathParam("idtf") String idtf) {
		RoleAssignee ra = roleAssigneeSvc.getRoleAssignee(idtf);
		return (ra == null) ? notFound("Role Assignee '" + idtf + "' not found.") : ok(json(ra.getDisplayInfo()));
	}

	@Path("datasets/integrity/{datasetVersionId}/fixmissingunf")
	@POST
	public Response fixUnf(@PathParam("datasetVersionId") String datasetVersionId,
			@QueryParam("forceRecalculate") boolean forceRecalculate) {
		JsonObjectBuilder info = datasetVersionSvc.fixMissingUnf(datasetVersionId, forceRecalculate);
		return ok(info);
	}

	@Path("datafiles/integrity/fixmissingoriginaltypes")
	@GET
	public Response fixMissingOriginalTypes() {
		JsonObjectBuilder info = Json.createObjectBuilder();

		List<Long> affectedFileIds = fileService.selectFilesWithMissingOriginalTypes();

		if (affectedFileIds.isEmpty()) {
			info.add("message",
					"All the tabular files in the database already have the original types set correctly; exiting.");
		} else {
			for (Long fileid : affectedFileIds) {
				logger.fine("found file id: " + fileid);
			}
			info.add("message", "Found " + affectedFileIds.size()
					+ " tabular files with missing original types. Kicking off an async job that will repair the files in the background.");
		}

		ingestService.fixMissingOriginalTypes(affectedFileIds);

		return ok(info);
	}
        
    @Path("datafiles/integrity/fixmissingoriginalsizes")
    @GET
    public Response fixMissingOriginalSizes(@QueryParam("limit") Integer limit) {
        JsonObjectBuilder info = Json.createObjectBuilder();

        List<Long> affectedFileIds = fileService.selectFilesWithMissingOriginalSizes();

        if (affectedFileIds.isEmpty()) {
            info.add("message",
                    "All the tabular files in the database already have the original sizes set correctly; exiting.");
        } else {
            
            int howmany = affectedFileIds.size();
            String message = "Found " + howmany + " tabular files with missing original sizes. "; 
            
            if (limit == null || howmany <= limit) {
                message = message.concat(" Kicking off an async job that will repair the files in the background.");
            } else {
                affectedFileIds.subList(limit, howmany-1).clear();
                message = message.concat(" Kicking off an async job that will repair the " + limit + " files in the background.");                        
            }
            info.add("message", message);
        }

        ingestService.fixMissingOriginalSizes(affectedFileIds);
        return ok(info);
    }

	/**
	 * This method is used in API tests, called from UtilIt.java.
	 */
	@GET
	@Path("datasets/thumbnailMetadata/{id}")
	public Response getDatasetThumbnailMetadata(@PathParam("id") Long idSupplied) {
		Dataset dataset = datasetSvc.find(idSupplied);
		if (dataset == null) {
			return error(Response.Status.NOT_FOUND, "Could not find dataset based on id supplied: " + idSupplied + ".");
		}
		JsonObjectBuilder data = Json.createObjectBuilder();
		DatasetThumbnail datasetThumbnail = dataset.getDatasetThumbnail(ImageThumbConverter.DEFAULT_CARDIMAGE_SIZE);
		data.add("isUseGenericThumbnail", dataset.isUseGenericThumbnail());
		data.add("datasetLogoPresent", DatasetUtil.isDatasetLogoPresent(dataset, ImageThumbConverter.DEFAULT_CARDIMAGE_SIZE));
		if (datasetThumbnail != null) {
			data.add("datasetThumbnailBase64image", datasetThumbnail.getBase64image());
			DataFile dataFile = datasetThumbnail.getDataFile();
			if (dataFile != null) {
				/**
				 * @todo Change this from a String to a long.
				 */
				data.add("dataFileId", dataFile.getId().toString());
			}
		}
		return ok(data);
	}

	/**
	 * validatePassword
	 * <p>
	 * Validate a password with an API call
	 *
	 * @param password
	 *            The password
	 * @return A response with the validation result.
	 */
	@Path("validatePassword")
	@POST
	public Response validatePassword(String password) {

		final List<String> errors = passwordValidatorService.validate(password, new Date(), false);
		final JsonArrayBuilder errorArray = Json.createArrayBuilder();
		errors.forEach(errorArray::add);
		return ok(Json.createObjectBuilder().add("password", password).add("errors", errorArray));
	}

	@GET
	@Path("/isOrcid")
	public Response isOrcidEnabled() {
		return authSvc.isOrcidEnabled() ? ok("Orcid is enabled") : ok("no orcid for you.");
	}

    @POST
	@AuthRequired
    @Path("{id}/reregisterHDLToPID")
    public Response reregisterHdlToPID(@Context ContainerRequestContext crc, @PathParam("id") String id) {
        logger.info("Starting to reregister  " + id + " Dataset Id. (from hdl to doi)" + new Date());
        try {
            if (settingsSvc.get(SettingsServiceBean.Key.Protocol.toString()).equals(HandlenetServiceBean.HDL_PROTOCOL)) {
                logger.info("Bad Request protocol set to handle  " );
                return error(Status.BAD_REQUEST, BundleUtil.getStringFromBundle("admin.api.migrateHDL.failure.must.be.set.for.doi"));
            }
            
            User u = getRequestUser(crc);
            if (!u.isSuperuser()) {
                logger.info("Bad Request Unauthor " );
                return error(Status.UNAUTHORIZED, BundleUtil.getStringFromBundle("admin.api.auth.mustBeSuperUser"));
            }

            DataverseRequest r = createDataverseRequest(u);
            Dataset ds = findDatasetOrDie(id);
            if (ds.getIdentifier() != null && !ds.getIdentifier().isEmpty() && ds.getProtocol().equals(HandlenetServiceBean.HDL_PROTOCOL)) {
                execCommand(new RegisterDvObjectCommand(r, ds, true));
            } else {
                return error(Status.BAD_REQUEST, BundleUtil.getStringFromBundle("admin.api.migrateHDL.failure.must.be.hdl.dataset"));
            }

        } catch (WrappedResponse r) {
            logger.info("Failed to migrate Dataset Handle id: " + id);
            return badRequest(BundleUtil.getStringFromBundle("admin.api.migrateHDL.failure", Arrays.asList(id)));
        } catch (Exception e) {
            logger.info("Failed to migrate Dataset Handle id: " + id + " Unexpected Exception " + e.getMessage());
            List<String> args = Arrays.asList(id,e.getMessage());
            return badRequest(BundleUtil.getStringFromBundle("admin.api.migrateHDL.failureWithException", args));
        }
        
        return ok(BundleUtil.getStringFromBundle("admin.api.migrateHDL.success"));
    }

    @GET
    @AuthRequired
    @Path("{id}/registerDataFile")
    public Response registerDataFile(@Context ContainerRequestContext crc, @PathParam("id") String id) {
        logger.info("Starting to register  " + id + " file id. " + new Date());

        try {
            User u = getRequestUser(crc);
            DataverseRequest r = createDataverseRequest(u);
            DataFile df = findDataFileOrDie(id);
            if(!systemConfig.isFilePIDsEnabledForCollection(df.getOwner().getOwner())) {
                return forbidden("PIDs are not enabled for this file's collection.");
            }
            if (df.getIdentifier() == null || df.getIdentifier().isEmpty()) {
                execCommand(new RegisterDvObjectCommand(r, df));
            } else {
                return ok("File was already registered. ");
            }

        } catch (WrappedResponse r) {
            logger.info("Failed to register file id: " + id);
        } catch (Exception e) {
            logger.info("Failed to register file id: " + id + " Unexpecgted Exception " + e.getMessage());
        }
        return ok("Datafile registration complete. File registered successfully.");
    }

    @GET
    @AuthRequired
    @Path("/registerDataFileAll")
    public Response registerDataFileAll(@Context ContainerRequestContext crc) {
        Integer count = fileService.findAll().size();
        Integer successes = 0;
        Integer alreadyRegistered = 0;
        Integer released = 0;
        Integer draft = 0;
        Integer skipped = 0;
        logger.info("Starting to register: analyzing " + count + " files. " + new Date());
        logger.info("Only unregistered, published files will be registered.");
        User u = null;
        try {
            u = getRequestAuthenticatedUserOrDie(crc);
        } catch (WrappedResponse e1) {
            return error(Status.UNAUTHORIZED, "api key required");
        }
        DataverseRequest r = createDataverseRequest(u);
        for (DataFile df : fileService.findAll()) {
            try {
                if ((df.getIdentifier() == null || df.getIdentifier().isEmpty())) {
                    if(!systemConfig.isFilePIDsEnabledForCollection(df.getOwner().getOwner())) {
                        skipped++;
                        if (skipped % 100 == 0) {
                            logger.info(skipped + " of  " + count + " files not in collections that allow file PIDs. " + new Date());
                        }
                    } else if (df.isReleased()) {
                        released++;
                        execCommand(new RegisterDvObjectCommand(r, df));
                        successes++;
                        if (successes % 100 == 0) {
                            logger.info(successes + " of  " + count + " files registered successfully. " + new Date());
                        }
                        try {
                            Thread.sleep(1000);
                        } catch (InterruptedException ie) {
                            logger.warning("Interrupted Exception when attempting to execute Thread.sleep()!");
                        }
                    } else {
                        draft++;
                        if (draft % 100 == 0) {
                          logger.info(draft + " of  " + count + " files not yet published");
                        }
                    }
                } else {
                    alreadyRegistered++;
                    if(alreadyRegistered % 100 == 0) {
                      logger.info(alreadyRegistered + " of  " + count + " files are already registered. " + new Date());
                    }
                }
            } catch (WrappedResponse ex) {
                logger.info("Failed to register file id: " + df.getId());
                Logger.getLogger(Datasets.class.getName()).log(Level.SEVERE, null, ex);
            } catch (Exception e) {
                logger.info("Unexpected Exception: " + e.getMessage());
            }
            

        }
        logger.info("Final Results:");
        logger.info(alreadyRegistered + " of  " + count + " files were already registered. " + new Date());
        logger.info(draft + " of  " + count + " files are not yet published. " + new Date());
        logger.info(released + " of  " + count + " unregistered, published files to register. " + new Date());
        logger.info(successes + " of  " + released + " unregistered, published files registered successfully. "
                + new Date());
        logger.info(skipped + " of  " + count + " files not in collections that allow file PIDs. " + new Date());

        return ok("Datafile registration complete." + successes + " of  " + released
                + " unregistered, published files registered successfully.");
    }
    
    @GET
    @AuthRequired
    @Path("/registerDataFiles/{alias}")
    public Response registerDataFilesInCollection(@Context ContainerRequestContext crc, @PathParam("alias") String alias, @QueryParam("sleep") Integer sleepInterval) {
        Dataverse collection;
        try {
            collection = findDataverseOrDie(alias);
        } catch (WrappedResponse r) {
            return r.getResponse();
        }
        
        AuthenticatedUser superuser = authSvc.getAdminUser();
        if (superuser == null) {
            return error(Response.Status.INTERNAL_SERVER_ERROR, "Cannot find the superuser to execute /admin/registerDataFiles.");
        }
        
        if (!systemConfig.isFilePIDsEnabledForCollection(collection)) {
            return ok("Registration of file-level pid is disabled in collection "+alias+"; nothing to do");
        }
        
        List<DataFile> dataFiles = fileService.findByDirectCollectionOwner(collection.getId());
        Integer count = dataFiles.size();
        Integer countSuccesses = 0;
        Integer countAlreadyRegistered = 0;
        Integer countReleased = 0;
        Integer countDrafts = 0;
        
        if (sleepInterval == null) {
            sleepInterval = 1; 
        } else if (sleepInterval.intValue() < 1) {
            return error(Response.Status.BAD_REQUEST, "Invalid sleep interval: "+sleepInterval);
        }
        
        logger.info("Starting to register: analyzing " + count + " files. " + new Date());
        logger.info("Only unregistered, published files will be registered.");
        
        
        
        for (DataFile df : dataFiles) {
            try {
                if ((df.getIdentifier() == null || df.getIdentifier().isEmpty())) {
                    if (df.isReleased()) {
                        countReleased++;
                        DataverseRequest r = createDataverseRequest(superuser);
                        execCommand(new RegisterDvObjectCommand(r, df));
                        countSuccesses++;
                        if (countSuccesses % 100 == 0) {
                            logger.info(countSuccesses + " out of " + count + " files registered successfully. " + new Date());
                        }
                        try {
                            Thread.sleep(sleepInterval * 1000);
                        } catch (InterruptedException ie) {
                            logger.warning("Interrupted Exception when attempting to execute Thread.sleep()!");
                        }
                    } else {
                        countDrafts++;
                        logger.fine(countDrafts + " out of " + count + " files not yet published");
                    }
                } else {
                    countAlreadyRegistered++;
                    logger.fine(countAlreadyRegistered + " out of " + count + " files are already registered. " + new Date());
                }
            } catch (WrappedResponse ex) {
                countReleased++;
                logger.info("Failed to register file id: " + df.getId());
                Logger.getLogger(Datasets.class.getName()).log(Level.SEVERE, null, ex);
            } catch (Exception e) {
                logger.info("Unexpected Exception: " + e.getMessage());
            }
        }
        
        logger.info(countAlreadyRegistered + " out of " + count + " files were already registered. " + new Date());
        logger.info(countDrafts + " out of " + count + " files are not yet published. " + new Date());
        logger.info(countReleased + " out of " + count + " unregistered, published files to register. " + new Date());
        logger.info(countSuccesses + " out of " + countReleased + " unregistered, published files registered successfully. "
                + new Date());

        return ok("Datafile registration complete. " + countSuccesses + " out of " + countReleased
                + " unregistered, published files registered successfully.");
    }

    @GET
    @AuthRequired
    @Path("/updateHashValues/{alg}")
    public Response updateHashValues(@Context ContainerRequestContext crc, @PathParam("alg") String alg, @QueryParam("num") int num) {
        Integer count = fileService.findAll().size();
        Integer successes = 0;
        Integer alreadyUpdated = 0;
        Integer rehashed = 0;
        Integer harvested = 0;

        if (num <= 0)
            num = Integer.MAX_VALUE;
        DataFile.ChecksumType cType = null;
        try {
            cType = DataFile.ChecksumType.fromString(alg);
        } catch (IllegalArgumentException iae) {
            return error(Status.BAD_REQUEST, "Unknown algorithm");
        }
        logger.info("Starting to rehash: analyzing " + count + " files. " + new Date());
        logger.info("Hashes not created with " + alg + " will be verified, and, if valid, replaced with a hash using "
                + alg);
        try {
            User u = getRequestAuthenticatedUserOrDie(crc);
            if (!u.isSuperuser())
                return error(Status.UNAUTHORIZED, "must be superuser");
        } catch (WrappedResponse e1) {
            return error(Status.UNAUTHORIZED, "api key required");
        }

        for (DataFile df : fileService.findAll()) {
            if (rehashed.intValue() >= num)
                break;
            InputStream in = null;
            InputStream in2 = null;
            try {
                if (df.isHarvested()) {
                    harvested++;
                } else {
                    if (!df.getChecksumType().equals(cType)) {

                        rehashed++;
                        logger.fine(rehashed + ": Datafile: " + df.getFileMetadata().getLabel() + ", "
                                + df.getIdentifier());
                        // verify hash and calc new one to replace it
                        StorageIO<DataFile> storage = df.getStorageIO();
                        storage.open(DataAccessOption.READ_ACCESS);
                        if (!df.isTabularData()) {
                            in = storage.getInputStream();
                        } else {
                            // if this is a tabular file, read the preserved original "auxiliary file"
                            // instead:
                            in = storage.getAuxFileAsInputStream(FileUtil.SAVED_ORIGINAL_FILENAME_EXTENSION);
                        }
                        if (in == null)
                            logger.warning("Cannot retrieve file.");
                        String currentChecksum = FileUtil.calculateChecksum(in, df.getChecksumType());
                        if (currentChecksum.equals(df.getChecksumValue())) {
                            logger.fine("Current checksum for datafile: " + df.getFileMetadata().getLabel() + ", "
                                    + df.getIdentifier() + " is valid");
                            // Need to reset so we don't get the same stream (StorageIO class inputstreams
                            // are normally only used once)
                            storage.setInputStream(null);
                            storage.open(DataAccessOption.READ_ACCESS);
                            if (!df.isTabularData()) {
                                in2 = storage.getInputStream();
                            } else {
                                // if this is a tabular file, read the preserved original "auxiliary file"
                                // instead:
                                in2 = storage.getAuxFileAsInputStream(FileUtil.SAVED_ORIGINAL_FILENAME_EXTENSION);
                            }
                            if (in2 == null)
                                logger.warning("Cannot retrieve file to calculate new checksum.");
                            String newChecksum = FileUtil.calculateChecksum(in2, cType);

                            df.setChecksumType(cType);
                            df.setChecksumValue(newChecksum);
                            successes++;
                            if (successes % 100 == 0) {
                                logger.info(
                                        successes + " of  " + count + " files rehashed successfully. " + new Date());
                            }
                        } else {
                            logger.warning("Problem: Current checksum for datafile: " + df.getFileMetadata().getLabel()
                                    + ", " + df.getIdentifier() + " is INVALID");
                        }
                    } else {
                        alreadyUpdated++;
                        if (alreadyUpdated % 100 == 0) {
                            logger.info(alreadyUpdated + " of  " + count
                                    + " files are already have hashes with the new algorithm. " + new Date());
                        }
                    }
                }
            } catch (Exception e) {
                logger.warning("Unexpected Exception: " + e.getMessage());

            } finally {
                IOUtils.closeQuietly(in);
                IOUtils.closeQuietly(in2);
            }
        }
        logger.info("Final Results:");
        logger.info(harvested + " harvested files skipped.");
        logger.info(
                alreadyUpdated + " of  " + count + " files already had hashes with the new algorithm. " + new Date());
        logger.info(rehashed + " of  " + count + " files to rehash. " + new Date());
        logger.info(
                successes + " of  " + rehashed + " files successfully rehashed with the new algorithm. " + new Date());

        return ok("Datafile rehashing complete." + successes + " of  " + rehashed + " files successfully rehashed.");
    }
        
    @POST
	@AuthRequired
    @Path("/computeDataFileHashValue/{fileId}/algorithm/{alg}")
    public Response computeDataFileHashValue(@Context ContainerRequestContext crc, @PathParam("fileId") String fileId, @PathParam("alg") String alg) {

        try {
            User u = getRequestAuthenticatedUserOrDie(crc);
            if (!u.isSuperuser()) {
                return error(Status.UNAUTHORIZED, "must be superuser");
            }
        } catch (WrappedResponse e1) {
            return error(Status.UNAUTHORIZED, "api key required");
        }

        DataFile fileToUpdate = null;
        try {
            fileToUpdate = findDataFileOrDie(fileId);
        } catch (WrappedResponse r) {
            logger.info("Could not find file with the id: " + fileId);
            return error(Status.BAD_REQUEST, "Could not find file with the id: " + fileId);
        }

        if (fileToUpdate.isHarvested()) {
            return error(Status.BAD_REQUEST, "File with the id: " + fileId + " is harvested.");
        }

        DataFile.ChecksumType cType = null;
        try {
            cType = DataFile.ChecksumType.fromString(alg);
        } catch (IllegalArgumentException iae) {
            return error(Status.BAD_REQUEST, "Unknown algorithm: " + alg);
        }

        String newChecksum = "";

        InputStream in = null;
        try {

            StorageIO<DataFile> storage = fileToUpdate.getStorageIO();
            storage.open(DataAccessOption.READ_ACCESS);
            if (!fileToUpdate.isTabularData()) {
                in = storage.getInputStream();
            } else {
                in = storage.getAuxFileAsInputStream(FileUtil.SAVED_ORIGINAL_FILENAME_EXTENSION);
            }
            if (in == null) {
                return error(Status.NOT_FOUND, "Could not retrieve file with the id: " + fileId);
            }
            newChecksum = FileUtil.calculateChecksum(in, cType);
            fileToUpdate.setChecksumType(cType);
            fileToUpdate.setChecksumValue(newChecksum);

        } catch (Exception e) {
            logger.warning("Unexpected Exception: " + e.getMessage());

        } finally {
            IOUtils.closeQuietly(in);
        }

        return ok("Datafile rehashing complete. " + fileId + "  successfully rehashed. New hash value is: " + newChecksum);
    }
    
    @POST
	@AuthRequired
    @Path("/validateDataFileHashValue/{fileId}")
    public Response validateDataFileHashValue(@Context ContainerRequestContext crc, @PathParam("fileId") String fileId) {

        try {
            User u = getRequestAuthenticatedUserOrDie(crc);
            if (!u.isSuperuser()) {
                return error(Status.UNAUTHORIZED, "must be superuser");
            }
        } catch (WrappedResponse e1) {
            return error(Status.UNAUTHORIZED, "api key required");
        }

        DataFile fileToValidate = null;
        try {
            fileToValidate = findDataFileOrDie(fileId);
        } catch (WrappedResponse r) {
            logger.info("Could not find file with the id: " + fileId);
            return error(Status.BAD_REQUEST, "Could not find file with the id: " + fileId);
        }

        if (fileToValidate.isHarvested()) {
            return error(Status.BAD_REQUEST, "File with the id: " + fileId + " is harvested.");
        }

        DataFile.ChecksumType cType = null;
        try {
            String checkSumTypeFromDataFile = fileToValidate.getChecksumType().toString();
            cType = DataFile.ChecksumType.fromString(checkSumTypeFromDataFile);
        } catch (IllegalArgumentException iae) {
            return error(Status.BAD_REQUEST, "Unknown algorithm");
        }

        String currentChecksum = fileToValidate.getChecksumValue();
        String calculatedChecksum = "";
        InputStream in = null;
        try {

            StorageIO<DataFile> storage = fileToValidate.getStorageIO();
            storage.open(DataAccessOption.READ_ACCESS);
            if (!fileToValidate.isTabularData()) {
                in = storage.getInputStream();
            } else {
                in = storage.getAuxFileAsInputStream(FileUtil.SAVED_ORIGINAL_FILENAME_EXTENSION);
            }
            if (in == null) {
                return error(Status.NOT_FOUND, "Could not retrieve file with the id: " + fileId);
            }
            calculatedChecksum = FileUtil.calculateChecksum(in, cType);

        } catch (Exception e) {
            logger.warning("Unexpected Exception: " + e.getMessage());
            return error(Status.BAD_REQUEST, "Checksum Validation Unexpected Exception: " + e.getMessage());
        } finally {
            IOUtils.closeQuietly(in);

        }

        if (currentChecksum.equals(calculatedChecksum)) {
            return ok("Datafile validation complete for " + fileId + ". The hash value is: " + calculatedChecksum);
        } else {
            return error(Status.EXPECTATION_FAILED, "Datafile validation failed for " + fileId + ". The saved hash value is: " + currentChecksum + " while the recalculated hash value for the stored file is: " + calculatedChecksum);
        }

    }

    @POST
	@AuthRequired
    @Path("/submitDatasetVersionToArchive/{id}/{version}")
    public Response submitDatasetVersionToArchive(@Context ContainerRequestContext crc, @PathParam("id") String dsid,
            @PathParam("version") String versionNumber) {

        try {
            AuthenticatedUser au = getRequestAuthenticatedUserOrDie(crc);

            Dataset ds = findDatasetOrDie(dsid);

            DatasetVersion dv = datasetversionService.findByFriendlyVersionNumber(ds.getId(), versionNumber);
            if(dv==null) {
                return error(Status.BAD_REQUEST, "Requested version not found.");
            }
            if (dv.getArchivalCopyLocation() == null) {
                String className = settingsService.getValueForKey(SettingsServiceBean.Key.ArchiverClassName);
                // Note - the user is being sent via the createDataverseRequest(au) call to the
                // back-end command where it is used to get the API Token which is
                // then used to retrieve files (e.g. via S3 direct downloads) to create the Bag
                AbstractSubmitToArchiveCommand cmd = ArchiverUtil.createSubmitToArchiveCommand(className,
                        createDataverseRequest(au), dv);
                // createSubmitToArchiveCommand() tries to find and instantiate an non-abstract
                // implementation of AbstractSubmitToArchiveCommand based on the provided
                // className. If a class with that name isn't found (or can't be instatiated), it
                // will return null
                if (cmd != null) {
                    if(ArchiverUtil.onlySingleVersionArchiving(cmd.getClass(), settingsService)) {
                        for (DatasetVersion version : ds.getVersions()) {
                            if ((dv != version) && version.getArchivalCopyLocation() != null) {
                                return error(Status.CONFLICT, "Dataset already archived.");
                            }
                        } 
                    }
                    new Thread(new Runnable() {
                        public void run() {
                            try {
                                DatasetVersion dv = commandEngine.submit(cmd);
                                if (!dv.getArchivalCopyLocationStatus().equals(DatasetVersion.ARCHIVAL_STATUS_FAILURE)) {
                                    logger.info(
                                            "DatasetVersion id=" + ds.getGlobalId().toString() + " v" + versionNumber
                                                    + " submitted to Archive, status: " + dv.getArchivalCopyLocationStatus());
                                } else {
                                    logger.severe("Error submitting version due to conflict/error at Archive");
                                }
                            } catch (CommandException ex) {
                                logger.log(Level.SEVERE, "Unexpected Exception calling  submit archive command", ex);
                            }
                        }
                    }).start();
                    return ok("Archive submission using " + cmd.getClass().getCanonicalName()
                            + " started. Processing can take significant time for large datasets and requires that the user have permission to publish the dataset. View log and/or check archive for results.");
                } else {
                    logger.log(Level.SEVERE, "Could not find Archiver class: " + className);
                    return error(Status.INTERNAL_SERVER_ERROR, "Could not find Archiver class: " + className);
                }
            } else {
                return error(Status.BAD_REQUEST, "Version was already submitted for archiving.");
            }
        } catch (WrappedResponse e1) {
            return e1.getResponse();
        }
    }

    
    /**
     * Iteratively archives all unarchived dataset versions
     * @param
     * listonly - don't archive, just list unarchived versions
     * limit - max number to process
     * lastestonly - only archive the latest versions
     * @return
     */
    @POST
	@AuthRequired
    @Path("/archiveAllUnarchivedDatasetVersions")
    public Response archiveAllUnarchivedDatasetVersions(@Context ContainerRequestContext crc, @QueryParam("listonly") boolean listonly, @QueryParam("limit") Integer limit, @QueryParam("latestonly") boolean latestonly) {

        try {
            AuthenticatedUser au = getRequestAuthenticatedUserOrDie(crc);

            List<DatasetVersion> dsl = datasetversionService.getUnarchivedDatasetVersions();
            if (dsl != null) {
                if (listonly) {
                    JsonArrayBuilder jab = Json.createArrayBuilder();
                    logger.fine("Unarchived versions found: ");
                    int current = 0;
                    for (DatasetVersion dv : dsl) {
                        if (limit != null && current >= limit) {
                            break;
                        }
                        if (!latestonly || dv.equals(dv.getDataset().getLatestVersionForCopy())) {
                            jab.add(dv.getDataset().getGlobalId().toString() + ", v" + dv.getFriendlyVersionNumber());
                            logger.fine("    " + dv.getDataset().getGlobalId().toString() + ", v" + dv.getFriendlyVersionNumber());
                            current++;
                        }
                    }
                    return ok(jab); 
                }
                String className = settingsService.getValueForKey(SettingsServiceBean.Key.ArchiverClassName);
                // Note - the user is being sent via the createDataverseRequest(au) call to the
                // back-end command where it is used to get the API Token which is
                // then used to retrieve files (e.g. via S3 direct downloads) to create the Bag
                final DataverseRequest request = createDataverseRequest(au);
                // createSubmitToArchiveCommand() tries to find and instantiate an non-abstract
                // implementation of AbstractSubmitToArchiveCommand based on the provided
                // className. If a class with that name isn't found (or can't be instatiated, it
                // will return null
                AbstractSubmitToArchiveCommand cmd = ArchiverUtil.createSubmitToArchiveCommand(className, request, dsl.get(0));
                if (cmd != null) {
                    //Found an archiver to use
                    new Thread(new Runnable() {
                        public void run() {
                            int total = dsl.size();
                            int successes = 0;
                            int failures = 0;
                            for (DatasetVersion dv : dsl) {
                                if (limit != null && (successes + failures) >= limit) {
                                    break;
                                }
                                if (!latestonly || dv.equals(dv.getDataset().getLatestVersionForCopy())) {
                                    try {
                                        AbstractSubmitToArchiveCommand cmd = ArchiverUtil.createSubmitToArchiveCommand(className, request, dv);

                                        dv = commandEngine.submit(cmd);
                                        if (!dv.getArchivalCopyLocationStatus().equals(DatasetVersion.ARCHIVAL_STATUS_FAILURE)) {
                                            successes++;
                                            logger.info("DatasetVersion id=" + dv.getDataset().getGlobalId().toString() + " v" + dv.getFriendlyVersionNumber() + " submitted to Archive, status: "
                                                    + dv.getArchivalCopyLocationStatus());
                                        } else {
                                            failures++;
                                            logger.severe("Error submitting version due to conflict/error at Archive for " + dv.getDataset().getGlobalId().toString() + " v" + dv.getFriendlyVersionNumber());
                                        }
                                    } catch (CommandException ex) {
                                        failures++;
                                        logger.log(Level.SEVERE, "Unexpected Exception calling  submit archive command", ex);
                                    }
                                }
                                logger.fine(successes + failures + " of " + total + " archive submissions complete");
                            }
                            logger.info("Archiving complete: " + successes + " Successes, " + failures + " Failures. See prior log messages for details.");
                        }
                    }).start();
                    return ok("Starting to archive all unarchived published dataset versions using " + cmd.getClass().getCanonicalName() + ". Processing can take significant time for large datasets/ large numbers of dataset versions  and requires that the user have permission to publish the dataset(s). View log and/or check archive for results.");
                } else {
                    logger.log(Level.SEVERE, "Could not find Archiver class: " + className);
                    return error(Status.INTERNAL_SERVER_ERROR, "Could not find Archiver class: " + className);
                }
            } else {
                return error(Status.BAD_REQUEST, "No unarchived published dataset versions found");
            }
        } catch (WrappedResponse e1) {
            return e1.getResponse();
        }
    }
    
    @DELETE
    @Path("/clearMetricsCache")
    public Response clearMetricsCache() {
        em.createNativeQuery("DELETE FROM metric").executeUpdate();
        return ok("all metric caches cleared.");
    }

    @DELETE
    @Path("/clearMetricsCache/{name}")
    public Response clearMetricsCacheByName(@PathParam("name") String name) {
        Query deleteQuery = em.createNativeQuery("DELETE FROM metric where name = ?");
        deleteQuery.setParameter(1, name);
        deleteQuery.executeUpdate();
        return ok("metric cache " + name + " cleared.");
    }

    @GET
	@AuthRequired
    @Path("/dataverse/{alias}/addRoleAssignmentsToChildren")
    public Response addRoleAssignementsToChildren(@Context ContainerRequestContext crc, @PathParam("alias") String alias) throws WrappedResponse {
        Dataverse owner = dataverseSvc.findByAlias(alias);
        if (owner == null) {
            return error(Response.Status.NOT_FOUND, "Could not find dataverse based on alias supplied: " + alias + ".");
        }
        try {
            AuthenticatedUser user = getRequestAuthenticatedUserOrDie(crc);
            if (!user.isSuperuser()) {
                return error(Response.Status.FORBIDDEN, "Superusers only.");
            }
        } catch (WrappedResponse wr) {
            return wr.getResponse();
        }
        boolean inheritAllRoles = false;
        String rolesString = settingsSvc.getValueForKey(SettingsServiceBean.Key.InheritParentRoleAssignments, "");
        if (rolesString.length() > 0) {
            ArrayList<String> rolesToInherit = new ArrayList<String>(Arrays.asList(rolesString.split("\\s*,\\s*")));
            if (!rolesToInherit.isEmpty()) {
                if (rolesToInherit.contains("*")) {
                    inheritAllRoles = true;
                }
                return ok(dataverseSvc.addRoleAssignmentsToChildren(owner, rolesToInherit, inheritAllRoles));
            }
        }
        return error(Response.Status.BAD_REQUEST,
                "InheritParentRoleAssignments does not list any roles on this instance");
    }
    
    @GET
	@AuthRequired
    @Path("/dataverse/{alias}/storageDriver")
    public Response getStorageDriver(@Context ContainerRequestContext crc, @PathParam("alias") String alias) throws WrappedResponse {
    	Dataverse dataverse = dataverseSvc.findByAlias(alias);
    	if (dataverse == null) {
    		return error(Response.Status.NOT_FOUND, "Could not find dataverse based on alias supplied: " + alias + ".");
    	}
    	try {
    		AuthenticatedUser user = getRequestAuthenticatedUserOrDie(crc);
    		if (!user.isSuperuser()) {
    			return error(Response.Status.FORBIDDEN, "Superusers only.");
    		}
    	} catch (WrappedResponse wr) {
    		return wr.getResponse();
    	}
    	//Note that this returns what's set directly on this dataverse. If null/DataAccess.UNDEFINED_STORAGE_DRIVER_IDENTIFIER, the user would have to recurse the chain of parents to find the effective storageDriver
    	return ok(dataverse.getStorageDriverId());
    }
    
    @PUT
	@AuthRequired
    @Path("/dataverse/{alias}/storageDriver")
    public Response setStorageDriver(@Context ContainerRequestContext crc, @PathParam("alias") String alias, String label) throws WrappedResponse {
    	Dataverse dataverse = dataverseSvc.findByAlias(alias);
    	if (dataverse == null) {
    		return error(Response.Status.NOT_FOUND, "Could not find dataverse based on alias supplied: " + alias + ".");
    	}
    	try {
    		AuthenticatedUser user = getRequestAuthenticatedUserOrDie(crc);
    		if (!user.isSuperuser()) {
    			return error(Response.Status.FORBIDDEN, "Superusers only.");
    		}
    	} catch (WrappedResponse wr) {
    		return wr.getResponse();
    	}
    	for (Entry<String, String> store: DataAccess.getStorageDriverLabels().entrySet()) {
    		if(store.getKey().equals(label)) {
    			dataverse.setStorageDriverId(store.getValue());
    			return ok("Storage set to: " + store.getKey() + "/" + store.getValue());
    		}
    	}
    	return error(Response.Status.BAD_REQUEST,
    			"No Storage Driver found for : " + label);
    }

    @DELETE
	@AuthRequired
    @Path("/dataverse/{alias}/storageDriver")
    public Response resetStorageDriver(@Context ContainerRequestContext crc, @PathParam("alias") String alias) throws WrappedResponse {
    	Dataverse dataverse = dataverseSvc.findByAlias(alias);
    	if (dataverse == null) {
    		return error(Response.Status.NOT_FOUND, "Could not find dataverse based on alias supplied: " + alias + ".");
    	}
    	try {
    		AuthenticatedUser user = getRequestAuthenticatedUserOrDie(crc);
    		if (!user.isSuperuser()) {
    			return error(Response.Status.FORBIDDEN, "Superusers only.");
    		}
    	} catch (WrappedResponse wr) {
    		return wr.getResponse();
    	}
    	dataverse.setStorageDriverId("");
    	return ok("Storage reset to default: " + DataAccess.DEFAULT_STORAGE_DRIVER_IDENTIFIER);
    }
    
    @GET
	@AuthRequired
    @Path("/dataverse/storageDrivers")
    public Response listStorageDrivers(@Context ContainerRequestContext crc) throws WrappedResponse {
    	try {
    		AuthenticatedUser user = getRequestAuthenticatedUserOrDie(crc);
    		if (!user.isSuperuser()) {
    			return error(Response.Status.FORBIDDEN, "Superusers only.");
    		}
    	} catch (WrappedResponse wr) {
    		return wr.getResponse();
    	}
    	JsonObjectBuilder bld = jsonObjectBuilder();
    	DataAccess.getStorageDriverLabels().entrySet().forEach(s -> bld.add(s.getKey(), s.getValue()));
		return ok(bld);
    }
    
    @GET
	@AuthRequired
    @Path("/dataverse/{alias}/curationLabelSet")
    public Response getCurationLabelSet(@Context ContainerRequestContext crc, @PathParam("alias") String alias) throws WrappedResponse {
        Dataverse dataverse = dataverseSvc.findByAlias(alias);
        if (dataverse == null) {
            return error(Response.Status.NOT_FOUND, "Could not find dataverse based on alias supplied: " + alias + ".");
        }
        try {
            AuthenticatedUser user = getRequestAuthenticatedUserOrDie(crc);
            if (!user.isSuperuser()) {
                return error(Response.Status.FORBIDDEN, "Superusers only.");
            }
        } catch (WrappedResponse wr) {
            return wr.getResponse();
        }
        // Note that this returns what's set directly on this dataverse. If
        // null/SystemConfig.DEFAULTCURATIONLABELSET, the user would have to recurse the
        // chain of parents to find the effective curationLabelSet
        return ok(dataverse.getCurationLabelSetName());
    }

    @PUT
	@AuthRequired
    @Path("/dataverse/{alias}/curationLabelSet")
    public Response setCurationLabelSet(@Context ContainerRequestContext crc, @PathParam("alias") String alias, @QueryParam("name") String name) throws WrappedResponse {
        Dataverse dataverse = dataverseSvc.findByAlias(alias);
        if (dataverse == null) {
            return error(Response.Status.NOT_FOUND, "Could not find dataverse based on alias supplied: " + alias + ".");
        }
        try {
            AuthenticatedUser user = getRequestAuthenticatedUserOrDie(crc);
            if (!user.isSuperuser()) {
                return error(Response.Status.FORBIDDEN, "Superusers only.");
            }
        } catch (WrappedResponse wr) {
            return wr.getResponse();
        }
        if (SystemConfig.CURATIONLABELSDISABLED.equals(name) || SystemConfig.DEFAULTCURATIONLABELSET.equals(name)) {
            dataverse.setCurationLabelSetName(name);
            return ok("Curation Label Set Name set to: " + name);
        } else {
            for (String setName : systemConfig.getCurationLabels().keySet()) {
                if (setName.equals(name)) {
                    dataverse.setCurationLabelSetName(name);
                    return ok("Curation Label Set Name set to: " + setName);
                }
            }
        }
        return error(Response.Status.BAD_REQUEST,
                "No Curation Label Set found for : " + name);
    }

    @DELETE
	@AuthRequired
    @Path("/dataverse/{alias}/curationLabelSet")
    public Response resetCurationLabelSet(@Context ContainerRequestContext crc, @PathParam("alias") String alias) throws WrappedResponse {
        Dataverse dataverse = dataverseSvc.findByAlias(alias);
        if (dataverse == null) {
            return error(Response.Status.NOT_FOUND, "Could not find dataverse based on alias supplied: " + alias + ".");
        }
        try {
            AuthenticatedUser user = getRequestAuthenticatedUserOrDie(crc);
            if (!user.isSuperuser()) {
                return error(Response.Status.FORBIDDEN, "Superusers only.");
            }
        } catch (WrappedResponse wr) {
            return wr.getResponse();
        }
        dataverse.setCurationLabelSetName(SystemConfig.DEFAULTCURATIONLABELSET);
        return ok("Curation Label Set reset to default: " + SystemConfig.DEFAULTCURATIONLABELSET);
    }

    @GET
	@AuthRequired
    @Path("/dataverse/curationLabelSets")
    public Response listCurationLabelSets(@Context ContainerRequestContext crc) throws WrappedResponse {
        try {
            AuthenticatedUser user = getRequestAuthenticatedUserOrDie(crc);
            if (!user.isSuperuser()) {
                return error(Response.Status.FORBIDDEN, "Superusers only.");
            }
        } catch (WrappedResponse wr) {
            return wr.getResponse();
        }
        JsonObjectBuilder bld = Json.createObjectBuilder();

        systemConfig.getCurationLabels().entrySet().forEach(s -> {
            JsonArrayBuilder labels = Json.createArrayBuilder();
            Arrays.asList(s.getValue()).forEach(l -> labels.add(l));
            bld.add(s.getKey(), labels);
        });
        return ok(bld);
    }
    
    @POST
    @Path("/bannerMessage")
    public Response addBannerMessage(JsonObject jsonObject) throws WrappedResponse {

        BannerMessage toAdd = new BannerMessage();
        try {
            String dismissible = jsonObject.getString("dismissibleByUser");

            boolean dismissibleByUser = false;
            if (dismissible.equals("true")) {
                dismissibleByUser = true;
            }
            toAdd.setDismissibleByUser(dismissibleByUser);
            toAdd.setBannerMessageTexts(new ArrayList());
            toAdd.setActive(true);
            JsonArray jsonArray = jsonObject.getJsonArray("messageTexts");
            for (int i = 0; i < jsonArray.size(); i++) {
                JsonObject obj = (JsonObject) jsonArray.get(i);
                String message = obj.getString("message");
                String lang = obj.getString("lang");
                BannerMessageText messageText = new BannerMessageText();
                messageText.setMessage(message);
                messageText.setLang(lang);
                messageText.setBannerMessage(toAdd);
                toAdd.getBannerMessageTexts().add(messageText);
            }
                bannerMessageService.save(toAdd);
                return ok("Banner Message added successfully.");

        } catch (Exception e) {
            logger.warning("Unexpected Exception: " + e.getMessage());
            return error(Status.BAD_REQUEST, "Add Banner Message unexpected exception: " + e.getMessage());
        }

    }
    
    @DELETE
    @Path("/bannerMessage/{id}")
    public Response deleteBannerMessage(@PathParam("id") Long id) throws WrappedResponse {
 
        BannerMessage message = em.find(BannerMessage.class, id);
        if (message == null){
            return error(Response.Status.NOT_FOUND, "Message id = "  + id + " not found.");
        }
        bannerMessageService.deleteBannerMessage(id);
        
        return ok("Message id =  " + id + " deleted.");

    }
    
    @PUT
    @Path("/bannerMessage/{id}/deactivate")
    public Response deactivateBannerMessage(@PathParam("id") Long id) throws WrappedResponse {
        BannerMessage message = em.find(BannerMessage.class, id);
        if (message == null){
            return error(Response.Status.NOT_FOUND, "Message id = "  + id + " not found.");
        }
        bannerMessageService.deactivateBannerMessage(id);
        
        return ok("Message id =  " + id + " deactivated.");

    }
    
    @GET
    @Path("/bannerMessage")
    public Response getBannerMessages(@PathParam("id") Long id) throws WrappedResponse {

        return ok(bannerMessageService.findAllBannerMessages().stream()
                .map(m -> jsonObjectBuilder().add("id", m.getId()).add("displayValue", m.getDisplayValue()))
                .collect(toJsonArray()));

    }
    
    @POST
	@AuthRequired
    @Consumes("application/json")
    @Path("/requestSignedUrl")
    public Response getSignedUrl(@Context ContainerRequestContext crc, JsonObject urlInfo) {
        AuthenticatedUser superuser = null;
        try {
            superuser = getRequestAuthenticatedUserOrDie(crc);
        } catch (WrappedResponse wr) {
            return wr.getResponse();
        }
        if (superuser == null || !superuser.isSuperuser()) {
            return error(Response.Status.FORBIDDEN, "Requesting signed URLs is restricted to superusers.");
        }
        
        String userId = urlInfo.getString("user");
        String key=null;
        if (userId != null) {
            AuthenticatedUser user = authSvc.getAuthenticatedUser(userId);
            // If a user param was sent, we sign the URL for them, otherwise on behalf of
            // the superuser who made this api call
            if (user != null) {
                ApiToken apiToken = authSvc.findApiTokenByUser(user);
                if (apiToken != null && !apiToken.isExpired() && !apiToken.isDisabled()) {
                    key = apiToken.getTokenString();
                }
            } else {
                userId = superuser.getUserIdentifier();
                // We ~know this exists - the superuser just used it and it was unexpired/not
                // disabled. (ToDo - if we want this to work with workflow tokens (or as a
                // signed URL), we should do more checking as for the user above))
                key = authSvc.findApiTokenByUser(superuser).getTokenString();
            }
            if (key == null) {
                return error(Response.Status.CONFLICT, "Do not have a valid user with apiToken");
            }
            key = JvmSettings.API_SIGNING_SECRET.lookupOptional().orElse("") + key;
        }
        
        String baseUrl = urlInfo.getString("url");
        int timeout = urlInfo.getInt(ExternalToolHandler.TIMEOUT, 10);
        String method = urlInfo.getString(ExternalToolHandler.HTTP_METHOD, "GET");
        
        String signedUrl = UrlSignerUtil.signUrl(baseUrl, timeout, userId, method, key); 
        
        return ok(Json.createObjectBuilder().add(ExternalToolHandler.SIGNED_URL, signedUrl));
    }
<<<<<<< HEAD
 
    @DELETE
    @Path("/clearThumbnailFailureFlag")
    public Response clearThumbnailFailureFlag() {
        em.createNativeQuery("UPDATE dvobject SET previewimagefail = FALSE").executeUpdate();
        return ok("Thumbnail Failure Flags cleared.");
    }
    
    @DELETE
    @Path("/clearThumbnailFailureFlag/{id}")
    public Response clearThumbnailFailureFlagByDatafile(@PathParam("id") String fileId) {
        try {
            DataFile df = findDataFileOrDie(fileId);
            Query deleteQuery = em.createNativeQuery("UPDATE dvobject SET previewimagefail = FALSE where id = ?");
            deleteQuery.setParameter(1, df.getId());
            deleteQuery.executeUpdate();
            return ok("Thumbnail Failure Flag cleared for file id=: " + df.getId() + ".");
        } catch (WrappedResponse r) {
            logger.info("Could not find file with the id: " + fileId);
            return error(Status.BAD_REQUEST, "Could not find file with the id: " + fileId);
        }
    }
    
=======

    /**
     * For testing only. Download a file from /tmp.
     */
    @GET
    @AuthRequired
    @Path("/downloadTmpFile")
    public Response downloadTmpFile(@Context ContainerRequestContext crc, @QueryParam("fullyQualifiedPathToFile") String fullyQualifiedPathToFile) {
        try {
            AuthenticatedUser user = getRequestAuthenticatedUserOrDie(crc);
            if (!user.isSuperuser()) {
                return error(Response.Status.FORBIDDEN, "Superusers only.");
            }
        } catch (WrappedResponse wr) {
            return wr.getResponse();
        }
        java.nio.file.Path normalizedPath = Paths.get(fullyQualifiedPathToFile).normalize();
        if (!normalizedPath.toString().startsWith("/tmp")) {
            return error(Status.BAD_REQUEST, "Path must begin with '/tmp' but after normalization was '" + normalizedPath +"'.");
        }
        try {
            return ok(new FileInputStream(fullyQualifiedPathToFile));
        } catch (IOException ex) {
            return error(Status.BAD_REQUEST, ex.toString());
        }
    }

>>>>>>> b33fe575
}<|MERGE_RESOLUTION|>--- conflicted
+++ resolved
@@ -2427,7 +2427,6 @@
         
         return ok(Json.createObjectBuilder().add(ExternalToolHandler.SIGNED_URL, signedUrl));
     }
-<<<<<<< HEAD
  
     @DELETE
     @Path("/clearThumbnailFailureFlag")
@@ -2450,8 +2449,6 @@
             return error(Status.BAD_REQUEST, "Could not find file with the id: " + fileId);
         }
     }
-    
-=======
 
     /**
      * For testing only. Download a file from /tmp.
@@ -2479,5 +2476,4 @@
         }
     }
 
->>>>>>> b33fe575
 }