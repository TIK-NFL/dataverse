--- conflicted
+++ resolved
@@ -1,5 +1,6 @@
 package edu.harvard.iq.dataverse;
 
+import edu.harvard.iq.dataverse.harvest.client.HarvestingClient;
 import edu.harvard.iq.dataverse.authorization.DataverseRole;
 import edu.harvard.iq.dataverse.search.savedsearch.SavedSearch;
 import java.util.ArrayList;
@@ -281,24 +282,19 @@
         this.guestbooks = guestbooks;
     } 
     
-<<<<<<< HEAD
     @OneToOne (mappedBy="dataverse", cascade={CascadeType.MERGE, CascadeType.REMOVE})
     private HarvestingClient harvestingClient;
-=======
-    @OneToOne (mappedBy="dataverse", cascade={CascadeType.PERSIST, CascadeType.REMOVE})
-    private HarvestingDataverseConfig harvestingDataverseConfig;
->>>>>>> 2935cded
-
-    public HarvestingDataverseConfig getHarvestingDataverseConfig() {
-        return this.harvestingDataverseConfig;
-    }
-
-    public void setHarvestingDataverseConfig(HarvestingDataverseConfig harvestingDataverseConfig) {
-        this.harvestingDataverseConfig = harvestingDataverseConfig;
+
+    public HarvestingClient getHarvestingClientConfig() {
+        return this.harvestingClient;
+    }
+
+    public void setHarvestingClientConfig(HarvestingClient harvestingClient) {
+        this.harvestingClient = harvestingClient;
     }
 
     public boolean isHarvested() {
-        return harvestingDataverseConfig != null; 
+        return harvestingClient != null; 
     }
     
     
