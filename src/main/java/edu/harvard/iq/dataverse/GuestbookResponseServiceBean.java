/*
 * To change this license header, choose License Headers in Project Properties.
 * To change this template file, choose Tools | Templates
 * and open the template in the editor.
 */
package edu.harvard.iq.dataverse;

import edu.harvard.iq.dataverse.authorization.users.AuthenticatedUser;
import edu.harvard.iq.dataverse.authorization.users.User;
import edu.harvard.iq.dataverse.externaltools.ExternalTool;
import edu.harvard.iq.dataverse.util.BundleUtil;
import edu.harvard.iq.dataverse.util.StringUtil;
import java.io.IOException;
import java.io.OutputStream;
import java.text.SimpleDateFormat;
import java.util.ArrayList;
import java.util.Calendar;
import java.util.Date;
import java.util.HashMap;
import java.util.Iterator;
import java.util.List;
import java.util.Map;
import java.util.logging.Logger;
import javax.ejb.EJB;
import javax.ejb.Stateless;
import javax.ejb.TransactionAttribute;
import javax.ejb.TransactionAttributeType;
import javax.faces.application.FacesMessage;
import javax.faces.component.UIInput;
import javax.faces.context.FacesContext;
import javax.faces.model.SelectItem;
import javax.inject.Named;
import javax.persistence.EntityManager;
import javax.persistence.PersistenceContext;
import javax.persistence.Query;
import javax.persistence.StoredProcedureQuery;
import javax.persistence.TypedQuery;
import org.apache.commons.text.StringEscapeUtils;
/**
 *
 * @author skraffmiller
 */
@Stateless
@Named
public class GuestbookResponseServiceBean {
    private static final Logger logger = Logger.getLogger(GuestbookResponseServiceBean.class.getCanonicalName());
    
    @EJB
    DataverseServiceBean dataverseService;
    
    // The query below is used for retrieving guestbook responses used to download 
    // the collected data, in CSV format, from the manage-guestbooks and 
    // guestbook-results pages. (for entire dataverses, and for the individual 
    // guestbooks within dataverses, respectively). -- L.A. 
    /*private static final String BASE_QUERY_STRING_FOR_DOWNLOAD_AS_CSV = "select r.id, g.name, v.value, r.responsetime, f.downloadtype,"
                + " m.label, r.dataFile_id, r.name, r.email, r.institution, r.position,"
                + " o.protocol, o.authority, o.identifier, d.protocol, d.authority, d.identifier "
                + "from guestbookresponse r, filedownload f, datasetfieldvalue v, filemetadata m, dvobject o, guestbook g, dvobject d "
                + "where "  
                + " v.datasetfield_id = (select id from datasetfield f where datasetfieldtype_id = 1 "
                + " and datasetversion_id = (select max(id) from datasetversion where dataset_id =r.dataset_id )) "
                + " and m.datasetversion_id = (select max(datasetversion_id) from filemetadata where datafile_id =r.datafile_id ) "
                + " and m.datafile_id = r.datafile_id "
                + " and d.id = r.datafile_id "
                + " and r.id = f.guestbookresponse_id "
                + " and r.dataset_id = o.id "
                + " and r.guestbook_id = g.id ";*/
    
    private static final String BASE_QUERY_STRING_FOR_DOWNLOAD_AS_CSV = "select r.id, g.name, o.id, r.responsetime, f.downloadtype,"
                + " m.label, r.dataFile_id, r.name, r.email, r.institution, r.position,"
                + " o.protocol, o.authority, o.identifier, d.protocol, d.authority, d.identifier "
                + "from guestbookresponse r, filedownload f, filemetadata m, dvobject o, guestbook g, dvobject d "
                + "where "  
                + "m.datasetversion_id = (select max(datasetversion_id) from filemetadata where datafile_id =r.datafile_id ) "
                + " and m.datafile_id = r.datafile_id "
                + " and d.id = r.datafile_id "
                + " and r.id = f.guestbookresponse_id "
                + " and r.dataset_id = o.id "
                + " and r.guestbook_id = g.id ";
    
    // And this query is used for retrieving guestbook responses for displaying 
    // on the guestbook-results.xhtml page (the info we show on the page is 
    // less detailed than what we let the users download as CSV files, so this 
    // query has fewer fields than the one above). -- L.A.
    private static final String BASE_QUERY_STRING_FOR_PAGE_DISPLAY = "select  r.id, v.value, r.responsetime, f.downloadtype,  m.label, r.name "
                + "from guestbookresponse r, filedownload f, datasetfieldvalue v, filemetadata m , dvobject o "
                + "where "  
                + " v.datasetfield_id = (select id from datasetfield f where datasetfieldtype_id = 1 "
                + " and datasetversion_id = (select max(id) from datasetversion where dataset_id =r.dataset_id )) "
                + " and m.datasetversion_id = (select max(datasetversion_id) from filemetadata where datafile_id =r.datafile_id ) "
                + " and m.datafile_id = r.datafile_id "
                + " and r.id = f.guestbookresponse_id "
                + " and r.dataset_id = o.id ";
    
    // And a custom query for retrieving *all* the custom question responses, for 
    // a given dataverse, or for an individual guestbook within the dataverse:
    private static final String BASE_QUERY_CUSTOM_QUESTION_ANSWERS = "select q.questionstring, r.response, g.id "
                + "from customquestionresponse r, customquestion q, guestbookresponse g, dvobject o "
                + "where q.id = r.customquestion_id "
                + "and r.guestbookResponse_id = g.id "
                + "and g.dataset_id = o.id ";
    
    
    private static SimpleDateFormat DATE_FORMAT = new SimpleDateFormat("MM/d/yyyy");
    
    @PersistenceContext(unitName = "VDCNet-ejbPU")
    private EntityManager em;

    public List<GuestbookResponse> findAll() {
        return em.createQuery("select object(o) from GuestbookResponse as o order by o.responseTime desc", GuestbookResponse.class).getResultList();
    }

    public List<Long> findAllIds() {
        return findAllIds(null);
    }

    public List<Long> findAllIds(Long dataverseId) {
        if (dataverseId == null) {
            return em.createQuery("select o.id from GuestbookResponse as o order by o.responseTime desc", Long.class).getResultList();
        }
        return em.createQuery("select o.id from GuestbookResponse  o, Dataset d where o.dataset.id = d.id and d.owner.id = " + dataverseId + " order by o.responseTime desc", Long.class).getResultList();
    }

    public List<GuestbookResponse> findAllByGuestbookId(Long guestbookId) {

        if (guestbookId == null) {
        } else {
            return em.createQuery("select o from GuestbookResponse as o where o.guestbook.id = " + guestbookId + " order by o.responseTime desc", GuestbookResponse.class).getResultList();
        }
        return null;
    }
    
    /* 
       This method is used for streaming downloads of guestbook responses, in 
       CSV format, both for individual guestbooks, and for entire dataverses
       (with guestbookId = null).
     */
    private static final String SEPARATOR = ",";
    private static final String NEWLINE = "\n";
    public void streamResponsesByDataverseIdAndGuestbookId(OutputStream out, Long dataverseId, Long guestbookId) throws IOException {
        
        // Before we do anything else, create a map of all the custom question responses
        // available for this dataverse (or, this individual guestbook within the
        // dataverse; see the comment below, how it's saving us a metric f-ton
        // of queries now) -- L.A. 
        
        Map<Integer, Object> customQandAs = mapCustomQuestionAnswersAsStrings(dataverseId, guestbookId);
        Map<Integer, String> datasetTitles = mapDatasetTitles(dataverseId);
                
        List<Object[]> guestbookResults = getGuestbookResults( dataverseId,  guestbookId );
        // the CSV header:
        out.write("Guestbook, Dataset, Dataset PID, Date, Type, File Name, File Id, File PID, User Name, Email, Institution, Position, Custom Questions\n".getBytes());
        for (Object[] result : guestbookResults) {
            StringBuilder sb = convertGuestbookResponsesToCSV(customQandAs, datasetTitles, result);
            out.write(sb.toString().getBytes());
            out.flush();
        }
    }
    
    public List<Object[]> getGuestbookResults(Long dataverseId, Long guestbookId ){
        
        String queryString = BASE_QUERY_STRING_FOR_DOWNLOAD_AS_CSV
                + " and  o.owner_id = " 
                + dataverseId.toString();
        
        if (guestbookId != null) {
            queryString+= (" and r.guestbook_id = " + guestbookId.toString());
        }
        
        queryString += " ORDER by r.id DESC;";
        logger.fine("stream responses query: " + queryString);
        
        return  em.createNativeQuery(queryString).getResultList();
        
    }
    
    public StringBuilder convertGuestbookResponsesToCSV ( Map<Integer, Object> customQandAs, Map<Integer, String> datasetTitles, Object[] result) throws IOException {

            Integer guestbookResponseId = (Integer)result[0];
            
            StringBuilder sb = new StringBuilder();
            
            // Since we are formatting the output as comma-separated values, 
            // we should go to the trouble of removing any commas from the 
            // string fields, or the structure of the file will be broken. -- L.A.
            
            // Guestbook name: 
            sb.append("\"" + (String)result[1] + "\"");
            sb.append(SEPARATOR);

            
            // Dataset name: 
            Integer datasetId = (Integer) result[2];
            String datasetTitle = datasetTitles.get(datasetId);
            sb.append(datasetTitle == null ? "" : "\"" +  datasetTitle + "\"");
            sb.append(SEPARATOR);
            
            // Dataset persistent identifier: 
            sb.append(formatPersistentIdentifier((String)result[11], (String)result[12], (String)result[13]));
            sb.append(SEPARATOR);
            
            if (result[3] != null) {
                sb.append(DATE_FORMAT.format((Date) result[3]));
            } else {
                sb.append("N/A");
            }
            sb.append(SEPARATOR);
            
            // type: (download, etc.)
            sb.append(result[4]);
            sb.append(SEPARATOR);

            // file name: 
            sb.append("\"" + (String)result[5] + "\"" );
            sb.append(SEPARATOR);

            // file id (numeric):
            sb.append(result[6] == null ? "" : result[6]);
            sb.append(SEPARATOR);
            
            // persistent id of the file (if available):
            // Dataset persistent identifier: 
            sb.append(formatPersistentIdentifier((String)result[14], (String)result[15], (String)result[16]));
            sb.append(SEPARATOR);
            
            // name supplied in the guestbook response: 
            sb.append(result[7] == null ? "" : "\"" + (String)result[7] + "\"");
            sb.append(SEPARATOR);
            
            // email: 
            sb.append(result[8] == null ? "" : "\"" + (String)result[8] + "\"");           
            sb.append(SEPARATOR);
            
            // institution:
            sb.append(result[9] == null ? "" : "\"" + (String)result[9] + "\"");
            sb.append(SEPARATOR);
            
            // position: 
            sb.append(result[10] == null ? "" : "\"" + (String)result[10] + "\"");
            
            // Finally, custom questions and answers, if present:
            
            
            if (customQandAs.containsKey(guestbookResponseId)) {
                sb.append(customQandAs.get(guestbookResponseId)); 
            } 

            sb.append(NEWLINE);
        return sb;
        
    }
    
    
    private String formatPersistentIdentifier(String protocol, String authority, String identifier) {
        // Note that the persistent id may be unavailable for this dvObject:
        if (StringUtil.nonEmpty(protocol) && StringUtil.nonEmpty(authority) && StringUtil.nonEmpty(identifier)) {
            StringBuilder sb = new StringBuilder();
            sb.append(protocol);
            sb.append(":");
            sb.append(authority);
            sb.append("/");
            sb.append(identifier);
            return sb.toString();
        } 
        return "N/A";
    }
    
    /*
      This method is used to produce an array of guestbook responses for displaying 
      on the guestbook-responses page. 
    */
    public List<Object[]> findArrayByGuestbookIdAndDataverseId(Long guestbookId, Long dataverseId, Long limit){

        Guestbook gbIn = em.find(Guestbook.class, guestbookId);
        boolean hasCustomQuestions = gbIn.getCustomQuestions() != null;
        List<Object[]> retVal =  new ArrayList<>();

        String queryString = BASE_QUERY_STRING_FOR_PAGE_DISPLAY
                + " and  o.owner_id = "
                + dataverseId.toString()
                + " and  r.guestbook_id = "
                + guestbookId.toString();
        
        queryString += " order by r.id desc";
        
        if (limit != null) {
            queryString += (" limit " + limit);
        } 
        
        queryString += ";";
        
        logger.fine("search query: " + queryString);
        
        List<Object[]> guestbookResults = em.createNativeQuery(queryString).getResultList();
        
        if (guestbookResults == null || guestbookResults.size() == 0) {
            return retVal; 
        }
        
        Map<Integer, Object> customQandAs = null;
        
        if (hasCustomQuestions) {
            // if this Guestbook has custom questions, let's look up all the 
            // custom question-and-answer pairs for this dataverse and guestbook.
            if (limit == null || guestbookResults.size() < limit) {
                customQandAs = mapCustomQuestionAnswersAsLists(dataverseId, guestbookId, null, null);
            } else {
                // only select the custom question responses for the current range of 
                // guestbook responses - can make a difference on a guestbook with 
                // an insane amount of responses. -- L.A.
                customQandAs = mapCustomQuestionAnswersAsLists(dataverseId, 
                        guestbookId, 
                        (Integer)(guestbookResults.get(0)[0]), 
                        (Integer)(guestbookResults.get(guestbookResults.size()-1)[0]));
            }
        }

        for (Object[] result : guestbookResults) {
            Object[] singleResult = new Object[6];

            Integer guestbookResponseId = (Integer) result[0];

            if (guestbookResponseId != null) {
                singleResult[0] = result[1];
                if (result[2] != null) {
                    singleResult[1] = new SimpleDateFormat("yyyy-MM-dd").format((Date) result[2]);
                } else {
                    singleResult[1] = "N/A";
                }

                singleResult[2] = result[3];
                singleResult[3] = result[4];
                singleResult[4] = result[5];

                // Finally, custom questions and answers, if present:
                if (hasCustomQuestions) {
                    // (the old implementation, below, would run one extra query FOR EVERY SINGLE
                    // guestbookresponse entry! -- instead, we are now pre-caching all the 
                    // available custom question responses, with a single native query, above.
                    // -- L.A.)

                    /*String cqString = "select q.questionstring, r.response  from customquestionresponse r, customquestion q where q.id = r.customquestion_id and r.guestbookResponse_id = " + result[0];
                    singleResult[5]   = em.createNativeQuery(cqString).getResultList();*/
                    if (customQandAs.containsKey(guestbookResponseId)) {
                        singleResult[5] = customQandAs.get(guestbookResponseId);
                    }
                }
                retVal.add(singleResult);
            }
        }
        
        return retVal;
    }
    
    /*
       The 3 methods below are for caching all the custom question responses for this
       guestbook and/or dataverse.
       The results are saved in maps, and later re-combined with the individual 
       "normal" guestbook responses, retrieved from GuestbookResponse table. -- L.A. 
    */
    private Map<Integer, Object> mapCustomQuestionAnswersAsLists(Long dataverseId, Long guestbookId, Integer firstResponse, Integer lastResponse) {
        return selectCustomQuestionAnswers(dataverseId, guestbookId, false, firstResponse, lastResponse);
    }
    
    public Map<Integer, Object> mapCustomQuestionAnswersAsStrings(Long dataverseId, Long guestbookId) {
        return selectCustomQuestionAnswers(dataverseId, guestbookId, true, null, null);
    }
    
    private Map<Integer, Object> selectCustomQuestionAnswers(Long dataverseId, Long guestbookId, boolean asString, Integer lastResponse, Integer firstResponse) {
        Map<Integer, Object> ret = new HashMap<>();

        int count = 0;

        String cqString = BASE_QUERY_CUSTOM_QUESTION_ANSWERS
                + "and o.owner_id = " + dataverseId;
                
        if (guestbookId != null) {
            cqString += ( " and g.guestbook_id = " + guestbookId);
        }
        
        if (firstResponse != null) {
            cqString += (" and r.guestbookResponse_id >= " + firstResponse);
        }
        
        if (lastResponse != null) {
            cqString += (" and r.guestbookResponse_id <= " + lastResponse);
        }
        
        // Preserve the order of the question/answer pairs.
        cqString += " order by g.id, q.id";

        cqString += ";";
        logger.fine("custom questions query: " + cqString);

        List<Object[]> customResponses = em.createNativeQuery(cqString).getResultList();

        if (customResponses != null) {
            for (Object[] response : customResponses) {
                Integer responseId = (Integer) response[2];

                if (asString) {
                    // as combined strings of comma-separated question and answer values
                    //assuming the strings are only being created for writing out to csv which seems to be the case
                    String qa = SEPARATOR + StringEscapeUtils.escapeCsv((String)response[0]) + SEPARATOR + (response[1] == null ? "" : StringEscapeUtils.escapeCsv((String)response[1]));
                    
<<<<<<< HEAD
                    String qa = SEPARATOR + ("\"" + (String)response[0] + "\"") + SEPARATOR + (response[1] == null ? "" : "\"" + (String)response[1] + "\"");

=======
>>>>>>> fbb5ed82
                    if (ret.containsKey(responseId)) {
                        ret.put(responseId, ret.get(responseId) + qa);
                    } else {
                        ret.put(responseId, qa);
                    }
                } else {
                    // as a list of Object[]s - this is for display on the custom-responses page
                    
                    if (!ret.containsKey(responseId)) {
                        ret.put(responseId, new ArrayList<>());
                    }
                    if(response[1] != null){
                         response[1]=((String)response[1]).replaceAll("(\r\n|\n)", "<br />");
                    }
                    ((List) ret.get(responseId)).add(response);
                }

                count++;
            }
        }

        logger.fine("Found " + count + " responses to custom questions");

        return ret;
    }
    
    public Long findCountByGuestbookId(Long guestbookId, Long dataverseId) {

        if (guestbookId == null) {
                    return 0L;
        } else if ( dataverseId == null) {
            String queryString = "select count(o) from GuestbookResponse as o where o.guestbook_id = " + guestbookId;
            Query query = em.createNativeQuery(queryString);
            return (Long) query.getSingleResult();
        } else  {
            String queryString = "select count(o) from GuestbookResponse as o, Dataset d, DvObject obj where o.dataset_id = d.id and d.id = obj.id and obj.owner_id = " + dataverseId + "and o.guestbook_id = " + guestbookId;
            Query query = em.createNativeQuery(queryString);
            return (Long) query.getSingleResult();            
        }

    }

    public List<Long> findAllIds30Days() {
        return findAllIds30Days(null);
    }

    public List<Long> findAllIds30Days(Long dataverseId) {
        String beginTime;
        String endTime;
        Calendar cal = Calendar.getInstance();
        cal.add(Calendar.DAY_OF_YEAR, -30);
        beginTime = new SimpleDateFormat("yyyy-MM-dd HH:mm:ss").format(cal.getTime());  // Use yesterday as default value
        cal.add(Calendar.DAY_OF_YEAR, 31);
        endTime = new SimpleDateFormat("yyyy-MM-dd HH:mm:ss").format(cal.getTime());
        String queryString = "select o.id from GuestbookResponse as o  ";
        if (dataverseId != null) {
            queryString += ", Dataset d where o.dataset.id = d.id and d.owner.id = " + dataverseId + " and ";
        } else {
            queryString += " where ";
        }
        queryString += " o.responseTime >='" + beginTime + "'";
        queryString += " and o.responseTime<='" + endTime + "'";
        queryString += "  order by o.responseTime desc";

        return em.createQuery(queryString, Long.class).getResultList();
    }

    public Long findCount30Days() {
        return findCount30Days(null);
    }

    public Long findCount30Days(Long dataverseId) {
        String beginTime;
        String endTime;
        Calendar cal = Calendar.getInstance();
        cal.add(Calendar.DAY_OF_YEAR, -30);
        beginTime = new SimpleDateFormat("yyyy-MM-dd HH:mm:ss").format(cal.getTime());  // Use yesterday as default value
        cal.add(Calendar.DAY_OF_YEAR, 31);
        endTime = new SimpleDateFormat("yyyy-MM-dd HH:mm:ss").format(cal.getTime());
        String queryString = "select count(o.id) from GuestbookResponse as o  ";
        if (dataverseId != null) {
            queryString += ", DvObject v where o.dataset_id = v.id and v.owner_id = " + dataverseId + " and ";
        } else {
            queryString += " where ";
        }
        queryString += " o.responseTime >='" + beginTime + "'";
        queryString += " and o.responseTime<='" + endTime + "'";
        Query query = em.createNativeQuery(queryString);
        return (Long) query.getSingleResult();
    }

    public Long findCountAll() {
        return findCountAll(null);
    }

    public Long findCountAll(Long dataverseId) {
        String queryString;
        if (dataverseId != null) {
            queryString = "select count(o.id) from GuestbookResponse  o,  DvObject v where o.dataset_id = v.id and v.owner_id = " + dataverseId + " ";
        } else {
            queryString = "select count(o.id) from GuestbookResponse  o ";
        }

        Query query = em.createNativeQuery(queryString);
        return (Long) query.getSingleResult();
    }

    public List<GuestbookResponse> findAllByDataverse(Long dataverseId) {
        return em.createQuery("select object(o) from GuestbookResponse  o, Dataset d where o.dataset.id = d.id and d.owner.id = " + dataverseId + " order by o.responseTime desc", GuestbookResponse.class).getResultList();
    }

    public List<GuestbookResponse> findAllWithin30Days() {
        return findAllWithin30Days(null);
    }

    public List<GuestbookResponse> findAllWithin30Days(Long dataverseId) {
        String beginTime;
        String endTime;
        Calendar cal = Calendar.getInstance();
        cal.add(Calendar.DAY_OF_YEAR, -30);
        beginTime = new SimpleDateFormat("yyyy-MM-dd HH:mm:ss").format(cal.getTime());  // Use yesterday as default value
        cal.add(Calendar.DAY_OF_YEAR, 31);
        endTime = new SimpleDateFormat("yyyy-MM-dd HH:mm:ss").format(cal.getTime());
        String queryString = "select object(o) from GuestbookResponse as o  ";
        if (dataverseId != null) {
            queryString += ", Dataset d where o.dataset.id = d.id and d.owner.id = " + dataverseId + " and ";
        } else {
            queryString += " where ";
        }
        queryString += " o.responseTime >='" + beginTime + "'";
        queryString += " and o.responseTime<='" + endTime + "'";
        queryString += "  order by o.responseTime desc";
        TypedQuery<GuestbookResponse> query = em.createQuery(queryString, GuestbookResponse.class);

        return query.getResultList();
    }

    private List<Object[]> convertIntegerToLong(List<Object[]> list, int index) {
        for (Object[] item : list) {
            item[index] = (long) item[index];
        }

        return list;
    }

    private String generateTempTableString(List<Long> datasetIds) {
        // first step: create the temp table with the ids

        em.createNativeQuery(" BEGIN; SET TRANSACTION READ WRITE; DROP TABLE IF EXISTS tempid; END;").executeUpdate();
        em.createNativeQuery(" BEGIN; SET TRANSACTION READ WRITE; CREATE TEMPORARY TABLE tempid (tempid integer primary key, orderby integer); END;").executeUpdate();
        em.createNativeQuery(" BEGIN; SET TRANSACTION READ WRITE; INSERT INTO tempid VALUES " + generateIDsforTempInsert(datasetIds) + "; END;").executeUpdate();
        return "select tempid from tempid";
    }

    private String generateIDsforTempInsert(List<Long> idList) {
        int count = 0;
        StringBuilder sb = new StringBuilder();
        Iterator<Long> iter = idList.iterator();
        while (iter.hasNext()) {
            Long id = iter.next();
            sb.append("(").append(id).append(",").append(count++).append(")");
            if (iter.hasNext()) {
                sb.append(",");
            }
        }

        return sb.toString();
    }


    public List<Object[]> findCustomResponsePerGuestbookResponse(Long gbrId) {

        String gbrCustomQuestionQueryString = "select response, cq.id "
                + " from guestbookresponse gbr, customquestion cq, customquestionresponse cqr "
                + "where gbr.guestbook_id = cq.guestbook_id "
                + " and gbr.id = cqr.guestbookresponse_id "
                + "and cq.id = cqr.customquestion_id "
                + " and cqr.guestbookresponse_id =  " + gbrId;
        TypedQuery<Object[]> query = em.createQuery(gbrCustomQuestionQueryString, Object[].class);

        return convertIntegerToLong(query.getResultList(), 1);
    }

    private Guestbook findDefaultGuestbook() {
        Guestbook guestbook = new Guestbook();
        String queryStr = "SELECT object(o) FROM Guestbook as o WHERE o.dataverse.id = null";
        List<Guestbook> resultList = em.createQuery(queryStr, Guestbook.class).getResultList();

        if (resultList.size() >= 1) {
            guestbook = resultList.get(0);
        }
        return guestbook;

    }
    
    public String getUserName(User user) {
        if (user.isAuthenticated()) {
            AuthenticatedUser authUser = (AuthenticatedUser) user;
            return authUser.getName();
        }
        return "";
    }

    public String getUserEMail(User user) {
        if (user.isAuthenticated()) {
            AuthenticatedUser authUser = (AuthenticatedUser) user;
            return authUser.getEmail();
        }
        return "";
    }

    public String getUserInstitution(User user) {
        if (user.isAuthenticated()) {
            AuthenticatedUser authUser = (AuthenticatedUser) user;
            return authUser.getAffiliation();
        }
        return "";
    }

    public String getUserPosition(User user) {
        if (user.isAuthenticated()) {
            AuthenticatedUser authUser = (AuthenticatedUser) user;
            return authUser.getPosition();
        }
        return "";
    }

    public AuthenticatedUser getAuthenticatedUser(User user) {
        if (user.isAuthenticated()) {
            AuthenticatedUser authUser = (AuthenticatedUser) user;
            return authUser;
        }
        return null;
    }
    
    
    public GuestbookResponse initGuestbookResponseForFragment(DatasetVersion workingVersion, FileMetadata fileMetadata, DataverseSession session){   
       
        Dataset dataset = workingVersion.getDataset();
       
        GuestbookResponse guestbookResponse = new GuestbookResponse();
        
        if(workingVersion.isDraft()){           
            guestbookResponse.setWriteResponse(false);
        } 
        
       // guestbookResponse.setDatasetVersion(workingVersion);
        
        if (fileMetadata != null){
           guestbookResponse.setDataFile(fileMetadata.getDataFile());
        }

        if (dataset.getGuestbook() != null) {
            guestbookResponse.setGuestbook(dataset.getGuestbook());
            setUserDefaultResponses(guestbookResponse, session);
            if (fileMetadata != null){
                guestbookResponse.setDataFile(fileMetadata.getDataFile());
            }            
        } else {
            if (fileMetadata != null){
                 guestbookResponse = initDefaultGuestbookResponse(dataset, fileMetadata.getDataFile(),  session);
            } else {
                 guestbookResponse = initDefaultGuestbookResponse(dataset, null, session);
            }          
        }
        if (dataset.getGuestbook() != null && !dataset.getGuestbook().getCustomQuestions().isEmpty()) {
            initCustomQuestions(guestbookResponse, dataset);
        }
        guestbookResponse.setDownloadtype("Download");

        guestbookResponse.setDataset(dataset);
        
        
        return guestbookResponse;
    }
    
    public GuestbookResponse initGuestbookResponseForFragment(FileMetadata fileMetadata, DataverseSession session){    

        return initGuestbookResponseForFragment(fileMetadata.getDatasetVersion(), fileMetadata, session);
    }
    
    public void initGuestbookResponse(FileMetadata fileMetadata, String downloadType, DataverseSession session){
         initGuestbookResponse(fileMetadata, downloadType, null, session);
    }
    
    public GuestbookResponse initGuestbookResponse(FileMetadata fileMetadata, String downloadFormat, String selectedFileIds, DataverseSession session) {
        Dataset dataset;              
        DatasetVersion workingVersion = null;
        if (fileMetadata != null){
            workingVersion = fileMetadata.getDatasetVersion();
        }


        
        GuestbookResponse guestbookResponse = new GuestbookResponse();
        
        if(workingVersion != null && workingVersion.isDraft()){
            guestbookResponse.setWriteResponse(false);
        }
        
        dataset = workingVersion.getDataset();
        
        if (fileMetadata != null){
           guestbookResponse.setDataFile(fileMetadata.getDataFile());
        }

        if (dataset.getGuestbook() != null) {
            guestbookResponse.setGuestbook(workingVersion.getDataset().getGuestbook());
            setUserDefaultResponses(guestbookResponse, session);
            if (fileMetadata != null){
                guestbookResponse.setDataFile(fileMetadata.getDataFile());
            }            
        } else {
            if (fileMetadata != null){
                 guestbookResponse = initDefaultGuestbookResponse(dataset, fileMetadata.getDataFile(),  session);
            } else {
                 guestbookResponse = initDefaultGuestbookResponse(dataset, null, session);
            }          
        }
        if (dataset.getGuestbook() != null && !dataset.getGuestbook().getCustomQuestions().isEmpty()) {
            initCustomQuestions(guestbookResponse, dataset);
        }
        guestbookResponse.setDownloadtype("Download");
        if(downloadFormat.toLowerCase().equals("subset")){
            guestbookResponse.setDownloadtype("Subset");
        }
        if(downloadFormat.toLowerCase().equals("explore")){
            /**
             * TODO: Investigate this "if downloadFormat=explore" and think
             * about deleting it. When is downloadFormat "explore"? When is this
             * method called? Previously we were passing "explore" to
             * modifyDatafileAndFormat for TwoRavens but now we pass
             * "externalTool" for all external tools, including TwoRavens. When
             * clicking "Explore" and then the name of the tool, we want the
             * name of the exploration tool (i.e. "TwoRavens", "Data Explorer",
             * etc.) to be persisted as the downloadType. We execute
             * guestbookResponse.setDownloadtype(externalTool.getDisplayName())
             * over in the "explore" method of FileDownloadServiceBean just
             * before the guestbookResponse is written.
             */
            guestbookResponse.setDownloadtype("Explore");
        }
        guestbookResponse.setDataset(dataset);
        
        return guestbookResponse;
    }
    
    private void initCustomQuestions(GuestbookResponse guestbookResponse, Dataset dataset) {
        guestbookResponse.setCustomQuestionResponses(new ArrayList<>());
        for (CustomQuestion cq : dataset.getGuestbook().getCustomQuestions()) {
            CustomQuestionResponse cqr = new CustomQuestionResponse();
            cqr.setGuestbookResponse(guestbookResponse);
            cqr.setCustomQuestion(cq);
            cqr.setResponse("");
            if (cq.getQuestionType().equals("options")) {
                //response select Items
                cqr.setResponseSelectItems(setResponseUISelectItems(cq));
            }
            guestbookResponse.getCustomQuestionResponses().add(cqr);
        }
    }
    
    private void setUserDefaultResponses(GuestbookResponse guestbookResponse, DataverseSession session, User userIn) {
        User user;
        User sessionUser = session.getUser();
        
        if (userIn != null){
            user = userIn;
        } else{
            user = sessionUser;
        }
         
        if (user != null) {
            guestbookResponse.setEmail(getUserEMail(user));
            guestbookResponse.setName(getUserName(user));
            guestbookResponse.setInstitution(getUserInstitution(user));
            guestbookResponse.setPosition(getUserPosition(user));
            guestbookResponse.setAuthenticatedUser(getAuthenticatedUser(user));
        } else {
            guestbookResponse.setEmail("");
            guestbookResponse.setName("");
            guestbookResponse.setInstitution("");
            guestbookResponse.setPosition("");
            guestbookResponse.setAuthenticatedUser(null);
        }
        guestbookResponse.setSessionId(session.toString());
    }
    
    private void setUserDefaultResponses(GuestbookResponse guestbookResponse, DataverseSession session) {
        User user = session.getUser();
        
        if (user != null) {
            guestbookResponse.setEmail(getUserEMail(user));
            guestbookResponse.setName(getUserName(user));
            guestbookResponse.setInstitution(getUserInstitution(user));
            guestbookResponse.setPosition(getUserPosition(user));
            guestbookResponse.setAuthenticatedUser(getAuthenticatedUser(user));
        } else {
            guestbookResponse.setEmail("");
            guestbookResponse.setName("");
            guestbookResponse.setInstitution("");
            guestbookResponse.setPosition("");
            guestbookResponse.setAuthenticatedUser(null);
        }
        guestbookResponse.setSessionId(session.toString());
    }

    public GuestbookResponse initDefaultGuestbookResponse(Dataset dataset, DataFile dataFile, DataverseSession session) {
        GuestbookResponse guestbookResponse = new GuestbookResponse();
        guestbookResponse.setGuestbook(findDefaultGuestbook());
       if(dataset.getLatestVersion() != null && dataset.getLatestVersion().isDraft()){
            guestbookResponse.setWriteResponse(false);
        }
        if (dataFile != null){
            guestbookResponse.setDataFile(dataFile);
        }        
        guestbookResponse.setDataset(dataset);
        guestbookResponse.setResponseTime(new Date());
        guestbookResponse.setSessionId(session.toString());
        guestbookResponse.setDownloadtype("Download");
        setUserDefaultResponses(guestbookResponse, session);
        return guestbookResponse;
    }
    
    public GuestbookResponse initAPIGuestbookResponse(Dataset dataset, DataFile dataFile, DataverseSession session, User user) {
        GuestbookResponse guestbookResponse = new GuestbookResponse();
        Guestbook datasetGuestbook = dataset.getGuestbook();
        
        if(datasetGuestbook == null){
            guestbookResponse.setGuestbook(findDefaultGuestbook());
        } else { 
            guestbookResponse.setGuestbook(datasetGuestbook);            
        }

        if (dataFile != null){
            guestbookResponse.setDataFile(dataFile);
        }        
        guestbookResponse.setDataset(dataset);
        guestbookResponse.setResponseTime(new Date());
        guestbookResponse.setSessionId(session.toString());
        guestbookResponse.setDownloadtype("Download");
        setUserDefaultResponses(guestbookResponse, session, user);
        return guestbookResponse;
    }

    public GuestbookResponse modifyDatafile(GuestbookResponse in, FileMetadata fm) {
        if (in != null && fm.getDataFile() != null) {
            in.setDataFile(fm.getDataFile());
            in.setSelectedFileIds(fm.getDataFile().getId().toString());
        }
        if (in != null && fm.getDatasetVersion() != null && fm.getDatasetVersion().isDraft()) {
            in.setWriteResponse(false);
        }
        return in;
    }
    
    public GuestbookResponse modifyDatafileAndFormat(GuestbookResponse in, FileMetadata fm, String format) {
        if (in != null && fm.getDataFile() != null) {
            in.setFileFormat(format);
            in.setDataFile(fm.getDataFile());
            in.setDatasetVersion(fm.getDatasetVersion());
            in.setSelectedFileIds(fm.getDataFile().getId().toString());
        }
        if (in != null && fm.getDatasetVersion() != null && fm.getDatasetVersion().isDraft()) {
            in.setWriteResponse(false);
        }

        return in;
    }

    /**
     * This method was added because on the dataset page when a popup is
     * required, ExternalTool is null in the poup itself. We store ExternalTool
     * in the GuestbookResponse as a transient variable so we have access to it
     * later in the popup.
     */
    public GuestbookResponse modifyDatafileAndFormat(GuestbookResponse in, FileMetadata fm, String format, ExternalTool externalTool) {
        if (in != null && externalTool != null) {
            in.setExternalTool(externalTool);
        }
        return modifyDatafileAndFormat(in, fm, format);
    }
    
    private List<SelectItem> setResponseUISelectItems(CustomQuestion cq) {
        List<SelectItem> retList = new ArrayList<>();
        for (CustomQuestionValue cqv : cq.getCustomQuestionValues()) {
            SelectItem si = new SelectItem(cqv.getValueString(), cqv.getValueString());
            retList.add(si);
        }
        return retList;
    }
    
  


    public GuestbookResponse findById(Long id) {
        return em.find(GuestbookResponse.class, id);
    }

    @TransactionAttribute(TransactionAttributeType.REQUIRES_NEW)
    public void save(GuestbookResponse guestbookResponse) {
        em.persist(guestbookResponse);
    }
    
        
    public Long getCountGuestbookResponsesByDataFileId(Long dataFileId) {
        // datafile id is null, will return 0
        Query query = em.createNativeQuery("select count(o.id) from GuestbookResponse  o  where o.datafile_id  = " + dataFileId);
        return (Long) query.getSingleResult();
    }
    
    public Long getCountGuestbookResponsesByDatasetId(Long datasetId) {
        // dataset id is null, will return 0        
        Query query = em.createNativeQuery("select count(o.id) from GuestbookResponse  o  where o.dataset_id  = " + datasetId);
        return (Long) query.getSingleResult();
    }    

    public Long getCountOfAllGuestbookResponses() {
        // dataset id is null, will return 0  
        
        // "SELECT COUNT(*)" is notoriously expensive in PostgresQL for large 
        // tables. This makes this call fairly expensive for any installation 
        // with a lot of download/access activity. (This "total download" metrics
        // is always displayed when the homepage is loaded). 
        // It is safe to say that no real life user will need this number to be
        // precise down to the last few digits, and/or withing a second, 
        // especially once that number is in the millions. The 
        // solution implemented below relies on estimating the number. It is 
        // very efficient, but also very PostgresQL specific - hence it is 
        // defined as a custom database function. 
        // An alternative solution would be to get the exact number every 
        // hour or so, and cache it centrally for the rest of the application 
        // somehow. -- L.A. 5.6
        
        
        try {        
            StoredProcedureQuery query = this.em.createNamedStoredProcedureQuery("GuestbookResponse.estimateGuestBookResponseTableSize");
            query.execute();
            Long totalCount = (Long) query.getOutputParameterValue(1);
        
            if (totalCount != null) {
                return totalCount;
            }
        } catch (IllegalArgumentException iae) {
            // Don't do anything, we'll fall back to using "SELECT COUNT()"
        }
        Query query = em.createNativeQuery("select count(o.id) from GuestbookResponse  o;");
        return (Long) query.getSingleResult();
    }
    
    public List<GuestbookResponse> findByAuthenticatedUserId(AuthenticatedUser user) {
        Query query = em.createNamedQuery("GuestbookResponse.findByAuthenticatedUserId"); 
        query.setParameter("authenticatedUserId", user.getId());
        return query.getResultList();
    }
        
    public Map<Integer, String> mapDatasetTitles(Long dataverseId) {
        Map<Integer, String> ret = new HashMap<>();

        List<Object[]> titleResults = dataverseService.getDatasetTitlesWithinDataverse(dataverseId);

        if (titleResults != null) {
            for (Object[] titleObj : titleResults) {
                Integer datasetId = (Integer) titleObj[1];
                String datasetTitle = (String) titleObj[0];
                
                ret.put(datasetId, datasetTitle);

            }
        }

        return ret;
        
    }
    
}<|MERGE_RESOLUTION|>--- conflicted
+++ resolved
@@ -401,13 +401,7 @@
                 if (asString) {
                     // as combined strings of comma-separated question and answer values
                     //assuming the strings are only being created for writing out to csv which seems to be the case
-                    String qa = SEPARATOR + StringEscapeUtils.escapeCsv((String)response[0]) + SEPARATOR + (response[1] == null ? "" : StringEscapeUtils.escapeCsv((String)response[1]));
-                    
-<<<<<<< HEAD
-                    String qa = SEPARATOR + ("\"" + (String)response[0] + "\"") + SEPARATOR + (response[1] == null ? "" : "\"" + (String)response[1] + "\"");
-
-=======
->>>>>>> fbb5ed82
+                    String qa = SEPARATOR + StringEscapeUtils.escapeCsv((String)response[0]) + SEPARATOR + (response[1] == null ? "" : StringEscapeUtils.escapeCsv((String)response[1]));                   
                     if (ret.containsKey(responseId)) {
                         ret.put(responseId, ret.get(responseId) + qa);
                     } else {
