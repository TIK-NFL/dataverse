<ui:composition
    xmlns="http://www.w3.org/1999/xhtml"
    xmlns:h="http://java.sun.com/jsf/html"
    xmlns:f="http://java.sun.com/jsf/core"
    xmlns:ui="http://java.sun.com/jsf/facelets"
    xmlns:p="http://primefaces.org/ui"
    xmlns:c="http://xmlns.jcp.org/jsp/jstl/core"
    xmlns:jsf="http://xmlns.jcp.org/jsf"
    xmlns:pt="http://java.sun.com/jsf/passthrough"
    xmlns:cc="http://java.sun.com/jsf/composite"
    xmlns:o="http://omnifaces.org/ui"
    xmlns:iqbs="http://xmlns.jcp.org/jsf/composite/iqbs">

    <!-- Static Tab Layout -->
    <div data-widget="content" class="ui-tabs ui-widget ui-widget-content ui-corner-all ui-hidden-container ui-tabs-top" id="datasetForm:tabView">
        <ul role="tablist" class="ui-tabs-nav ui-helper-reset ui-helper-clearfix ui-widget-header ui-corner-all">
            <li aria-expanded="true" role="tab" class="ui-state-default ui-tabs-selected ui-state-active ui-corner-top">
                <a href="#datasetForm:tabView:dataFilesTab">Files</a>
            </li>
        </ul>
        <div class="ui-tabs-panels">
            <div aria-hidden="false" role="tabpanel" class="ui-tabs-panel ui-widget-content ui-corner-bottom" id="datasetForm:tabView:dataFilesTab">
                <!-- Upload -->
                <ui:fragment rendered="#{datasetPage || EditDatafilesPage.showFileUploadFileComponent()}">
                    <script>
                        function uploadWidgetDropMsg() {
                            var fileUpload = $('div[id$="fileUpload"] div.ui-fileupload-content');
                            if ($(fileUpload).children('#dragdropMsg').length) {
                                // do nothing
                            } else {
                                $(fileUpload).prepend('<div id="dragdropMsg">#{bundle['file.fromDropbox.description']}</div>');
                            }
                        }
                        function uploadStarted() {
                            $('button[id$="uploadStarted"]').trigger('click');
                        }
                        function uploadFinished(fileupload) {
                            if (fileupload.files.length === 0) {
                                $('button[id$="AllUploadsFinished"]').trigger('click');
                            }
                        }
                        function dropBoxUploadFinished(fileupload) {
                            $('button[id$="dropBoxUploadFinished"]').trigger('click');
                        }
                        function uploadWidgetDropRemoveMsg() {
                            $('div[id$="fileUpload"] div.ui-fileupload-content div.dropMsg').remove();
                        }
                        $(document).ready(function () {
                            uploadWidgetDropMsg();
                        });
                    </script>
                    <p class="help-block">
                        <span class="glyphicon glyphicon-info-sign"/>
                        <ui:fragment rendered="#{systemConfig.maxFileUploadSize !=null and !empty systemConfig.maxFileUploadSize}">
                        <h:outputFormat value=" #{bundle['file.selectToAdd.tipLimit']}" escape="false">
                            <f:param value="#{systemConfig.maxFileUploadSize}"/>
                        </h:outputFormat>                      
                        </ui:fragment>  
                        <ui:fragment rendered="true">
                        <h:outputFormat value=" #{bundle['file.selectToAdd.tipMoreInformation']}" escape="false">
                            <f:param value="#{systemConfig.guidesBaseUrl}"/>
                            <f:param value="#{systemConfig.version}"/>
                        </h:outputFormat>                      
                        </ui:fragment> 
                    </p>
<<<<<<< HEAD
                    <p:fileUpload id="fileUpload" 
                                  styleClass="margin-bottom" 
                                  dragDropSupport="true"
                                  auto="true" 
                                  multiple="#{datasetPage || EditDatafilesPage.allowMultipleFileUpload()}" 
                                  rendered="#{datasetPage || EditDatafilesPage.showFileUploadFileComponent()}"
                                  fileUploadListener="#{EditDatafilesPage.handleFileUpload}" 
                                  process="filesTable" 
                                  update="filesTable,uploadMessage,fileUpload" 
                                  label="#{bundle['file.selectToAddBtn']}"
                                  oncomplete="javascript:dataset_fileupload_rebind();uploadWidgetDropMsg();"
                                  onstart="javascript:uploadWidgetDropRemoveMsg();"
                                  sizeLimit="#{EditDatafilesPage.getMaxFileUploadSizeInBytes()}" 
                                  invalidSizeMessage="File exceeds our limits. Please contact support. ">
                    </p:fileUpload>    
=======
                    <p:fileUpload id="fileUpload" widgetVar="fileUploadWidget" styleClass="margin-bottom" dragDropSupport="true" auto="true" multiple="true" rendered="#{datasetPage || EditDatafilesPage.showFileUploadFileComponent()}"
                                  fileUploadListener="#{EditDatafilesPage.handleFileUpload}" process="filesTable" update="" label="#{bundle['file.selectToAddBtn']}"
                                  oncomplete="javascript:dataset_fileupload_rebind();uploadWidgetDropMsg();uploadFinished(PF('fileUploadWidget'));" onstart="javascript:uploadWidgetDropRemoveMsg();uploadStarted();"
                                  sizeLimit="#{EditDatafilesPage.getMaxFileUploadSizeInBytes()}" fileLimit="#{EditDatafilesPage.getMaxNumberOfFiles()}" invalidSizeMessage="File exceeds our limits. Please contact support. " sequential="true"
                                  previewWidth="80"/>
>>>>>>> 75a4146e
                    <!-- Dropbox Upload -->
                    <div id="dropboxUploadBlock" class="panel panel-default margin-bottom" jsf:rendered="#{!empty EditDatafilesPage.dropBoxKey}">
                        <div class="panel-body">
                            <h:inputText id="dropBoxSelectionInput" style="display:none" value="#{EditDatafilesPage.dropBoxSelection}"/>
                            <p:commandButton  id="dropBoxButton" actionListener="#{EditDatafilesPage.handleDropBoxUpload}" oncomplete="javascript:dropBoxUploadFinished();" update="@none" style="display:none;" />
                            <p:commandButton value="#{bundle['file.fromDropbox']}" onclick="openDropboxChooser();" icon="dropin-btn-status" />
                            <p class="help-block">#{bundle['file.fromDropbox.tip']}</p>
                        </div>
                        <p:message for="dropBoxButton" id="dropBoxUploadMessage" display="text" redisplay="false" />
                    </div>
                    
                    <p:message for="fileUpload" id="uploadMessage" display="text" />
                    
                    <p:commandButton id="uploadStarted" action="#{EditDatafilesPage.uploadStarted()}" update="" style="display:none"/>
                    <p:commandButton id="AllUploadsFinished" action="#{EditDatafilesPage.uploadFinished()}" update="filesTable,uploadMessage" style="display:none"/>
                    <p:commandButton id="dropBoxUploadFinished" action="#{EditDatafilesPage.uploadFinished()}" update="filesTable,dropBoxUploadMessage" style="display:none"/>
                </ui:fragment>

                <!-- Files Table -->
                <!-- _{dataverseSession.user.authenticated and ( ? permissionsWrapper.canIssueUpdateDatasetCommand(DatasetPage.dataset) : permissionsWrapper.canIssueUpdateDatasetCommand(EditDatafilesPage.dataset))}" -->

<<<<<<< HEAD
                <p:dataTable id="filesTable" value="#{datasetPage ? DatasetPage.workingVersion.fileMetadatas : EditDatafilesPage.fileMetadatas}"
                             rendered="#{datasetPage or (dataverseSession.user.authenticated and permissionsWrapper.canIssueUpdateDatasetCommand(EditDatafilesPage.dataset))}"
                             rowIndexVar="rowNum" 
                             rowKey="#{fileMetadata.dataFile.storageIdentifier}"
                             selection="#{EditDatafilesPage.selectedFiles}" 
                             var="fileMetadata" 
                             widgetVar="filesTable"
                             emptyMessage="#{datasetPage || EditDatafilesPage.showFileUploadFileComponent() ? bundle['file.noUploadedFiles.tip'] : bundle['file.noSelectedFiles.tip']}">
=======
                <p:dataTable id="filesTable" value="#{EditDatafilesPage.fileMetadatas}"
                             scrollable="#{EditDatafilesPage.scrollable}" scrollHeight="#{EditDatafilesPage.scrollHeightPercentage}" scrollWidth="100%" 
                             rendered="#{datasetPage or (dataverseSession.user.authenticated and permissionsWrapper.canIssueUpdateDatasetCommand(EditDatafilesPage.dataset))}"
                             rowIndexVar="rowNum" rowKey="#{fileMetadata.dataFile.storageIdentifier}"
                             selection="#{EditDatafilesPage.selectedFiles}" var="fileMetadata" widgetVar="filesTable"
                             emptyMessage="#{datasetPage || EditDatafilesPage.showFileUploadFileComponent() ? bundle['file.noUploadedFiles.tip'] : bundle['file.noSelectedFiles.tip']}"><!--liveScroll="true" scrollRows="25" scrollHeight="92%" scrollWidth="100%"-->
>>>>>>> 75a4146e
                    <f:facet name="header">
                        <div jsf:id="filesHeaderBlock" class="row">
                            <h:inputHidden id="showAccessPopup" value="#{EditDatafilesPage.showAccessPopup}"/>
                            <div id="filesHeaderCount" class="col-xs-6 text-left">
                                <!-- Files Count -->
                                <h:outputFormat value="#{datasetPage ? bundle['file.count'] : bundle['file.count.selected']}" styleClass="highlightBold" rendered="#{!empty EditDatafilesPage.fileMetadatas}">
                                    <f:param value="#{EditDatafilesPage.fileMetadatas.size()}"/>
                                </h:outputFormat>
                            </div>
                            <div class="col-xs-6">
                                <!-- Button Panels -->
                                <div jsf:id="editFilesRestrictDeletePanel" class="button-block pull-right text-right"
                                     jsf:rendered="#{!empty EditDatafilesPage.fileMetadatas}">
                                    <div class="btn-group">
                                        <button type="button" class="btn btn-default dropdown-toggle" data-toggle="dropdown">
                                            <span class="glyphicon glyphicon-lock"/> #{bundle['file.restrict']} <span class="caret"></span>
                                        </button>
                                        <ul class="dropdown-menu multi-level pull-right text-left" role="menu">
                                            <li>
                                                <p:commandLink update="filesTable,:messagePanel" oncomplete="toggle_dropdown();" actionListener="#{EditDatafilesPage.restrictFiles(true)}">
                                                    <h:outputText value="#{bundle['file.restrict']}"/>
                                                </p:commandLink>
                                            </li>
                                            <li>
                                                <p:commandLink update="filesTable,:messagePanel" oncomplete="toggle_dropdown();" actionListener="#{EditDatafilesPage.restrictFiles(false)}">
                                                    <h:outputText value="#{bundle['file.unrestrict']}"/>
                                                </p:commandLink>
                                            </li>
                                        </ul>
                                    </div>
                                    <p:commandLink type="button" styleClass="btn btn-default" title="#{bundle['file.delete']}" onclick="checkFilesSelected();">
                                        <span class="glyphicon glyphicon-remove"/> #{bundle['file.delete']}
                                    </p:commandLink>
                                </div>
                            </div>
                        </div>
                    </f:facet>
                    <!-- TODO: do we still need the selection at all?? or is it all going to be handled on the "view" page?? -->
                    <p:column selectionMode="multiple" class="col-select-width text-center" style="width:40px !important;"/>
                    <p:column class="col-file-thumb text-center" style="width:73px !important;padding:4px 10px;">
                        <div class="thumbnail-block">
                            <!-- Thumbnail Preview -->
                            <span class="file-thumbnail-preview-img" jsf:rendered="#{!empty fileMetadata.dataFile.id and dataFileServiceBean.isThumbnailAvailable(fileMetadata.dataFile)}"
                                  data-container="body" data-toggle="popover" data-placement="top" data-trigger="hover" data-html="true" data-content="&lt;img src=&#34;/api/access/datafile/#{fileMetadata.dataFile.id}?imageThumb=400&#34; alt=&#34; #{bundle['file.preview']} #{fileMetadata.label}&#34; /&gt;">
                                <p:graphicImage value="/api/access/datafile/#{fileMetadata.dataFile.id}?imageThumb=true"/>
                            </span>
                            <!-- Default Icon -->
                            <span class="icon-#{dataFileServiceBean.getFileClass(fileMetadata.dataFile)} file-thumbnail-icon text-muted" jsf:rendered="#{(!empty fileMetadata.dataFile.id and !dataFileServiceBean.isThumbnailAvailable(fileMetadata.dataFile)) or (empty fileMetadata.dataFile.id and !fileMetadata.dataFile.previewImageAvailable)}"/>
                            <ui:fragment rendered="#{empty fileMetadata.dataFile.id and !empty fileMetadata.dataFile.storageIdentifier and fileMetadata.dataFile.previewImageAvailable}">
                                <p:graphicImage value="/api/access/tempPreview/#{fileMetadata.dataFile.storageIdentifier}?mimetype=#{fileMetadata.dataFile.contentType}"/>
                                <h:outputText id="imgPreview" value="Preview" styleClass="bg-info text-info text-center show"/>
                            </ui:fragment>
                            <!-- Restricted File Icon -->
                            <div class="file-icon-restricted-block" jsf:rendered="#{fileMetadata.restricted}">
                                <span class="icon-unlock text-success"/>
                            </div>
                            <!-- Dataset Thumbnail -->
                            <span id="datasetThumbnail" class="bg-info text-info text-center small show"
                                  jsf:rendered="#{EditDatafilesPage.isDesignatedDatasetThumbnail(fileMetadata)}"
                                  data-toggle="tooltip" data-placement="bottom" title="#{bundle['file.selectedThumbnail.tip']}">
                                #{bundle['file.selectedThumbnail']}
                            </span>
                        </div>
                    </p:column>
                    <p:column class="col-file-metadata">
                        <ui:fragment>
                            <label class="control-label" for="fileName" style="margin-right:1em;margin-bottom:.5em;">
                                #{bundle['file.fileName']}
                            </label>
                            <p:inputText id="fileName" value="#{fileMetadata.label}" style="width:60%; margin-bottom:.5em;"/>
                            <p:message for="fileName"/>
                        </ui:fragment>
                        <!-- TYPE + SIZE + DATE + CHECKSUM -->
                        <div class="text-muted small">
                            <h:outputText id="fileTypeOutputRegular" value="#{fileMetadata.dataFile.friendlyType}" rendered="#{!(fileMetadata.dataFile.tabularData)}"/>
                            <h:outputText id="fileTypeOutputTabular" value="#{bundle['file.type.tabularData']}" rendered="#{fileMetadata.dataFile.tabularData}"/>
                            <h:outputText id="fileCreatePublishDate" value=" - #{fileMetadata.getFileDateToDisplay()}" rendered="#{!(empty fileMetadata.id)}"/>
                            <div class="checksum-block">
                                <h:outputText id="fileChecksum" value="#{fileMetadata.dataFile.tabularData ? fileMetadata.dataFile.originalChecksumType : fileMetadata.dataFile.checksumType}: #{fileMetadata.dataFile.checksumValue};" rendered="#{!(empty fileMetadata.dataFile.checksumValue)}"/>
                            </div>
                        </div>
                        <!-- UNF + Variables, Obsersvations -->
                        <div class="text-muted small" jsf:rendered="#{fileMetadata.dataFile.tabularData}">
                            <h:outputText id="fileNumVars" value="#{fileMetadata.dataFile.dataTable.varQuantity} #{bundle['file.metaData.dataFile.dataTab.variables']}, " rendered="#{fileMetadata.dataFile.tabularData}"/>
                            <h:outputText id="fileNumObs" value="#{fileMetadata.dataFile.dataTable.caseQuantity} #{bundle['file.metaData.dataFile.dataTab.observations']} #{!empty fileMetadata.dataFile.unf ? ' - ' : ''}" rendered="#{fileMetadata.dataFile.tabularData}"/>
                            <h:outputText id="fileUNF" value="#{fileMetadata.dataFile.unf}" rendered="#{!empty fileMetadata.dataFile.unf}"/>
                        </div>
                        <div class="fileDescription">
                            <ui:fragment>
                                <label class="control-label" for="fileDescription" style="margin-right:1em; margin-top:.5em; vertical-align:top;">
                                    #{bundle.description}
                                </label>
                                <p:inputTextarea id="fileDescription" immediate="true" rows="2" cols="40" value="#{fileMetadata.description}" style="width:60%; margin-top:.5em;"/>
                                <p:watermark for="fileDescription" value="#{bundle['file.addDescription']}"/>
                                <p:message for="fileDescription"/>
                            </ui:fragment>
                        </div>
                        <div class="file-tags-block margin-top-half">
                            <ui:fragment rendered="#{!(empty fileMetadata.categories)}">
                                <ui:repeat value="#{fileMetadata.categories}" var="cat">
                                    <h:outputText value="#{cat.name}" styleClass="label label-default"/>
                                </ui:repeat>
                            </ui:fragment>
                            <ui:fragment rendered="#{!(empty fileMetadata.dataFile.tags)}">
                                <ui:repeat value="#{fileMetadata.dataFile.tags}" var="tag">
                                    <h:outputText value="#{tag.typeLabel}" styleClass="label label-info"/>
                                </ui:repeat>
                            </ui:fragment>
                        </div>
                    </p:column>
                    <p:column class="col-file-action text-right">
                        <div class="button-block">
                            <p:commandLink id="fileCategoriesButton"
                                           type="button" styleClass="btn btn-default btn-sm"
                                           actionListener="#{EditDatafilesPage.refreshTagsPopUp(fileMetadata)}"
                                           update=":datasetForm:editFileTagsPopup"
                                           oncomplete="PF('editFileTagsPopup').show();bind_bsui_components();">
                                <span class="glyphicon glyphicon-tag"/> #{bundle['file.editTags']}
                            </p:commandLink>
                            <p:commandLink id="fileSetThumbnailBtn"
                                           rendered="#{!empty fileMetadata.dataFile.id and fileMetadata.dataFile.image}"
                                           type="button" styleClass="btn btn-default"
                                           actionListener="#{EditDatafilesPage.setFileMetadataSelectedForThumbnailPopup(fileMetadata)}"
                                           update=":datasetForm:fileSetThumbnail"
                                           oncomplete="PF('fileSetThumbnail').show()">
                                <span class="glyphicon glyphicon-file"/> #{bundle['file.setThumbnail']}
                            </p:commandLink>
                            <p:commandLink id="advancedIngestOptionsButton"
                                           rendered="#{((empty fileMetadata.dataFile.id) and dataFileServiceBean.isSpssPorFile(fileMetadata.dataFile))
                                                       or ((empty fileMetadata.dataFile.id) and dataFileServiceBean.isSpssSavFile(fileMetadata.dataFile))}"
                                           type="button" styleClass="btn btn-default"
                                           actionListener="#{EditDatafilesPage.setFileMetadataSelectedForIngestOptionsPopup(fileMetadata)}"
                                           update=":datasetForm:fileAdvancedOptions"
                                           oncomplete="PF('fileAdvancedOptions').show()">
                                <span class="glyphicon glyphicon-cog"/> #{bundle['file.advancedIngestOptions']}
                            </p:commandLink>
                        </div>
                    </p:column>
                </p:dataTable>
            </div>
        </div>
    </div>
    <!-- END: Static Tab Layout -->

    <!-- TODO: a message panel informing the unauthorized, or unauthenticated user that they don't have permission - should it be here? L.A. 4.2 -->
    <!-- authentication and authorization: #dataverseSession.user.authenticated and permissionsWrapper.canIssueUpdateDatasetCommand(DatasetPage.dataset) -->

    <!-- Popups -->
    <p:dialog styleClass="smallPopUp" header="#{bundle['file.deleteFileDialog.header']}" widgetVar="deleteFileConfirmation" modal="true">
        <p class="text-danger"><span class="glyphicon glyphicon-warning-sign"/> #{bundle['file.deleteFileDialog.tip']}</p>
        <ui:fragment rendered="#{EditDatafilesPage.dataset.released}">
            <p class="text-danger"><span class="glyphicon glyphicon-warning-sign"/> #{bundle['file.deleteFileDialog.failed.tip']}</p>
        </ui:fragment>
        <div class="button-block">
            <p:commandButton value="#{bundle.continue}" onclick="PF('deleteFileConfirmation').hide()" oncomplete="window.scrollTo(0, 0);"
                             update=":#{p:component('filesTable')},:messagePanel" action="#{EditDatafilesPage.deleteFiles()}" />
            <p:commandButton value="#{bundle.cancel}" onclick="PF('deleteFileConfirmation').hide()" type="button" />
        </div>
    </p:dialog>
    <p:dialog id="editFileAccessPopup" header="File Restrictions" widgetVar="editFileAccessPopup" modal="true">
        <div class="form-horizontal">
            <div class="form-group">
                <label for="metadata_TermsAccess" class="col-sm-3 control-label">
                    <span data-toggle="tooltip" data-placement="auto right" class="tooltiplabel text-info" data-original-title="#{bundle['file.dataFilesTab.terms.list.termsOfAccess.termsOfsAccess.title']}">
                        #{bundle['file.dataFilesTab.terms.list.termsOfAccess.termsOfsAccess']}
                    </span>
                </label>
                <div class="col-sm-9" jsf:rendered="#{!empty EditDatafilesPage.workingVersion.termsOfUseAndAccess}">
                    <p:inputTextarea value="#{EditDatafilesPage.workingVersion.termsOfUseAndAccess.termsOfAccess}" autoResize="false" rows="5" styleClass="form-control" />
                </div>
            </div>
            <div class="form-group">
                <label for="metadata_RequestAccess" class="col-sm-3 control-label">
                    <span data-toggle="tooltip" data-placement="auto right" class="tooltiplabel text-info" data-original-title="#{bundle['file.dataFilesTab.terms.list.termsOfAccess.requestAccess.title']}">
                        #{bundle['file.dataFilesTab.terms.list.termsOfAccess.requestAccess']}
                    </span>
                </label>
                <div class="col-sm-9" jsf:rendered="#{!empty EditDatafilesPage.workingVersion.termsOfUseAndAccess}">
                    <p:selectBooleanCheckbox id="editFileRequestAccess" itemLabel="#{bundle['file.dataFilesTab.terms.list.termsOfAccess.requestAccess.enableBtn']}" value="#{EditDatafilesPage.workingVersion.termsOfUseAndAccess.fileAccessRequest}"/>
                </div>
            </div>
        </div>
        <div class="button-block">
            <p:commandButton value="#{bundle.continue}" onclick="PF('editFileAccessPopup').hide()" update=":datasetForm,:messagePanel" action="#{EditDatafilesPage.saveWithTermsOfUse()}" />
            <p:commandButton value="#{bundle.cancel}" onclick="PF('editFileAccessPopup').hide();PF('blockFileForm').hide();" type="button" />
        </div>
    </p:dialog>
    <p:dialog id="fileAdvancedOptions" styleClass="dialog-submenu smallPopUp" header="#{bundle['file.advancedIngestOptions']}" widgetVar="fileAdvancedOptions" modal="true">
        <div class="form-horizontal">
            <!-- select text encoding, for SPSS-SAV (and, and possibly, other) (this option is only available during ingest) data files; not implemented yet -->
            <div class="form-group" jsf:rendered="#{!(empty EditDatafilesPage.fileMetadataSelectedForIngestOptionsPopup) and (empty EditDatafilesPage.fileMetadataSelectedForIngestOptionsPopup.id) and dataFileServiceBean.isSpssSavFile(EditDatafilesPage.fileMetadataSelectedForIngestOptionsPopup.dataFile)}">
                <label for="spssSavEncodingLanguage" class="col-sm-4 control-label">
                    #{bundle['file.spss-savEncoding']}
                </label>
                <div class="col-sm-8">
                    <p class="help-block"><span class="glyphicon glyphicon-info-sign"/> #{bundle['file.spss-savEncoding.title']}</p>
                    <p class="form-control-static"><h:outputText id="selectedEncoding" value="#{bundle['file.spss-savEncoding.current']} #{EditDatafilesPage.ingestLanguageEncoding}"/></p>
                    <p:tieredMenu id="spssSavEncodingLanguage" styleClass="form-control">
                        <p:submenu label="Select Language Encoding...">
                            <p:submenu label="West European">
                                <p:menuitem value="Western (ISO-8859-1)" update="selectedEncoding"
                                            actionListener="#{EditDatafilesPage.setIngestEncoding('iso-8859-1')}">
                                </p:menuitem>
                                <p:menuitem value="Western (ISO-8859-15)" update="selectedEncoding"
                                            actionListener="#{EditDatafilesPage.setIngestEncoding('iso-8859-15')}">
                                </p:menuitem>
                                <p:menuitem value="Western (Windows-1252)" update="selectedEncoding"
                                            actionListener="#{EditDatafilesPage.setIngestEncoding('windows-1252')}">
                                </p:menuitem>
                                <p:menuitem value="Western (MacRoman)" update="selectedEncoding"
                                            actionListener="#{EditDatafilesPage.setIngestEncoding('macintosh')}">
                                </p:menuitem>
                                <p:menuitem value="Western (IBM-850)" update="selectedEncoding"
                                            actionListener="#{EditDatafilesPage.setIngestEncoding('ibm850')}">
                                </p:menuitem>
                                <p:menuitem value="Celtic (ISO-8859-14)" update="selectedEncoding"
                                            actionListener="#{EditDatafilesPage.setIngestEncoding('iso-8859-14')}">
                                </p:menuitem>
                                <p:menuitem value="Greek (ISO-8859-7)" update="selectedEncoding"
                                            actionListener="#{EditDatafilesPage.setIngestEncoding('iso-8859-7')}">
                                </p:menuitem>
                                <p:menuitem value="Greek (Windows-1253)" update="selectedEncoding"
                                            actionListener="#{EditDatafilesPage.setIngestEncoding('windows-1253')}">
                                </p:menuitem>
                                <p:menuitem value="Greek (MacGreek)" update="selectedEncoding"
                                            actionListener="#{EditDatafilesPage.setIngestEncoding('x-mac-greek')}">
                                </p:menuitem>
                                <p:menuitem value="Icelandic (MacIcelandic)" update="selectedEncoding"
                                            actionListener="#{EditDatafilesPage.setIngestEncoding('x-mac-icelandic')}">
                                </p:menuitem>
                                <p:menuitem value="Nordic (ISO-8859-10)" update="selectedEncoding"
                                            actionListener="#{EditDatafilesPage.setIngestEncoding('iso-8859-10')}">
                                </p:menuitem>
                                <p:menuitem value="South European (ISO-8859-3)" update="selectedEncoding"
                                            actionListener="#{EditDatafilesPage.setIngestEncoding('iso-8859-3')}">
                                </p:menuitem>
                            </p:submenu>
                            <p:submenu label="East European">
                                <p:menuitem value="Baltic (ISO-8859-4)" update="selectedEncoding"
                                            actionListener="#{EditDatafilesPage.setIngestEncoding('iso-8859-4')}">
                                </p:menuitem>
                                <p:menuitem value="Baltic (ISO-8859-13)" update="selectedEncoding"
                                            actionListener="#{EditDatafilesPage.setIngestEncoding('iso-8859-13')}">
                                </p:menuitem>
                                <p:menuitem value="Baltic (Windows-1257)" update="selectedEncoding"
                                            actionListener="#{EditDatafilesPage.setIngestEncoding('windows-1257')}">
                                </p:menuitem>
                                <p:menuitem value="Cyrillic (ISO-8859-5)" update="selectedEncoding"
                                            actionListener="#{EditDatafilesPage.setIngestEncoding('iso-8859-5')}">
                                </p:menuitem>
                                <p:menuitem value="Cyrillic (ISO-IR-111)" update="selectedEncoding"
                                            actionListener="#{EditDatafilesPage.setIngestEncoding('iso-ir-111')}">
                                </p:menuitem>
                                <p:menuitem value="Cyrillic (Windows-1251)" update="selectedEncoding"
                                            actionListener="#{EditDatafilesPage.setIngestEncoding('windows-1251')}">
                                </p:menuitem>
                                <p:menuitem value="Cyrillic (MacCyrillic)" update="selectedEncoding"
                                            actionListener="#{EditDatafilesPage.setIngestEncoding('x-mac-cyrillic')}">
                                </p:menuitem>
                                <p:menuitem value="Cyrillic/Ukrainian (MacUkrainian)" update="selectedEncoding"
                                            actionListener="#{EditDatafilesPage.setIngestEncoding('x-mac-ukrainian')}">
                                </p:menuitem>
                                <p:menuitem value="Cyrillic (KOI8-R)" update="selectedEncoding"
                                            actionListener="#{EditDatafilesPage.setIngestEncoding('koi8-r')}">
                                </p:menuitem>
                                <p:menuitem value="Cyrillic/Ukrainian (KOI8-U)" update="selectedEncoding"
                                            actionListener="#{EditDatafilesPage.setIngestEncoding('koi8-u')}">
                                </p:menuitem>
                                <p:menuitem value="Croatian (MacCroatian)" update="selectedEncoding"
                                            actionListener="#{EditDatafilesPage.setIngestEncoding('x-mac-croatian')}">
                                </p:menuitem>
                                <p:menuitem value="Romanian (MacRomanian)" update="selectedEncoding"
                                            actionListener="#{EditDatafilesPage.setIngestEncoding('x-mac-romanian')}">
                                </p:menuitem>
                                <p:menuitem value="Romanian (ISO-8859-16)" update="selectedEncoding"
                                            actionListener="#{EditDatafilesPage.setIngestEncoding('iso-8859-16')}">
                                </p:menuitem>
                                <p:menuitem value="Central European (ISO-8859-2)" update="selectedEncoding"
                                            actionListener="#{EditDatafilesPage.setIngestEncoding('iso-8859-2')}">
                                </p:menuitem>
                                <p:menuitem value="Central European (Windows-1250)" update="selectedEncoding"
                                            actionListener="#{EditDatafilesPage.setIngestEncoding('windows-1250')}">
                                </p:menuitem>
                                <p:menuitem value="Central European (MacCE)" update="selectedEncoding"
                                            actionListener="#{EditDatafilesPage.setIngestEncoding('x-mac-ce')}">
                                </p:menuitem>
                                <p:menuitem value="Cyrillic (IBM-855)" update="selectedEncoding"
                                            actionListener="#{EditDatafilesPage.setIngestEncoding('ibm855')}">
                                </p:menuitem>
                            </p:submenu>
                            <p:submenu label="East Asian">
                                <p:menuitem value="Japanese (ISO-2022-JP)" update="selectedEncoding"
                                            actionListener="#{EditDatafilesPage.setIngestEncoding('iso-2022-jp')}">
                                </p:menuitem>
                                <p:menuitem value="Japanese (Shift_JIS)" update="selectedEncoding"
                                            actionListener="#{EditDatafilesPage.setIngestEncoding('shift_jis')}">
                                </p:menuitem>
                                <p:menuitem value="Japanese (EUC-JP)" update="selectedEncoding"
                                            actionListener="#{EditDatafilesPage.setIngestEncoding('euc-jp')}">
                                </p:menuitem>
                                <p:menuitem value="Chinese Traditional (Big5)" update="selectedEncoding"
                                            actionListener="#{EditDatafilesPage.setIngestEncoding('big5')}">
                                </p:menuitem>
                                <p:menuitem value="Chinese Traditional (Big5-HKSCS)" update="selectedEncoding"
                                            actionListener="#{EditDatafilesPage.setIngestEncoding('big5-hkscs')}">
                                </p:menuitem>
                                <p:menuitem value="Chinese Traditional (EUC-TW)" update="selectedEncoding"
                                            actionListener="#{EditDatafilesPage.setIngestEncoding('x-euc-tw')}">
                                </p:menuitem>
                                <p:menuitem value="Chinese Simplified (GB2312)" update="selectedEncoding"
                                            actionListener="#{EditDatafilesPage.setIngestEncoding('gb2312')}">
                                </p:menuitem>
                                <p:menuitem value="Chinese Simplified (HZ)" update="selectedEncoding"
                                            actionListener="#{EditDatafilesPage.setIngestEncoding('hz-gb-2312')}">
                                </p:menuitem>
                                <p:menuitem value="Chinese Simplified (GBK)" update="selectedEncoding"
                                            actionListener="#{EditDatafilesPage.setIngestEncoding('gbk')}">
                                </p:menuitem>
                                <p:menuitem value="Chinese Simplified (ISO-2022-CN)" update="selectedEncoding"
                                            actionListener="#{EditDatafilesPage.setIngestEncoding('iso-2022-cn')}">
                                </p:menuitem>
                                <p:menuitem value="Korean (EUC-KR)" update="selectedEncoding"
                                            actionListener="#{EditDatafilesPage.setIngestEncoding('euc-kr')}">
                                </p:menuitem>
                                <p:menuitem value="Korean (JOHAB)" update="selectedEncoding"
                                            actionListener="#{EditDatafilesPage.setIngestEncoding('x-johab')}">
                                </p:menuitem>
                                <p:menuitem value="Korean (ISO-2022-KR)" update="selectedEncoding"
                                            actionListener="#{EditDatafilesPage.setIngestEncoding('iso-2022-kr')}">
                                </p:menuitem>
                            </p:submenu>
                            <p:submenu label="Unicode">
                                <p:menuitem value="Unicode (UTF-8)" update="selectedEncoding"
                                            actionListener="#{EditDatafilesPage.setIngestEncoding('utf-8')}">
                                </p:menuitem>
                                <p:menuitem value="Unicode (UTF-16LE)" update="selectedEncoding"
                                            actionListener="#{EditDatafilesPage.setIngestEncoding('utf-16le')}">
                                </p:menuitem>
                                <p:menuitem value="Unicode (UTF-16BE)" update="selectedEncoding"
                                            actionListener="#{EditDatafilesPage.setIngestEncoding('utf-16be')}">
                                </p:menuitem>
                            </p:submenu>
                            <p:separator />
                            <p:menuitem value="US-ASCII" update="selectedEncoding"
                                        actionListener="#{EditDatafilesPage.setIngestEncoding('US-ASCII')}">
                            </p:menuitem>
                        </p:submenu>
                    </p:tieredMenu>
                    <p:message for="spssSavEncodingLanguage" display="text" />
                </div>
            </div>
            <!-- ODUM-style extra variable labels for SPSS-POR files (this option is only available during ingest) -->
            <div class="form-group" jsf:rendered="#{!(empty EditDatafilesPage.fileMetadataSelectedForIngestOptionsPopup) and (empty EditDatafilesPage.fileMetadataSelectedForIngestOptionsPopup.id) and dataFileServiceBean.isSpssPorFile(EditDatafilesPage.fileMetadataSelectedForIngestOptionsPopup.dataFile)}">
                <label for="labelsFileUpload" class="col-sm-4 control-label">
                    #{bundle['file.spss-porExtraLabels']}
                </label>
                <div class="col-sm-8">
                    <p class="help-block"><span class="glyphicon glyphicon-info-sign"/> #{bundle['file.spss-porExtraLabels.title']}</p>
                    <p:growl id="messageForLabelsFileUpload" showDetail="true" />
                    <p:fileUpload id="labelsFileUpload" label="#{bundle['file.spss-porExtraLabels.selectToAddBtn']}" update="messageForLabelsFileUpload" mode="advanced" auto="true" fileUploadListener="#{EditDatafilesPage.handleLabelsFileUpload}"/>
                </div>
            </div>
        </div>
        <div class="button-block">
            <p:commandButton id="fileAdvancedOptionsSaveButton" value="#{bundle.saveChanges}" oncomplete="PF('fileAdvancedOptions').hide()" update=":datasetForm:filesTable,:messagePanel" actionListener="#{EditDatafilesPage.saveAdvancedOptions()}"/>
            <p:commandButton id="fileAdvancedOptionsCancelButton" value="#{bundle.cancel}" onclick="PF('fileAdvancedOptions').hide();PF('blockFileForm').hide();" actionListener="#{EditDatafilesPage.clearFileMetadataSelectedForIngestOptionsPopup()}"/>        </div>
    </p:dialog>
    <!-- end of "advanced options" dialogue -->
    <p:dialog id="fileSetThumbnail" styleClass="smallPopUp" header="#{bundle['file.setThumbnail.header']}" widgetVar="fileSetThumbnail" modal="true">
        <div class="form-horizontal">
            <div class="form-group">
                <label for="datasetThumbnailImage" class="col-sm-4 control-label">
                    #{bundle['file.datasetThumbnail']}
                </label>
                <div class="col-sm-8">
                    <p class="help-block">#{bundle['file.datasetThumbnail.tip']}</p>
                    <p:selectBooleanCheckbox id="datasetThumbnailImage"
                                             itemLabel="#{bundle['file.useThisIamge']}" value="#{EditDatafilesPage.useAsDatasetThumbnail}"/>
                    <p:message for="datasetThumbnailImage" display="text" />
                </div>
            </div>
        </div>
        <div class="button-block">
            <p:commandButton id="fileSetThumbnailSaveBtn" value="#{bundle.saveChanges}" oncomplete="PF('fileSetThumbnail').hide()" update=":datasetForm:filesTable,:messagePanel" actionListener="#{EditDatafilesPage.saveAsDesignatedThumbnail()}"/>
            <p:commandButton id="fileSetThumbnailCancelBtn" value="#{bundle.cancel}" onclick="PF('fileSetThumbnail').hide();PF('blockFileForm').hide();" actionListener="#{EditDatafilesPage.clearFileMetadataSelectedForThumbnailPopup()}"/>
        </div>
    </p:dialog>
    <p:dialog id="editFileTagsPopup" styleClass="smallPopUp" header="#{bundle['file.editTags']}" widgetVar="editFileTagsPopup" modal="true">
        <p class="help-block"><span class="glyphicon glyphicon-info-sign"/> #{bundle['file.editTagsDialog.tip']}</p>

        <div class="form-horizontal" jsf:rendered="#{!(empty EditDatafilesPage.fileMetadataSelectedForTagsPopup)}">
            <div class="form-group text-left">
                <label for="selectedTagsListEFF" class="col-sm-4 control-label">
                    #{bundle['file.editTagsDialog.selectedTags']}
                </label>
                <div class="col-sm-8">
                    <p:outputPanel id="selectedTagsListEFF" style="padding-top:.5em;">
                        <h:outputText value="#{bundle['file.editTagsDialog.selectedTags.none']}" rendered="#{(empty EditDatafilesPage.selectedTags) and (empty EditDatafilesPage.selectedTabFileTags)}" />

                        <ui:repeat value="#{EditDatafilesPage.selectedTags}" var="tags" rendered="#{!empty EditDatafilesPage.selectedTags}">
                            <h:outputText value="#{tags}" styleClass="label label-default" style="margin-right:.5em;display:inline-block;"/>
                        </ui:repeat>
                        <ui:repeat value="#{EditDatafilesPage.selectedTabFileTags}" var="tags" rendered="#{!empty EditDatafilesPage.selectedTabFileTags}">
                            <h:outputText value="#{tags}" styleClass="label label-info" style="margin-right:.5em;display:inline-block;"/>
                        </ui:repeat>
                    </p:outputPanel>
                </div>
            </div>
            <div class="form-group text-left">
                <label for="fileTagsMenu" class="col-sm-4 control-label">
                    #{bundle['file.editTagsDialog.select']}
                </label>
                <div class="col-sm-8">
                    <p:selectCheckboxMenu id="fileTagsMenu" styleClass="form-control"
                                          value="#{EditDatafilesPage.selectedTags}" label="#{bundle.select}">
                        <f:selectItems value="#{EditDatafilesPage.categoriesByName}"/>
                        <p:ajax event="toggleSelect" listener="#{EditDatafilesPage.handleSelection}" update="selectedTagsListEFF" />
                        <p:ajax event="change" listener="#{EditDatafilesPage.handleSelection}" update="selectedTagsListEFF" />
                    </p:selectCheckboxMenu>
                    <p:message for="fileTagsMenu" display="text" />
                </div>
            </div>
            <div class="form-group text-left">
                <label for="fileTagAddNew" class="col-sm-4 control-label">
                    #{bundle['file.editTagsDialog.add']}
                </label>
                <div class="col-sm-8">
                    <div class="row form-inline">
                        <div class="col-sm-12">
                            <p class="help-block">#{bundle['file.editTagsDialog.add.tip']}</p>
                            <p:inputText id="fileTagAddNew" styleClass="form-control"
                                         type="text" value="#{EditDatafilesPage.newCategoryName}"
                                         placeholder="#{bundle['file.editTagsDialog.newName']}"
                                         onkeypress="if (event.keyCode == 13) {
                                                     return false;
                                                 }" />
                            <p:commandLink styleClass="btn btn-default" style="margin-left:.5em;" value="#{bundle.apply}" action="#{EditDatafilesPage.saveNewCategory}" update="selectedTagsListEFF, fileTagAddNew, fileTagsMenu"/>
                            <p:message for="fileTagAddNew" display="text" />
                        </div>
                    </div>
                </div>
            </div>
            <div class="form-group text-left" jsf:rendered="#{EditDatafilesPage.fileMetadataSelectedForTagsPopup.dataFile.tabularData}">
                <label for="tabularDataTags" class="col-sm-4 control-label">
                    #{bundle['file.tabularDataTags']}
                </label>
                <div class="col-sm-8">
                    <p class="help-block">#{bundle['file.tabularDataTags.tip']}</p>
                    <p:selectCheckboxMenu id="tabularDataTags" styleClass="form-control"
                                          value="#{EditDatafilesPage.selectedTabFileTags}" label="#{bundle.select}"
                                          filter="false">
                        <f:selectItems value="#{EditDatafilesPage.tabFileTags}" />
                        <p:ajax event="toggleSelect" listener="#{EditDatafilesPage.handleSelection}" update="selectedTagsListEFF" />
                        <p:ajax event="change" listener="#{EditDatafilesPage.handleSelection}" update="selectedTagsListEFF" />
                    </p:selectCheckboxMenu>
                    <p:message for="tabularDataTags" display="text" />
                </div>
            </div>
            <!-- <div class="form-group text-left"> REMOVED DELETE CHECKBOX FOR NOW
                <label class="col-sm-4 control-label">
                    # {bundle['dataset.removeUnusedFileTags.label']}
                </label>
                <div class="col-sm-8">
                    <p class="help-block"># {bundle['dataset.removeUnusedFileTags.tip']}</p>
                    <p:selectBooleanCheckbox id="removeUnused" itemLabel="# {bundle['dataset.removeUnusedFileTags.check']}" value="# {EditDatafilesPage.removeUnusedTags}" widgetVar="removeUnused"/>
                </div>
            </div> -->
        </div>
        <div class="button-block">
            <p:commandButton styleClass="btn btn-default" id="editFileTagsPopupSaveButton" value="#{bundle.saveChanges}" oncomplete="PF('editFileTagsPopup').hide()" update=":datasetForm:filesTable" actionListener="#{EditDatafilesPage.saveFileTagsAndCategories()}"/>
            <p:commandButton styleClass="btn btn-default" id="editFileTagsPopupCancelButton" value="#{bundle.cancel}" onclick="PF('editFileTagsPopup').hide();PF('blockFileForm').hide();"  update=":datasetForm:filesTable" actionListener="#{EditDatafilesPage.clearFileMetadataSelectedForTagsPopup()}"/>
        </div>
    </p:dialog>
    <script type="text/javascript" src="/resources/js/dropins.js" id="dropboxjs" data-app-key="#{EditDatafilesPage.dropBoxKey}"/>
    <script type="text/javascript">
        function openDialog() {
            PF('details').show();
        }
        function testCheckBoxes() {
            var count = PF('versionsTable').getSelectedRowsCount();
            if (count !== 2) {
                PF('compareTwo').show();
            } else {
                $('button[id$="compareVersions"]').trigger('click');
            }
        }
        function checkFilesSelected() {
            var count = PF('filesTable').getSelectedRowsCount();
            if (count > 0) {
                PF('deleteFileConfirmation').show();
            }
        }
        function checkNewlyRestricted() {
            if ($('input[id$="showAccessPopup"]').val() === 'true') {
                PF('editFileAccessPopup').show();
            }
            else {
                $('button[id$="datasetSave"]').trigger('click');
            }
        }
        function openDropboxChooser() {
            options = {
                // Required. Called when a user selects an item in the Chooser.
                success: function (files) {
                    // Pass the JSON-ized output of the Chooser to the backing bean,
                    // via a hidden input field:
                    $('input[id$="dropBoxSelectionInput"]').val(JSON.stringify(files));
                    //alert(JSON.stringify(files));
                    // Trigger the upload processing method in the backing
                    // bean, via an invisible commandButton:
                    $('button[id$="dropBoxButton"]').trigger('click');

                },
                linkType: "direct",
                multiselect: "#{datasetPage || EditDatafilesPage.allowMultipleFileUpload()}",
            };
            Dropbox.choose(options);
        }
    </script>
</ui:composition><|MERGE_RESOLUTION|>--- conflicted
+++ resolved
@@ -63,29 +63,23 @@
                         </h:outputFormat>                      
                         </ui:fragment> 
                     </p>
-<<<<<<< HEAD
                     <p:fileUpload id="fileUpload" 
-                                  styleClass="margin-bottom" 
+                                  styleClass="margin-bottom"
                                   dragDropSupport="true"
-                                  auto="true" 
-                                  multiple="#{datasetPage || EditDatafilesPage.allowMultipleFileUpload()}" 
+                                  auto="true"
+                                  multiple="#{datasetPage || EditDatafilesPage.allowMultipleFileUpload()}"
                                   rendered="#{datasetPage || EditDatafilesPage.showFileUploadFileComponent()}"
                                   fileUploadListener="#{EditDatafilesPage.handleFileUpload}" 
                                   process="filesTable" 
-                                  update="filesTable,uploadMessage,fileUpload" 
+                                  update=""
                                   label="#{bundle['file.selectToAddBtn']}"
-                                  oncomplete="javascript:dataset_fileupload_rebind();uploadWidgetDropMsg();"
-                                  onstart="javascript:uploadWidgetDropRemoveMsg();"
-                                  sizeLimit="#{EditDatafilesPage.getMaxFileUploadSizeInBytes()}" 
-                                  invalidSizeMessage="File exceeds our limits. Please contact support. ">
-                    </p:fileUpload>    
-=======
-                    <p:fileUpload id="fileUpload" widgetVar="fileUploadWidget" styleClass="margin-bottom" dragDropSupport="true" auto="true" multiple="true" rendered="#{datasetPage || EditDatafilesPage.showFileUploadFileComponent()}"
-                                  fileUploadListener="#{EditDatafilesPage.handleFileUpload}" process="filesTable" update="" label="#{bundle['file.selectToAddBtn']}"
-                                  oncomplete="javascript:dataset_fileupload_rebind();uploadWidgetDropMsg();uploadFinished(PF('fileUploadWidget'));" onstart="javascript:uploadWidgetDropRemoveMsg();uploadStarted();"
-                                  sizeLimit="#{EditDatafilesPage.getMaxFileUploadSizeInBytes()}" fileLimit="#{EditDatafilesPage.getMaxNumberOfFiles()}" invalidSizeMessage="File exceeds our limits. Please contact support. " sequential="true"
-                                  previewWidth="80"/>
->>>>>>> 75a4146e
+                                  oncomplete="javascript:dataset_fileupload_rebind();uploadWidgetDropMsg();uploadFinished(PF('fileUploadWidget'));"
+                                  onstart="javascript:uploadWidgetDropRemoveMsg();uploadStarted();"
+                                  sizeLimit="#{EditDatafilesPage.getMaxFileUploadSizeInBytes()}"
+                                  fileLimit="#{EditDatafilesPage.getMaxNumberOfFiles()}" 
+                                  invalidSizeMessage="File exceeds our limits. Please contact support. " 
+                                  sequential="true"
+                                  widgetVar="fileUploadWidget"/>
                     <!-- Dropbox Upload -->
                     <div id="dropboxUploadBlock" class="panel panel-default margin-bottom" jsf:rendered="#{!empty EditDatafilesPage.dropBoxKey}">
                         <div class="panel-body">
@@ -105,25 +99,16 @@
                 </ui:fragment>
 
                 <!-- Files Table -->
-                <!-- _{dataverseSession.user.authenticated and ( ? permissionsWrapper.canIssueUpdateDatasetCommand(DatasetPage.dataset) : permissionsWrapper.canIssueUpdateDatasetCommand(EditDatafilesPage.dataset))}" -->
-
-<<<<<<< HEAD
-                <p:dataTable id="filesTable" value="#{datasetPage ? DatasetPage.workingVersion.fileMetadatas : EditDatafilesPage.fileMetadatas}"
+                <p:dataTable id="filesTable" 
+                             value="#{EditDatafilesPage.fileMetadatas}"
                              rendered="#{datasetPage or (dataverseSession.user.authenticated and permissionsWrapper.canIssueUpdateDatasetCommand(EditDatafilesPage.dataset))}"
                              rowIndexVar="rowNum" 
                              rowKey="#{fileMetadata.dataFile.storageIdentifier}"
                              selection="#{EditDatafilesPage.selectedFiles}" 
                              var="fileMetadata" 
                              widgetVar="filesTable"
-                             emptyMessage="#{datasetPage || EditDatafilesPage.showFileUploadFileComponent() ? bundle['file.noUploadedFiles.tip'] : bundle['file.noSelectedFiles.tip']}">
-=======
-                <p:dataTable id="filesTable" value="#{EditDatafilesPage.fileMetadatas}"
-                             scrollable="#{EditDatafilesPage.scrollable}" scrollHeight="#{EditDatafilesPage.scrollHeightPercentage}" scrollWidth="100%" 
-                             rendered="#{datasetPage or (dataverseSession.user.authenticated and permissionsWrapper.canIssueUpdateDatasetCommand(EditDatafilesPage.dataset))}"
-                             rowIndexVar="rowNum" rowKey="#{fileMetadata.dataFile.storageIdentifier}"
-                             selection="#{EditDatafilesPage.selectedFiles}" var="fileMetadata" widgetVar="filesTable"
-                             emptyMessage="#{datasetPage || EditDatafilesPage.showFileUploadFileComponent() ? bundle['file.noUploadedFiles.tip'] : bundle['file.noSelectedFiles.tip']}"><!--liveScroll="true" scrollRows="25" scrollHeight="92%" scrollWidth="100%"-->
->>>>>>> 75a4146e
+                             emptyMessage="#{datasetPage || EditDatafilesPage.showFileUploadFileComponent() ? bundle['file.noUploadedFiles.tip'] : bundle['file.noSelectedFiles.tip']}"
+                             scrollable="#{EditDatafilesPage.scrollable}" scrollHeight="#{EditDatafilesPage.scrollHeightPercentage}" scrollWidth="100%" >
                     <f:facet name="header">
                         <div jsf:id="filesHeaderBlock" class="row">
                             <h:inputHidden id="showAccessPopup" value="#{EditDatafilesPage.showAccessPopup}"/>
