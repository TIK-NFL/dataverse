--- conflicted
+++ resolved
@@ -12,12 +12,7 @@
 import edu.harvard.iq.dataverse.DataFileServiceBean;
 import edu.harvard.iq.dataverse.DataTable;
 import edu.harvard.iq.dataverse.FileMetadata;
-<<<<<<< HEAD
-import edu.harvard.iq.dataverse.datavariable.*;
-import edu.harvard.iq.dataverse.dataaccess.DataConverter;
-import edu.harvard.iq.dataverse.dataaccess.StorageIO;
-import edu.harvard.iq.dataverse.dataaccess.TabularSubsetGenerator;
-=======
+
 import edu.harvard.iq.dataverse.datavariable.VariableMetadata;
 import edu.harvard.iq.dataverse.datavariable.CategoryMetadata;
 import edu.harvard.iq.dataverse.datavariable.VarGroup;
@@ -28,7 +23,6 @@
 import edu.harvard.iq.dataverse.datavariable.VariableServiceBean;
 import edu.harvard.iq.dataverse.datavariable.SummaryStatistic;
 import edu.harvard.iq.dataverse.datavariable.VariableCategory;
->>>>>>> aa59755d
 import edu.harvard.iq.dataverse.ingest.IngestServiceBean;
 
 import java.io.File;
@@ -257,35 +251,21 @@
         xmlw.writeEndElement(); //varGrp
     }
 
-<<<<<<< HEAD
-    private void createVarDDI(XMLStreamWriter xmlw, Set<String> excludedFieldSet, Set<String> includedFieldSet, DataVariable dv) throws XMLStreamException {
-=======
     private void createVarDDI(XMLStreamWriter xmlw, Set<String> excludedFieldSet, Set<String> includedFieldSet, DataVariable dv, Long fileMetadataId) throws XMLStreamException {
->>>>>>> aa59755d
         xmlw.writeStartElement("var");
         writeAttribute(xmlw, "ID", "v" + dv.getId().toString());
         writeAttribute(xmlw, "name", dv.getName());
 
-<<<<<<< HEAD
-        FileMetadata latestFm = dv.getDataTable().getDataFile().getFileMetadata();
-
-        List<VariableMetadata> vmList = variableService.findByDataVarIdAndFileMetaId(dv.getId(),latestFm.getId());
-=======
         if (fileMetadataId == null) {
             fileMetadataId = dv.getDataTable().getDataFile().getFileMetadata().getId();
         }
 
         List<VariableMetadata> vmList = variableService.findByDataVarIdAndFileMetaId(dv.getId(), fileMetadataId);
->>>>>>> aa59755d
         VariableMetadata vm = null;
         if (vmList != null && vmList.size() >0) {
             vm = vmList.get(0);
         }
 
-<<<<<<< HEAD
-
-=======
->>>>>>> aa59755d
         if (dv.getNumberOfDecimalPoints() != null) {
             writeAttribute(xmlw, "dcml", dv.getNumberOfDecimalPoints().toString());
         }
@@ -378,10 +358,6 @@
 
         //universe
         if (checkField("universe", excludedFieldSet, includedFieldSet)) {
-<<<<<<< HEAD
-
-=======
->>>>>>> aa59755d
             if (vm != null) {
                 if (!StringUtilisEmpty(vm.getUniverse())) {
                     xmlw.writeStartElement("universe");
@@ -489,10 +465,6 @@
                 }
             }
         }
-<<<<<<< HEAD
-=======
-
->>>>>>> aa59755d
         if (checkField("qstn", excludedFieldSet, includedFieldSet)) {
             if (vm != null) {
                 if (!StringUtilisEmpty(vm.getLiteralquestion()) || !StringUtilisEmpty(vm.getInterviewinstruction()) || !StringUtilisEmpty(vm.getPostquestion())) {
@@ -561,12 +533,7 @@
 
         if (checkField("varGrp", excludedFieldSet, includedFieldSet)) {
 
-<<<<<<< HEAD
-            FileMetadata latestFm = df.getFileMetadata();
-            List<VarGroup> varGroups = variableService.findAllGroupsByFileMetadata(latestFm.getId());
-=======
             List<VarGroup> varGroups = variableService.findAllGroupsByFileMetadata(fileMetadataId);
->>>>>>> aa59755d
 
             for (VarGroup varGrp : varGroups) {
                 createVarGroupDDI(xmlw, excludedFieldSet, null, varGrp);
